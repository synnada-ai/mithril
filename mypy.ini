--- conflicted
+++ resolved
@@ -2,11 +2,7 @@
 disable_error_code = annotation-unchecked
 strict = False
 warn_return_any = False
-<<<<<<< HEAD
-ignore_missing_imports = True
-=======
 ignore_missing_imports = True   
->>>>>>> d65d0134
 check_untyped_defs = True   
 
 
