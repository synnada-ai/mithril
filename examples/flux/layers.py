--- conflicted
+++ resolved
@@ -112,13 +112,11 @@
 
     args = input.cast(dtype=ml.float32) * freqs[None]  # type: ignore[attr-defined]
 
-    block |= Concat(2, axis=-1)(
-        input1=args.cos(), input2=args.sin(), output="embedding"
-    )
+    block |= Concat(axis=-1)(input=[args.cos(), args.sin()], output="embedding")
 
     if dim % 2:
         block |= ZerosLike()(block.embedding[:, :1], output="zeros_like_out")  # type: ignore[attr-defined]
-        block |= Concat(2, axis=-1)(input1="embedding", input2="zeros_like_out")
+        block |= Concat(axis=-1)(input=[block.embedding, block.zeros_like_out])  # type: ignore[attr-defined]
         block |= Cast()(
             input="zeros_like_out", dtype=input.dtype(), output=IOKey("output")
         )
@@ -260,15 +258,9 @@
     )
     txt_q, txt_k = block.txt_q_out, block.txt_k_out  # type: ignore[attr-defined]
 
-<<<<<<< HEAD
-    block += Concat(axis=2)(input=[txt_q, img_q], output="q_concat")
-    block += Concat(axis=2)(input=[txt_k, img_k], output="k_concat")
-    block += Concat(axis=2)(input=[txt_v, img_v], output="v_concat")
-=======
-    block |= Concat(axis=2, n=2)(input1=txt_q, input2=img_q, output=IOKey("q_concat"))
-    block |= Concat(axis=2, n=2)(input1=txt_k, input2=img_k, output=IOKey("k_concat"))
-    block |= Concat(axis=2, n=2)(input1=txt_v, input2=img_v, output=IOKey("v_concat"))
->>>>>>> d6eea968
+    block |= Concat(axis=2)(input=[txt_q, img_q], output="q_concat")
+    block |= Concat(axis=2)(input=[txt_k, img_k], output="k_concat")
+    block |= Concat(axis=2)(input=[txt_v, img_v], output="v_concat")
 
     block |= attention()(q="q_concat", k="k_concat", v="v_concat", pe=pe, output="attn")
     # TODO: use'[:, txt.shape[1] :]' when fixed.
@@ -359,19 +351,11 @@
     block |= qk_norm(dim=head_dim, name="norm")(
         q_in=q, k_in=k, q_out="q_out", k_out="k_out"
     )
-<<<<<<< HEAD
-    block += attention()(q="q_out", k="k_out", v=v, pe=pe, output="attn")
-    block += Gelu(approximate=True)(input=mlp, output="mlp_act")
-    block += Concat(axis=2)(input=[block.attn, block.mlp_act], output="concat_out")  # type: ignore[attr-defined]
-    block += Linear(hidden_size, name="linear2")(input="concat_out", output="lin2_out")
-    block += Buffer()(input + block.mod[2] * block.lin2_out, output=IOKey("output"))  # type: ignore[attr-defined]
-=======
     block |= attention()(q="q_out", k="k_out", v=v, pe=pe, output="attn")
     block |= Gelu(approximate=True)(input=mlp, output="mlp_act")
-    block |= Concat(n=2, axis=2)(input1="attn", input2="mlp_act", output="concat_out")
+    block |= Concat(axis=2)(input=[block.attn, block.mlp_act], output="concat_out")  # type: ignore[attr-defined]
     block |= Linear(hidden_size, name="linear2")(input="concat_out", output="lin2_out")
     block |= Buffer()(input + block.mod[2] * block.lin2_out, output=IOKey("output"))  # type: ignore[attr-defined]
->>>>>>> d6eea968
 
     return block
 
@@ -411,14 +395,9 @@
         rope_B = rope(axes_dim[i], theta)
         block |= rope_B(input=input[..., i], output=f"out{i}")
 
-<<<<<<< HEAD
-    block += Concat(axis=-3)(
+    block |= Concat(axis=-3)(
         input=[getattr(block, f"out{i}") for i in range(len(axes_dim))],
         output="concat_out",
-=======
-    block |= Concat(n=len(axes_dim), axis=-3)(
-        **{f"input{i+1}": f"out{i}" for i in range(len(axes_dim))}, output="concat_out"
->>>>>>> d6eea968
     )
 
     block |= Buffer()(block.concat_out[:, None], output=IOKey("output"))  # type: ignore [attr-defined]
@@ -440,25 +419,14 @@
     out_shape = out.shape
     B, N, D = out_shape[0], out_shape[1], out_shape[2]
 
-<<<<<<< HEAD
-    block += Cosine()(out, output="cos")
-    block += Sine()(out, output="sin")
-
-    block += Concat(axis=-1)(
+    block |= Concat(axis=-1)(
         input=[
-            block.cos[..., None],  # type: ignore
-            -block.sin[..., None],  # type: ignore
-            block.sin[..., None],  # type: ignore
-            block.cos[..., None],  # type: ignore
+            out.cos()[..., None],  # type: ignore
+            -out.sin()[..., None],  # type: ignore
+            out.sin()[..., None],  # type: ignore
+            out.cos()[..., None],  # type: ignore
         ],
-=======
-    block |= Concat(n=4, axis=-1)(
-        input1=out.cos()[..., None],  # type: ignore
-        input2=-out.sin()[..., None],  # type: ignore
-        input3=out.sin()[..., None],  # type: ignore
-        input4=out.cos()[..., None],  # type: ignore
         output="concat_out",
->>>>>>> d6eea968
     )
     rope_shape = (B, N, D, 2, 2)
     block |= Reshape()("concat_out", shape=rope_shape, output="reshape_out")
