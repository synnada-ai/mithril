--- conflicted
+++ resolved
@@ -1,3707 +1,2207 @@
+
 {
   "test_linear": {
-    "model": {
-      "name": "Linear",
-      "randomized_args": {
-        "dimension": [ 1, 11 ]
-      }
-    },
-    "input_info": {
-      "input": {
-        "shapes": [
-          [ 1, 10 ],
-          [ 4, 10 ]
-        ],
-        "mean": 0.0,
-        "std_dev": 1.0
+      "model": {
+          "name": "Linear",
+          "randomized_args": { 
+              "dimension": [1,11]
+          }
+      },
+      "input_info": {
+          "input": {
+              "shapes": [[1,10],[4,10]],
+              "mean": 0.0,
+              "std_dev": 1.0
 
-      }
-    },
-    "iterations": 20
+          }
+      },
+      "iterations": 20
+      
+  },
+  "test_logistic_regression": {
+      "model": {
+          "name": "LogisticRegression"
+      },
+      
+      "input_info": {
+          "input": {
+              "shapes": [[1,10],[4,10]],
+              "mean": 0.0,
+              "std_dev": 1.0
 
-  },
-  "test_logistic_regression": {
-    "model": {
-      "name": "LogisticRegression"
-    },
+          }
+      },
+      "iterations": 20     
+  },
+  "test_RBFKernel": {
+      "model": {
+          "name": "RBFKernel"
+      },
+      "input_info": {
+          "input1": {
+              "shapes": [[2, 8],[3, 3]]
+          },
+          "input2": {
+              "shapes": [[2, 8],[3, 3]]
+          },
+          "l_scale": {
+              "shapes": [[1, 1]]
+          },
+          "sigma": {
+              "shapes": [[1, 1]]
+          }
+      },
+      "iterations":20
+  },
+  "test_kernelizedSVM": {
+      "model": {
+          "name": "KernelizedSVM",
+          "regular_args": {
+              "kernel": "RBFKernel"
+          }
+      },
+      "input_info": {
+          "input1": {
+              "shapes": [[1, 20],[5, 5]]
+          },
+          "input2": {
+              "shapes": [[1, 20],[5, 5]]
+          }
 
-    "input_info": {
-      "input": {
-        "shapes": [
-          [ 1, 10 ],
-          [ 4, 10 ]
-        ],
-        "mean": 0.0,
-        "std_dev": 1.0
+      },
+      "iterations":20
+  },
+  "test_mlp": {
+      "model": {
+          "name": "MLP",
+          "randomized_args": { 
+              "dimensions": [[2, 4], [2, 4], [2, 4]],
+              "activations": [["relu", "sigmoid", "softplus", "tanh"], ["relu", "sigmoid"], ["sigmoid"]]
+          }
+      },
+      "input_info": {
+          "input": {
+              "shapes": [[1,5],[1,5]]
+          }
+      },
+      "iterations": 10
+      
+  },
+  "test_distance_matrix_1": {
+      "model": {
+          "name": "EncoderDistanceMatrix",
+          "randomized_args": {
+              "get_final_distance": [false, true]
+          }
+      },
+      "input_info": {
+          "input1": {
+              "shapes": [[1,10],[3,3]]
+          },
+          "input2": {
+              "shapes": [[1,10],[3,3]]
+          }
+      },
+      "iterations": 20,
+      "32bit_relative_tolerance": 1e-5
+      
+  },
+  "test_distance_matrix_2": {
+      "model": {
+          "name": "EncoderDistanceMatrix",
+          "randomized_args": {
+              "get_final_distance": [false, true]
+          }
+      },
+      "input_info": {
+          "input1": {
+              "shapes": [[1,10],[1,1]]
+          },
+          "input2": {
+              "shapes": [[1,10],[1,1]]
+          }
+      },
+      "iterations": 20,
+      "32bit_relative_tolerance": 1e-5
+  },
+  "test_mds_core_1": {
+      "note": "ideally, distance should be run on zero_diag:true setting. However, Since differences in jax's and torch's grad handling at zero values, I set zero_diag is false for now",
+      "model": {
+          "name": "MDSCore",
+          "randomized_args": {
+              "exact_distances": [false,false]
+          }
+      },
+      "input_info": {
+          "distances": {
+              "shapes": [[5,5],[5,5]],
+              "zero_diag": false,
+              "is_positive": true,
+              "is_symmetric": true,
+              "mean": 100,
+              "std_dev": 1.0
+          }
+      },
+      "iterations": 20
+  },
 
-      }
-    },
-    "iterations": 20
-  },
-  "test_RBFKernel": {
-    "model": {
-      "name": "RBFKernel"
-    },
-    "input_info": {
-      "input1": {
-        "shapes": [
-          [ 2, 8 ],
-          [ 3, 3 ]
-        ]
-      },
-      "input2": {
-        "shapes": [
-          [ 2, 8 ],
-          [ 3, 3 ]
-        ]
-      },
-      "l_scale": {
-        "shapes": [
-          [ 1, 1 ]
-        ]
-      },
-      "sigma": {
-        "shapes": [
-          [ 1, 1 ]
-        ]
-      }
-    },
-    "iterations": 20
-  },
-  "test_kernelizedSVM": {
-    "model": {
-      "name": "KernelizedSVM",
-      "regular_args": {
-        "kernel": "RBFKernel"
-      }
-    },
-    "input_info": {
-      "input1": {
-        "shapes": [
-          [ 1, 20 ],
-          [ 5, 5 ]
-        ]
-      },
-      "input2": {
-        "shapes": [
-          [ 1, 20 ],
-          [ 5, 5 ]
-        ]
-      }
 
-    },
-    "iterations": 20
-  },
-  "test_mlp": {
-    "model": {
-      "name": "MLP",
-      "randomized_args": {
-        "dimensions": [
-          [ 2, 4 ],
-          [ 2, 4 ],
-          [ 2, 4 ]
-        ],
-        "activations": [
-          [ "relu", "sigmoid", "softplus", "tanh" ],
-          [ "relu", "sigmoid" ],
-          [ "sigmoid" ]
-        ]
-      }
-    },
-    "input_info": {
-      "input": {
-        "shapes": [
-          [ 1, 5 ],
-          [ 1, 5 ]
-        ]
-      }
-    },
-    "iterations": 10
+  "test_poly_features":{
+      "model": { 
+          "name": "PolynomialFeatures",
+          "randomized_args": { 
+              "degree": [1,5]
+          }
+      },
+      "input_info": {
+          "input": {
+              "shapes": [[1,4],[1,4]]
+          }
+      },
+      "iterations": 20,
+      "32bit_tolerance": 1e-5,
+      "32bit_relative_tolerance": 1e-5
+  },
 
-  },
-  "test_distance_matrix_1": {
-    "model": {
-      "name": "EncoderDistanceMatrix",
-      "randomized_args": {
-        "get_final_distance": [ false, true ]
-      }
-    },
-    "input_info": {
-      "input1": {
-        "shapes": [
-          [ 1, 10 ],
-          [ 3, 3 ]
-        ]
-      },
-      "input2": {
-        "shapes": [
-          [ 1, 10 ],
-          [ 3, 3 ]
-        ]
-      }
-    },
-    "iterations": 20,
-    "32bit_relative_tolerance": 1e-5
+  "test_polynomial_regression": {
+      "model": {
+          "name": "PolynomialRegression",
+          
+          "randomized_args": { 
+              "degree": [1,5],
+              "dimension": [1,3]       
+          }
+      },
+      "input_info": {
+          "input": {
+              "shapes": [[1,4],[1,4]]
+          }
+      },
+      "iterations": 10
+  },
+  "test_conv1d": {
+      "model": {
+          "name": "Convolution1D",
+          "regular_args": {
+              "kernel_size": 3,
+              "out_channels": 3
+          },
+          "randomized_args": {
+              "stride": [1, 3],
+              "padding": [0, 2]     
+          }
+      },
+      "input_info": {
+          "input": {
+              "shapes": [[1,5], [2,2], [10,15]]
+          },
+          "weight": {
+              "shapes": [[3,3], [2,2], [3,3]]
+          }
+      },
+      "iterations": 30,
+      "32bit_tolerance": 1e-5,
+      "32bit_relative_tolerance": 1e-5
+  },
+  "test_conv2d": {
+      "model": {
+          "name": "Convolution2D",
+          "regular_args": {
+              "kernel_size": 3,
+              "out_channels": 3
+          },
+          "randomized_args": {
+              "stride": [1, 3],
+              "padding": [0, 2]     
+          }
+      },
+      "input_info": {
+          "input": {
+              "shapes": [[1,5], [2,2], [10,20], [10,20]]
+          },
+          "weight": {
+              "shapes": [[3,3], [2,2], [3,3],[3,3]]
+          }
+      },
+      "iterations": 30,
+      "32bit_tolerance": 1e-5,
+      "32bit_relative_tolerance": 1e-5
+  },
+  "test_tsne_core": {
+      "model": {
+          "name": "TSNECore",
+          "randomized_args": {
+              "exact_distances": [false,true]
+          }
+      }, 
+      "static_input_info": {
+          "distances": {
+              "shapes": [[3,3],[3,3]],
+              "zero_diag": true,
+              "is_positive": true,
+              "is_symmetric": true,
+              "mean": 0.0,
+              "std_dev": 1.0
+              
+          }, 
+          "p_joint": {
+              "shapes": [[3,3],[3,3]],
+              "zero_diag": true,
+              "is_positive": true,
+              "is_symmetric": true,
+              "normalize": true,
+              "mean": 0.0,
+              "std_dev": 1.0
 
-  },
-  "test_distance_matrix_2": {
-    "model": {
-      "name": "EncoderDistanceMatrix",
-      "randomized_args": {
-        "get_final_distance": [ false, true ]
-      }
-    },
-    "input_info": {
-      "input1": {
-        "shapes": [
-          [ 1, 10 ],
-          [ 1, 1 ]
-        ]
-      },
-      "input2": {
-        "shapes": [
-          [ 1, 10 ],
-          [ 1, 1 ]
-        ]
-      }
-    },
-    "iterations": 20,
-    "32bit_relative_tolerance": 1e-5
-  },
-  "test_mds_core_1": {
-    "note":
-        "ideally, distance should be run on zero_diag:true setting. However, Since differences in jax's and torch's grad handling at zero values, I set zero_diag is false for now",
-    "model": {
-      "name": "MDSCore",
-      "randomized_args": {
-        "exact_distances": [ false, false ]
-      }
-    },
-    "input_info": {
-      "distances": {
-        "shapes": [
-          [ 5, 5 ],
-          [ 5, 5 ]
-        ],
-        "zero_diag": false,
-        "is_positive": true,
-        "is_symmetric": true,
-        "mean": 100,
-        "std_dev": 1.0
-      }
-    },
-    "iterations": 20
-  },
-
-  "test_poly_features": {
-    "model": {
-      "name": "PolynomialFeatures",
-      "randomized_args": {
-        "degree": [ 1, 5 ]
-      }
-    },
-    "input_info": {
-      "input": {
-        "shapes": [
-          [ 1, 4 ],
-          [ 1, 4 ]
-        ]
-      }
-    },
-    "iterations": 20,
-    "32bit_tolerance": 1e-5,
-    "32bit_relative_tolerance": 1e-5
-  },
-
-<<<<<<< HEAD
-  "test_polynomial_regression": {
-    "model": {
-      "name": "PolynomialRegression",
-=======
-    "test_div": {
-        "model": {
-            "name": "Divide",
-            "types": {
-                "numerator": "tensor",
-                "denominator": "tensor"
-            }
-        },
-        "input_info": {
-            "numerator": {
-                "shapes": [[1, 1], [1, 1], [1, 1], [1, 1], [1, 1] ,[1, 1], [1, 10], [1, 10]]
-            },
-            "denominator": {
-                "shapes": [[1, 10],[1, 10], [1, 1], [1, 1], [1, 1]]
-            }
-        },
-        "iterations": 10,
-        "64bit_relative_tolerance": 1e-9,
-        "32bit_relative_tolerance": 5e-4
-    },
-    "test_sum": {
-        "NOTE": "The threshold in the test is heuristically determined. It does not pass in regular threshold (1e-14). We except it to pass from the threshold that is determined",
-        "model": {
-            "name": "Add",
-            "types": {
-                "left": "tensor",
-                "right": "tensor"
-            }
-        },
-        "input_info": {
-            "left": {
-                "shapes": [[1, 1], [1, 1], [1, 1], [1, 1], [1, 1] ,[1, 1], [1, 10], [1, 10]]
-            },
-            "right": {
-                "shapes": [[1, 10],[1, 10], [1, 1], [1, 1], [1, 1]]
-            }
-        },
-        "iterations": 10,
-        "64bit_relative_tolerance": 1e-9,
-        "32bit_tolerance": 5e-5,
-        "32bit_relative_tolerance": 5e-5
-    },
-    "test_subtract": {
-        "model": {
-            "name": "Subtract",
-            "types": {
-                "left": "tensor",
-                "right": "tensor"
-            }
-        },
-        "input_info": {
-            "left": {
-                "shapes": [[1, 1], [1, 1], [1, 1], [1, 1], [1, 1] ,[1, 1], [1, 10], [1, 10]]
-            },
-            "right": {
-                "shapes": [[1, 10],[1, 10], [1, 1], [1, 1], [1, 1]]
-            }
-        },
-        "iterations": 10,
-        "64bit_relative_tolerance": 1e-9,
-        "32bit_tolerance": 5e-5,
-        "32bit_relative_tolerance": 5e-5
-    },
-    "test_power": {
-        "model": {
-            "name": "Power",
-            "regular_args": {
-                "robust": false
-            },
-            "types": {
-                "base": "tensor",
-                "exponent": "tensor"
-            }
-        },
-        "input_info": {
-            "base": {
-                "shapes": [[1, 1], [1, 1], [1, 1], [1, 1], [1, 1] ,[1, 1], [1, 10], [1, 10]]
-            },
-            "exponent": {
-                "shapes": [[1, 10],[1, 10], [1, 1], [1, 1], [1, 1]]
-            }
-        },
-        "iterations": 10,
-        "64bit_relative_tolerance": 1e-9,
-        "32bit_relative_tolerance": 5e-5
-    },
-    "test_robust_power": {
-        "model": {
-            "name": "Power",
-            "regular_args": {
-                "robust": true
-            },
-            "static_input_info": {
-                "threshold": [1, 1]
-            },
-            "types": {
-                "base": "tensor",
-                "exponent": "tensor",
-                "threshold": "tensor"
-            }
-            
-        },
-        "input_info": {
-            "base": {
-                "shapes": [[1, 1], [1, 1], [1, 1], [1, 1], [1, 1] ,[1, 1], [1, 10], [1, 10]]
-            },
-            "exponent": {
-                "shapes": [[1, 10],[1, 10], [1, 1], [1, 1], [1, 1]]
-            }
-        },
-        "iterations": 10,
-        "64bit_relative_tolerance": 1e-9,
-        "32bit_relative_tolerance": 5e-5
-    },
-    "test_exp": {
-        "model": {
-            "name": "Exponential"
-        },
-        "input_info": {
-            "input": {
-                "shapes": [[1, 1], [1, 1], [1, 1], [1, 1], [1, 1] ,[1, 1], [1, 10], [1, 10]]
-            }
-        },
-        "iterations": 10
-    },
-    "test_abs": {
-        "model": {
-            "name": "Absolute"
-        },
-        "input_info": {
-            "input": {
-                "shapes": [[3,6],[1,3],[1,3],[7, 13], [6, 8]]
-            }
-        },
-        "iterations": 10
-    },
-    "test_sin": {
-        "model": {
-            "name": "Sine"
-        },
-        "input_info": {
-            "input": {
-                "shapes": [[1, 8], [7, 13], [6, 8]]
-            }
-        },
-        "iterations": 10
-    },
-    "test_cos": {
-        "model": {
-            "name": "Cosine"
-        },
-        "input_info": {
-            "input": {
-                "shapes": [[1, 8], [7, 13], [6, 8]]
-            }
-        },
-        "iterations": 10
-    },
-    "test_var": {
-        "model": {
-            "name": "Variance",
-            "randomized_args": {
-                "keepdim": [false, true],
-                "correction": [0,2],
-                "axis": [0,2]
-            }
-        },
-        "input_info": {
-            "input": {
-                "shapes": [[5, 8], [7, 13], [6, 8], [8, 10]]
-            }
-        },
-        "iterations": 10,
-        "32bit_tolerance": 5e-4
-    },
-    "test_concat_axis_none_5_inputs": {
-        "model": {
-            "name": "Model",
-            "submodels": {
-                "m1": {
-                    "name": "ToList",
-                    "args" : {
-                        "n": 5
-                    }
-                },
-                "m2": {
-                    "name": "Concat",
-                    "args" : {
-                        "axis": null
-                    }
-                }
-            },
-            "connections": {
-                "m1": {
-                    "input1": {"key": {"name": "input1", "type": {"Tensor": ["int", "float", "bool"]}}},
-                    "input2": {"key": {"name": "input2", "type": {"Tensor": ["int", "float", "bool"]}}},
-                    "input3": {"key": {"name": "input3", "type": {"Tensor": ["int", "float", "bool"]}}},
-                    "input4": {"key": {"name": "input4", "type": {"Tensor": ["int", "float", "bool"]}}},
-                    "input5": {"key": {"name": "input5", "type": {"Tensor": ["int", "float", "bool"]}}}
-                },
-                "m2": {
-                    "input": {"key": {"connect": [["m1", "output"]]}},
-                    "output": "output"
-                }
-            },
-            "exposed_keys": ["output"]
-        },
-        "input_info": {
-            "input1": {
-                "shapes": [[3, 6], [1, 3], [1, 3], [7, 13], [6, 8]]
-            },
-            "input2": {
-                "shapes": [[3, 6], [1, 3], [1, 3], [7, 13], [6, 8], [1, 10]]
-            },
-            "input3": {
-                "shapes": [[1,100]]
-            },
-            "input4": {
-                "shapes": [[1, 4], [1, 3]]
-            },
-            "input5": {
-                "shapes": [[1, 1], [1, 1], [1, 1], [1, 1], [1, 1], [1, 1], [1, 1], [1, 1], [1, 1]]
-            }
-        },
-        "iterations": 10
-    },
-    "test_concat_axis": {
-        "model": {
-            "name": "Model",
-            "submodels": {
-                "m1": {
-                    "name": "ToList",
-                    "args" : {
-                        "n": 5
-                    }
-                },
-                "m2": {
-                    "name": "Concat",
-                    "args" : {
-                        "axis": 3
-                    }
-                }
-            },
-            "connections": {
-                "m1": {
-                    "input1": {"key": {"name": "input1", "type": {"Tensor": ["int", "float", "bool"]}}},
-                    "input2": {"key": {"name": "input2", "type": {"Tensor": ["int", "float", "bool"]}}},
-                    "input3": {"key": {"name": "input3", "type": {"Tensor": ["int", "float", "bool"]}}},
-                    "input4": {"key": {"name": "input4", "type": {"Tensor": ["int", "float", "bool"]}}},
-                    "input5": {"key": {"name": "input5", "type": {"Tensor": ["int", "float", "bool"]}}}
-                },
-                "m2": {
-                    "input": {"key": {"connect": [["m1", "output"]]}},
-                    "output": "output"
-                }
-            },
-            "exposed_keys": ["output"]
-        },
-        "input_info": {
-            "input1": {
-                "shapes": [[5, 5], [3, 3], [4, 4], [7, 13], [2, 2]]
-            },
-            "input2": {
-                "shapes": [[5, 5], [3, 3], [4, 4], [9, 13], [2, 2]]
-            },
-            "input3": {
-                "shapes": [[5, 5], [3, 3], [4, 4], [1, 17], [2, 2]]
-            },
-            "input4": {
-                "shapes": [[5, 5], [3, 3], [4, 4], [1, 1], [2, 2]]
-            },
-            "input5": {
-                "shapes": [[5, 5], [3, 3], [4, 4], [101, 111], [2, 2]]
-            }
-        },
-        "iterations": 10
-    },
-    "test_transpose": {
-        "model": {
-            "name": "Transpose"
-        },
-        "input_info": {
-            "input": {
-                "shapes": [[1, 10], [1, 10], [1, 10], [1, 10], [1, 10], [1,10]]
-            }
-        },
-        "iterations": 10
-    },
-    "test_transpose_with_axes": {
-        "model": {
-            "name": "Transpose",
-            "regular_args": {
-                "axes": [0,3,2,5,4,1]
-            },
-            "tuples": ["axes"]
-        },
-        "input_info": {
-            "input": {
-                "shapes": [[1, 10], [1, 10], [1, 10], [1, 10], [1, 10], [1,10]]
-            }
-        },
-        "iterations": 10
-    },
-    "test_tanh": {
-        "model": {
-            "name": "Tanh"
-        },
-        "input_info": {
-            "input": {
-                "shapes": [[1, 5], [1, 5], [1, 5], [1, 5], [1, 5], [1,5]]
-            }
-        },
-        "iterations": 20
-    },
-    "test_sigmoid": {
-        "model": {
-            "name": "Sigmoid"
-        },
-        "input_info": {
-            "input": {
-                "shapes": [[1, 5], [1, 5], [1, 5], [1, 5], [1, 5], [1,5]]
-            }
-        },
-        "iterations": 20
-    },
-    "test_softplus": {
-        "model": {
-            "name": "Softplus"
-        },
-        "input_info": {
-            "input": {
-                "shapes": [[1, 5], [1, 5], [1, 5], [1, 5], [1, 5], [1,5]]
-            }
-        },
-        "iterations": 20
-    },
-    "test_permute_tensor": {
-        "model": {
-            "name": "PermuteTensor"
-        },
->>>>>>> 4b29cca1
-
-      "randomized_args": {
-        "degree": [ 1, 5 ],
-        "dimension": [ 1, 3 ]
-      }
-    },
-    "input_info": {
-      "input": {
-        "shapes": [
-          [ 1, 4 ],
-          [ 1, 4 ]
-        ]
-      }
-    },
-    "iterations": 10
-  },
-  "test_conv1d": {
-    "model": {
-      "name": "Convolution1D",
-      "regular_args": {
-        "kernel_size": 3,
-        "out_channels": 3
-      },
-      "randomized_args": {
-        "stride": [ 1, 3 ],
-        "padding": [ 0, 2 ]
-      }
-    },
-    "input_info": {
-      "input": {
-        "shapes": [
-          [ 1, 5 ],
-          [ 2, 2 ],
-          [ 10, 15 ]
-        ]
-      },
-      "weight": {
-        "shapes": [
-          [ 3, 3 ],
-          [ 2, 2 ],
-          [ 3, 3 ]
-        ]
-      }
-    },
-    "iterations": 30,
-    "32bit_tolerance": 1e-5,
-    "32bit_relative_tolerance": 1e-5
-  },
-  "test_conv2d": {
-    "model": {
-      "name": "Convolution2D",
-      "regular_args": {
-        "kernel_size": 3,
-        "out_channels": 3
-      },
-      "randomized_args": {
-        "stride": [ 1, 3 ],
-        "padding": [ 0, 2 ]
-      }
-    },
-    "input_info": {
-      "input": {
-        "shapes": [
-          [ 1, 5 ],
-          [ 2, 2 ],
-          [ 10, 20 ],
-          [ 10, 20 ]
-        ]
-      },
-      "weight": {
-        "shapes": [
-          [ 3, 3 ],
-          [ 2, 2 ],
-          [ 3, 3 ],
-          [ 3, 3 ]
-        ]
-      }
-    },
-    "iterations": 30,
-    "32bit_tolerance": 1e-5,
-    "32bit_relative_tolerance": 1e-5
-  },
-  "test_tsne_core": {
-    "model": {
-      "name": "TSNECore",
-      "randomized_args": {
-        "exact_distances": [ false, true ]
-      }
-    },
-    "static_input_info": {
-      "distances": {
-        "shapes": [
-          [ 3, 3 ],
-          [ 3, 3 ]
-        ],
-        "zero_diag": true,
-        "is_positive": true,
-        "is_symmetric": true,
-        "mean": 0.0,
-        "std_dev": 1.0
-
-      },
-      "p_joint": {
-        "shapes": [
-          [ 3, 3 ],
-          [ 3, 3 ]
-        ],
-        "zero_diag": true,
-        "is_positive": true,
-        "is_symmetric": true,
-        "normalize": true,
-        "mean": 0.0,
-        "std_dev": 1.0
-
-      }
-    },
-    "iterations": 10
+          }
+      },
+      "iterations": 10
   },
   "test_tsne": {
-    "model": {
-      "name": "TSNE",
-      "randomized_args": {
-        "prediction_dim": [ 1, 15 ]
-      },
-      "regular_args": {
-        "input_type": "points"
-      }
-    },
-    "static_input_info": {
-      "input": {
-        "shapes": [
-          [ 20, 20 ],
-          [ 20, 20 ]
-        ]
-      },
-      "p_joint": {
-        "shapes": [
-          [ 20, 20 ],
-          [ 20, 20 ]
-        ],
-        "zero_diag": true,
-        "is_positive": true,
-        "is_symmetric": true,
-        "normalize": true
-      }
-    },
-    "iterations": 10
+      "model": {
+          "name": "TSNE",
+          "randomized_args": {
+              "prediction_dim": [1,15]
+          },
+          "regular_args": {
+              "input_type": "points"
+          }
+      },
+      "static_input_info": {
+          "input": {
+              "shapes": [[20, 20], [20, 20]]
+          },
+          "p_joint": { 
+              "shapes": [[20,20],[20,20]],
+              "zero_diag": true,
+              "is_positive": true,
+              "is_symmetric": true,
+              "normalize": true
+          } 
+      },
+      "iterations": 10
   },
   "test_maxpool1d": {
-    "model": {
-      "name": "MaxPool1D",
-      "randomized_args": {
-        "kernel_size": [ 1, 3 ]
-      }
-    },
-    "input_info": {
-      "input": {
-        "shapes": [
-          [ 1, 3 ],
-          [ 7, 13 ],
-          [ 6, 8 ]
-        ]
-      }
-    },
-    "iterations": 10
+      "model": {
+          "name": "MaxPool1D",
+          "randomized_args": {
+              "kernel_size": [1,3]
+          }
+      },
+      "input_info": {
+          "input": {
+              "shapes": [[1,3],[7, 13], [6, 8]]
+          }
+      },
+      "iterations": 10
   },
   "test_maxpool2d": {
-    "model": {
-      "name": "MaxPool2D",
-      "randomized_args": {
-        "kernel_size": [ 1, 3 ]
-      }
-    },
-    "input_info": {
-      "input": {
-        "shapes": [
-          [ 1, 3 ],
-          [ 1, 3 ],
-          [ 7, 13 ],
-          [ 6, 8 ]
-        ]
-      }
-    },
-    "iterations": 10
+      "model": {
+          "name": "MaxPool2D",
+          "randomized_args": {
+              "kernel_size": [1,3]
+          }
+      },
+      "input_info": {
+          "input": {
+              "shapes": [[1,3], [1,3], [7, 13], [6, 8]]
+          }
+      },
+      "iterations": 10
   },
 
   "test_avgpool2d": {
-    "model": {
-      "name": "AvgPool2D",
-      "randomized_args": {
-        "kernel_size": [ 1, 3 ]
-      }
-    },
-    "input_info": {
-      "input": {
-        "shapes": [
-          [ 1, 3 ],
-          [ 1, 3 ],
-          [ 7, 13 ],
-          [ 6, 8 ]
-        ]
-      }
-    },
-    "iterations": 10
+      "model": {
+          "name": "AvgPool2D",
+          "randomized_args": {
+              "kernel_size": [1,3]
+          }
+      },
+      "input_info": {
+          "input": {
+              "shapes": [[1,3], [1,3], [7, 13], [6, 8]]
+          }
+      },
+      "iterations": 10
   },
   "test_buffer": {
-    "model": {
-      "name": "Buffer",
-      "types": {
-        "input": "tensor"
-      }
-    },
-    "input_info": {
-      "input": {
-        "shapes": [
-          [ 1, 5 ],
-          [ 2, 2 ],
-          [ 6, 10 ],
-          [ 6, 10 ]
-        ]
-      }
-    },
-    "iterations": 10
+      "model": {
+          "name": "Buffer",
+          "types": {
+              "input": "tensor"
+          }
+      },
+      "input_info": {
+          "input": {
+              "shapes": [[1,5],[2,2],[6,10],[6,10]]
+          }
+      },
+      "iterations": 10
   },
   "test_mult": {
-    "model": {
-      "name": "Multiply",
-      "types": {
-        "left": "tensor",
-        "right": "tensor"
-      }
-    },
-    "input_info": {
-      "left": {
-        "shapes": [
-          [ 1, 1 ],
-          [ 1, 1 ],
-          [ 1, 1 ],
-          [ 1, 1 ],
-          [ 1, 1 ],
-          [ 1, 1 ],
-          [ 1, 10 ],
-          [ 1, 10 ]
-        ]
-      },
-      "right": {
-        "shapes": [
-          [ 1, 10 ],
-          [ 1, 10 ],
-          [ 1, 1 ],
-          [ 1, 1 ],
-          [ 1, 1 ]
-        ]
-      }
-    },
-    "iterations": 10
+      "model": {
+          "name": "Multiply",
+          "types": {
+              "left": "tensor",
+              "right": "tensor"
+          }
+      },
+      "input_info": {
+          "left": {
+              "shapes": [[1, 1], [1, 1], [1, 1], [1, 1], [1, 1] ,[1, 1], [1, 10], [1, 10]]
+          },
+          "right": {
+              "shapes": [[1, 10],[1, 10], [1, 1], [1, 1], [1, 1]]
+          }
+      },
+      "iterations": 10
   },
 
   "test_div": {
-    "model": {
-      "name": "Divide",
-      "types": {
-        "numerator": "tensor",
-        "denominator": "tensor"
-      }
-    },
-    "input_info": {
-      "numerator": {
-        "shapes": [
-          [ 1, 1 ],
-          [ 1, 1 ],
-          [ 1, 1 ],
-          [ 1, 1 ],
-          [ 1, 1 ],
-          [ 1, 1 ],
-          [ 1, 10 ],
-          [ 1, 10 ]
-        ]
-      },
-      "denominator": {
-        "shapes": [
-          [ 1, 10 ],
-          [ 1, 10 ],
-          [ 1, 1 ],
-          [ 1, 1 ],
-          [ 1, 1 ]
-        ]
-      }
-    },
-    "iterations": 10,
-    "64bit_relative_tolerance": 1e-9,
-    "32bit_relative_tolerance": 5e-4
+      "model": {
+          "name": "Divide",
+          "types": {
+              "numerator": "tensor",
+              "denominator": "tensor"
+          }
+      },
+      "input_info": {
+          "numerator": {
+              "shapes": [[1, 1], [1, 1], [1, 1], [1, 1], [1, 1] ,[1, 1], [1, 10], [1, 10]]
+          },
+          "denominator": {
+              "shapes": [[1, 10],[1, 10], [1, 1], [1, 1], [1, 1]]
+          }
+      },
+      "iterations": 10,
+      "64bit_relative_tolerance": 1e-9,
+      "32bit_relative_tolerance": 5e-4
   },
   "test_sum": {
-    "NOTE":
-        "The threshold in the test is heuristically determined. It does not pass in regular threshold (1e-14). We except it to pass from the threshold that is determined",
-    "model": {
-      "name": "Add",
-      "types": {
-        "left": "tensor",
-        "right": "tensor"
-      }
-    },
-    "input_info": {
-      "left": {
-        "shapes": [
-          [ 1, 1 ],
-          [ 1, 1 ],
-          [ 1, 1 ],
-          [ 1, 1 ],
-          [ 1, 1 ],
-          [ 1, 1 ],
-          [ 1, 10 ],
-          [ 1, 10 ]
-        ]
-      },
-      "right": {
-        "shapes": [
-          [ 1, 10 ],
-          [ 1, 10 ],
-          [ 1, 1 ],
-          [ 1, 1 ],
-          [ 1, 1 ]
-        ]
-      }
-    },
-    "iterations": 10,
-    "64bit_relative_tolerance": 1e-9,
-    "32bit_tolerance": 5e-5,
-    "32bit_relative_tolerance": 5e-5
+      "NOTE": "The threshold in the test is heuristically determined. It does not pass in regular threshold (1e-14). We except it to pass from the threshold that is determined",
+      "model": {
+          "name": "Add",
+          "types": {
+              "left": "tensor",
+              "right": "tensor"
+          }
+      },
+      "input_info": {
+          "left": {
+              "shapes": [[1, 1], [1, 1], [1, 1], [1, 1], [1, 1] ,[1, 1], [1, 10], [1, 10]]
+          },
+          "right": {
+              "shapes": [[1, 10],[1, 10], [1, 1], [1, 1], [1, 1]]
+          }
+      },
+      "iterations": 10,
+      "64bit_relative_tolerance": 1e-9,
+      "32bit_tolerance": 5e-5,
+      "32bit_relative_tolerance": 5e-5
   },
   "test_subtract": {
-    "model": {
-      "name": "Subtract",
-      "types": {
-        "left": "tensor",
-        "right": "tensor"
-      }
-    },
-    "input_info": {
-      "left": {
-        "shapes": [
-          [ 1, 1 ],
-          [ 1, 1 ],
-          [ 1, 1 ],
-          [ 1, 1 ],
-          [ 1, 1 ],
-          [ 1, 1 ],
-          [ 1, 10 ],
-          [ 1, 10 ]
-        ]
-      },
-      "right": {
-        "shapes": [
-          [ 1, 10 ],
-          [ 1, 10 ],
-          [ 1, 1 ],
-          [ 1, 1 ],
-          [ 1, 1 ]
-        ]
-      }
-    },
-    "iterations": 10,
-    "64bit_relative_tolerance": 1e-9,
-    "32bit_tolerance": 5e-5,
-    "32bit_relative_tolerance": 5e-5
+      "model": {
+          "name": "Subtract",
+          "types": {
+              "left": "tensor",
+              "right": "tensor"
+          }
+      },
+      "input_info": {
+          "left": {
+              "shapes": [[1, 1], [1, 1], [1, 1], [1, 1], [1, 1] ,[1, 1], [1, 10], [1, 10]]
+          },
+          "right": {
+              "shapes": [[1, 10],[1, 10], [1, 1], [1, 1], [1, 1]]
+          }
+      },
+      "iterations": 10,
+      "64bit_relative_tolerance": 1e-9,
+      "32bit_tolerance": 5e-5,
+      "32bit_relative_tolerance": 5e-5
   },
   "test_power": {
-    "model": {
-      "name": "Power",
-      "regular_args": {
-        "robust": false
-      },
-      "types": {
-        "base": "tensor",
-        "exponent": "tensor"
-      }
-    },
-    "input_info": {
-      "base": {
-        "shapes": [
-          [ 1, 1 ],
-          [ 1, 1 ],
-          [ 1, 1 ],
-          [ 1, 1 ],
-          [ 1, 1 ],
-          [ 1, 1 ],
-          [ 1, 10 ],
-          [ 1, 10 ]
-        ]
-      },
-      "exponent": {
-        "shapes": [
-          [ 1, 10 ],
-          [ 1, 10 ],
-          [ 1, 1 ],
-          [ 1, 1 ],
-          [ 1, 1 ]
-        ]
-      }
-    },
-    "iterations": 10,
-    "64bit_relative_tolerance": 1e-9,
-    "32bit_relative_tolerance": 5e-5
+      "model": {
+          "name": "Power",
+          "regular_args": {
+              "robust": false
+          },
+          "types": {
+              "base": "tensor",
+              "exponent": "tensor"
+          }
+      },
+      "input_info": {
+          "base": {
+              "shapes": [[1, 1], [1, 1], [1, 1], [1, 1], [1, 1] ,[1, 1], [1, 10], [1, 10]]
+          },
+          "exponent": {
+              "shapes": [[1, 10],[1, 10], [1, 1], [1, 1], [1, 1]]
+          }
+      },
+      "iterations": 10,
+      "64bit_relative_tolerance": 1e-9,
+      "32bit_relative_tolerance": 5e-5
   },
   "test_robust_power": {
-    "model": {
-      "name": "Power",
-      "regular_args": {
-        "robust": true
-      },
-      "static_input_info": {
-        "threshold": [ 1, 1 ]
-      },
-      "types": {
-        "base": "tensor",
-        "exponent": "tensor",
-        "threshold": "tensor"
-      }
+      "model": {
+          "name": "Power",
+          "regular_args": {
+              "robust": true
+          },
+          "static_input_info": {
+              "threshold": [1, 1]
+          },
+          "types": {
+              "base": "tensor",
+              "exponent": "tensor",
+              "threshold": "tensor"
+          }
+          
+      },
+      "input_info": {
+          "base": {
+              "shapes": [[1, 1], [1, 1], [1, 1], [1, 1], [1, 1] ,[1, 1], [1, 10], [1, 10]]
+          },
+          "exponent": {
+              "shapes": [[1, 10],[1, 10], [1, 1], [1, 1], [1, 1]]
+          }
+      },
+      "iterations": 10,
+      "64bit_relative_tolerance": 1e-9,
+      "32bit_relative_tolerance": 5e-5
+  },
+  "test_exp": {
+      "model": {
+          "name": "Exponential"
+      },
+      "input_info": {
+          "input": {
+              "shapes": [[1, 1], [1, 1], [1, 1], [1, 1], [1, 1] ,[1, 1], [1, 10], [1, 10]]
+          }
+      },
+      "iterations": 10
+  },
+  "test_abs": {
+      "model": {
+          "name": "Absolute"
+      },
+      "input_info": {
+          "input": {
+              "shapes": [[3,6],[1,3],[1,3],[7, 13], [6, 8]]
+          }
+      },
+      "iterations": 10
+  },
+  "test_sin": {
+      "model": {
+          "name": "Sine"
+      },
+      "input_info": {
+          "input": {
+              "shapes": [[1, 8], [7, 13], [6, 8]]
+          }
+      },
+      "iterations": 10
+  },
+  "test_cos": {
+      "model": {
+          "name": "Cosine"
+      },
+      "input_info": {
+          "input": {
+              "shapes": [[1, 8], [7, 13], [6, 8]]
+          }
+      },
+      "iterations": 10
+  },
+  "test_var": {
+      "model": {
+          "name": "Variance",
+          "randomized_args": {
+              "keepdim": [false, true],
+              "correction": [0,2],
+              "axis": [0,2]
+          }
+      },
+      "input_info": {
+          "input": {
+              "shapes": [[5, 8], [7, 13], [6, 8], [8, 10]]
+          }
+      },
+      "iterations": 10,
+      "32bit_tolerance": 5e-4
+  },
+  "test_concat_axis_none_5_inputs": {
+      "model": {
+          "name": "Model",
+          "submodels": {
+              "m1": {
+                  "name": "ToList",
+                  "args" : {
+                      "n": 5
+                  }
+              },
+              "m2": {
+                  "name": "Concat",
+                  "args" : {
+                      "axis": null
+                  }
+              }
+          },
+          "connections": {
+              "m1": {
+                  "input1": {"key": {"name": "input1", "type": {"Tensor": ["int", "float", "bool"]}}},
+                  "input2": {"key": {"name": "input2", "type": {"Tensor": ["int", "float", "bool"]}}},
+                  "input3": {"key": {"name": "input3", "type": {"Tensor": ["int", "float", "bool"]}}},
+                  "input4": {"key": {"name": "input4", "type": {"Tensor": ["int", "float", "bool"]}}},
+                  "input5": {"key": {"name": "input5", "type": {"Tensor": ["int", "float", "bool"]}}}
+              },
+              "m2": {
+                  "input": {"key": {"connect": [["m1", "output"]]}},
+                  "output": "output"
+              }
+          },
+          "exposed_keys": ["output"]
+      },
+      "input_info": {
+          "input1": {
+              "shapes": [[3, 6], [1, 3], [1, 3], [7, 13], [6, 8]]
+          },
+          "input2": {
+              "shapes": [[3, 6], [1, 3], [1, 3], [7, 13], [6, 8], [1, 10]]
+          },
+          "input3": {
+              "shapes": [[1,100]]
+          },
+          "input4": {
+              "shapes": [[1, 4], [1, 3]]
+          },
+          "input5": {
+              "shapes": [[1, 1], [1, 1], [1, 1], [1, 1], [1, 1], [1, 1], [1, 1], [1, 1], [1, 1]]
+          }
+      },
+      "iterations": 10
+  },
+  "test_concat_axis": {
+      "model": {
+          "name": "Model",
+          "submodels": {
+              "m1": {
+                  "name": "ToList",
+                  "args" : {
+                      "n": 5
+                  }
+              },
+              "m2": {
+                  "name": "Concat",
+                  "args" : {
+                      "axis": 3
+                  }
+              }
+          },
+          "connections": {
+              "m1": {
+                  "input1": {"key": {"name": "input1", "type": {"Tensor": ["int", "float", "bool"]}}},
+                  "input2": {"key": {"name": "input2", "type": {"Tensor": ["int", "float", "bool"]}}},
+                  "input3": {"key": {"name": "input3", "type": {"Tensor": ["int", "float", "bool"]}}},
+                  "input4": {"key": {"name": "input4", "type": {"Tensor": ["int", "float", "bool"]}}},
+                  "input5": {"key": {"name": "input5", "type": {"Tensor": ["int", "float", "bool"]}}}
+              },
+              "m2": {
+                  "input": {"key": {"connect": [["m1", "output"]]}},
+                  "output": "output"
+              }
+          },
+          "exposed_keys": ["output"]
+      },
+      "input_info": {
+          "input1": {
+              "shapes": [[5, 5], [3, 3], [4, 4], [7, 13], [2, 2]]
+          },
+          "input2": {
+              "shapes": [[5, 5], [3, 3], [4, 4], [9, 13], [2, 2]]
+          },
+          "input3": {
+              "shapes": [[5, 5], [3, 3], [4, 4], [1, 17], [2, 2]]
+          },
+          "input4": {
+              "shapes": [[5, 5], [3, 3], [4, 4], [1, 1], [2, 2]]
+          },
+          "input5": {
+              "shapes": [[5, 5], [3, 3], [4, 4], [101, 111], [2, 2]]
+          }
+      },
+      "iterations": 10
+  },
+  "test_transpose": {
+      "model": {
+          "name": "Transpose"
+      },
+      "input_info": {
+          "input": {
+              "shapes": [[1, 10], [1, 10], [1, 10], [1, 10], [1, 10], [1,10]]
+          }
+      },
+      "iterations": 10
+  },
+  "test_transpose_with_axes": {
+      "model": {
+          "name": "Transpose",
+          "regular_args": {
+              "axes": [0,3,2,5,4,1]
+          },
+          "tuples": ["axes"]
+      },
+      "input_info": {
+          "input": {
+              "shapes": [[1, 10], [1, 10], [1, 10], [1, 10], [1, 10], [1,10]]
+          }
+      },
+      "iterations": 10
+  },
+  "test_tanh": {
+      "model": {
+          "name": "Tanh"
+      },
+      "input_info": {
+          "input": {
+              "shapes": [[1, 5], [1, 5], [1, 5], [1, 5], [1, 5], [1,5]]
+          }
+      },
+      "iterations": 20
+  },
+  "test_sigmoid": {
+      "model": {
+          "name": "Sigmoid"
+      },
+      "input_info": {
+          "input": {
+              "shapes": [[1, 5], [1, 5], [1, 5], [1, 5], [1, 5], [1,5]]
+          }
+      },
+      "iterations": 20
+  },
+  "test_softplus": {
+      "model": {
+          "name": "Softplus"
+      },
+      "input_info": {
+          "input": {
+              "shapes": [[1, 5], [1, 5], [1, 5], [1, 5], [1, 5], [1,5]]
+          }
+      },
+      "iterations": 20
+  },
+  "test_permute_tensor": {
+      "model": {
+          "name": "PermuteTensor"
+      },
 
-    },
-    "input_info": {
-      "base": {
-        "shapes": [
-          [ 1, 1 ],
-          [ 1, 1 ],
-          [ 1, 1 ],
-          [ 1, 1 ],
-          [ 1, 1 ],
-          [ 1, 1 ],
-          [ 1, 10 ],
-          [ 1, 10 ]
-        ]
-      },
-      "exponent": {
-        "shapes": [
-          [ 1, 10 ],
-          [ 1, 10 ],
-          [ 1, 1 ],
-          [ 1, 1 ],
-          [ 1, 1 ]
-        ]
-      }
-    },
-    "iterations": 10,
-    "64bit_relative_tolerance": 1e-9,
-    "32bit_relative_tolerance": 5e-5
-  },
-  "test_exp": {
-    "model": {
-      "name": "Exponential"
-    },
-    "input_info": {
-      "input": {
-        "shapes": [
-          [ 1, 1 ],
-          [ 1, 1 ],
-          [ 1, 1 ],
-          [ 1, 1 ],
-          [ 1, 1 ],
-          [ 1, 1 ],
-          [ 1, 10 ],
-          [ 1, 10 ]
-        ]
-      }
-    },
-    "iterations": 10
-  },
-  "test_abs": {
-    "model": {
-      "name": "Absolute"
-    },
-    "input_info": {
-      "input": {
-        "shapes": [
-          [ 3, 6 ],
-          [ 1, 3 ],
-          [ 1, 3 ],
-          [ 7, 13 ],
-          [ 6, 8 ]
-        ]
-      }
-    },
-    "iterations": 10
-  },
-  "test_sin": {
-    "model": {
-      "name": "Sine"
-    },
-    "input_info": {
-      "input": {
-        "shapes": [
-          [ 1, 8 ],
-          [ 7, 13 ],
-          [ 6, 8 ]
-        ]
-      }
-    },
-    "iterations": 10
-  },
-  "test_cos": {
-    "model": {
-      "name": "Cosine"
-    },
-    "input_info": {
-      "input": {
-        "shapes": [
-          [ 1, 8 ],
-          [ 7, 13 ],
-          [ 6, 8 ]
-        ]
-      }
-    },
-    "iterations": 10
-  },
-  "test_var": {
-    "model": {
-      "name": "Variance",
-      "randomized_args": {
-        "keepdim": [ false, true ],
-        "correction": [ 0, 2 ],
-        "axis": [ 0, 2 ]
-      }
-    },
-    "input_info": {
-      "input": {
-        "shapes": [
-          [ 5, 8 ],
-          [ 7, 13 ],
-          [ 6, 8 ],
-          [ 8, 10 ]
-        ]
-      }
-    },
-    "iterations": 10,
-    "32bit_tolerance": 5e-4
-  },
-  "test_concat_axis_none_5_inputs": {
-    "model": {
-      "name": "Model",
-      "submodels": {
-        "m1": {
-          "name": "ToList",
-          "args": {
-            "n": 5
-          }
-        },
-        "m2": {
-          "name": "Concat",
-          "args": {
-            "axis": null
-          }
-        }
-      },
-      "connections": {
-        "m1": {
+      "input_info": {
+          "input": {
+              "shapes": [[5, 5], [1, 10], [1, 10], [1, 10], [1, 10]]
+          }
+      },
+      "static_input_info": {
+          "indices": [[0, 0], [3, 3], [2, 2], [4, 4], [1, 1]]
+      },
+      "iterations": 20
+  },
+  "test_squared_error": {
+      "model": {
+          "name": "SquaredError"
+      },
+      "input_info": {
+          "input": {
+              "shapes": [[1, 10], [1, 10], [1, 10],[1, 10],[1, 10]]
+          }
+      },
+      "iterations": 20
+  },
+  "test_hinge_loss": {
+      "model": {
+          "name": "HingeLoss"
+      },
+      "static_input_info": {
+          "target": {
+              "mode": "int",
+              "shapes": [[1, 10], [1, 1]],
+              "interval": [[-1, -1], [1, 1]]
+          }
+      },
+      "iterations": 20
+  },
+  "test_absolute_error": {
+      "model": {
+          "name": "AbsoluteError"
+      },
+      "input_info": {
+          "input": {
+              "shapes": [[1, 10], [1, 1]]
+          }
+      },
+      "iterations": 20
+  },
+  "test_cross_entropy_1": {
+      "model": {
+          "name": "CrossEntropy",
+          "regular_args":{
+              "input_type": "logits",
+              "weights": [1.0,0.2,1.0,1.0,1.0,1.0,0.7,1.0,1.0,1.0,1.0,0.1,1.0,1.0,1.0]
+          }
+      },
+      "input_info": {
+          "input": {
+              "shapes": [[15, 15], [15, 15], [15, 15], [15, 15]]
+          }
+      },
+      "static_input_info": {
+          "target": {
+              "mode": "int",
+              "shapes": [[15, 15], [15, 15], [15, 15]],
+              "interval": [[0, 0], [9, 9]]
+          }
+      },
+      "iterations": 20
+  },
+  "test_cross_entropy_2": {
+      "model": {
+          "name": "CrossEntropy",
+          "regular_args":{
+              "input_type": "probs",
+              "weights": [1.0,0.2,1.0,1.0,1.0,1.0,1.0,0.7,1.0,0.2,1.0,1.0,1.0,1.0,1.0]
+          }
+      },
+      "input_info": {
+          "input": {
+              "shapes": [[15, 15], [15, 15], [15, 15], [15, 15]],
+              "is_positive": true
+          }
+      },
+      "static_input_info": {
+          "target": {
+              "mode": "int",
+              "shapes": [[15, 15], [15, 15], [15, 15]],
+              "interval": [[0, 0], [9, 9]]
+          }
+      },
+      "iterations": 20
+  },
+  "test_cross_entropy_3": {
+      "model": {
+          "name": "CrossEntropy",
+          "regular_args":{
+              "input_type": "log_probs",
+              "weights": [1.0,0.2,1.0,1.0,1.0,1.0,1.0,0.7,1.0,0.2,1.0,1.0,1.0,1.0,1.0]
+          }
+      },
+      "input_info": {
+          "input": {
+              "shapes": [[15, 15], [15, 15], [15, 15], [15, 15]]
+          }
+      },
+      "static_input_info": {
+          "target": {
+              "mode": "int",
+              "shapes": [[15, 15], [15, 15], [15, 15]],
+              "interval": [[0, 0], [9, 9]]
+          }
+      },
+      "iterations": 20
+  },
+  "test_cross_entropy_4": {
+      "model": {
+          "name": "CrossEntropy",
+          "regular_args":{
+              "weights": [1.0,0.2,1.0,1.0,1.0,1.0,1.0,0.7,1.0,0.2,1.0,1.0,1.0,1.0,1.0],
+              "categorical": false
+          }
+      },
+      "input_info": {
+          "input": {
+              "shapes": [[15, 15], [15, 15], [15,15]]
+          }
+      },
+      "static_input_info": {
+          "target": {
+              "shapes": [[15, 15], [15,15], [15,15]],
+              "is_positive": true
+          }
+      },
+      "iterations": 20,
+      "64bit_relative_tolerance": 1e-12
+  },
+  "test_cross_entropy_5": {
+      "model": {
+          "name": "CrossEntropy",
+          "regular_args": {
+              "weights": [1.0,0.2,1.0,1.0,1.0,1.0,1.0,0.7,1.0,0.2,1.0,1.0,1.0,1.0,1.0],
+              "input_type": "probs",
+              "robust": true,
+              "categorical": false
+          }
+      },
+      "input_info": {
+          "input": {
+              "shapes": [[15, 15], [15, 15], [15, 15]],
+              "is_positive": true
+          }
+      },
+      "static_input_info": {
+          "target": {
+              "shapes": [[15, 15], [15,15], [15, 15]],
+              "is_positive": true
+          }
+      },
+      "iterations": 20,
+      "64bit_relative_tolerance": 1e-12
+  },
+  "test_cross_entropy_6": {
+      "model": {
+          "name": "CrossEntropy",
+          "regular_args": {
+              "weights": [1.0,0.2,1.0,1.0,1.0,1.0,1.0,0.7,1.0,0.2,1.0,1.0,1.0,1.0,1.0],
+              "input_type": "log_probs",
+              "categorical": false
+          }
+      },
+      "input_info": {
+          "input": {
+              "shapes": [[15, 15], [15, 15], [15, 15]]
+          }
+      },
+      "static_input_info": {
+          "target": {
+              "shapes": [[15, 15], [15,15], [15, 15]],
+              "is_positive": true
+          }
+      },
+      "iterations": 20
+  },
+  "test_binary_cross_entropy_probs_1": {
+      "model": {
+          "name": "BinaryCrossEntropy",
+          "regular_args":{
+              "input_type": "probs",
+              "pos_weight": 0.625,
+              "robust": true
+          }
+      },
+      "static_input_info": {
+          "target": {
+              "mode": "int",
+              "shapes": [[1, 20], [1, 1]],
+              "interval": [[0, 0], [1, 1]]
+          }
+      },
+      "iterations": 5
+  },
+  "test_binary_cross_entropy_probs_2": {
+      "model": {
+          "name": "BinaryCrossEntropy",
+          "regular_args":{
+              "input_type": "probs",
+              "pos_weight": "auto",
+              "robust": true
+          }
+      },
+      "static_input_info": {
+          "target": {
+              "mode": "int",
+              "shapes": [[1, 20], [1, 1]],
+              "interval": [[0, 0], [1, 1]]
+          }
+      },
+      "iterations": 5
+  },
+  "test_binary_cross_entropy_probs_3": {
+      "model": {
+          "name": "BinaryCrossEntropy",
+          "regular_args":{
+              "input_type": "probs",
+              "robust": true
+          }
+      },
+      "static_input_info": {
+          "target": {
+              "mode": "int",
+              "shapes": [[1, 20], [1, 1]],
+              "interval": [[0, 0], [1, 1]]
+          }
+      },
+      "iterations": 5
+  },
+  "test_binary_cross_entropy_probs_4": {
+      "model": {
+          "name": "BinaryCrossEntropy",
+          "regular_args":{
+              "input_type": "probs",
+              "pos_weight": 0.625,
+              "robust": true
+          }
+      },
+      "static_input_info": {
+          "target": {
+              "mode": "int",
+              "shapes": [[1, 20], [1, 1]],
+              "interval": [[0, 0], [1, 1]]
+          }
+      },
+      "iterations": 5
+  },
+  "test_binary_cross_entropy_probs_5": {
+      "model": {
+          "name": "BinaryCrossEntropy",
+          "regular_args":{
+              "input_type": "probs",
+              "pos_weight": "auto",
+              "robust": false
+          }
+      },
+      "static_input_info": {
+          "target": {
+              "mode": "int",
+              "shapes": [[1, 20], [1, 1]],
+              "interval": [[0, 0], [1, 1]]
+          }
+      },
+      "iterations": 5
+  },
+  "test_binary_cross_entropy_probs_6": {
+      "model": {
+          "name": "BinaryCrossEntropy",
+          "regular_args":{
+              "input_type": "probs",
+              "robust": false
+          }
+      },
+      "static_input_info": {
+          "target": {
+              "mode": "int",
+              "shapes": [[1, 20], [1, 1]],
+              "interval": [[0, 0], [1, 1]]
+          }
+      },
+      "iterations": 5
+  },
+  "test_binary_cross_entropy_logits_1": {
+      "model": {
+          "name": "BinaryCrossEntropy",
+          "regular_args":{
+              "robust": true
+          }
+      },
+      "static_input_info": {
+          "target": {
+              "shapes": [[1, 20], [1, 1]]
+          }
+      },
+      "iterations": 5
+  },
+  "test_binary_cross_entropy_logits_2": {
+      "model": {
+          "name": "BinaryCrossEntropy",
+          "regular_args":{
+              "pos_weight": "auto",
+              "robust": true
+          }
+      },
+      "static_input_info": {
+          "target": {
+              "shapes": [[1, 20], [1, 1]]
+          }
+      },
+      "iterations": 5
+  },
+  "test_binary_cross_entropy_logits_3": {
+      "model": {
+          "name": "BinaryCrossEntropy",
+          "regular_args":{
+              "pos_weight": 0.625,
+              "robust": true
+          }
+      },
+      "static_input_info": {
+          "target": {
+              "shapes": [[1, 20], [1, 1]]
+          }
+      },
+      "iterations": 5
+  },
+  "test_binary_cross_entropy_logits_4": {
+      "model": {
+          "name": "BinaryCrossEntropy",
+          "regular_args":{
+              "robust": false
+          }
+      },
+      "static_input_info": {
+          "target": {
+              "shapes": [[1, 20], [1, 1]]
+          }
+      },
+      "iterations": 5
+  },
+  "test_binary_cross_entropy_logits_5": {
+      "model": {
+          "name": "BinaryCrossEntropy",
+          "regular_args":{
+              "pos_weight": "auto",
+              "robust": false
+          }
+      },
+      "static_input_info": {
+          "target": {
+              "shapes": [[1, 20], [1, 1]]
+          }
+      },
+      "iterations": 5
+  },
+  "test_binary_cross_entropy_logits_6": {
+      "model": {
+          "name": "BinaryCrossEntropy",
+          "regular_args":{
+              "pos_weight": 0.625,
+              "robust": false
+          }
+      },
+      "static_input_info": {
+          "target": {
+              "shapes": [[1, 20], [1, 1]]
+          }
+      },
+      "iterations": 5
+  },
+  "test_quantile_loss": {
+      "model": {
+          "name": "QuantileLoss"
+      },
+      "input_info": {
+          "input" : {
+              "shapes": [[1, 120], [1, 15], [1,30]]
+          }
+      },
+      "iterations": 20
+  },
+  "test_quad_hinge_loss": {
+      "model": {
+          "name": "QuadHingeLoss"
+      },
+      "static_input_info": {
+          "target": {
+              "mode": "int",
+              "shapes": [[1, 200], [1, 1]],
+              "interval": [[-1, -1], [1, 1]]
+          }
+      },
+      "iterations": 20
+  },
+  "test_kl_div": {
+      "model": {
+          "name": "KLDivergence"
+      },
+      "input_info": {
+          "input" : {
+              "shapes": [[120, 120], [15, 15]],
+              "is_positive": true,
+              "normalize": true
+          }
+      },
+      "static_input_info": {
+          "target": {
+              "shapes": [[120, 120], [15, 15]],
+              "is_positive": true,
+              "normalize": true
+
+          }
+      },
+      "iterations": 20
+  },
+  "test_kl_div_5d": {
+      "model": {
+          "name": "KLDivergence"
+      },
+      "input_info": {
+          "input" : {
+              "shapes": [[12, 12], [3, 3], [3, 3],[1, 1], [1, 1]],
+              "is_positive": true,
+              "normalize": true
+          }
+      },
+      "static_input_info": {
+          "target": {
+              "shapes": [[12, 12], [3, 3], [3, 3],[1, 1], [1, 1]],
+              "is_positive": true,
+              "normalize": true
+
+          }
+      },
+      "iterations": 20
+  },
+  "test_relu": {
+      "model": {
+          "name": "Relu"
+      },
+      "input_info": {
+          "input" : {
+              "shapes": [[1,10], [1, 10], [1, 10], [1, 10], [1, 10]]
+          }
+      },
+      "iterations": 20
+  },
+  "test_leaky_relu": {
+      "model": {
+          "name": "LeakyRelu"
+      },
+      "input_info": {
+          "input" : {
+              "shapes": [[1,10], [1, 10], [1, 10], [1, 10], [1, 10]]
+          }
+      },
+      "iterations": 20
+  },
+  "test_gelu": {
+      "model": {
+          "name": "Gelu"
+      },
+      "input_info": {
+          "input" : {
+              "shapes": [[1,10], [1, 10], [1, 10], [1, 10], [1, 10]]
+          }
+      },
+      "iterations": 20,
+      "64bit_relative_tolerance": 1e-12
+
+  },
+  "test_stop_gradient": {
+      "model": {
+          "name": "StopGradient"
+      },
+      "input_info": {
+          "input" : {
+              "shapes": [[1,10], [1, 10], [1, 10], [1, 10], [1, 10]]
+          }
+      },
+      "iterations": 20,
+      "64bit_relative_tolerance": 1e-12
+
+  },
+  "test_softmax_2d_1": {
+      "model": {
+          "name": "Softmax"
+      },
+      "input_info": {
+          "input" : {
+              "shapes": [[1,10], [1, 10]]
+          }
+      },
+      "iterations": 20
+  },
+  "test_softmax_2d_2": {
+      "model": {
+          "name": "Softmax",
+          "regular_args":{
+              "axis": 0
+          }
+      },
+      "input_info": {
+          "input" : {
+              "shapes": [[1,10], [1, 10]]
+          }
+      },
+      "iterations": 20
+  },
+  "test_softmax_5d_1": {
+      "model": {
+          "name": "Softmax"
+      },
+      "input_info": {
+          "input" : {
+              "shapes": [[1,10], [1, 10], [1, 10], [1, 10], [1, 10]]
+          }
+      },
+      "iterations": 20
+  },
+  "test_sqrt": {
+      "model": {
+          "name": "Sqrt",
+          "randomized_args": {"robust": [false, true]}
+      },
+      "input_info": {
+          "input" : {
+              "shapes": [[1, 5], [1, 5], [1, 5]]
+          }
+      },
+      "iterations": 20
+  },
+  
+  "test_stable_reciprocal": {
+      "model": {
+          "name": "StableReciprocal"
+      },
+      "input_info": {
+          "input": {
+              "shapes": [[1, 5], [1, 5], [1, 5]]
+          }
+      },
+      "iterations": 20
+  },
+  "test_transposed_diag": {
+      "model": {
+          "name": "TransposedDiagonal"
+      },
+      "static_input_info": {
+          "input": {
+              "shapes": [[3, 3], [3,3]]
+          }
+      },
+      "inference": true,
+      "iterations": 5
+  },
+  "test_squeeze": {
+      "model": {
+          "name": "Squeeze"
+      },
+      "static_input_info": {
+          "input": {
+              "shapes": [[1,3], [1,5], [1,2], [1,5], [1,2]]
+          }
+      },
+      "inference": true,
+      "iterations": 5
+  },
+  "test_log": {
+      "model": {
+          "name": "Log",
+          "randomized_args": {
+              "robust": [false, true]
+          }
+      },
+      "input_info": {
+          "input": {
+              "shapes": [[1, 5], [1, 5], [1, 5]]
+          }
+      },
+      "iterations": 20
+  },
+  "test_reduce_sum_axis_none": {
+      "model": {
+          "name": "Sum",
+          "randomized_args": { 
+              "keepdim": [false, true]
+          }
+          
+      },
+      "input_info": {
+          "input": {
+              "shapes": [[1, 5], [1, 5], [1, 5]]
+          }
+      },
+      "iterations": 20
+  },
+  "test_reduce_sum": {
+      "model": {
+          "name": "Sum",
+          "regular_args": {
+              "axis": [0, 1, 3, 7, 5]
+          },
+          "randomized_args": { 
+              "keepdim": [false, true]
+          },
+          "tuples": ["axis"]
+      },
+      "input_info": {
+          "input": {
+              "shapes": [[1, 4], [1, 4], [1, 4], [1, 4], [1, 4], [1, 4], [1, 4], [1, 4], [1, 4]]
+          }
+      },
+      "iterations": 20
+  },
+  "test_reduce_mean_axis_none": {
+      "model": {
+          "name": "Mean",
+          "randomized_args": { 
+              "keepdim": [false, true]
+          }
+      },
+      "input_info": {
+          "input": {
+              "shapes": [[1, 5], [1, 5], [1, 5]]
+          }
+      },
+      "iterations": 20
+  },
+  "test_reduce_mean": {
+      "model": {
+          "name": "Mean",
+          "regular_args": {
+              "axis": [0, 1, 3, 7, 5]
+          },
+          "randomized_args": { 
+              "keepdim": [false, true]
+          },
+          "tuples": ["axis"]
+      },
+      "input_info": {
+          "input": {
+              "shapes": [[1, 4], [1, 4], [1, 4], [1, 4], [1, 4], [1, 4], [1, 4], [1, 4], [1, 4]]
+          }
+      },
+      "iterations": 20
+  },
+  "test_reduce_max_axis_none": {
+      "model": {
+          "name": "Max",
+          "randomized_args": { 
+              "keepdim": [false, true]
+          }
+      },
+      "input_info": {
+          "input": {
+              "shapes": [[1, 5], [1, 5], [1, 5]]
+          }
+      },
+      "iterations": 20
+  },
+  "test_reduce_max": {
+      "model": {
+          "name": "Max",
+          "regular_args": {
+              "axis": [0, 1, 3, 7, 5]
+          },
+          "randomized_args": { 
+              "keepdim": [false, true]
+          },
+          "tuples": ["axis"]
+      },
+      "input_info": {
+          "input": {
+              "shapes": [[1, 4], [1, 4], [1, 4], [1, 4], [1, 4], [1, 4], [1, 4], [1, 4], [1, 4]]
+          }
+      },
+      "iterations": 20
+  },
+  "test_reduce_min_axis_none": {
+      "model": {
+          "name": "Min",
+          "randomized_args": { 
+              "keepdim": [false, true]
+          }
+      },
+      "input_info": {
+          "input": {
+              "shapes": [[1, 5], [1, 5], [1, 5]]
+          }
+      },
+      "iterations": 20
+  },
+  "test_reduce_min": {
+      "model": {
+          "name": "Min",
+          "regular_args": {
+              "axis": [0, 1, 3, 7, 5]
+          },
+          "randomized_args": { 
+              "keepdim": [false, true]
+          },
+          "tuples": ["axis"]
+      },
+      "input_info": {
+          "input": {
+              "shapes": [[1, 4], [1, 4], [1, 4], [1, 4], [1, 4], [1, 4], [1, 4], [1, 4], [1, 4]]
+          }
+      },
+      "iterations": 20
+  },
+  "test_scaled_dot_product_attention_1": {
+      "model": {
+          "name": "ScaledDotProduct"
+      },
+      "input_info": {
+          "query": {
+              "shapes": [[4,4], [8,8], [16,16], [32, 32]]
+          },
+          "key": {
+              "shapes": [[4,4], [8,8], [16,16], [32, 32]]
+          },
+          "value": {
+              "shapes": [[4,4], [8,8], [16,16], [32, 32]]
+          }
+
+      },
+      "iterations": 5
+  },
+  "test_scaled_dot_product_attention_2": {
+      "model": {
+          "name": "ScaledDotProduct",
+          "regular_args":{
+              "use_attn_mask": true,
+              "is_causal": false
+          }
+      },
+      "input_info": {
+          "query": {
+              "shapes": [[4,4], [8,8], [16,16], [32, 32]]
+          },
+          "key": {
+              "shapes": [[4,4], [8,8], [16,16], [32, 32]]
+          },
+          "value": {
+              "shapes": [[4,4], [8,8], [16,16], [32, 32]]
+          }
+          
+      },
+      "static_input_info": {
+          "attn_mask": {
+              "shapes": [[16,16], [16, 16]]
+          }
+      },
+      "iterations": 5
+  },
+  "test_scaled_dot_product_attention_3": {
+      "model": {
+          "name": "ScaledDotProduct",
+          "regular_args":{
+              "scale": 0.5
+          }
+      },
+      "input_info": {
+          "query": {
+              "shapes": [[4,4], [8,8], [16,16], [32, 32]]
+          },
+          "key": {
+              "shapes": [[4,4], [8,8], [16,16], [32, 32]]
+          },
+          "value": {
+              "shapes": [[4,4], [8,8], [16,16], [32, 32]]
+          }
+
+      },
+      "iterations": 5
+  },
+  "test_embedding": {
+      "model": {
+          "name": "Embedding",
+          "regular_args":{
+              "num_embeddings": 10,
+              "dim": 5
+          }
+      },
+      "input_info": {
+          "weight": {
+              "shapes": [[10,10], [5,5]]
+          }
+      },
+      "static_input_info": {
+          "input": {
+              "mode": "int",
+              "shapes": [[15, 15], [1, 1]],
+              "interval": [[0, 0], [9, 9]]
+          }
+      },
+      "iterations": 20
+  },
+  "test_prod_axis_none": {
+      "model": {
+          "name": "Prod"
+      },
+      "input_info": {
+          "input": {
+              "shapes": [[1, 5], [1, 5], [1, 5]]
+          }
+      },
+      "iterations": 20
+  },
+  "test_prod": {
+      "model": {
+          "name": "Prod",
+          "regular_args": {
+              "axis": [0, 1, 3, 7, 5]
+          },
+          "tuples": ["axis"]
+      },
+      "input_info": {
+          "input": {
+              "shapes": [[1, 4], [1, 4], [1, 4], [1, 4], [1, 4], [1, 4], [1, 4], [1, 4], [1, 4]]
+          }
+      },
+      "iterations": 20
+  },
+  "test_layernorm": {
+      "model": {
+          "name": "LayerNorm",
+          
+          "randomized_args": { 
+              "use_scale": [false, true],
+              "use_bias": [false, true]
+          }
+      },
+      "input_info": {
+          "input": {
+              "shapes": [[1,10],[4,10], [5,10]]
+          }
+      },
+      "iterations": 20,
+      "32bit_relative_tolerance": 5e-6,
+      "64bit_relative_tolerance": 1e-12
+  },
+  "test_many_to_one_rnn": {
+      "model": {
+          "name": "ManytoOne",
+          "regular_args": {
+              "cell_type": "RNNCell"
+          },
+          "randomized_args" : {
+              "max_sequence_length" : [2, 2]
+          }
+      },
+      "input_info": {
+          "input0": {
+              "shapes": [[7,7], [1,1], [15,15]]
+          },
           "input1": {
-            "key": {
-              "name": "input1",
-              "type": {
-                "Tensor": [ "int", "float", "bool" ]
-              }
-            }
+              "shapes": [[6,6], [1,1], [15,15]]
+          },
+          "initial_hidden": {
+              "shapes": [[7,7], [1,1], [8,8]]
+          },
+          "w_hh": {
+              "shapes": [[8, 8], [8, 8]]
+          },
+          "w_ho": {
+              "shapes": [[10, 10], [8, 8]]
+          }
+      },
+      "iterations": 20
+  },
+  "test_many_to_one_lstm": {
+      "model": {
+          "name": "ManytoOne",
+          "regular_args": {
+              "cell_type": "LSTMCell"
+          },
+          "randomized_args" : {
+              "max_sequence_length" : [2, 2]
+          }
+      },
+      "input_info": {
+          "input0": {
+              "shapes": [[10, 10], [1,1], [2,2]]
+          },
+          "input1": {
+              "shapes": [[5, 5], [1,1], [2,2]]
+          },
+          "initial_hidden": {
+              "shapes": [[10,10], [1,1], [2,2]]
+          },
+          "w_f": {
+              "shapes": [[2, 2], [4, 4]]
+          },
+          "w_i": {
+              "shapes": [[2, 2], [4, 4]]
+          },
+          "w_c": {
+              "shapes": [[2, 2], [4, 4]]
+          },
+          "w_o": {
+              "shapes": [[2, 2], [4, 4]]
+          },
+          "bias_f": {
+              "shapes": [[2, 2]]
+          },
+          "bias_c": {
+              "shapes": [[2, 2]]
+          },
+          "bias_i": {
+              "shapes": [[2, 2]]
+          },
+          "bias_o": {
+              "shapes": [[2, 2]]
+          },
+          "w_out": {
+              "shapes": [[3,3], [2,2]]
+          }
+      },
+      "iterations": 20
+  },
+  "test_one_to_many_rnn": {
+      "model": {
+          "name": "OneToMany",
+          "assigned_differentiabilities": [
+              ["input", true], 
+              ["initial_hidden", true]
+          ],
+          "regular_args": {
+              "max_sequence_length": 4,
+              "cell_type": "RNNCell"
+          }
+      },
+      "input_info": {
+          "input": {
+              "shapes": [[9, 9], [1,1], [8, 8]]
+          },
+          "initial_hidden": {
+              "shapes": [[9, 9], [1,1], [15, 15]]
+          },
+          "target1": {
+              "shapes": [[3, 3], [1,1], [8, 8]]
+          },
+          "target2": {
+              "shapes": [[3, 3], [1,1], [8, 8]]
+          },
+          "target3": {
+              "shapes": [[3, 3], [1,1], [8, 8]]
+          }
+      },
+      "iterations": 20
+  },
+  "test_one_to_many_lstm": {
+      "model": {
+          "name": "OneToMany",
+          "regular_args": {
+              "cell_type": "LSTMCell"
+          },
+          "randomized_args" : {
+              "max_sequence_length" : [3, 3]
+          }
+      },
+      "input_info": {
+          "input": {
+              "shapes": [[10, 10], [1,1], [2,2]]
+          },
+          "target1": {
+              "shapes": [[8, 8], [1,1], [2,2]]
+          },
+          "target2": {
+              "shapes": [[8, 8], [1,1], [2,2]]
+          },
+          "initial_hidden": {
+              "shapes": [[10,10], [1,1], [4,4]]
+          },
+          "w_f": {
+              "shapes": [[4, 4], [6, 6]]
+          },
+          "w_i": {
+              "shapes": [[4, 4], [6, 6]]
+          },
+          "w_c": {
+              "shapes": [[4, 4], [6, 6]]
+          },
+          "w_o": {
+              "shapes": [[4, 4], [6, 6]]
+          },
+          "bias_f": {
+              "shapes": [[4, 4]]
+          },
+          "bias_c": {
+              "shapes": [[4, 4]]
+          },
+          "bias_i": {
+              "shapes": [[4, 4]]
+          },
+          "bias_o": {
+              "shapes": [[4, 4]]
+          },
+          "w_out": {
+              "shapes": [[2,2], [4,4]]
+          }
+      },
+      "iterations": 20
+  },
+  "test_one_to_many_rnn_with_teacher_forcing": {
+      "model": {
+          "name": "OneToMany",
+          "regular_args": {
+              "max_sequence_length": 5,
+              "cell_type": "RNNCell",
+              "teacher_forcing": true
+          }
+      },
+      "input_info": {
+          "input": {
+              "shapes": [[20,20], [1,1], [15,15]]
+          },
+          "initial_hidden": {
+              "shapes": [[20,20], [1,1], [8,8]]
+          },
+          "target0": {
+              "shapes": [[17, 17], [1,1], [15 , 15]]
+          },
+          "target1": {
+              "shapes": [[17, 17], [1,1], [15 , 15]]
+          },
+          "target2": {
+              "shapes": [[13, 13], [1,1], [15 , 15]]
+          },
+          "target3": {
+              "shapes": [[9, 9], [1,1], [15 , 15]]
+          },
+          "target4": {
+              "shapes": [[4, 4], [1,1], [15 , 15]]
+          },
+          "w_ho": {
+              "shapes": [[15, 15], [8,8]]
+          }
+  },
+
+  "iterations": 20 
+
+  },
+  "test_encoder_decoder_rnn": {
+      "model": {
+          "name": "EncoderDecoder",
+          "regular_args": {
+              "max_target_sequence_length": 4,
+              "max_input_sequence_length": 3,
+              "cell_type": "RNNCell",
+              "teacher_forcing": false
+          }
+      },
+      "input_info": {
+          "input0": {
+              "shapes": [[10,10], [1,1], [3,3]]
+          },
+          "input1": {
+              "shapes": [[6,6], [1,1], [3,3]]
           },
           "input2": {
-            "key": {
-              "name": "input2",
-              "type": {
-                "Tensor": [ "int", "float", "bool" ]
-              }
-            }
-          },
-          "input3": {
-            "key": {
-              "name": "input3",
-              "type": {
-                "Tensor": [ "int", "float", "bool" ]
-              }
-            }
-          },
-          "input4": {
-            "key": {
-              "name": "input4",
-              "type": {
-                "Tensor": [ "int", "float", "bool" ]
-              }
-            }
-          },
-          "input5": {
-            "key": {
-              "name": "input5",
-              "type": {
-                "Tensor": [ "int", "float", "bool" ]
-              }
-            }
-          }
-        },
-        "m2": {
-          "input": {
-            "key": {
-              "connect": [
-                [ "m1", "output" ]
-              ]
-            }
-          },
-          "output": {
-            "key": {
-              "name": "output"
-            }
-          }
-        }
-      }
-    },
-    "input_info": {
-      "input1": {
-        "shapes": [
-          [ 3, 6 ],
-          [ 1, 3 ],
-          [ 1, 3 ],
-          [ 7, 13 ],
-          [ 6, 8 ]
-        ]
-      },
-      "input2": {
-        "shapes": [
-          [ 3, 6 ],
-          [ 1, 3 ],
-          [ 1, 3 ],
-          [ 7, 13 ],
-          [ 6, 8 ],
-          [ 1, 10 ]
-        ]
-      },
-      "input3": {
-        "shapes": [
-          [ 1, 100 ]
-        ]
-      },
-      "input4": {
-        "shapes": [
-          [ 1, 4 ],
-          [ 1, 3 ]
-        ]
-      },
-      "input5": {
-        "shapes": [
-          [ 1, 1 ],
-          [ 1, 1 ],
-          [ 1, 1 ],
-          [ 1, 1 ],
-          [ 1, 1 ],
-          [ 1, 1 ],
-          [ 1, 1 ],
-          [ 1, 1 ],
-          [ 1, 1 ]
-        ]
-      }
-    },
-    "iterations": 10
-  },
-  "test_concat_axis": {
-    "model": {
-      "name": "Model",
-      "submodels": {
-        "m1": {
-          "name": "ToList",
-          "args": {
-            "n": 5
-          }
-        },
-        "m2": {
-          "name": "Concat",
-          "args": {
-            "axis": 3
-          }
-        }
-      },
-      "connections": {
-        "m1": {
+              "shapes": [[2,2], [1,1], [3,3]]
+          },
+          "initial_hidden": {
+              "shapes": [[10,10], [1,1], [4,4]]
+          },
+          "decoder_input": {
+              "shapes": [[10,10], [1,1], [3,3]]
+          },
+          "target1": {
+              "shapes": [[6, 6], [1,1], [3,3]]
+          },
+          "target2": {
+              "shapes": [[3, 3], [1,1], [3,3]]
+          },
+          "target3": {
+              "shapes": [[1, 1], [1,1], [3,3]]
+          }
+      },
+      "static_input_info": {
+          "indices": [[0, 0], [1, 1], [2, 2], [3, 3], [4, 4], [5, 5], [6, 6], [7, 7], [8, 8], [9, 9]]
+      },
+      "iterations": 20
+  },
+  "test_encoder_decoder_lstm_with_teacher_forcing": {
+      "model": {
+          "name": "EncoderDecoder",            
+          "regular_args": {
+              "max_target_sequence_length": 2,
+              "max_input_sequence_length": 2,
+              "cell_type": "LSTMCell",
+              "teacher_forcing": true
+          }
+      },
+      "input_info": {
+          "input0": {
+              "shapes": [[10, 10], [1,1], [2,2]]
+          },
           "input1": {
-            "key": {
-              "name": "input1",
-              "type": {
-                "Tensor": [ "int", "float", "bool" ]
-              }
-            }
+              "shapes": [[5, 5], [1,1], [2,2]]
+          },
+          "target0": {
+              "shapes": [[10, 10], [1,1], [2,2]]
+          },
+          "target1": {
+              "shapes": [[4, 4], [1,1], [2,2]]
+          },
+          "initial_hidden": {
+              "shapes": [[10,10], [1,1], [4,4]]
+          },
+          "decoder_input": {
+              "shapes": [[10,10], [1,1], [2,2]]
+          },
+          "w_f": {
+              "shapes": [[4, 4], [6, 6]]
+          },
+          "w_i": {
+              "shapes": [[4, 4], [6, 6]]
+          },
+          "w_c": {
+              "shapes": [[4, 4], [6, 6]]
+          },
+          "w_o": {
+              "shapes": [[4, 4], [6, 6]]
+          },
+          "bias_f": {
+              "shapes": [[4, 4]]
+          },
+          "bias_c": {
+              "shapes": [[4, 4]]
+          },
+          "bias_i": {
+              "shapes": [[4, 4]]
+          },
+          "bias_o": {
+              "shapes": [[4, 4]]
+          },
+          "w_out": {
+              "shapes": [[2,2], [4,4]]
+          },
+          "decoder_w_out": {
+              "shapes": [[4,4], [4,4]]
+          }
+      },
+      "static_input_info": {
+          "indices": [[0, 0], [1, 1], [2, 2], [3, 3], [4, 4], [5, 5], [6, 6], [7, 7], [8, 8], [9, 9]]
+      },
+      "iterations": 20
+  },
+  "test_encoder_decoder_rnn_with_teacher_forcing": {
+      "model": {
+          "name": "EncoderDecoder",
+          "regular_args": {
+              "max_target_sequence_length": 4,
+              "max_input_sequence_length": 3,
+              "cell_type": "RNNCell",
+              "teacher_forcing": true
+          }
+      },
+      "input_info": {
+          "input0": {
+              "shapes": [[10,10], [1,1], [3,3]]
+          },
+          "input1": {
+              "shapes": [[6,6], [1,1], [3,3]]
           },
           "input2": {
-            "key": {
-              "name": "input2",
-              "type": {
-                "Tensor": [ "int", "float", "bool" ]
-              }
-            }
-          },
-          "input3": {
-            "key": {
-              "name": "input3",
-              "type": {
-                "Tensor": [ "int", "float", "bool" ]
-              }
-            }
-          },
-          "input4": {
-            "key": {
-              "name": "input4",
-              "type": {
-                "Tensor": [ "int", "float", "bool" ]
-              }
-            }
-          },
-          "input5": {
-            "key": {
-              "name": "input5",
-              "type": {
-                "Tensor": [ "int", "float", "bool" ]
-              }
-            }
-          }
-        },
-        "m2": {
-          "input": {
-            "key": {
-              "connect": [
-                [ "m1", "output" ]
-              ]
-            }
-          },
-          "output": {
-            "key": {
-              "name": "output"
-            }
-          }
-        }
-      }
-    },
-    "input_info": {
-      "input1": {
-        "shapes": [
-          [ 5, 5 ],
-          [ 3, 3 ],
-          [ 4, 4 ],
-          [ 7, 13 ],
-          [ 2, 2 ]
-        ]
-      },
-      "input2": {
-        "shapes": [
-          [ 5, 5 ],
-          [ 3, 3 ],
-          [ 4, 4 ],
-          [ 9, 13 ],
-          [ 2, 2 ]
-        ]
-      },
-      "input3": {
-        "shapes": [
-          [ 5, 5 ],
-          [ 3, 3 ],
-          [ 4, 4 ],
-          [ 1, 17 ],
-          [ 2, 2 ]
-        ]
-      },
-      "input4": {
-        "shapes": [
-          [ 5, 5 ],
-          [ 3, 3 ],
-          [ 4, 4 ],
-          [ 1, 1 ],
-          [ 2, 2 ]
-        ]
-      },
-      "input5": {
-        "shapes": [
-          [ 5, 5 ],
-          [ 3, 3 ],
-          [ 4, 4 ],
-          [ 101, 111 ],
-          [ 2, 2 ]
-        ]
-      }
-    },
-    "iterations": 10
-  },
-  "test_transpose": {
-    "model": {
-      "name": "Transpose"
-    },
-    "input_info": {
-      "input": {
-        "shapes": [
-          [ 1, 10 ],
-          [ 1, 10 ],
-          [ 1, 10 ],
-          [ 1, 10 ],
-          [ 1, 10 ],
-          [ 1, 10 ]
-        ]
-      }
-    },
-    "iterations": 10
-  },
-  "test_transpose_with_axes": {
-    "model": {
-      "name": "Transpose",
-      "regular_args": {
-        "axes": [ 0, 3, 2, 5, 4, 1 ]
-      },
-      "tuples": [ "axes" ]
-    },
-    "input_info": {
-      "input": {
-        "shapes": [
-          [ 1, 10 ],
-          [ 1, 10 ],
-          [ 1, 10 ],
-          [ 1, 10 ],
-          [ 1, 10 ],
-          [ 1, 10 ]
-        ]
-      }
-    },
-    "iterations": 10
-  },
-  "test_tanh": {
-    "model": {
-      "name": "Tanh"
-    },
-    "input_info": {
-      "input": {
-        "shapes": [
-          [ 1, 5 ],
-          [ 1, 5 ],
-          [ 1, 5 ],
-          [ 1, 5 ],
-          [ 1, 5 ],
-          [ 1, 5 ]
-        ]
-      }
-    },
-    "iterations": 20
-  },
-  "test_sigmoid": {
-    "model": {
-      "name": "Sigmoid"
-    },
-    "input_info": {
-      "input": {
-        "shapes": [
-          [ 1, 5 ],
-          [ 1, 5 ],
-          [ 1, 5 ],
-          [ 1, 5 ],
-          [ 1, 5 ],
-          [ 1, 5 ]
-        ]
-      }
-    },
-    "iterations": 20
-  },
-  "test_softplus": {
-    "model": {
-      "name": "Softplus"
-    },
-    "input_info": {
-      "input": {
-        "shapes": [
-          [ 1, 5 ],
-          [ 1, 5 ],
-          [ 1, 5 ],
-          [ 1, 5 ],
-          [ 1, 5 ],
-          [ 1, 5 ]
-        ]
-      }
-    },
-    "iterations": 20
-  },
-  "test_permute_tensor": {
-    "model": {
-      "name": "PermuteTensor"
-    },
-
-    "input_info": {
-      "input": {
-        "shapes": [
-          [ 5, 5 ],
-          [ 1, 10 ],
-          [ 1, 10 ],
-          [ 1, 10 ],
-          [ 1, 10 ]
-        ]
-      }
-    },
-    "static_input_info": {
-      "indices": [
-        [ 0, 0 ],
-        [ 3, 3 ],
-        [ 2, 2 ],
-        [ 4, 4 ],
-        [ 1, 1 ]
-      ]
-    },
-    "iterations": 20
-  },
-  "test_squared_error": {
-    "model": {
-      "name": "SquaredError"
-    },
-    "input_info": {
-      "input": {
-        "shapes": [
-          [ 1, 10 ],
-          [ 1, 10 ],
-          [ 1, 10 ],
-          [ 1, 10 ],
-          [ 1, 10 ]
-        ]
-      }
-    },
-    "iterations": 20
-  },
-  "test_hinge_loss": {
-    "model": {
-      "name": "HingeLoss"
-    },
-    "static_input_info": {
-      "target": {
-        "mode": "int",
-        "shapes": [
-          [ 1, 10 ],
-          [ 1, 1 ]
-        ],
-        "interval": [
-          [ -1, -1 ],
-          [ 1, 1 ]
-        ]
-      }
-    },
-    "iterations": 20
-  },
-  "test_absolute_error": {
-    "model": {
-      "name": "AbsoluteError"
-    },
-    "input_info": {
-      "input": {
-        "shapes": [
-          [ 1, 10 ],
-          [ 1, 1 ]
-        ]
-      }
-    },
-    "iterations": 20
-  },
-  "test_cross_entropy_1": {
-    "model": {
-      "name": "CrossEntropy",
-      "regular_args": {
-        "input_type": "logits",
-        "weights": [ 1.0, 0.2, 1.0, 1.0, 1.0, 1.0, 0.7, 1.0, 1.0, 1.0, 1.0, 0.1, 1.0, 1.0, 1.0 ]
-      }
-    },
-    "input_info": {
-      "input": {
-        "shapes": [
-          [ 15, 15 ],
-          [ 15, 15 ],
-          [ 15, 15 ],
-          [ 15, 15 ]
-        ]
-      }
-    },
-    "static_input_info": {
-      "target": {
-        "mode": "int",
-        "shapes": [
-          [ 15, 15 ],
-          [ 15, 15 ],
-          [ 15, 15 ]
-        ],
-        "interval": [
-          [ 0, 0 ],
-          [ 9, 9 ]
-        ]
-      }
-    },
-    "iterations": 20
-  },
-  "test_cross_entropy_2": {
-    "model": {
-      "name": "CrossEntropy",
-      "regular_args": {
-        "input_type": "probs",
-        "weights": [ 1.0, 0.2, 1.0, 1.0, 1.0, 1.0, 1.0, 0.7, 1.0, 0.2, 1.0, 1.0, 1.0, 1.0, 1.0 ]
-      }
-    },
-    "input_info": {
-      "input": {
-        "shapes": [
-          [ 15, 15 ],
-          [ 15, 15 ],
-          [ 15, 15 ],
-          [ 15, 15 ]
-        ],
-        "is_positive": true
-      }
-    },
-    "static_input_info": {
-      "target": {
-        "mode": "int",
-        "shapes": [
-          [ 15, 15 ],
-          [ 15, 15 ],
-          [ 15, 15 ]
-        ],
-        "interval": [
-          [ 0, 0 ],
-          [ 9, 9 ]
-        ]
-      }
-    },
-    "iterations": 20
-  },
-  "test_cross_entropy_3": {
-    "model": {
-      "name": "CrossEntropy",
-      "regular_args": {
-        "input_type": "log_probs",
-        "weights": [ 1.0, 0.2, 1.0, 1.0, 1.0, 1.0, 1.0, 0.7, 1.0, 0.2, 1.0, 1.0, 1.0, 1.0, 1.0 ]
-      }
-    },
-    "input_info": {
-      "input": {
-        "shapes": [
-          [ 15, 15 ],
-          [ 15, 15 ],
-          [ 15, 15 ],
-          [ 15, 15 ]
-        ]
-      }
-    },
-    "static_input_info": {
-      "target": {
-        "mode": "int",
-        "shapes": [
-          [ 15, 15 ],
-          [ 15, 15 ],
-          [ 15, 15 ]
-        ],
-        "interval": [
-          [ 0, 0 ],
-          [ 9, 9 ]
-        ]
-      }
-    },
-    "iterations": 20
-  },
-  "test_cross_entropy_4": {
-    "model": {
-      "name": "CrossEntropy",
-      "regular_args": {
-        "weights": [ 1.0, 0.2, 1.0, 1.0, 1.0, 1.0, 1.0, 0.7, 1.0, 0.2, 1.0, 1.0, 1.0, 1.0, 1.0 ],
-        "categorical": false
-      }
-    },
-    "input_info": {
-      "input": {
-        "shapes": [
-          [ 15, 15 ],
-          [ 15, 15 ],
-          [ 15, 15 ]
-        ]
-      }
-    },
-    "static_input_info": {
-      "target": {
-        "shapes": [
-          [ 15, 15 ],
-          [ 15, 15 ],
-          [ 15, 15 ]
-        ],
-        "is_positive": true
-      }
-    },
-    "iterations": 20,
-    "64bit_relative_tolerance": 1e-12
-  },
-  "test_cross_entropy_5": {
-    "model": {
-      "name": "CrossEntropy",
-      "regular_args": {
-        "weights": [ 1.0, 0.2, 1.0, 1.0, 1.0, 1.0, 1.0, 0.7, 1.0, 0.2, 1.0, 1.0, 1.0, 1.0, 1.0 ],
-        "input_type": "probs",
-        "robust": true,
-        "categorical": false
-      }
-    },
-    "input_info": {
-      "input": {
-        "shapes": [
-          [ 15, 15 ],
-          [ 15, 15 ],
-          [ 15, 15 ]
-        ],
-        "is_positive": true
-      }
-    },
-    "static_input_info": {
-      "target": {
-        "shapes": [
-          [ 15, 15 ],
-          [ 15, 15 ],
-          [ 15, 15 ]
-        ],
-        "is_positive": true
-      }
-    },
-    "iterations": 20,
-    "64bit_relative_tolerance": 1e-12
-  },
-  "test_cross_entropy_6": {
-    "model": {
-      "name": "CrossEntropy",
-      "regular_args": {
-        "weights": [ 1.0, 0.2, 1.0, 1.0, 1.0, 1.0, 1.0, 0.7, 1.0, 0.2, 1.0, 1.0, 1.0, 1.0, 1.0 ],
-        "input_type": "log_probs",
-        "categorical": false
-      }
-    },
-    "input_info": {
-      "input": {
-        "shapes": [
-          [ 15, 15 ],
-          [ 15, 15 ],
-          [ 15, 15 ]
-        ]
-      }
-    },
-    "static_input_info": {
-      "target": {
-        "shapes": [
-          [ 15, 15 ],
-          [ 15, 15 ],
-          [ 15, 15 ]
-        ],
-        "is_positive": true
-      }
-    },
-    "iterations": 20
-  },
-  "test_binary_cross_entropy_probs_1": {
-    "model": {
-      "name": "BinaryCrossEntropy",
-      "regular_args": {
-        "input_type": "probs",
-        "pos_weight": 0.625,
-        "robust": true
-      }
-    },
-    "static_input_info": {
-      "target": {
-        "mode": "int",
-        "shapes": [
-          [ 1, 20 ],
-          [ 1, 1 ]
-        ],
-        "interval": [
-          [ 0, 0 ],
-          [ 1, 1 ]
-        ]
-      }
-    },
-    "iterations": 5
-  },
-  "test_binary_cross_entropy_probs_2": {
-    "model": {
-      "name": "BinaryCrossEntropy",
-      "regular_args": {
-        "input_type": "probs",
-        "pos_weight": "auto",
-        "robust": true
-      }
-    },
-    "static_input_info": {
-      "target": {
-        "mode": "int",
-        "shapes": [
-          [ 1, 20 ],
-          [ 1, 1 ]
-        ],
-        "interval": [
-          [ 0, 0 ],
-          [ 1, 1 ]
-        ]
-      }
-    },
-    "iterations": 5
-  },
-  "test_binary_cross_entropy_probs_3": {
-    "model": {
-      "name": "BinaryCrossEntropy",
-      "regular_args": {
-        "input_type": "probs",
-        "robust": true
-      }
-    },
-    "static_input_info": {
-      "target": {
-        "mode": "int",
-        "shapes": [
-          [ 1, 20 ],
-          [ 1, 1 ]
-        ],
-        "interval": [
-          [ 0, 0 ],
-          [ 1, 1 ]
-        ]
-      }
-    },
-    "iterations": 5
-  },
-  "test_binary_cross_entropy_probs_4": {
-    "model": {
-      "name": "BinaryCrossEntropy",
-      "regular_args": {
-        "input_type": "probs",
-        "pos_weight": 0.625,
-        "robust": true
-      }
-    },
-    "static_input_info": {
-      "target": {
-        "mode": "int",
-        "shapes": [
-          [ 1, 20 ],
-          [ 1, 1 ]
-        ],
-        "interval": [
-          [ 0, 0 ],
-          [ 1, 1 ]
-        ]
-      }
-    },
-    "iterations": 5
-  },
-  "test_binary_cross_entropy_probs_5": {
-    "model": {
-      "name": "BinaryCrossEntropy",
-      "regular_args": {
-        "input_type": "probs",
-        "pos_weight": "auto",
-        "robust": false
-      }
-    },
-    "static_input_info": {
-      "target": {
-        "mode": "int",
-        "shapes": [
-          [ 1, 20 ],
-          [ 1, 1 ]
-        ],
-        "interval": [
-          [ 0, 0 ],
-          [ 1, 1 ]
-        ]
-      }
-    },
-    "iterations": 5
-  },
-  "test_binary_cross_entropy_probs_6": {
-    "model": {
-      "name": "BinaryCrossEntropy",
-      "regular_args": {
-        "input_type": "probs",
-        "robust": false
-      }
-    },
-    "static_input_info": {
-      "target": {
-        "mode": "int",
-        "shapes": [
-          [ 1, 20 ],
-          [ 1, 1 ]
-        ],
-        "interval": [
-          [ 0, 0 ],
-          [ 1, 1 ]
-        ]
-      }
-    },
-    "iterations": 5
-  },
-  "test_binary_cross_entropy_logits_1": {
-    "model": {
-      "name": "BinaryCrossEntropy",
-      "regular_args": {
-        "robust": true
-      }
-    },
-    "static_input_info": {
-      "target": {
-        "shapes": [
-          [ 1, 20 ],
-          [ 1, 1 ]
-        ]
-      }
-    },
-    "iterations": 5
-  },
-  "test_binary_cross_entropy_logits_2": {
-    "model": {
-      "name": "BinaryCrossEntropy",
-      "regular_args": {
-        "pos_weight": "auto",
-        "robust": true
-      }
-    },
-    "static_input_info": {
-      "target": {
-        "shapes": [
-          [ 1, 20 ],
-          [ 1, 1 ]
-        ]
-      }
-    },
-    "iterations": 5
-  },
-  "test_binary_cross_entropy_logits_3": {
-    "model": {
-      "name": "BinaryCrossEntropy",
-      "regular_args": {
-        "pos_weight": 0.625,
-        "robust": true
-      }
-    },
-    "static_input_info": {
-      "target": {
-        "shapes": [
-          [ 1, 20 ],
-          [ 1, 1 ]
-        ]
-      }
-    },
-    "iterations": 5
-  },
-  "test_binary_cross_entropy_logits_4": {
-    "model": {
-      "name": "BinaryCrossEntropy",
-      "regular_args": {
-        "robust": false
-      }
-    },
-    "static_input_info": {
-      "target": {
-        "shapes": [
-          [ 1, 20 ],
-          [ 1, 1 ]
-        ]
-      }
-    },
-    "iterations": 5
-  },
-  "test_binary_cross_entropy_logits_5": {
-    "model": {
-      "name": "BinaryCrossEntropy",
-      "regular_args": {
-        "pos_weight": "auto",
-        "robust": false
-      }
-    },
-    "static_input_info": {
-      "target": {
-        "shapes": [
-          [ 1, 20 ],
-          [ 1, 1 ]
-        ]
-      }
-    },
-    "iterations": 5
-  },
-  "test_binary_cross_entropy_logits_6": {
-    "model": {
-      "name": "BinaryCrossEntropy",
-      "regular_args": {
-        "pos_weight": 0.625,
-        "robust": false
-      }
-    },
-    "static_input_info": {
-      "target": {
-        "shapes": [
-          [ 1, 20 ],
-          [ 1, 1 ]
-        ]
-      }
-    },
-    "iterations": 5
-  },
-  "test_quantile_loss": {
-    "model": {
-      "name": "QuantileLoss"
-    },
-    "input_info": {
-      "input": {
-        "shapes": [
-          [ 1, 120 ],
-          [ 1, 15 ],
-          [ 1, 30 ]
-        ]
-      }
-    },
-    "iterations": 20
-  },
-  "test_quad_hinge_loss": {
-    "model": {
-      "name": "QuadHingeLoss"
-    },
-    "static_input_info": {
-      "target": {
-        "mode": "int",
-        "shapes": [
-          [ 1, 200 ],
-          [ 1, 1 ]
-        ],
-        "interval": [
-          [ -1, -1 ],
-          [ 1, 1 ]
-        ]
-      }
-    },
-    "iterations": 20
-  },
-  "test_kl_div": {
-    "model": {
-      "name": "KLDivergence"
-    },
-    "input_info": {
-      "input": {
-        "shapes": [
-          [ 120, 120 ],
-          [ 15, 15 ]
-        ],
-        "is_positive": true,
-        "normalize": true
-      }
-    },
-    "static_input_info": {
-      "target": {
-        "shapes": [
-          [ 120, 120 ],
-          [ 15, 15 ]
-        ],
-        "is_positive": true,
-        "normalize": true
-
-      }
-    },
-    "iterations": 20
-  },
-  "test_kl_div_5d": {
-    "model": {
-      "name": "KLDivergence"
-    },
-    "input_info": {
-      "input": {
-        "shapes": [
-          [ 12, 12 ],
-          [ 3, 3 ],
-          [ 3, 3 ],
-          [ 1, 1 ],
-          [ 1, 1 ]
-        ],
-        "is_positive": true,
-        "normalize": true
-      }
-    },
-    "static_input_info": {
-      "target": {
-        "shapes": [
-          [ 12, 12 ],
-          [ 3, 3 ],
-          [ 3, 3 ],
-          [ 1, 1 ],
-          [ 1, 1 ]
-        ],
-        "is_positive": true,
-        "normalize": true
-
-      }
-    },
-    "iterations": 20
-  },
-  "test_relu": {
-    "model": {
-      "name": "Relu"
-    },
-    "input_info": {
-      "input": {
-        "shapes": [
-          [ 1, 10 ],
-          [ 1, 10 ],
-          [ 1, 10 ],
-          [ 1, 10 ],
-          [ 1, 10 ]
-        ]
-      }
-    },
-    "iterations": 20
-  },
-  "test_leaky_relu": {
-    "model": {
-      "name": "LeakyRelu"
-    },
-    "input_info": {
-      "input": {
-        "shapes": [
-          [ 1, 10 ],
-          [ 1, 10 ],
-          [ 1, 10 ],
-          [ 1, 10 ],
-          [ 1, 10 ]
-        ]
-      }
-    },
-    "iterations": 20
-  },
-  "test_gelu": {
-    "model": {
-      "name": "Gelu"
-    },
-    "input_info": {
-      "input": {
-        "shapes": [
-          [ 1, 10 ],
-          [ 1, 10 ],
-          [ 1, 10 ],
-          [ 1, 10 ],
-          [ 1, 10 ]
-        ]
-      }
-    },
-    "iterations": 20,
-    "64bit_relative_tolerance": 1e-12
-
-  },
-  "test_stop_gradient": {
-    "model": {
-      "name": "StopGradient"
-    },
-    "input_info": {
-      "input": {
-        "shapes": [
-          [ 1, 10 ],
-          [ 1, 10 ],
-          [ 1, 10 ],
-          [ 1, 10 ],
-          [ 1, 10 ]
-        ]
-      }
-    },
-    "iterations": 20,
-    "64bit_relative_tolerance": 1e-12
-
-  },
-  "test_softmax_2d_1": {
-    "model": {
-      "name": "Softmax"
-    },
-    "input_info": {
-      "input": {
-        "shapes": [
-          [ 1, 10 ],
-          [ 1, 10 ]
-        ]
-      }
-    },
-    "iterations": 20
-  },
-  "test_softmax_2d_2": {
-    "model": {
-      "name": "Softmax",
-      "regular_args": {
-        "axis": 0
-      }
-    },
-    "input_info": {
-      "input": {
-        "shapes": [
-          [ 1, 10 ],
-          [ 1, 10 ]
-        ]
-      }
-    },
-    "iterations": 20
-  },
-  "test_softmax_5d_1": {
-    "model": {
-      "name": "Softmax"
-    },
-    "input_info": {
-      "input": {
-        "shapes": [
-          [ 1, 10 ],
-          [ 1, 10 ],
-          [ 1, 10 ],
-          [ 1, 10 ],
-          [ 1, 10 ]
-        ]
-      }
-    },
-    "iterations": 20
-  },
-  "test_sqrt": {
-    "model": {
-      "name": "Sqrt",
-      "randomized_args": {
-        "robust": [ false, true ]
-      }
-    },
-    "input_info": {
-      "input": {
-        "shapes": [
-          [ 1, 5 ],
-          [ 1, 5 ],
-          [ 1, 5 ]
-        ]
-      }
-    },
-    "iterations": 20
-  },
-
-  "test_stable_reciprocal": {
-    "model": {
-      "name": "StableReciprocal"
-    },
-    "input_info": {
-      "input": {
-        "shapes": [
-          [ 1, 5 ],
-          [ 1, 5 ],
-          [ 1, 5 ]
-        ]
-      }
-    },
-    "iterations": 20
-  },
-  "test_transposed_diag": {
-    "model": {
-      "name": "TransposedDiagonal"
-    },
-    "static_input_info": {
-      "input": {
-        "shapes": [
-          [ 3, 3 ],
-          [ 3, 3 ]
-        ]
-      }
-    },
-    "inference": true,
-    "iterations": 5
-  },
-  "test_squeeze": {
-    "model": {
-      "name": "Squeeze"
-    },
-    "static_input_info": {
-      "input": {
-        "shapes": [
-          [ 1, 3 ],
-          [ 1, 5 ],
-          [ 1, 2 ],
-          [ 1, 5 ],
-          [ 1, 2 ]
-        ]
-      }
-    },
-    "inference": true,
-    "iterations": 5
-  },
-  "test_log": {
-    "model": {
-      "name": "Log",
-      "randomized_args": {
-        "robust": [ false, true ]
-      }
-    },
-    "input_info": {
-      "input": {
-        "shapes": [
-          [ 1, 5 ],
-          [ 1, 5 ],
-          [ 1, 5 ]
-        ]
-      }
-    },
-    "iterations": 20
-  },
-  "test_reduce_sum_axis_none": {
-    "model": {
-      "name": "Sum",
-      "randomized_args": {
-        "keepdim": [ false, true ]
-      }
-
-    },
-    "input_info": {
-      "input": {
-        "shapes": [
-          [ 1, 5 ],
-          [ 1, 5 ],
-          [ 1, 5 ]
-        ]
-      }
-    },
-    "iterations": 20
-  },
-  "test_reduce_sum": {
-    "model": {
-      "name": "Sum",
-      "regular_args": {
-        "axis": [ 0, 1, 3, 7, 5 ]
-      },
-      "randomized_args": {
-        "keepdim": [ false, true ]
-      },
-      "tuples": [ "axis" ]
-    },
-    "input_info": {
-      "input": {
-        "shapes": [
-          [ 1, 4 ],
-          [ 1, 4 ],
-          [ 1, 4 ],
-          [ 1, 4 ],
-          [ 1, 4 ],
-          [ 1, 4 ],
-          [ 1, 4 ],
-          [ 1, 4 ],
-          [ 1, 4 ]
-        ]
-      }
-    },
-    "iterations": 20
-  },
-  "test_reduce_mean_axis_none": {
-    "model": {
-      "name": "Mean",
-      "randomized_args": {
-        "keepdim": [ false, true ]
-      }
-    },
-    "input_info": {
-      "input": {
-        "shapes": [
-          [ 1, 5 ],
-          [ 1, 5 ],
-          [ 1, 5 ]
-        ]
-      }
-    },
-    "iterations": 20
-  },
-  "test_reduce_mean": {
-    "model": {
-      "name": "Mean",
-      "regular_args": {
-        "axis": [ 0, 1, 3, 7, 5 ]
-      },
-      "randomized_args": {
-        "keepdim": [ false, true ]
-      },
-      "tuples": [ "axis" ]
-    },
-    "input_info": {
-      "input": {
-        "shapes": [
-          [ 1, 4 ],
-          [ 1, 4 ],
-          [ 1, 4 ],
-          [ 1, 4 ],
-          [ 1, 4 ],
-          [ 1, 4 ],
-          [ 1, 4 ],
-          [ 1, 4 ],
-          [ 1, 4 ]
-        ]
-      }
-    },
-    "iterations": 20
-  },
-  "test_reduce_max_axis_none": {
-    "model": {
-      "name": "Max",
-      "randomized_args": {
-        "keepdim": [ false, true ]
-      }
-    },
-    "input_info": {
-      "input": {
-        "shapes": [
-          [ 1, 5 ],
-          [ 1, 5 ],
-          [ 1, 5 ]
-        ]
-      }
-    },
-    "iterations": 20
-  },
-  "test_reduce_max": {
-    "model": {
-      "name": "Max",
-      "regular_args": {
-        "axis": [ 0, 1, 3, 7, 5 ]
-      },
-      "randomized_args": {
-        "keepdim": [ false, true ]
-      },
-      "tuples": [ "axis" ]
-    },
-    "input_info": {
-      "input": {
-        "shapes": [
-          [ 1, 4 ],
-          [ 1, 4 ],
-          [ 1, 4 ],
-          [ 1, 4 ],
-          [ 1, 4 ],
-          [ 1, 4 ],
-          [ 1, 4 ],
-          [ 1, 4 ],
-          [ 1, 4 ]
-        ]
-      }
-    },
-    "iterations": 20
-  },
-  "test_reduce_min_axis_none": {
-    "model": {
-      "name": "Min",
-      "randomized_args": {
-        "keepdim": [ false, true ]
-      }
-    },
-    "input_info": {
-      "input": {
-        "shapes": [
-          [ 1, 5 ],
-          [ 1, 5 ],
-          [ 1, 5 ]
-        ]
-      }
-    },
-    "iterations": 20
-  },
-  "test_reduce_min": {
-    "model": {
-      "name": "Min",
-      "regular_args": {
-        "axis": [ 0, 1, 3, 7, 5 ]
-      },
-      "randomized_args": {
-        "keepdim": [ false, true ]
-      },
-      "tuples": [ "axis" ]
-    },
-    "input_info": {
-      "input": {
-        "shapes": [
-          [ 1, 4 ],
-          [ 1, 4 ],
-          [ 1, 4 ],
-          [ 1, 4 ],
-          [ 1, 4 ],
-          [ 1, 4 ],
-          [ 1, 4 ],
-          [ 1, 4 ],
-          [ 1, 4 ]
-        ]
-      }
-    },
-    "iterations": 20
-  },
-  "test_scaled_dot_product_attention_1": {
-    "model": {
-      "name": "ScaledDotProduct"
-    },
-    "input_info": {
-      "query": {
-        "shapes": [
-          [ 4, 4 ],
-          [ 8, 8 ],
-          [ 16, 16 ],
-          [ 32, 32 ]
-        ]
-      },
-      "key": {
-        "shapes": [
-          [ 4, 4 ],
-          [ 8, 8 ],
-          [ 16, 16 ],
-          [ 32, 32 ]
-        ]
-      },
-      "value": {
-        "shapes": [
-          [ 4, 4 ],
-          [ 8, 8 ],
-          [ 16, 16 ],
-          [ 32, 32 ]
-        ]
-      }
-
-    },
-    "iterations": 5
-  },
-  "test_scaled_dot_product_attention_2": {
-    "model": {
-      "name": "ScaledDotProduct",
-      "regular_args": {
-        "use_attn_mask": true,
-        "is_causal": false
-      }
-    },
-    "input_info": {
-      "query": {
-        "shapes": [
-          [ 4, 4 ],
-          [ 8, 8 ],
-          [ 16, 16 ],
-          [ 32, 32 ]
-        ]
-      },
-      "key": {
-        "shapes": [
-          [ 4, 4 ],
-          [ 8, 8 ],
-          [ 16, 16 ],
-          [ 32, 32 ]
-        ]
-      },
-      "value": {
-        "shapes": [
-          [ 4, 4 ],
-          [ 8, 8 ],
-          [ 16, 16 ],
-          [ 32, 32 ]
-        ]
-      }
-
-    },
-    "static_input_info": {
-      "attn_mask": {
-        "shapes": [
-          [ 16, 16 ],
-          [ 16, 16 ]
-        ]
-      }
-    },
-    "iterations": 5
-  },
-  "test_scaled_dot_product_attention_3": {
-    "model": {
-      "name": "ScaledDotProduct",
-      "regular_args": {
-        "scale": 0.5
-      }
-    },
-    "input_info": {
-      "query": {
-        "shapes": [
-          [ 4, 4 ],
-          [ 8, 8 ],
-          [ 16, 16 ],
-          [ 32, 32 ]
-        ]
-      },
-      "key": {
-        "shapes": [
-          [ 4, 4 ],
-          [ 8, 8 ],
-          [ 16, 16 ],
-          [ 32, 32 ]
-        ]
-      },
-      "value": {
-        "shapes": [
-          [ 4, 4 ],
-          [ 8, 8 ],
-          [ 16, 16 ],
-          [ 32, 32 ]
-        ]
-      }
-
-    },
-    "iterations": 5
-  },
-  "test_embedding": {
-    "model": {
-      "name": "Embedding",
-      "regular_args": {
-        "num_embeddings": 10,
-        "dim": 5
-      }
-    },
-    "input_info": {
-      "weight": {
-        "shapes": [
-          [ 10, 10 ],
-          [ 5, 5 ]
-        ]
-      }
-    },
-    "static_input_info": {
-      "input": {
-        "mode": "int",
-        "shapes": [
-          [ 15, 15 ],
-          [ 1, 1 ]
-        ],
-        "interval": [
-          [ 0, 0 ],
-          [ 9, 9 ]
-        ]
-      }
-    },
-    "iterations": 20
-  },
-  "test_prod_axis_none": {
-    "model": {
-      "name": "Prod"
-    },
-    "input_info": {
-      "input": {
-        "shapes": [
-          [ 1, 5 ],
-          [ 1, 5 ],
-          [ 1, 5 ]
-        ]
-      }
-    },
-    "iterations": 20
-  },
-  "test_prod": {
-    "model": {
-      "name": "Prod",
-      "regular_args": {
-        "axis": [ 0, 1, 3, 7, 5 ]
-      },
-      "tuples": [ "axis" ]
-    },
-    "input_info": {
-      "input": {
-        "shapes": [
-          [ 1, 4 ],
-          [ 1, 4 ],
-          [ 1, 4 ],
-          [ 1, 4 ],
-          [ 1, 4 ],
-          [ 1, 4 ],
-          [ 1, 4 ],
-          [ 1, 4 ],
-          [ 1, 4 ]
-        ]
-      }
-    },
-    "iterations": 20
-  },
-  "test_layernorm": {
-    "model": {
-      "name": "LayerNorm",
-
-      "randomized_args": {
-        "use_scale": [ false, true ],
-        "use_bias": [ false, true ]
-      }
-    },
-    "input_info": {
-      "input": {
-        "shapes": [
-          [ 1, 10 ],
-          [ 4, 10 ],
-          [ 5, 10 ]
-        ]
-      }
-    },
-    "iterations": 20,
-    "32bit_relative_tolerance": 5e-6,
-    "64bit_relative_tolerance": 1e-12
-  },
-  "test_many_to_one_rnn": {
-    "model": {
-      "name": "ManytoOne",
-      "regular_args": {
-        "cell_type": "RNNCell"
-      },
-      "randomized_args": {
-        "max_sequence_length": [ 2, 2 ]
-      }
-    },
-    "input_info": {
-      "input0": {
-        "shapes": [
-          [ 7, 7 ],
-          [ 1, 1 ],
-          [ 15, 15 ]
-        ]
-      },
-      "input1": {
-        "shapes": [
-          [ 6, 6 ],
-          [ 1, 1 ],
-          [ 15, 15 ]
-        ]
-      },
-      "initial_hidden": {
-        "shapes": [
-          [ 7, 7 ],
-          [ 1, 1 ],
-          [ 8, 8 ]
-        ]
-      },
-      "w_hh": {
-        "shapes": [
-          [ 8, 8 ],
-          [ 8, 8 ]
-        ]
-      },
-      "w_ho": {
-        "shapes": [
-          [ 10, 10 ],
-          [ 8, 8 ]
-        ]
-      }
-    },
-    "iterations": 20
-  },
-  "test_many_to_one_lstm": {
-    "model": {
-      "name": "ManytoOne",
-      "regular_args": {
-        "cell_type": "LSTMCell"
-      },
-      "randomized_args": {
-        "max_sequence_length": [ 2, 2 ]
-      }
-    },
-    "input_info": {
-      "input0": {
-        "shapes": [
-          [ 10, 10 ],
-          [ 1, 1 ],
-          [ 2, 2 ]
-        ]
-      },
-      "input1": {
-        "shapes": [
-          [ 5, 5 ],
-          [ 1, 1 ],
-          [ 2, 2 ]
-        ]
-      },
-      "initial_hidden": {
-        "shapes": [
-          [ 10, 10 ],
-          [ 1, 1 ],
-          [ 2, 2 ]
-        ]
-      },
-      "w_f": {
-        "shapes": [
-          [ 2, 2 ],
-          [ 4, 4 ]
-        ]
-      },
-      "w_i": {
-        "shapes": [
-          [ 2, 2 ],
-          [ 4, 4 ]
-        ]
-      },
-      "w_c": {
-        "shapes": [
-          [ 2, 2 ],
-          [ 4, 4 ]
-        ]
-      },
-      "w_o": {
-        "shapes": [
-          [ 2, 2 ],
-          [ 4, 4 ]
-        ]
-      },
-      "bias_f": {
-        "shapes": [
-          [ 2, 2 ]
-        ]
-      },
-      "bias_c": {
-        "shapes": [
-          [ 2, 2 ]
-        ]
-      },
-      "bias_i": {
-        "shapes": [
-          [ 2, 2 ]
-        ]
-      },
-      "bias_o": {
-        "shapes": [
-          [ 2, 2 ]
-        ]
-      },
-      "w_out": {
-        "shapes": [
-          [ 3, 3 ],
-          [ 2, 2 ]
-        ]
-      }
-    },
-    "iterations": 20
-  },
-  "test_one_to_many_rnn": {
-    "model": {
-      "name": "OneToMany",
-      "assigned_differentiabilities": [
-        [ "input", true ],
-        [ "initial_hidden", true ]
-      ],
-      "regular_args": {
-        "max_sequence_length": 4,
-        "cell_type": "RNNCell"
-      }
-    },
-    "input_info": {
-      "input": {
-        "shapes": [
-          [ 9, 9 ],
-          [ 1, 1 ],
-          [ 8, 8 ]
-        ]
-      },
-      "initial_hidden": {
-        "shapes": [
-          [ 9, 9 ],
-          [ 1, 1 ],
-          [ 15, 15 ]
-        ]
-      },
-      "target1": {
-        "shapes": [
-          [ 3, 3 ],
-          [ 1, 1 ],
-          [ 8, 8 ]
-        ]
-      },
-      "target2": {
-        "shapes": [
-          [ 3, 3 ],
-          [ 1, 1 ],
-          [ 8, 8 ]
-        ]
-      },
-      "target3": {
-        "shapes": [
-          [ 3, 3 ],
-          [ 1, 1 ],
-          [ 8, 8 ]
-        ]
-      }
-    },
-    "iterations": 20
-  },
-  "test_one_to_many_lstm": {
-    "model": {
-      "name": "OneToMany",
-      "regular_args": {
-        "cell_type": "LSTMCell"
-      },
-      "randomized_args": {
-        "max_sequence_length": [ 3, 3 ]
-      }
-    },
-    "input_info": {
-      "input": {
-        "shapes": [
-          [ 10, 10 ],
-          [ 1, 1 ],
-          [ 2, 2 ]
-        ]
-      },
-      "target1": {
-        "shapes": [
-          [ 8, 8 ],
-          [ 1, 1 ],
-          [ 2, 2 ]
-        ]
-      },
-      "target2": {
-        "shapes": [
-          [ 8, 8 ],
-          [ 1, 1 ],
-          [ 2, 2 ]
-        ]
-      },
-      "initial_hidden": {
-        "shapes": [
-          [ 10, 10 ],
-          [ 1, 1 ],
-          [ 4, 4 ]
-        ]
-      },
-      "w_f": {
-        "shapes": [
-          [ 4, 4 ],
-          [ 6, 6 ]
-        ]
-      },
-      "w_i": {
-        "shapes": [
-          [ 4, 4 ],
-          [ 6, 6 ]
-        ]
-      },
-      "w_c": {
-        "shapes": [
-          [ 4, 4 ],
-          [ 6, 6 ]
-        ]
-      },
-      "w_o": {
-        "shapes": [
-          [ 4, 4 ],
-          [ 6, 6 ]
-        ]
-      },
-      "bias_f": {
-        "shapes": [
-          [ 4, 4 ]
-        ]
-      },
-      "bias_c": {
-        "shapes": [
-          [ 4, 4 ]
-        ]
-      },
-      "bias_i": {
-        "shapes": [
-          [ 4, 4 ]
-        ]
-      },
-      "bias_o": {
-        "shapes": [
-          [ 4, 4 ]
-        ]
-      },
-      "w_out": {
-        "shapes": [
-          [ 2, 2 ],
-          [ 4, 4 ]
-        ]
-      }
-    },
-    "iterations": 20
-  },
-  "test_one_to_many_rnn_with_teacher_forcing": {
-    "model": {
-      "name": "OneToMany",
-      "regular_args": {
-        "max_sequence_length": 5,
-        "cell_type": "RNNCell",
-        "teacher_forcing": true
-      }
-    },
-    "input_info": {
-      "input": {
-        "shapes": [
-          [ 20, 20 ],
-          [ 1, 1 ],
-          [ 15, 15 ]
-        ]
-      },
-      "initial_hidden": {
-        "shapes": [
-          [ 20, 20 ],
-          [ 1, 1 ],
-          [ 8, 8 ]
-        ]
-      },
-      "target0": {
-        "shapes": [
-          [ 17, 17 ],
-          [ 1, 1 ],
-          [ 15, 15 ]
-        ]
-      },
-      "target1": {
-        "shapes": [
-          [ 17, 17 ],
-          [ 1, 1 ],
-          [ 15, 15 ]
-        ]
-      },
-      "target2": {
-        "shapes": [
-          [ 13, 13 ],
-          [ 1, 1 ],
-          [ 15, 15 ]
-        ]
-      },
-      "target3": {
-        "shapes": [
-          [ 9, 9 ],
-          [ 1, 1 ],
-          [ 15, 15 ]
-        ]
-      },
-      "target4": {
-        "shapes": [
-          [ 4, 4 ],
-          [ 1, 1 ],
-          [ 15, 15 ]
-        ]
-      },
-      "w_ho": {
-        "shapes": [
-          [ 15, 15 ],
-          [ 8, 8 ]
-        ]
-      }
-    },
-
-    "iterations": 20
-
-  },
-  "test_encoder_decoder_rnn": {
-    "model": {
-      "name": "EncoderDecoder",
-      "regular_args": {
-        "max_target_sequence_length": 4,
-        "max_input_sequence_length": 3,
-        "cell_type": "RNNCell",
-        "teacher_forcing": false
-      }
-    },
-    "input_info": {
-      "input0": {
-        "shapes": [
-          [ 10, 10 ],
-          [ 1, 1 ],
-          [ 3, 3 ]
-        ]
-      },
-      "input1": {
-        "shapes": [
-          [ 6, 6 ],
-          [ 1, 1 ],
-          [ 3, 3 ]
-        ]
-      },
-      "input2": {
-        "shapes": [
-          [ 2, 2 ],
-          [ 1, 1 ],
-          [ 3, 3 ]
-        ]
-      },
-      "initial_hidden": {
-        "shapes": [
-          [ 10, 10 ],
-          [ 1, 1 ],
-          [ 4, 4 ]
-        ]
-      },
-      "decoder_input": {
-        "shapes": [
-          [ 10, 10 ],
-          [ 1, 1 ],
-          [ 3, 3 ]
-        ]
-      },
-      "target1": {
-        "shapes": [
-          [ 6, 6 ],
-          [ 1, 1 ],
-          [ 3, 3 ]
-        ]
-      },
-      "target2": {
-        "shapes": [
-          [ 3, 3 ],
-          [ 1, 1 ],
-          [ 3, 3 ]
-        ]
-      },
-      "target3": {
-        "shapes": [
-          [ 1, 1 ],
-          [ 1, 1 ],
-          [ 3, 3 ]
-        ]
-      }
-    },
-    "static_input_info": {
-      "indices": [
-        [ 0, 0 ],
-        [ 1, 1 ],
-        [ 2, 2 ],
-        [ 3, 3 ],
-        [ 4, 4 ],
-        [ 5, 5 ],
-        [ 6, 6 ],
-        [ 7, 7 ],
-        [ 8, 8 ],
-        [ 9, 9 ]
-      ]
-    },
-    "iterations": 20
-  },
-  "test_encoder_decoder_lstm_with_teacher_forcing": {
-    "model": {
-      "name": "EncoderDecoder",
-      "regular_args": {
-        "max_target_sequence_length": 2,
-        "max_input_sequence_length": 2,
-        "cell_type": "LSTMCell",
-        "teacher_forcing": true
-      }
-    },
-    "input_info": {
-      "input0": {
-        "shapes": [
-          [ 10, 10 ],
-          [ 1, 1 ],
-          [ 2, 2 ]
-        ]
-      },
-      "input1": {
-        "shapes": [
-          [ 5, 5 ],
-          [ 1, 1 ],
-          [ 2, 2 ]
-        ]
-      },
-      "target0": {
-        "shapes": [
-          [ 10, 10 ],
-          [ 1, 1 ],
-          [ 2, 2 ]
-        ]
-      },
-      "target1": {
-        "shapes": [
-          [ 4, 4 ],
-          [ 1, 1 ],
-          [ 2, 2 ]
-        ]
-      },
-      "initial_hidden": {
-        "shapes": [
-          [ 10, 10 ],
-          [ 1, 1 ],
-          [ 4, 4 ]
-        ]
-      },
-      "decoder_input": {
-        "shapes": [
-          [ 10, 10 ],
-          [ 1, 1 ],
-          [ 2, 2 ]
-        ]
-      },
-      "w_f": {
-        "shapes": [
-          [ 4, 4 ],
-          [ 6, 6 ]
-        ]
-      },
-      "w_i": {
-        "shapes": [
-          [ 4, 4 ],
-          [ 6, 6 ]
-        ]
-      },
-      "w_c": {
-        "shapes": [
-          [ 4, 4 ],
-          [ 6, 6 ]
-        ]
-      },
-      "w_o": {
-        "shapes": [
-          [ 4, 4 ],
-          [ 6, 6 ]
-        ]
-      },
-      "bias_f": {
-        "shapes": [
-          [ 4, 4 ]
-        ]
-      },
-      "bias_c": {
-        "shapes": [
-          [ 4, 4 ]
-        ]
-      },
-      "bias_i": {
-        "shapes": [
-          [ 4, 4 ]
-        ]
-      },
-      "bias_o": {
-        "shapes": [
-          [ 4, 4 ]
-        ]
-      },
-      "w_out": {
-        "shapes": [
-          [ 2, 2 ],
-          [ 4, 4 ]
-        ]
-      },
-      "decoder_w_out": {
-        "shapes": [
-          [ 4, 4 ],
-          [ 4, 4 ]
-        ]
-      }
-    },
-    "static_input_info": {
-      "indices": [
-        [ 0, 0 ],
-        [ 1, 1 ],
-        [ 2, 2 ],
-        [ 3, 3 ],
-        [ 4, 4 ],
-        [ 5, 5 ],
-        [ 6, 6 ],
-        [ 7, 7 ],
-        [ 8, 8 ],
-        [ 9, 9 ]
-      ]
-    },
-    "iterations": 20
-  },
-  "test_encoder_decoder_rnn_with_teacher_forcing": {
-    "model": {
-      "name": "EncoderDecoder",
-      "regular_args": {
-        "max_target_sequence_length": 4,
-        "max_input_sequence_length": 3,
-        "cell_type": "RNNCell",
-        "teacher_forcing": true
-      }
-    },
-    "input_info": {
-      "input0": {
-        "shapes": [
-          [ 10, 10 ],
-          [ 1, 1 ],
-          [ 3, 3 ]
-        ]
-      },
-      "input1": {
-        "shapes": [
-          [ 6, 6 ],
-          [ 1, 1 ],
-          [ 3, 3 ]
-        ]
-      },
-      "input2": {
-        "shapes": [
-          [ 2, 2 ],
-          [ 1, 1 ],
-          [ 3, 3 ]
-        ]
-      },
-      "initial_hidden": {
-        "shapes": [
-          [ 10, 10 ],
-          [ 1, 1 ],
-          [ 4, 4 ]
-        ]
-      },
-      "decoder_input": {
-        "shapes": [
-          [ 10, 10 ],
-          [ 1, 1 ],
-          [ 3, 3 ]
-        ]
-      },
-      "target0": {
-        "shapes": [
-          [ 10, 10 ],
-          [ 1, 1 ],
-          [ 3, 3 ]
-        ]
-      },
-      "target1": {
-        "shapes": [
-          [ 6, 6 ],
-          [ 1, 1 ],
-          [ 3, 3 ]
-        ]
-      },
-      "target2": {
-        "shapes": [
-          [ 3, 3 ],
-          [ 1, 1 ],
-          [ 3, 3 ]
-        ]
-      },
-      "target3": {
-        "shapes": [
-          [ 1, 1 ],
-          [ 1, 1 ],
-          [ 3, 3 ]
-        ]
-      },
-      "w_ho": {
-        "shapes": [
-          [ 3, 3 ],
-          [ 4, 4 ]
-        ]
-      },
-      "decoder_w_ho": {
-        "shapes": [
-          [ 3, 3 ],
-          [ 4, 4 ]
-        ]
-      }
-    },
-    "static_input_info": {
-      "indices": [
-        [ 0, 0 ],
-        [ 1, 1 ],
-        [ 2, 2 ],
-        [ 3, 3 ],
-        [ 4, 4 ],
-        [ 5, 5 ],
-        [ 6, 6 ],
-        [ 7, 7 ],
-        [ 8, 8 ],
-        [ 9, 9 ]
-      ]
-    },
-    "iterations": 20
+              "shapes": [[2,2], [1,1], [3,3]]
+          },
+          "initial_hidden": {
+              "shapes": [[10,10], [1,1], [4,4]]
+          },
+          "decoder_input": {
+              "shapes": [[10,10], [1,1], [3,3]]
+          },
+          "target0": {
+              "shapes": [[10, 10], [1,1], [3,3]]
+          },
+          "target1": {
+              "shapes": [[6, 6], [1,1], [3,3]]
+          },
+          "target2": {
+              "shapes": [[3, 3], [1,1], [3,3]]
+          },
+          "target3": {
+              "shapes": [[1, 1], [1,1], [3,3]]
+          },
+          "w_ho": {
+              "shapes": [[3, 3], [4,4]]
+          },
+          "decoder_w_ho": {
+              "shapes": [[3, 3], [4,4]]
+          }
+      },
+      "static_input_info": {
+          "indices": [[0, 0], [1, 1], [2, 2], [3, 3], [4, 4], [5, 5], [6, 6], [7, 7], [8, 8], [9, 9]]
+      },
+      "iterations": 20 
   },
   "test_l1": {
-    "model": {
-      "name": "L1"
-    },
-    "input_info": {
-      "input": {
-        "shapes": [
-          [ 1, 5 ],
-          [ 1, 5 ],
-          [ 1, 5 ]
-        ]
-      }
-    },
-    "iterations": 5
+      "model": {
+          "name": "L1"
+      },
+      "input_info": {
+          "input": {
+              "shapes": [[1, 5], [1, 5], [1, 5]]
+          }
+      },
+      "iterations": 5
   },
   "test_l2": {
-    "model": {
-      "name": "L2"
-    },
-    "input_info": {
-      "input": {
-        "shapes": [
-          [ 1, 5 ],
-          [ 1, 5 ],
-          [ 1, 5 ]
-        ]
-      }
-    },
-    "iterations": 5
+      "model": {
+          "name": "L2"
+      },
+      "input_info": {
+          "input": {
+              "shapes": [[1, 5], [1, 5], [1, 5]]
+          }
+      },
+      "iterations": 5
   },
   "test_elementwiseaffine": {
-    "model": {
-      "name": "ElementWiseAffine",
-
-      "types": {
-        "input": "tensor",
-        "weight": "tensor",
-        "bias": "tensor"
-      }
-    },
-    "input_info": {
-      "input": {
-        "shapes": [
-          [ 1, 5 ],
-          [ 1, 5 ],
-          [ 1, 5 ]
-        ]
-      },
-      "weight": {
-        "shapes": [
-          [ 1, 1 ]
-        ]
-      },
-      "bias": {
-        "shapes": [
-          [ 1, 1 ]
-        ]
-      }
-    },
-    "iterations": 5
+      "model": {
+          "name": "ElementWiseAffine",
+          
+          "types": {
+              "input": "tensor",
+              "weight": "tensor",
+              "bias": "tensor"
+          }
+      },
+      "input_info": {
+          "input": {
+              "shapes": [[1, 5], [1, 5], [1, 5]]
+          },
+          "weight": {
+              "shapes": [[1, 1]]
+          },
+          "bias": {
+              "shapes": [[1, 1]]
+          }
+      },
+      "iterations": 5
   },
   "test_matrixmultply": {
-    "model": {
-      "name": "MatrixMultiply"
-    },
-    "input_info": {
-      "left": {
-        "shapes": [
-          [ 1, 5 ],
-          [ 1, 1 ],
-          [ 1, 5 ],
-          [ 32, 32 ],
-          [ 16, 16 ]
-        ]
-      },
-      "right": {
-        "shapes": [
-          [ 1, 1 ],
-          [ 1, 5 ],
-          [ 1, 1 ],
-          [ 16, 16 ],
-          [ 32, 32 ]
-        ]
-      }
-    },
-    "iterations": 5
+      "model": {
+          "name": "MatrixMultiply"
+      },
+      "input_info": {
+          "left": {
+              "shapes": [[1, 5], [1, 1], [1, 5], [32, 32], [16, 16]]
+          },
+          "right": {
+              "shapes": [[1, 1], [1, 5], [1, 1], [16, 16], [32, 32]]
+          }
+      },
+      "iterations": 5
   },
   "test_square": {
-    "model": {
-      "name": "Square"
-    },
-    "input_info": {
-      "input": {
-        "shapes": [
-          [ 1, 5 ],
-          [ 1, 5 ],
-          [ 1, 5 ]
-        ]
-      }
-    },
-    "iterations": 5
+      "model": {
+          "name": "Square"
+      },
+      "input_info": {
+          "input": {
+              "shapes": [[1, 5], [1, 5], [1, 5]]
+          }
+      },
+      "iterations": 5
   },
   "test_distance_matrix": {
-    "model": {
-      "name": "DistanceMatrix"
-    },
-    "static_input_info": {
-      "norm": {
-        "shapes": []
-      }
-    },
-    "input_info": {
-      "left": {
-        "shapes": [
-          [ 10, 10 ],
-          [ 3, 3 ]
-        ]
-      },
-      "right": {
-        "shapes": [
-          [ 10, 10 ],
-          [ 3, 3 ]
-        ]
-      }
-    },
-    "64bit_relative_tolerance": 1e-13,
-    "iterations": 5
+      "model": {
+          "name": "DistanceMatrix"
+      },
+      "static_input_info": {
+          "norm": {
+              "shapes": []
+          }
+      },
+      "input_info": {
+          "left": {
+              "shapes": [[10, 10], [3, 3]]
+          },
+          "right": {
+              "shapes": [[10, 10], [3, 3]]
+          }
+      },
+      "64bit_relative_tolerance": 1e-13,
+      "iterations": 5
   },
   "test_swapaxes": {
-    "model": {
-      "name": "SwapAxes",
-      "randomized_args": {
-        "axis1": [ 0, 0 ],
-        "axis2": [ 2, 2 ]
-      }
-    },
-    "input_info": {
-      "input": {
-        "shapes": [
-          [ 5, 5 ],
-          [ 5, 5 ],
-          [ 3, 3 ],
-          [ 5, 5 ],
-          [ 5, 5 ]
-        ]
-      }
-    },
-    "iterations": 5
+      "model": {
+          "name": "SwapAxes",
+          "randomized_args": { 
+              "axis1": [0, 0],
+              "axis2": [2, 2]
+          }
+      },
+      "input_info": {
+          "input": {
+              "shapes": [[5, 5], [5,5], [3,3], [5,5], [5,5]]
+          }
+      },
+      "iterations": 5
   },
   "test_flatten": {
-    "model": {
-      "name": "Flatten",
-      "regular_args": {
-        "start_dim": 2,
-        "end_dim": 3
-      }
-    },
-    "input_info": {
-      "input": {
-        "shapes": [
-          [ 5, 5 ],
-          [ 5, 5 ],
-          [ 5, 5 ],
-          [ 5, 5 ],
-          [ 5, 5 ]
-        ]
-      }
-    },
-    "iterations": 5
+      "model": {
+          "name": "Flatten",
+          "regular_args": { 
+              "start_dim": 2,
+              "end_dim": 3
+          }
+      },
+      "input_info": {
+          "input": {
+              "shapes": [[5, 5], [5,5], [5,5], [5,5], [5,5]]
+          }
+      },
+      "iterations": 5
   },
   "test_cartesian_differnece": {
-    "model": {
-      "name": "CartesianDifference"
-    },
-    "input_info": {
-      "left": {
-        "shapes": [
-          [ 1, 5 ],
-          [ 5, 5 ]
-        ]
-      },
-      "right": {
-        "shapes": [
-          [ 1, 5 ],
-          [ 5, 5 ]
-        ]
-      }
-    },
-    "iterations": 5
+      "model": {
+          "name": "CartesianDifference"
+      },
+      "input_info": {
+          "left": {
+              "shapes": [[1, 5], [5, 5]]
+          },
+          "right": {
+              "shapes": [[1, 5], [5, 5]]
+          }
+      },
+      "iterations": 5
   },
   "test_mds": {
-    "model": {
-      "name": "MDS",
-
-      "regular_args": {
-        "prediction_dim": 3,
-        "input_type": "points"
-      }
-    },
-    "input_info": {
-      "input": {
-        "shapes": [
-          [ 4, 4 ],
-          [ 4, 4 ]
-        ]
-      },
-      "coords": {
-        "shapes": [
-          [ 4, 4 ],
-          [ 3, 3 ]
-        ]
-      }
-    },
-    "iterations": 5,
-    "32bit_tolerance": 5e-4,
-    "32bit_relative_tolerance": 5e-4,
-    "64bit_relative_tolerance": 1e-12
+      "model": {
+          "name": "MDS",
+          
+          "regular_args":{
+              "prediction_dim": 3,
+              "input_type": "points"
+          }
+      },
+      "input_info": {
+          "input": {
+              "shapes": [[4,4], [4,4]]
+          },
+          "coords": {
+              "shapes": [[4,4], [3,3]]
+          }
+      },
+      "iterations": 5,
+      "32bit_tolerance": 5e-4,
+      "32bit_relative_tolerance": 5e-4,
+      "64bit_relative_tolerance": 1e-12
   },
   "test_polynomial_kernel": {
-    "model": {
-      "name": "PolynomialKernel",
-      "assigned_differentiabilities": [
-        [ "input1", true ],
-        [ "input2", true ]
-      ],
-      "assigned_types": [
-        [
-          "poly_coef",
-          {
-            "Tensor": [ "int", "float", "bool" ]
-          }
-        ]
-      ]
-    },
-    "static_input_info": {
-      "poly_coef": {
-        "shapes": []
-      },
-      "degree": {
-        "shapes": []
-      }
-    },
-    "input_info": {
-      "input1": {
-        "shapes": [
-          [ 5, 10 ],
-          [ 5, 5 ]
-        ]
-      },
-      "input2": {
-        "shapes": [
-          [ 5, 10 ],
-          [ 5, 5 ]
-        ]
-      }
-    },
-    "32bit_tolerance": 5e-4,
-    "32bit_relative_tolerance": 5e-4,
-    "64bit_relative_tolerance": 1e-12,
-    "iterations": 5
+      "model": {
+          "name": "PolynomialKernel",
+          "assigned_differentiabilities": [
+              ["input1", true], 
+              ["input2", true]
+          ],
+          "assigned_types": [
+              ["poly_coef", {"Tensor": ["int", "float", "bool"]}]
+          ]
+      },
+      "static_input_info": {
+          "poly_coef": {
+              "shapes": []
+          }, 
+          "degree": {
+              "shapes": []
+          }
+      },
+      "input_info": {
+          "input1": {
+              "shapes": [[5,10],[5,5]]
+          },
+          "input2": {
+              "shapes": [[5,10],[5,5]]
+          }
+      },
+      "32bit_tolerance": 5e-4,
+      "32bit_relative_tolerance": 5e-4,
+      "64bit_relative_tolerance": 1e-12,
+      "iterations": 5
   },
   "test_linear_svm": {
-    "model": {
-      "name": "LinearSVM"
-    },
-    "input_info": {
-      "input": {
-        "shapes": [
-          [ 5, 10 ],
-          [ 5, 5 ]
-        ]
-      },
-      "weight": {
-        "shapes": [
-          [ 1, 1 ],
-          [ 5, 5 ]
-        ]
-      },
-      "bias": {
-        "shapes": [
-          [ 1, 1 ]
-        ]
-      }
-    },
-    "iterations": 5
+      "model": {
+          "name": "LinearSVM"
+      },
+      "input_info": {
+          "input": {
+              "shapes": [[5,10],[5,5]]
+          },
+          "weight": {
+              "shapes": [[1,1], [5,5]]
+          },
+          "bias": {
+              "shapes": [[1,1]]
+          }
+      },
+      "iterations": 5
   },
   "test_layer": {
-    "model": {
-      "name": "Layer",
-      "randomized_args": {
-        "dimension": [ 1, 10 ],
-        "activation": [ "relu", "sigmoid", "softplus", "tanh" ]
-      }
-    },
-    "input_info": {
-      "input": {
-        "shapes": [
-          [ 1, 5 ],
-          [ 1, 5 ]
-        ]
-      }
-    },
-    "iterations": 10
+      "model": {
+          "name": "Layer",
+          "randomized_args": { 
+              "dimension": [1, 10],
+              "activation": ["relu", "sigmoid", "softplus", "tanh"]
+          }
+      },
+      "input_info": {
+          "input": {
+              "shapes": [[1,5],[1,5]]
+          }
+      },
+      "iterations": 10
   },
   "test_quadratic_form_regularizer": {
-    "model": {
-      "name": "QuadraticFormRegularizer"
-    },
-    "input_info": {
-      "input": {
-        "shapes": [
-          [ 1, 1 ],
-          [ 5, 5 ]
-        ]
-      },
-      "kernel": {
-        "shapes": [
-          [ 5, 5 ],
-          [ 5, 5 ]
-        ]
-      }
-    },
-    "iterations": 5
+      "model": {
+          "name": "QuadraticFormRegularizer"
+      },
+      "input_info": {
+          "input": {
+              "shapes": [[1,1], [5,5]]
+          },
+          "kernel": {
+              "shapes": [[5,5],[5,5]]
+          }
+      },
+      "iterations": 5
   },
   "test_where": {
-    "model": {
-      "name": "Where"
-    },
-    "random_shapes": {
-      "shape1": [
-        [ 5, 10 ],
-        [ 10, 20 ]
-      ]
-    },
-    "static_input_info": {
-      "cond": {
-        "shapes": "shape1",
-        "bool": true
-      }
-    },
-    "input_info": {
-      "input1": {
-        "shapes": "shape1"
-      },
-      "input2": {
-        "shapes": "shape1"
-      }
-    },
-    "iterations": 5
+      "model": {
+          "name": "Where"
+      },
+      "random_shapes": {
+          "shape1": [[5,10],[10,20]]
+      },
+      "static_input_info":{
+          "cond": {
+              "shapes": "shape1",
+              "bool": true
+          }
+      },
+      "input_info": {
+          "input1": {
+              "shapes": "shape1"
+          },
+          "input2": {
+              "shapes": "shape1"
+          }
+      },
+      "iterations": 5
   },
   "test_norm_modifier": {
-    "model": {
-      "name": "NormModifier"
-    },
-    "input_info": {
-      "input": {
-        "shapes": []
-      }
-    },
-    "iterations": 5
+      "model": {
+          "name": "NormModifier"
+      },
+      "input_info": {
+          "input": {
+              "shapes": []
+          }
+      },
+      "iterations": 5
   },
   "test_eye": {
-    "model": {
-      "name": "Eye",
-      "randomized_args": {
-        "N": [ 2, 12 ],
-        "M": [ 3, 40 ]
-      }
-    },
-    "inference": true,
-    "iterations": 5
+      "model": {
+          "name": "Eye",
+          "randomized_args": {
+              "N": [2, 12],
+              "M": [3, 40]
+          }
+      },
+      "inference": true,
+      "iterations": 5
   },
   "test_ones": {
-    "model": {
-      "name": "Ones",
-      "randomized_args": {
-        "shape": [
-          [ 2, 12 ],
-          [ 3, 40 ]
-        ]
-      }
-    },
-    "inference": true,
-    "iterations": 5
+      "model": {
+          "name": "Ones",
+          "randomized_args": {
+              "shape": [[2, 12], [3, 40]]
+          }
+      },
+      "inference": true,
+      "iterations": 5
   },
   "test_eye_complement": {
-    "model": {
-      "name": "EyeComplement",
-      "randomized_args": {
-        "N": [ 2, 12 ],
-        "M": [ 3, 40 ]
-      }
-    },
-    "inference": true,
-    "iterations": 5
+      "model": {
+          "name": "EyeComplement",
+          "randomized_args": {
+              "N": [2, 12],
+              "M": [3, 40]
+          }
+      },
+      "inference": true,
+      "iterations": 5
   }
 }