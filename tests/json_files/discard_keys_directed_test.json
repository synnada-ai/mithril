--- conflicted
+++ resolved
@@ -1,421 +1,265 @@
 {
   "test_Linear_2": {
-    "model": {
-      "name": "Linear"
-    },
-    "discard_keys": [ "output" ],
-    "results": {
-      "output_keys": [],
-      "discard_keys": [ "axes", "bias", "input", "output", "output_0", "output_1", "weight" ]
-    },
-    "shapes": {
-      "input": [ 100, 4 ],
-      "target": [ 100, 1 ]
-    }
+      "model": {
+          "name": "Linear"
+      },
+      "discard_keys": ["output"],
+      "results": {
+          "output_keys": [],
+          "discard_keys": ["axes", "bias", "input", "output", "output_0", "output_1", "weight"]
+      },
+      "shapes": {
+          "input": [100, 4],
+          "target": [100, 1]
+      }
   },
   "test_Linear_3": {
-    "model": {
-      "name": "Linear"
-    },
-    "discard_keys": [],
-    "results": {
-      "output_keys": [ "output" ],
-      "discard_keys": []
+      "model": {
+          "name": "Linear"
+      },
+      "discard_keys": [],
+      "results": {
+          "output_keys": ["output"],
+          "discard_keys": []
 
-    }
+      }
   },
   "test_composite_1": {
-    "model": {
-      "name": "Model",
-      "submodels": {
-        "m1": {
-          "name": "Multiply"
-        },
-        "m2": {
-          "name": "Multiply"
-        },
-        "m3": {
-          "name": "Add"
-        }
-      },
-      "connections": {
-        "m1": {
-          "left": "input1",
-          "right": "input2"
-        },
-        "m2": {
-          "left": "input2",
-          "right": {
-            "key": {
-              "connect": [
-                [ "m1", "output" ]
-              ]
-            }
-          }
-        },
-        "m3": {
-          "left": {
-            "key": {
-              "connect": [
-                [ "m2", "output" ]
-              ]
-            }
+      "model": {
+          "name": "Model",
+          "submodels": {
+              "m1": {
+                  "name": "Multiply"
+              },
+              "m2": {
+                  "name": "Multiply"
+              },
+              "m3": {
+                  "name": "Add"
+              }  
           },
-          "right": {
-            "key": {
-              "connect": [
-                [ "m2", "output" ]
-              ]
-            }
+          "connections" : { 
+              "m1": {
+                  "left": "input1",
+                  "right": "input2"
+              },
+              "m2": {
+                  "left": "input2",
+                  "right": {"key": {"connect": [["m1","output"]]}}
+              },
+              "m3": {
+                  "left": {"key": {"connect": [["m2","output"]]}},
+                  "right": {"key": {"connect": [["m2","output"]]}},
+                  "output": "output"
+              }
+          }
+      },
+      "discard_keys": [],
+      "results": {
+          "output_keys": ["output"],
+          "discard_keys": []
+      }
+  },
+  "test_composite_2": {
+      "model": {
+          "name": "Model",
+          "submodels": {
+              "m1": {
+                  "name": "Multiply"
+              },
+              "m2": {
+                  "name": "Multiply"
+              },
+              "m3": {
+                  "name": "Add"
+              }  
           },
-          "output": "output"
-        }
-      }
-    },
-<<<<<<< HEAD
-    "discard_keys": [],
-    "results": {
-      "output_keys": [ "output" ],
-      "discard_keys": []
-    }
-  },
-  "test_composite_2": {
-    "model": {
-      "name": "Model",
-      "submodels": {
-        "m1": {
-          "name": "Multiply"
-        },
-        "m2": {
-          "name": "Multiply"
-        },
-        "m3": {
-          "name": "Add"
-=======
-    "test_composite_3": {
-        "model": {
-            "name": "Model",
-            "submodels": {
-                "m1": {
-                    "name": "Relu"
-                },
-                "m2": {
-                    "name": "Relu"
-                },
-                "m3": {
-                    "name": "Relu"
-                },
-                "m4": {
-                    "name": "Softplus"
-                },
-                "m5": {
-                    "name": "Relu"
-                },
-                "m6": {
-                    "name": "Relu"
-                },
-                "m7": {
-                    "name": "Softplus"
-                },
-                "m8": {
-                    "name": "Softplus"
-                }   
-            },
-            "connections" : {
-                "m1": {
-                    "input": "input1"
-                },
-                "m2": {
-                    "input": {"key": {"connect": [["m1", "output"]]}}
-                },
-                "m3": {
-                    "input": {"key": {"connect": [["m2", "output"]]}}
-                },
-                "m4": {
-                    "input": {"key": {"connect": [["m2", "output"]]}}
-                },
-                "m5": {
-                    "input": {"key": {"connect": [["m3", "output"]]}}
-                },
-                "m6": {
-                    "input": {"key": {"connect": [["m5", "output"]]}},
-                    "output": "output1"
-                },
-                "m7": {
-                    "input": {"key": {"connect": [["m4", "output"]]}}
-                },
-                "m8": {
-                    "input": {"key": {"connect": [["m7", "output"]]}},
-                    "output": "output2"
-                }
-            }
-        },
-        "exposed_keys": ["output1", "output2"],
-        "discard_keys": ["output1"],
-        "results": {
-            "output_keys": ["output2"],
-            "discard_keys": ["output1", "output_2", "output_4"]
->>>>>>> 4b29cca1
-        }
-      },
-      "connections": {
-        "m1": {
-          "left": "input1",
-          "right": "input2"
-        },
-        "m2": {
-          "left": "input2",
-          "right": {
-            "key": {
-              "connect": [
-                [ "m1", "output" ]
-              ]
-            }
-          }
-        },
-        "m3": {
-          "left": {
-            "key": {
-              "connect": [
-                [ "m2", "output" ]
-              ]
-            }
+          "connections" : { 
+              "m1": {
+                  "left": "input1",
+                  "right": "input2"
+              },
+              "m2": {
+                  "left": "input2",
+                  "right": {"key": {"connect": [["m1","output"]]}}
+              },
+              "m3": {
+                  "left": {"key": {"connect": [["m2","output"]]}},
+                  "right": {"key": {"connect": [["m2","output"]]}},
+                  "output": "output"
+              }
+
+
+          }
+      },
+      "discard_keys": ["output"],
+      "results": {
+          "output_keys": [],
+          "discard_keys": ["input1", "input2", "output", "output_0", "output_1"]
+      }
+  },
+  "test_composite_3": {
+      "model": {
+          "name": "Model",
+          "submodels": {
+              "m1": {
+                  "name": "Relu"
+              },
+              "m2": {
+                  "name": "Relu"
+              },
+              "m3": {
+                  "name": "Relu"
+              },
+              "m4": {
+                  "name": "Softplus"
+              },
+              "m5": {
+                  "name": "Relu"
+              },
+              "m6": {
+                  "name": "Relu"
+              },
+              "m7": {
+                  "name": "Softplus"
+              },
+              "m8": {
+                  "name": "Softplus"
+              }   
           },
-          "right": {
-            "key": {
-              "connect": [
-                [ "m2", "output" ]
-              ]
-            }
-          },
-          "output": "output"
-        }
-
-      }
-    },
-    "discard_keys": [ "output" ],
-    "results": {
-      "output_keys": [],
-      "discard_keys": [ "input1", "input2", "output", "output_0", "output_1" ]
-    }
-  },
-  "test_composite_3": {
-    "model": {
-      "name": "Model",
-      "submodels": {
-        "m1": {
-          "name": "Relu"
-        },
-        "m2": {
-          "name": "Relu"
-        },
-        "m3": {
-          "name": "Relu"
-        },
-        "m4": {
-          "name": "Softplus"
-        },
-        "m5": {
-          "name": "Relu"
-        },
-        "m6": {
-          "name": "Relu"
-        },
-        "m7": {
-          "name": "Softplus"
-        },
-        "m8": {
-          "name": "Softplus"
-        }
-      },
-      "connections": {
-        "m1": {
-          "input": "input1"
-        },
-        "m2": {
-          "input": {
-            "key": {
-              "connect": [
-                [ "m1", "output" ]
-              ]
-            }
-          }
-        },
-        "m3": {
-          "input": {
-            "key": {
-              "connect": [
-                [ "m2", "output" ]
-              ]
-            }
-          }
-        },
-        "m4": {
-          "input": {
-            "key": {
-              "connect": [
-                [ "m2", "output" ]
-              ]
-            }
-          }
-        },
-        "m5": {
-          "input": {
-            "key": {
-              "connect": [
-                [ "m3", "output" ]
-              ]
-            }
-          }
-        },
-        "m6": {
-          "input": {
-            "key": {
-              "connect": [
-                [ "m5", "output" ]
-              ]
-            }
-          },
-          "output": {
-            "key": {
-              "name": "output1",
-              "expose": true
-            }
-          }
-        },
-        "m7": {
-          "input": {
-            "key": {
-              "connect": [
-                [ "m4", "output" ]
-              ]
-            }
-          }
-        },
-        "m8": {
-          "input": {
-            "key": {
-              "connect": [
-                [ "m7", "output" ]
-              ]
-            }
-          },
-          "output": {
-            "key": {
-              "name": "output2",
-              "expose": true
-            }
-          }
-        }
-      }
-    },
-    "discard_keys": [ "output1" ],
-    "results": {
-      "output_keys": [ "output2" ],
-      "discard_keys": [ "output1", "output_2", "output_4" ]
-    }
+          "connections" : {
+              "m1": {
+                  "input": "input1"
+              },
+              "m2": {
+                  "input": {"key": {"connect": [["m1", "output"]]}}
+              },
+              "m3": {
+                  "input": {"key": {"connect": [["m2", "output"]]}}
+              },
+              "m4": {
+                  "input": {"key": {"connect": [["m2", "output"]]}}
+              },
+              "m5": {
+                  "input": {"key": {"connect": [["m3", "output"]]}}
+              },
+              "m6": {
+                  "input": {"key": {"connect": [["m5", "output"]]}},
+                  "output": "output1"
+              },
+              "m7": {
+                  "input": {"key": {"connect": [["m4", "output"]]}}
+              },
+              "m8": {
+                  "input": {"key": {"connect": [["m7", "output"]]}},
+                  "output": "output2"
+              }
+          }
+      },
+      "exposed_keys": ["output1", "output2"],
+      "discard_keys": ["output1"],
+      "results": {
+          "output_keys": ["output2"],
+          "discard_keys": ["output1", "output_2", "output_4"]
+      }
   },
   "test_Linear_with_loss": {
-    "model": {
-      "name": "Linear"
-    },
-    "discard_keys": [ "output" ],
-    "results": {
-      "output_keys": [ "final_cost" ],
-      "discard_keys": []
-    },
-    "output_specs": {
-      "output": {
-        "loss": "SquaredError",
-        "reduce_steps": [ "Mean" ],
-        "target_key": "target"
-      }
-    }
+      "model": {
+          "name": "Linear"
+      },
+      "discard_keys": ["output"],
+      "results": {
+          "output_keys": ["final_cost"],
+          "discard_keys": []
+      },
+      "output_specs": {
+          "output": {
+              "loss": "SquaredError",
+              "reduce_steps": ["Mean"], 
+              "target_key": "target"
+          }
+      }
   },
   "test_Linear_with_loss_2": {
-    "model": {
-      "name": "Linear"
-    },
-    "discard_keys": [],
-    "results": {
-      "output_keys": [ "final_cost", "output" ],
-      "discard_keys": []
-    },
-    "output_specs": {
-      "output": {
-        "loss": "SquaredError",
-        "reduce_steps": [ "Mean" ],
-        "target_key": "target"
-      }
-    }
+      "model": {
+          "name": "Linear"
+      },
+      "discard_keys": [],
+      "results": {
+          "output_keys": ["final_cost", "output"],
+          "discard_keys": []
+      },
+      "output_specs": {
+          "output": {
+              "loss": "SquaredError",
+              "reduce_steps": ["Mean"], 
+              "target_key": "target"
+          }
+      }
   },
   "test_Linear_with_loss_3": {
-    "model": {
-      "name": "Linear"
-    },
-    "discard_keys": [ "final_cost", "output" ],
-    "results": {
-      "output_keys": [],
-      "discard_keys": [ "axis", "final_cost", "keepdim", "output_2", "output_3", "target" ]
-    },
-    "output_specs": {
-      "output": {
-        "loss": "SquaredError",
-        "reduce_steps": [ "Mean" ],
-        "target_key": "target"
-      }
-    }
+      "model": {
+          "name": "Linear"
+      },
+      "discard_keys": ["final_cost", "output"],
+      "results": {
+          "output_keys": [],
+          "discard_keys": ["axis", "final_cost", "keepdim", "output_2", "output_3", "target"]
+      },
+      "output_specs": {
+          "output": {
+              "loss": "SquaredError",
+              "reduce_steps": ["Mean"], 
+              "target_key": "target"
+          }
+      }
   },
   "test_Linear_with_reg_1": {
-    "model": {
-      "name": "Linear"
-    },
-    "regularizations": [
-      {
-        "model": "l1",
-        "coef": {
-          "tensor": 1e-1
-        },
-        "input": "weight"
-      }
-    ],
-    "discard_keys": [],
-    "results": {
-      "output_keys": [ "final_cost", "output" ],
-      "discard_keys": []
-    },
-    "output_specs": {
-      "output": {
-        "loss": "SquaredError",
-        "reduce_steps": [ "Mean" ],
-        "target_key": "target"
-      }
-    }
+      "model": {
+          "name": "Linear"
+      },
+      "regularizations": [
+          {
+              "model": "l1",
+              "coef": {"tensor": 1e-1},
+              "input": "weight"
+          }
+      ],
+      "discard_keys": [],
+      "results": {
+          "output_keys": ["final_cost", "output"],
+          "discard_keys": []
+      },
+      "output_specs": {
+          "output": {
+              "loss": "SquaredError",
+              "reduce_steps": ["Mean"], 
+              "target_key": "target"
+          }
+      }
   },
   "test_Linear_with_reg_2": {
-    "model": {
-      "name": "Linear"
-    },
-    "regularizations": [
-      {
-        "model": "l1",
-        "coef": {
-          "tensor": 1e-1
-        },
-        "input": "weight"
-      }
-    ],
-    "discard_keys": [ "output" ],
-    "results": {
-      "output_keys": [ "final_cost" ],
-      "discard_keys": []
-    },
-    "output_specs": {
-      "output": {
-        "loss": "SquaredError",
-        "reduce_steps": [ "Mean" ],
-        "target_key": "target"
-      }
-    }
+      "model": {
+          "name": "Linear"
+      },
+      "regularizations": [
+          {
+              "model": "l1",
+              "coef": {"tensor": 1e-1},
+              "input": "weight"
+          }
+      ],
+      "discard_keys": ["output"],
+      "results": {
+          "output_keys": ["final_cost"],
+          "discard_keys": []
+      },
+      "output_specs": {
+          "output": {
+              "loss": "SquaredError",
+              "reduce_steps": ["Mean"], 
+              "target_key": "target"
+          }
+      }
   }
 }