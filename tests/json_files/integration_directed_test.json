{
  "test_linear_1": {
    "model": {
      "name": "Linear"
    },
    "static_keys": {
      "input": [
        [ 1.0 ],
        [ 2.0 ],
        [ 3.0 ],
        [ 4.0 ]
      ],
      "target": [
        [ 0.7 ],
        [ 0.9 ],
        [ 1.1 ],
        [ 1.3 ]
      ]
    },
    "inputs": {
      "weight": [
        [ 0.2 ]
      ],
      "bias": [ 0.5 ]
    },
    "output_specs": {
      "output": {
        "loss": "SquaredError",
        "reduce_steps": [ "Mean" ],
        "target_key": "target"
      }
    },
    "final_loss_combiner": "Mean",
    "results": {
      "eval": {
        "final_cost": 0.0,
        "output": [
          [ 0.7 ],
          [ 0.9 ],
          [ 1.1 ],
          [ 1.3 ]
        ]
      },
      "grad": {
        "weight": [
          [ 0.0 ]
        ],
        "bias": [ 0.0 ]
      }
    }
  },
  "test_linear_2": {
    "model": {
      "name": "Linear"
    },
    "static_keys": {
      "input": [
        [ 1.0 ],
        [ 2.0 ],
        [ 3.0 ],
        [ 4.0 ]
      ],
      "target": [
        [ 0.7 ],
        [ 0.9 ],
        [ 1.1 ],
        [ 1.3 ]
      ]
    },
    "inputs": {
      "weight": [
        [ 0.1 ]
      ],
      "bias": [ 0.1 ]
    },
    "output_specs": {
      "output": {
        "loss": "SquaredError",
        "reduce_steps": [ "Mean" ],
        "target_key": "target"
      }
    },
    "final_loss_combiner": "Mean",
    "results": {
      "eval": {
        "final_cost": 0.435,
        "output": [
          [ 0.2 ],
          [ 0.3 ],
          [ 0.4 ],
          [ 0.5 ]
        ]
      },
      "grad": {
        "weight": [
          [ -3.5 ]
        ],
        "bias": [ -1.3 ]
      }
    }
  },
  "test_linear_3": {
    "model": {
      "name": "Linear"
    },
    "static_keys": {
      "input": [
        [ 10.0 ]
      ],
      "target": [
        [ 0.000007 ]
      ]
    },
    "inputs": {
      "weight": [
        [ 1000.0 ]
      ],
      "bias": [ 100.0 ]
    },
    "output_specs": {
      "output": {
        "loss": "SquaredError",
        "reduce_steps": [ "Mean" ],
        "target_key": "target"
      }
    },
    "final_loss_combiner": "Mean",
    "results": {
      "eval": {
        "final_cost": 102009999.858600000049,
        "output": [
          [ 10100.0 ]
        ]
      },
      "grad": {
        "weight": [
          [ 201999.99986 ]
        ],
        "bias": [ 20199.999986 ]
      }
    }
  },

  "test_linear_4": {
    "model": {
      "name": "Linear"
    },
    "static_keys": {
      "input": [
        [ 2e-8 ]
      ],
      "target": [
        [ -2e-8 ]
      ]
    },
    "inputs": {
      "weight": [
        [ 5e-8 ]
      ],
      "bias": [ -2e-8 ]
    },
    "output_specs": {
      "output": {
        "loss": "SquaredError",
        "reduce_steps": [ "Mean" ],
        "target_key": "target"
      }
    },
    "final_loss_combiner": "Mean",
    "results": {
      "eval": {
        "output": [
          [ -1.999999999e-8 ]
        ],
        "final_cost": 1e-30
      },
      "grad": {
        "weight": [
          [ 4.000000001275085e-23 ]
        ],
        "bias": [ 2.0000000006375426e-15 ]
      }
    }

  },
  "test_linear_5": {
    "model": {
      "name": "Linear"
    },
    "static_keys": {
      "input": [
        [ 2e40 ],
        [ 3e40 ]
      ],
      "target": [
        [ 2e50 ],
        [ 1e51 ]
      ]
    },
    "inputs": {
      "weight": [
        [ 2e10 ]
      ],
      "bias": [ 2e50 ]
    },
    "output_specs": {
      "output": {
        "loss": "SquaredError",
        "reduce_steps": [ "Mean" ],
        "target_key": "target"
      }
    },
    "final_loss_combiner": "Mean",
    "results": {
      "eval": {
        "output": [
          [ 6e50 ],
          [ 8e50 ]
        ],
        "final_cost": 1e+101
      },
      "grad": {
        "weight": [
          [ 2e+90 ]
        ],
        "bias": [ 2e+50 ]
      }
    }
  },
  "test_linear_6": {
    "model": {
      "name": "Linear"
    },
    "static_keys": {
      "input": [
        [ 1.0 ],
        [ 2 ],
        [ 3 ],
        [ 4 ]
      ],
      "target": [
        [ 0.7 ],
        [ 0.9 ],
        [ 1.1 ],
        [ 1.3 ]
      ]
    },
    "inputs": {
      "weight": [
        [ 0.1 ]
      ],
      "bias": [ 0.1 ]
    },
    "output_specs": {
      "output": {
        "loss": "SquaredError",
        "reduce_steps": [ "Sum" ],
        "target_key": "target"
      }
    },
    "final_loss_combiner": "Mean",
    "results": {
      "eval": {
        "output": [
          [ 0.2 ],
          [ 0.3 ],
          [ 0.4 ],
          [ 0.5 ]
        ],
        "final_cost": 1.74
      },
      "grad": {
        "weight": [
          [ -14.0 ]
        ],
        "bias": [ -5.2 ]
      }
    }
  },
  "test_linear_7": {
    "model": {
      "name": "Linear"
    },
    "static_keys": {
      "input": [
        [ 0.1, 0.1 ],
        [ 0.2, 0.2 ],
        [ 0.3, 0.3 ]
      ],
      "target": [
        [ 1.0 ],
        [ 2.0 ],
        [ 3.0 ]
      ]
    },
    "inputs": {
      "weight": [
        [ 5.0, 5.0 ]
      ],
      "bias": [ 0.0 ]
    },
    "output_specs": {
      "output": {
        "loss": "SquaredError",
        "reduce_steps": [ "Sum" ],
        "target_key": "target"
      }
    },
    "final_loss_combiner": "Mean",
    "results": {
      "eval": {
        "output": [
          [ 1.0 ],
          [ 2.0 ],
          [ 3.0 ]
        ],
        "final_cost": 0.0
      },
      "grad": {
        "weight": [
          [ 0.0, 0.0 ]
        ],
        "bias": [ 0.0 ]
      }
    }
  },
  "test_linear_8": {
    "model": {
      "name": "Linear"
    },
    "static_keys": {
      "input": [
        [ 0.1, 0.1 ],
        [ 0.2, 0.2 ],
        [ 0.3, 0.2 ]
      ],
      "target": [
        [ 1.0 ],
        [ 2.0 ],
        [ 3.0 ]
      ]
    },
    "inputs": {
      "weight": [
        [ 2.0, 1.0 ]
      ],
      "bias": [ 0.2 ]
    },
    "output_specs": {
      "output": {
        "loss": "SquaredError",
        "reduce_steps": [ "Mean" ],
        "target_key": "target"
      }
    },
    "final_loss_combiner": "Mean",
    "results": {
      "eval": {
        "output": [
          [ 0.5 ],
          [ 0.8 ],
          [ 1.0 ]
        ],
        "final_cost": 1.896666666666666666666666666666666666666667
      },
      "grad": {
        "weight": [
          [ -0.5933333333333333333, -0.46 ]
        ],
        "bias": [ -2.466666666666666666666666667 ]
      }
    }
  },
  "test_linear_9": {
    "NOTE": "This test case can be used as probable json template/format for integrated tests.",
    "train_context": {
      "model": {
        "name": "Linear"
      },
      "losses": [
        {
          "model": "SquaredError",
          "target": "target",
          "input": "output",
          "reduces": [ "Mean" ]
        }
      ],
      "regularizations": [
        {
          "model": "l1",
          "coef": {
            "tensor": 1e-1
          },
          "input": "weight"
        }
      ],
      "final_loss_combiner": "Mean"
    },
    "static_keys": {
      "input": [
        [ 0.1, 0.1 ],
        [ 0.2, 0.2 ],
        [ 0.3, 0.2 ]
      ],
      "target": [
        [ 1.0 ],
        [ 2.0 ],
        [ 3.0 ]
      ]
    },
    "inputs": {
      "weight": [
        [ 2.0 ],
        [ 1.0 ]
      ],
      "bias": [ 0.2 ]
    },
    "results": {
      "eval": {
        "output": [
          [ 0.5 ],
          [ 0.8 ],
          [ 1.0 ]
        ],
        "final_cost": 1.996666666666666666666666666666666666666667
      },
      "grad": {
        "weight": [
          [ -0.5599999999999999999666666666666666666667 ],
          [ -0.42666666666666666666666667 ]
        ],
        "bias": [ -2.466666666666666666666666667 ]
      }
    }
  },
  "test_quantile_1": {
    "model": {
      "name": "Linear",
      "args": {
        "dimension": 1
      }
    },
    "static_keys": {
      "input": [
        [ 1.0 ],
        [ 2.0 ],
        [ -3.0 ],
        [ -4.0 ]
      ],
      "target": [
        [ 0.7 ],
        [ 0.9 ],
        [ 1.1 ],
        [ 1.3 ]
      ]
    },
    "inputs": {
      "weight": [
        [ 0.1 ]
      ],
      "bias": [ 0.1 ]
    },
    "output_specs": {
      "output": {
        "loss": {
          "fn": "QuantileLoss",
          "params": {
            "quantile": 0.5
          }
        },
        "reduce_steps": [ "Mean" ],
        "target_key": "target"
      }
    },
    "final_loss_combiner": "Mean",
    "results": {
      "eval": {
        "output": [
          [ 0.2 ],
          [ 0.3 ],
          [ -0.2 ],
          [ -0.3 ]
        ],
        "final_cost": 0.5
      },
      "grad": {
        "weight": [
          [ 0.5 ]
        ],
        "bias": [ -0.5 ]
      }
    }
  },
  "test_quantile_2": {
    "model": {
      "name": "Linear",
      "args": {
        "dimension": 1
      }
    },
    "static_keys": {
      "input": [
        [ 1.0 ],
        [ 2.0 ],
        [ -3.0 ],
        [ -4.0 ]
      ],
      "target": [
        [ 0.7 ],
        [ 0.9 ],
        [ 1.1 ],
        [ 1.3 ]
      ]
    },
    "inputs": {
      "weight": [
        [ 0.1 ]
      ],
      "bias": [ 0.1 ]
    },
    "output_specs": {
      "output": {
        "loss": {
          "fn": "QuantileLoss",
          "params": {
            "quantile": 0.9
          }
        },
        "reduce_steps": [ "Mean" ],
        "target_key": "target"
      }
    },
    "final_loss_combiner": "Mean",
    "results": {
      "eval": {
        "output": [
          [ 0.2 ],
          [ 0.3 ],
          [ -0.2 ],
          [ -0.3 ]
        ],
        "final_cost": 0.9
      },
      "grad": {
        "weight": [
          [ 0.9 ]
        ],
        "bias": [ -0.9 ]
      }
    }
  },
  "test_quantile_3": {
    "NOTE":
        "Ideally, for a loss function, gradients should be zero when cost is zero. However, it is not the case when quantile loss is implemented and quantile is not equal to 0.5. It stems from behaviour of gradient of max(a,b) function at zero (max(a,b) function of all three backends). At zero point. Instead of writing zero for gradients of a and b, it gives 0.5 for gradient of a and 0.5 for gradient of b",
    "model": {
      "name": "Linear",
      "args": {
        "dimension": 1
      }
    },
    "static_keys": {
      "input": [
        [ 1.0 ],
        [ 2.0 ],
        [ 3.0 ],
        [ 4.0 ]
      ],
      "target": [
        [ 0.7 ],
        [ 0.9 ],
        [ 1.1 ],
        [ 1.3 ]
      ]
    },
    "inputs": {
      "weight": [
        [ 0.2 ]
      ],
      "bias": [ 0.5 ]
    },
    "output_specs": {
      "output": {
        "loss": {
          "fn": "QuantileLoss",
          "params": {
            "quantile": 0.9
          }
        },
        "reduce_steps": [ "Mean" ],
        "target_key": "target"
      }
    },
    "final_loss_combiner": "Mean",
    "results": {
      "eval": {
        "output": [
          [ 0.7 ],
          [ 0.9 ],
          [ 1.1 ],
          [ 1.3 ]
        ],
        "final_cost": 0.0
      },
      "grad": {
        "weight": [
          [ -1.0 ]
        ],
        "bias": [ -0.4 ]
      }
    }
  },
  "test_quantile_4": {
    "model": {
      "name": "Linear",
      "args": {
        "dimension": 1
      }
    },
    "static_keys": {
      "input": [
        [ 2e-8 ]
      ],
      "target": [
        [ 4e-15 ]
      ]
    },
    "inputs": {
      "weight": [
        [ 5e-8 ]
      ],
      "bias": [ 2e-15 ]
    },
    "output_specs": {
      "output": {
        "loss": {
          "fn": "QuantileLoss",
          "params": {
            "quantile": 1e-15
          }
        },
        "reduce_steps": [ "Mean" ],
        "target_key": "target"
      }
    },
    "final_loss_combiner": "Mean",
    "results": {
      "eval": {
        "output": [
          [ 3e-15 ]
        ],
        "final_cost": 3e-30
      },
      "grad": {
        "weight": [
          [ -2e-23 ]
        ],
        "bias": [ -1e-15 ]
      }
    }
  },
  "test_quantile_5": {
    "model": {
      "name": "Linear",
      "args": {
        "dimension": 1
      }
    },
    "static_keys": {
      "input": [
        [ 2e40 ],
        [ 3e40 ]
      ],
      "target": [
        [ 2e50 ],
        [ 1e51 ]
      ]
    },
    "inputs": {
      "weight": [
        [ 2e10 ]
      ],
      "bias": [ 2e50 ]
    },
    "output_specs": {
      "output": {
        "loss": {
          "fn": "QuantileLoss",
          "params": {
            "quantile": 0.2
          }
        },
        "reduce_steps": [ "Mean" ],
        "target_key": "target"
      }
    },
    "final_loss_combiner": "Mean",
    "results": {
      "eval": {
        "output": [
          [ 6e50 ],
          [ 8e50 ]
        ],
        "final_cost": 1.8e50
      },
      "grad": {
        "weight": [
          [ 5e39 ]
        ],
        "bias": [ 0.3 ]
      }
    }
  },
  "test_quantile_6": {
    "model": {
      "name": "Linear",
      "args": {
        "dimension": 1
      }
    },
    "static_keys": {
      "input": [
        [ 0.1, 0.1 ],
        [ 0.2, 0.2 ],
        [ 0.3, 0.3 ]
      ],
      "target": [
        [ 3.0 ],
        [ -2.0 ],
        [ 3.0 ]
      ]
    },
    "inputs": {
      "weight": [
        [ 5.0, 5.0 ]
      ],
      "bias": [ 1.0 ]
    },
    "output_specs": {
      "output": {
        "loss": {
          "fn": "QuantileLoss",
          "params": {
            "quantile": 0.99999999999
          }
        },
        "reduce_steps": [ "Mean" ],
        "target_key": "target"
      }
    },
    "final_loss_combiner": "Mean",
    "results": {
      "eval": {
        "output": [
          [ 2.0 ],
          [ 3.0 ],
          [ 4.0 ]
        ],
        "final_cost": 0.33333333335
      },
      "grad": {
        "weight": [
          [ -0.033333333331333335, -0.033333333331333335 ]
        ],
        "bias": [ -0.3333333333233333 ]
      }
    }
  },
  "test_quantile_7": {
    "model": {
      "name": "Linear",
      "args": {
        "dimension": 1
      }
    },
    "static_keys": {
      "input": [
        [ 0.1, 0.1 ],
        [ 0.2, 0.2 ],
        [ 0.3, 0.3 ]
      ],
      "target": [
        [ 3.0 ],
        [ -2.0 ],
        [ 3.0 ]
      ]
    },
    "inputs": {
      "weight": [
        [ 5.0, 5.0 ]
      ],
      "bias": [ 1.0 ]
    },
    "regularizations": [
      {
        "model": "l1",
        "coef": {
          "tensor": 1e-1
        },
        "input": "weight"
      }
    ],
    "output_specs": {
      "output": {
        "loss": {
          "fn": "QuantileLoss",
          "params": {
            "quantile": 0.99999999999
          }
        },
        "reduce_steps": [ "Mean" ],
        "target_key": "target"
      }
    },
    "final_loss_combiner": "Mean",
    "results": {
      "eval": {
        "output": [
          [ 2.0 ],
          [ 3.0 ],
          [ 4.0 ]
        ],
        "final_cost": 0.6666666666833333
      },
      "grad": {
        "weight": [
          [ 1.9999973899231804e-12, 1.9999973899231804e-12 ]
        ],
        "bias": [ -0.3333333333233333 ]
      }
    }
  },
  "test_quantile_8": {
    "model": {
      "name": "Linear",
      "args": {
        "dimension": 1
      }
    },
    "static_keys": {
      "input": [
        [ 0.1, 0.1 ],
        [ 0.2, 0.2 ],
        [ 0.3, 0.3 ]
      ],
      "target": [
        [ 3.0 ],
        [ -2.0 ],
        [ 3.0 ]
      ]
    },
    "inputs": {
      "weight": [
        [ 5.0, 5.0 ]
      ],
      "bias": [ 1.0 ]
    },
    "regularizations": [
      {
        "model": "l2",
        "coef": {
          "tensor": 1e-1
        },
        "input": "weight"
      }
    ],
    "output_specs": {
      "output": {
        "loss": {
          "fn": "QuantileLoss",
          "params": {
            "quantile": 0.99999999999
          }
        },
        "reduce_steps": [ "Mean" ],
        "target_key": "target"
      }
    },
    "final_loss_combiner": "Mean",
    "results": {
      "eval": {
        "output": [
          [ 2.0 ],
          [ 3.0 ],
          [ 4.0 ]
        ],
        "final_cost": 1.1666666666833334
      },
      "grad": {
        "weight": [
          [ 0.13333333333533331, 0.13333333333533331 ]
        ],
        "bias": [ -0.3333333333233333 ]
      }
    }
  },
  "test_polynomial_1": {
    "model": {
      "name": "PolynomialRegression",
      "args": {
        "degree": 1
      }
    },
    "static_keys": {
      "input": [
        [ 1.0 ],
        [ 2.0 ],
        [ 3.0 ],
        [ 4.0 ]
      ],
      "target": [
        [ 0.7 ],
        [ 0.9 ],
        [ 1.1 ],
        [ 1.3 ]
      ]
    },
    "inputs": {
      "weight": [
        [ 0.2 ]
      ],
      "bias": [ 0.5 ]
    },
    "output_specs": {
      "output": {
        "loss": "SquaredError",
        "reduce_steps": [ "Mean" ],
        "target_key": "target"
      }
    },
    "final_loss_combiner": "Mean",
    "results": {
      "eval": {
        "output": [
          [ 0.7 ],
          [ 0.9 ],
          [ 1.1 ],
          [ 1.3 ]
        ],
        "final_cost": 0.0
      },
      "grad": {
        "weight": [
          [ 0.0 ]
        ],
        "bias": [ 0.0 ]
      }
    }
  },
  "test_polynomial_2": {
    "model": {
      "name": "PolynomialRegression",
      "args": {
        "degree": 1
      }
    },
    "static_keys": {
      "input": [
        [ 1.0 ],
        [ 2.0 ],
        [ 3.0 ],
        [ 4.0 ]
      ],
      "target": [
        [ 0.7 ],
        [ 0.9 ],
        [ 1.1 ],
        [ 1.3 ]
      ]
    },
    "inputs": {
      "weight": [
        [ 0.1 ]
      ],
      "bias": [ 0.1 ]
    },
    "output_specs": {
      "output": {
        "loss": "SquaredError",
        "reduce_steps": [ "Mean" ],
        "target_key": "target"
      }
    },
    "final_loss_combiner": "Mean",
    "results": {
      "eval": {
        "output": [
          [ 0.2 ],
          [ 0.3 ],
          [ 0.4 ],
          [ 0.5 ]
        ],
        "final_cost": 0.435
      },
      "grad": {
        "weight": [
          [ -3.5 ]
        ],
        "bias": [ -1.3 ]
      }
    }
  },
  "test_polynomial_3": {
    "model": {
      "name": "PolynomialRegression",
      "args": {
        "degree": 1
      }
    },
    "static_keys": {
      "input": [
        [ 10.0 ]
      ],
      "target": [
        [ 0.000007 ]
      ]
    },
    "inputs": {
      "weight": [
        [ 1000.0 ]
      ],
      "bias": [ 100.0 ]
    },
    "output_specs": {
      "output": {
        "loss": "SquaredError",
        "reduce_steps": [ "Mean" ],
        "target_key": "target"
      }
    },
    "final_loss_combiner": "Mean",
    "results": {
      "eval": {
        "output": [
          [ 10100.0 ]
        ],
        "final_cost": 102009999.858600000049
      },
      "grad": {
        "weight": [
          [ 201999.99986 ]
        ],
        "bias": [ 20199.999986 ]
      }
    }
  },
  "test_polynomial_4": {
    "model": {
      "name": "PolynomialRegression",
      "args": {
        "degree": 1
      }
    },
    "static_keys": {
      "input": [
        [ 2e-8 ]
      ],
      "target": [
        [ 2e-8 ]
      ]
    },
    "inputs": {
      "weight": [
        [ 5e-8 ]
      ],
      "bias": [ -2e-8 ]
    },
    "output_specs": {
      "output": {
        "loss": "SquaredError",
        "reduce_steps": [ "Mean" ],
        "target_key": "target"
      }
    },
    "final_loss_combiner": "Mean",
    "results": {
      "eval": {
        "output": [
          [ -0.000000019999999999999999 ]
        ],
        "final_cost": 0.000000000000001599999920000001
      },
      "grad": {
        "weight": [
          [ -0.00000000000000159999996 ]
        ],
        "bias": [ -0.000000079999998 ]
      }
    }
  },
  "test_polynomial_5": {
    "model": {
      "name": "PolynomialRegression",
      "args": {
        "degree": 1
      }
    },
    "static_keys": {
      "input": [
        [ 2e+40 ],
        [ 3e+40 ]
      ],
      "target": [
        [ 2e+50 ],
        [ 1e+51 ]
      ]
    },
    "inputs": {
      "weight": [
        [ 2e10 ]
      ],
      "bias": [ 2e50 ]
    },
    "output_specs": {
      "output": {
        "loss": "SquaredError",
        "reduce_steps": [ "Mean" ],
        "target_key": "target"
      }
    },
    "final_loss_combiner": "Mean",
    "results": {
      "eval": {
        "output": [
          [ 6e50 ],
          [ 8e50 ]
        ],
        "final_cost": 1e101
      },
      "grad": {
        "weight": [
          [ 2e+90 ]
        ],
        "bias": [ 2e+50 ]
      }
    }
  },
  "test_polynomial_6": {
    "model": {
      "name": "PolynomialRegression",
      "args": {
        "degree": 1
      }
    },
    "static_keys": {
      "input": [
        [ 1.0 ],
        [ 2 ],
        [ 3 ],
        [ 4 ]
      ],
      "target": [
        [ 0.7 ],
        [ 0.9 ],
        [ 1.1 ],
        [ 1.3 ]
      ]
    },
    "inputs": {
      "weight": [
        [ 0.1 ]
      ],
      "bias": [ 0.1 ]
    },
    "output_specs": {
      "output": {
        "loss": "SquaredError",
        "reduce_steps": [ "Sum" ],
        "target_key": "target"
      }
    },
    "final_loss_combiner": "Mean",
    "results": {
      "eval": {
        "output": [
          [ 0.2 ],
          [ 0.3 ],
          [ 0.4 ],
          [ 0.5 ]
        ],
        "final_cost": 1.74
      },
      "grad": {
        "weight": [
          [ -14 ]
        ],
        "bias": [ -5.2 ]
      }
    }
  },
  "test_polynomial_7": {
    "model": {
      "name": "PolynomialRegression",
      "args": {
        "degree": 1
      }
    },
    "static_keys": {
      "input": [
        [ 0.1, 0.1 ],
        [ 0.2, 0.2 ],
        [ 0.3, 0.3 ]
      ],
      "target": [
        [ 1.0 ],
        [ 2.0 ],
        [ 3.0 ]
      ]
    },
    "inputs": {
      "weight": [
        [ 5.0, 5.0 ]
      ],
      "bias": [ 0.0 ]
    },
    "output_specs": {
      "output": {
        "loss": "SquaredError",
        "reduce_steps": [ "Mean" ],
        "target_key": "target"
      }
    },
    "final_loss_combiner": "Mean",
    "results": {
      "eval": {
        "output": [
          [ 1.0 ],
          [ 2.0 ],
          [ 3.0 ]
        ],
        "final_cost": 0.0
      },
      "grad": {
        "weight": [
          [ 0.0, 0.0 ]
        ],
        "bias": [ 0.0 ]
      }
    }
  },
  "test_polynomial_8": {
    "model": {
      "name": "PolynomialRegression",
      "args": {
        "degree": 1
      }
    },
    "static_keys": {
      "input": [
        [ 0.1, 0.1 ],
        [ 0.2, 0.2 ],
        [ 0.3, 0.2 ]
      ],
      "target": [
        [ 1.0 ],
        [ 2.0 ],
        [ 3.0 ]
      ]
    },
    "inputs": {
      "weight": [
        [ 2.0, 1.0 ]
      ],
      "bias": [ 0.2 ]
    },
    "output_specs": {
      "output": {
        "loss": "SquaredError",
        "reduce_steps": [ "Mean" ],
        "target_key": "target"
      }
    },
    "final_loss_combiner": "Mean",
    "results": {
      "eval": {
        "output": [
          [ 0.5 ],
          [ 0.8 ],
          [ 1.0 ]
        ],
        "final_cost": 1.896666666666666666666666666666666666666667
      },
      "grad": {
        "weight": [
          [ -0.5933333333333333333, -0.46 ]
        ],
        "bias": [ -2.466666666666666666666666667 ]
      }
    }
  },
  "test_polynomial_9": {
    "model": {
      "name": "PolynomialRegression",
      "args": {
        "degree": 1
      }
    },
    "regularizations": [
      {
        "model": "l1",
        "coef": {
          "tensor": 1e-1
        },
        "input": "weight"
      }
    ],
    "static_keys": {
      "input": [
        [ 0.1, 0.1 ],
        [ 0.2, 0.2 ],
        [ 0.3, 0.2 ]
      ],
      "target": [
        [ 1.0 ],
        [ 2.0 ],
        [ 3.0 ]
      ]
    },
    "inputs": {
      "weight": [
        [ 2.0, 1.0 ]
      ],
      "bias": [ 0.2 ]
    },
    "output_specs": {
      "output": {
        "loss": "SquaredError",
        "reduce_steps": [ "Mean" ],
        "target_key": "target"
      }
    },
    "final_loss_combiner": "Mean",
    "results": {
      "eval": {
        "output": [
          [ 0.5 ],
          [ 0.8 ],
          [ 1.0 ]
        ],
        "final_cost": 1.996666666666666666666666666666666666666667
      },
      "grad": {
        "weight": [
          [ -0.5599999999999999999666666666666666666667, -0.42666666666666666666666667 ]
        ],
        "bias": [ -2.466666666666666666666666667 ]
      }
    }
  },
  "test_polynomial_10": {
    "model": {
      "name": "PolynomialRegression",
      "args": {
        "degree": 1
      }
    },
    "regularizations": [
      {
        "model": "l2",
        "coef": {
          "tensor": 1e-1
        },
        "input": "weight"
      }
    ],
    "static_keys": {
      "input": [
        [ 0.1, 0.1 ],
        [ 0.2, 0.2 ],
        [ 0.3, 0.2 ]
      ],
      "target": [
        [ 1.0 ],
        [ 2.0 ],
        [ 3.0 ]
      ]
    },
    "inputs": {
      "weight": [
        [ 2.0, 1.0 ]
      ],
      "bias": [ 0.2 ]
    },
    "output_specs": {
      "output": {
        "loss": "SquaredError",
        "reduce_steps": [ "Mean" ],
        "target_key": "target"
      }
    },
    "final_loss_combiner": "Mean",
    "results": {
      "eval": {
        "output": [
          [ 0.5 ],
          [ 0.8 ],
          [ 1.0 ]
        ],
        "final_cost": 1.979999999999999999999966666666666666666667
      },
      "grad": {
        "weight": [
          [
            -0.5266666666666666666333333333333333333333,
            -0.42666666666666666666666666666666666666666667
          ]
        ],
        "bias": [ -2.466666666666666666666666667 ]
      }
    }
  },
  "test_polynomial_11": {
    "model": {
      "name": "PolynomialRegression",
      "args": {
        "degree": 1
      }
    },
    "static_keys": {
      "input": [
        [ 0.1 ],
        [ 0.2 ],
        [ 0.3 ]
      ],
      "target": [
        [ 1.0, 1 ],
        [ 2, 2 ],
        [ 3, 3 ]
      ]
    },
    "inputs": {
      "weight": [
        [ -2.0 ],
        [ -1.0 ]
      ],
      "bias": [ -0.2, -0.1 ]
    },
    "output_specs": {
      "output": {
        "loss": "SquaredError",
        "reduce_steps": [ "Mean" ],
        "target_key": "target"
      }
    },
    "final_loss_combiner": "Mean",
    "results": {
      "eval": {
        "output": [
          [ -0.4, -0.2 ],
          [ -0.6, -0.3 ],
          [ -0.8, -0.4 ]
        ],
        "final_cost": 6.908333333333333333333333333333333333333
      },
      "grad": {
        "weight": [
          [ -0.6 ],
          [ -0.533333333333333333 ]
        ],
        "bias": [ -2.6, -2.3 ]
      }
    }
  },
  "test_polynomial_12": {
    "model": {
      "name": "PolynomialRegression",
      "args": {
        "degree": 2
      }
    },
    "static_keys": {
      "input": [
        [ 2.0 ]
      ],
      "target": [
        [ 0.0 ]
      ]
    },
    "inputs": {
      "weight": [
        [ 0.1, 0.2 ]
      ],
      "bias": [ 0.3 ]
    },
    "output_specs": {
      "output": {
        "loss": "AbsoluteError",
        "reduce_steps": [ "Mean" ],
        "target_key": "target"
      }
    },
    "final_loss_combiner": "Mean",
    "results": {
      "eval": {
        "output": [
          [ 1.3 ]
        ],
        "final_cost": 1.3
      },
      "grad": {
        "weight": [
          [ 2.0, 4 ]
        ],
        "bias": [ 1.0 ]
      }
    }
  },
  "test_polynomial_13": {
    "model": {
      "name": "PolynomialRegression",
      "args": {
        "degree": 3
      }
    },
    "static_keys": {
      "input": [
        [ 2.0 ]
      ],
      "target": [
        [ 0.0 ]
      ]
    },
    "inputs": {
      "weight": [
        [ 0.1, 0.2, -0.2 ]
      ],
      "bias": [ 0.3 ]
    },
    "output_specs": {
      "output": {
        "loss": "AbsoluteError",
        "reduce_steps": [ "Mean" ],
        "target_key": "target"
      }
    },
    "final_loss_combiner": "Mean",
    "results": {
      "eval": {
        "output": [
          [ -0.3 ]
        ],
        "final_cost": 0.3
      },
      "grad": {
        "weight": [
          [ -2.0, -4, -8 ]
        ],
        "bias": [ -1.0 ]
      }
    }
  },
  "test_polynomial_14": {
    "model": {
      "name": "PolynomialRegression",
      "args": {
        "degree": 2
      }
    },
    "static_keys": {
      "input": [
        [ 2.0, 1 ],
        [ -1, -3 ]
      ],
      "target": [
        [ 0.0 ],
        [ 2.0 ]
      ]
    },
    "inputs": {
      "weight": [
        [ 0.1, 0.2, -0.2, -0.3, -0.5 ]
      ],
      "bias": [ 0.3 ]
    },
    "output_specs": {
      "output": {
        "loss": "AbsoluteError",
        "reduce_steps": [ "Mean" ],
        "target_key": "target"
      }
    },
    "final_loss_combiner": "Mean",
    "results": {
      "eval": {
        "output": [
          [ -1.2 ],
          [ -6.0 ]
        ],
        "final_cost": 4.6
      },
      "grad": {
        "weight": [
          [ -0.5, 1, -2.5, -2.5, -5 ]
        ],
        "bias": [ -1.0 ]
      }
    }
  },
  "test_polynomial_15": {
    "model": {
      "name": "PolynomialRegression",
      "args": {
        "degree": 2
      }
    },
    "static_keys": {
      "input": [
        [ 2.0, 1 ]
      ],
      "target": [
        [ 14.0, -2 ]
      ]
    },
    "inputs": {
      "weight": [
        [ 1.0, 2.0, 3.0, -2.0, -1.0 ],
        [ 10.0, 20.0, 30.0, -20.0, -10.0 ]
      ],
      "bias": [ 1.0, 10 ]
    },
    "output_specs": {
      "output": {
        "loss": "AbsoluteError",
        "reduce_steps": [ "Mean" ],
        "target_key": "target"
      }
    },
    "final_loss_combiner": "Mean",
    "results": {
      "eval": {
        "output": [
          [ 12.0, 120.0 ]
        ],
        "final_cost": 62.0
      },
      "grad": {
        "weight": [
          [ -1.0000, -0.5000, -2.0000, -1.0000, -0.5000 ],
          [ 1.0000, 0.5000, 2.0000, 1.0000, 0.5000 ]
        ],
        "bias": [ -0.5, 0.5 ]
      }
    }
  },
  "test_linearSVM_1": {
    "model": {
      "name": "LinearSVM"
    },
    "regularizations": [
      {
        "model": "l2",
        "coef": {
          "tensor": 1e-1
        },
        "input": "weight"
      }
    ],
    "discard_keys": [ "decision_output" ],
    "static_keys": {
      "input": [
        [ 1.0 ],
        [ 2.0 ],
        [ 3.0 ]
      ],
      "target": [
        [ -1.0 ],
        [ -1.0 ],
        [ 1.0 ]
      ]
    },
    "inputs": {
      "weight": [
        [ 1.0 ]
      ],
      "bias": [ 1.0 ]

    },
    "output_specs": {
      "output": {
        "loss": "HingeLoss",
        "reduce_steps": [ "Mean" ],
        "target_key": "target"
      }
    },
    "results": {
      "eval": {
        "output": [
          [ 2.0 ],
          [ 3.0 ],
          [ 4.0 ]
        ],
        "final_cost": 2.34999999999999998333
      },
      "grad": {
        "weight": [
          [ 1.0333333333333333 ]
        ],
        "bias": [ 0.6666666666666667 ]
      }
    }
  },
  "test_linearSVM_2": {
    "model": {
      "name": "LinearSVM"
    },
    "regularizations": [
      {
        "model": "l2",
        "coef": {
          "tensor": 1e-1
        },
        "input": "weight"
      }
    ],
    "discard_keys": [ "decision_output" ],
    "static_keys": {
      "input": [
        [ 1.0 ],
        [ 2.0 ],
        [ 3.0 ]
      ],
      "target": [
        [ -1.0 ],
        [ -1.0 ],
        [ 1.0 ]
      ]
    },
    "inputs": {
      "weight": [
        [ 1.0 ]
      ],
      "bias": [ 1.0 ]

    },
    "output_specs": {
      "output": {
        "loss": "QuadHingeLoss",
        "reduce_steps": [ "Mean" ],
        "target_key": "target"
      }
    },
    "results": {
      "eval": {
        "output": [
          [ 2.0 ],
          [ 3.0 ],
          [ 4.0 ]
        ],
        "final_cost": 8.3499999999999999667
      },
      "grad": {
        "weight": [
          [ 7.3666666666666667 ]
        ],
        "bias": [ 4.6666666666666667 ]
      }
    }
  },
  "test_linearSVM_3": {
    "model": {
      "name": "LinearSVM"
    },
    "regularizations": [
      {
        "model": "l2",
        "coef": {
          "tensor": 1e-1
        },
        "input": "weight"
      }
    ],
    "discard_keys": [ "decision_output" ],
    "static_keys": {
      "input": [
        [ 1.0, 2.0 ],
        [ 2, -1 ],
        [ 0, -1 ]
      ],
      "target": [
        [ -1.0 ],
        [ 1 ],
        [ -1 ]
      ]
    },
    "inputs": {
      "weight": [
        [ -1.0, 1.0 ]
      ],
      "bias": [ -1.0 ]

    },
    "output_specs": {
      "output": {
        "loss": "HingeLoss",
        "reduce_steps": [ "Mean" ],
        "target_key": "target"
      }
    },
    "results": {
      "eval": {
        "output": [
          [ 0.0 ],
          [ -4.0 ],
          [ -2.0 ]
        ],
        "final_cost": 2.0333333333333333
      },
      "grad": {
        "weight": [
          [ -0.3666666666666667, 1.0333333333333333 ]
        ],
        "bias": [ 0.0 ]
      }
    }
  },
  "test_linearSVM_4": {
    "model": {
      "name": "LinearSVM"
    },
    "regularizations": [
      {
        "model": "l2",
        "coef": {
          "tensor": 1e-1
        },
        "input": "weight"
      }
    ],
    "discard_keys": [ "decision_output" ],
    "static_keys": {
      "input": [
        [ 1.0, 2 ],
        [ 2, -1 ],
        [ 0, -1 ]
      ],
      "target": [
        [ -1.0 ],
        [ 1 ],
        [ -1 ]
      ]
    },
    "inputs": {
      "weight": [
        [ -1.0, 1.0 ]
      ],
      "bias": [ -1.0 ]

    },
    "output_specs": {
      "output": {
        "loss": "QuadHingeLoss",
        "reduce_steps": [ "Mean" ],
        "target_key": "target"
      }
    },
    "results": {
      "eval": {
        "output": [
          [ 0.0 ],
          [ -4.0 ],
          [ -2.0 ]
        ],
        "final_cost": 8.6999999999999999667
      },
      "grad": {
        "weight": [
          [ -6.0333333333333333, 4.7 ]
        ],
        "bias": [ -2.6666666666666667 ]
      }
    }
  },
  "test_nn_1": {
    "model": {
      "name": "MLP",
      "args": {
        "dimensions": [ 2, 2, 2 ],
        "activations": [ "relu", "relu", "buffer" ]
      }
    },
    "static_keys": {
      "input": [
        [ 1.0, 1.0 ]
      ],
      "target": [ 1 ]
    },
    "inputs": {
      "weight0": [
        [ 0.5, 0.1 ],
        [ 0.2, 0.2 ]
      ],
      "bias0": [ 0.1, 0.1 ],
      "weight1": [
        [ 0.3, 0.2 ],
        [ -0.1, 0.1 ]
      ],
      "bias1": [ 0.2, -0.1 ],
      "weight2": [
        [ 0.1, 0.1 ],
        [ -0.2, 0.2 ]
      ],
      "bias2": [ 0.1, 0.0 ]
    },
    "output_specs": {
      "output": {
        "loss": "CrossEntropy",
        "reduce_steps": [ "Mean" ],
        "target_key": "target"
      }
    },
    "results": {
      "eval": {
        "final_cost": 0.827627056846743510197,
        "output": [
          [ 0.151, -0.102 ]
        ]
      },
      "grad": {
        "weight0": [
          [ 0.05066232883850689, 0.05066232883850689 ],
          [ 0.03377488589233792, 0.03377488589233792 ]
        ],
        "bias0": [ 0.05066232883850689, 0.03377488589233792 ],
        "weight1": [
          [ 0.11821210062318273, 0.08443721473084481 ],
          [ 0.0, 0.0 ]
        ],
        "bias1": [ 0.16887442946168962, 0.0 ],
        "weight2": [
          [ 0.28708653008487234, 0.0 ],
          [ -0.28708653008487234, 0.0 ]
        ],
        "bias2": [ 0.5629147648722987, -0.5629147648722987 ]
      }
    }
  },
  "test_nn_2": {
    "model": {
      "name": "MLP",
      "args": {
        "dimensions": [ 3, 2 ],
        "activations": [ "sigmoid", "softmax" ]
      }
    },
    "static_keys": {
      "input": [
        [ 1.0 ]
      ],
      "target": [ 0 ]
    },
    "inputs": {
      "weight0": [
        [ 1.0 ],
        [ 2.0 ],
        [ 3.0 ]
      ],
      "bias0": [ -2.0, -3, 0 ],
      "weight1": [
        [ -1.0, 0, 1 ],
        [ -2, 0, 2 ]
      ],
      "bias1": [ -5.0, 5 ]
    },
    "output_specs": {
      "output": {
        "loss": {
          "fn": "CrossEntropy",
          "params": {
            "input_type": "probs"
          }
        },
        "reduce_steps": [ "Mean" ],
        "target_key": "target"
      }
    },
    "results": {
      "eval": {
        "final_cost": 10.683655622163707,
        "output": [
          [
            0.000022916448682582498287877106161,
            0.9999770835513174175017121228938392776607400542093695578010433420
          ]
        ]

      },
      "grad": {
        "weight0": [
          [ -0.19660742759420338 ],
          [ 0 ],
          [ 0.04517562444230763 ]
        ],
        "bias0": [ -0.19660742759420338, 0, 0.04517562444230763 ],
        "weight1": [
          [ -0.26893525818771363, -0.26893525818771363, -0.9525522972063396 ],
          [ 0.2689352581877137, 0.2689352581877137, 0.9525522972063397 ]
        ],
        "bias1": [ -0.9999770835513174, 0.9999770835513175 ]

      }
    }
  },
  "test_nn_3": {
    "model": {
      "name": "MLP",
      "args": {
        "dimensions": [ 3, 2 ],
        "activations": [ "sigmoid", "buffer" ]
      }
    },
    "static_keys": {
      "input": [
        [ 1.0 ]
      ],
      "target": [ 0 ]
    },
    "inputs": {
      "weight0": [
        [ 1.0 ],
        [ 2.0 ],
        [ 3.0 ]
      ],
      "bias0": [ -2.0, -3, 0 ],
      "weight1": [
        [ -1.0, 0, 1 ],
        [ -2, 0, 2 ]
      ],
      "bias1": [ -5.0, 5 ]
    },
    "output_specs": {
      "output": {
        "loss": "CrossEntropy",
        "reduce_steps": [ "Mean" ],
        "target_key": "target"
      }
    },
    "results": {
      "eval": {
        "final_cost": 10.683655622163707,
        "output": [
          [ -4.31636729454756190162768890994, 6.3672654109048761967446221801001681459579 ]
        ]

      },
      "grad": {
        "weight0": [
          [ -0.19660742759420338 ],
          [ 0 ],
          [ 0.04517562444230763 ]
        ],
        "bias0": [ -0.19660742759420338, 0, 0.04517562444230763 ],
        "weight1": [
          [ -0.26893525818771363, -0.26893525818771363, -0.9525522972063396 ],
          [ 0.2689352581877137, 0.2689352581877137, 0.9525522972063397 ]
        ],
        "bias1": [ -0.9999770835513174, 0.9999770835513175 ]

      }
    }
  },
  "test_nn_4": {
    "model": {
      "name": "MLP",
      "args": {
        "dimensions": [ 3, 2 ],
        "activations": [ "sigmoid", "buffer" ]
      }
    },
    "static_keys": {
      "input": [
        [ -2.0 ]
      ],
      "target": [ 1 ]
    },
    "inputs": {
      "weight0": [
        [ 1.0 ],
        [ 2.0 ],
        [ 3.0 ]
      ],
      "bias0": [ -2.0, -3, 0 ],
      "weight1": [
        [ -1.0, 0, 1 ],
        [ -2, 0, 2 ]
      ],
      "bias1": [ -5.0, 5 ]
    },
    "output_specs": {
      "output": {
        "loss": "CrossEntropy",
        "reduce_steps": [ "Mean" ],
        "target_key": "target"
      }
    },
    "results": {
      "eval": {
        "final_cost": 4.610867408569036334066e-5,
        "output": [
          [
            -5.015513586805456783692733230577282662421391939229673857887807798858778378,
            4.9689728263890864326145335388454346751572161215406522842243844022
          ]
        ]

      },
      "grad": {
        "weight0": [
          [ -1.6287703780100406e-06 ],
          [ -0.0000000000000000e+00 ],
          [ 2.2744970234690017e-07 ]
        ],
        "bias0": [ 8.1438518900502031e-07, 0.0000000000000000e+00, -1.1372485117345008e-07 ],
        "weight1": [
          [ 8.2930117404317535e-07, 4.2006394160987180e-08, 1.1400674689583735e-07 ],
          [ -8.2930117404317535e-07, -4.2006394160987180e-08, -1.1400674689583735e-07 ]
        ],
        "bias1": [ 4.610761109711512046032e-5, -4.610761109711512046032e-5 ]

      }
    }
  },
  "test_nn_5": {
    "model": {
      "name": "MLP",
      "args": {
        "dimensions": [ 3, 2 ],
        "activations": [ "sigmoid", "buffer" ]
      }
    },
    "static_keys": {
      "input": [
        [ 1.0 ],
        [ -2.0 ]
      ],
      "target": [ 0, 1 ]
    },
    "inputs": {
      "weight0": [
        [ 1.0 ],
        [ 2.0 ],
        [ 3.0 ]
      ],
      "bias0": [ -2.0, -3, 0 ],
      "weight1": [
        [ -1.0, 0, 1 ],
        [ -2, 0, 2 ]
      ],
      "bias1": [ -5.0, 5 ]
    },
    "output_specs": {
      "output": {
        "loss": "CrossEntropy",
        "reduce_steps": [ "Mean" ],
        "target_key": "target"
      }
    },
    "results": {
      "eval": {
        "final_cost": 5.3418508654188965,
        "output": [
          [ -4.31636729454756190162768890994, 6.3672654109048761967446221801001681459579 ],
          [
            -5.015513586805456783692733230577282662421391939229673857887807798858778378,
            4.9689728263890864326145335388454346751572161215406522842243844022
          ]
        ]

      },
      "grad": {
        "weight0": [
          [ -0.0983045281822907 ],
          [ 0 ],
          [ 0.022587925946004995 ]
        ],
        "bias0": [ -0.09830330660450719, 0, 0.022587755358728232 ],
        "weight1": [
          [ -0.13446721444326978, -0.13446760809065975, -0.4762760915997964 ],
          [ 0.1344672144432698, 0.13446760809065977, 0.47627609159979645 ]
        ],
        "bias1": [ -0.49996548797011015, 0.4999654879701102 ]
      }
    }
  },
  "test_nn_6": {
    "model": {
      "name": "MLP",
      "args": {
        "dimensions": [ 3, 2 ],
        "activations": [ "sigmoid", "softmax" ]
      }
    },
    "regularizations": [
      {
        "model": "l1",
        "coef": {
          "tensor": 1e-1
        },
        "input": "weight0"
      },
      {
        "model": "l1",
        "coef": {
          "tensor": 1e-1
        },
        "input": "weight1"
      }
    ],
    "static_keys": {
      "input": [
        [ 1.0 ]
      ],
      "target": [ 0 ]
    },
    "inputs": {
      "weight0": [
        [ 1.0 ],
        [ 2.0 ],
        [ 3.0 ]
      ],
      "bias0": [ -2.0, -3, 0 ],
      "weight1": [
        [ -1.0, 1e-200, 1 ],
        [ -2, 1e-200, 2 ]
      ],
      "bias1": [ -5.0, 5 ]
    },
    "output_specs": {
      "output": {
        "loss": {
          "fn": "CrossEntropy",
          "params": {
            "input_type": "probs"
          }
        },
        "reduce_steps": [ "Mean" ],
        "target_key": "target"
      }
    },
    "results": {
      "eval": {
        "final_cost": 11.883655622163706,
        "output": [
          [
            0.000022916448682582498287877106161,
            0.9999770835513174175017121228938392776607400542093695578010433420
          ]
        ]

      },
      "grad": {
        "weight0": [
          [ -0.09660742759420338 ],
          [ 0.1 ],
          [ 0.14517562444230764 ]
        ],
        "bias0": [ -0.19660742759420338, 0, 0.04517562444230764 ],
        "weight1": [
          [ -0.36893525818771367, -0.16893525818771363, -0.8525522972063397 ],
          [ 0.16893525818771368, 0.3689352581877137, 1.05255229720634 ]
        ],
        "bias1": [ -0.9999770835513174, 0.9999770835513175 ]
      }
    }
  },
  "test_nn_7_regex": {
    "model": {
      "name": "MLP",
      "args": {
        "dimensions": [ 3, 2 ],
        "activations": [ "sigmoid", "softmax" ]
      }
    },
    "regularizations": [
      {
        "model": "l2",
        "coef": {
          "tensor": 1e-1
        },
        "input": "weight\\d",
        "regex": true
      }
    ],
    "static_keys": {
      "input": [
        [ 1.0 ]
      ],
      "target": [ 0 ]
    },
    "inputs": {
      "weight0": [
        [ 1.0 ],
        [ 2 ],
        [ 3 ]
      ],
      "bias0": [ -2.0, -3, 0 ],
      "weight1": [
        [ -1.0, 0, 1 ],
        [ -2, 0, 2 ]
      ],
      "bias1": [ -5.0, 5 ]
    },
    "output_specs": {
      "output": {
        "loss": {
          "fn": "CrossEntropy",
          "params": {
            "input_type": "probs"
          }
        },
        "reduce_steps": [ "Mean" ],
        "target_key": "target"
      }
    },
    "results": {
      "eval": {
        "final_cost": 11.883655622163706,
        "output": [
          [
            0.000022916448682582498287877106161,
            0.9999770835513174175017121228938392776607400542093695578010433420
          ]
        ]
      },
      "grad": {
        "weight0": [
          [ -0.09660742759420338 ],
          [ 0.2 ],
          [ 0.34517562444230764 ]
        ],
        "bias0": [ -0.19660742759420338, 0, 0.04517562444230764 ],
        "weight1": [
          [ -0.36893525818771367, -0.26893525818771363, -0.8525522972063397 ],
          [ 0.06893525818771368, 0.2689352581877137, 1.15255229720634 ]
        ],
        "bias1": [ -0.9999770835513174, 0.9999770835513175 ]
      }
    }
  },
  "test_nn_8": {
    "model": {
      "name": "MLP",
      "args": {
        "dimensions": [ 2, 2 ],
        "activations": [ "tanh", "sigmoid" ]
      }
    },

    "static_keys": {
      "input": [
        [ -1.0 ]
      ],
      "target": [
        [ 1, 0 ]
      ]
    },
    "inputs": {
      "weight0": [
        [ -1.0 ],
        [ 0 ]
      ],
      "bias0": [ 2.0, -3.0 ],
      "weight1": [
        [ 5.0, -2 ],
        [ 3, 1 ]
      ],
      "bias1": [ 0.1, 0.2 ]
    },
    "output_specs": {
      "output": {
        "loss": {
          "fn": "BinaryCrossEntropy",
          "params": {
            "input_type": "probs"
          }
        },
        "reduce_steps": [ "Mean" ],
        "target_key": "target"
      }
    },
    "results": {
      "eval": {
        "final_cost": 1.14851880766334883,
        "output": [
          [
            0.9991465615035200856145163472396202129711641861618401690538672210,
            0.89935781874669147752944909495571211261121235305914725408257626639
          ]
        ]

      },
      "grad": {
        "weight0": [
          [ -0.013288596357364402 ],
          [ -0.004444968888316729 ]
        ],
        "bias0": [ 0.013288596357364402, 0.004444968888316729 ],
        "weight1": [
          [ -4.246090164507905e-04, 4.246090164507905e-04 ],
          [ 4.474551364046125e-01, -4.474551364046125e-01 ]
        ],
        "bias1": [ -4.2671924823995E-4, 0.44967890937334580653 ]
      }
    }
  },
  "test_nn_8_efficient": {
    "model": {
      "name": "MLP",
      "args": {
        "dimensions": [ 2, 2 ],
        "activations": [ "tanh", "buffer" ]
      }
    },

    "static_keys": {
      "input": [
        [ -1.0 ]
      ],
      "target": [
        [ 1.0, 0 ]
      ]
    },
    "inputs": {
      "weight0": [
        [ -1.0 ],
        [ 0 ]
      ],
      "bias0": [ 2.0, -3.0 ],
      "weight1": [
        [ 5.0, -2 ],
        [ 3, 1 ]
      ],
      "bias1": [ 0.1, 0.2 ]
    },
    "output_specs": {
      "output": {
        "loss": {
          "fn": "BinaryCrossEntropy",
          "params": {
            "input_type": "logits"
          }
        },
        "reduce_steps": [ "Mean" ],
        "target_key": "target"
      }
    },
    "results": {
      "eval": {
        "final_cost": 1.14851880766334883,
        "output": [
          [
            7.0653832758071131593231612967884193256846969829019774427671517059,
            2.1901095073734609026637603705109769501956277094005649836477576302
          ]
        ]

      },
      "grad": {
        "weight0": [
          [ -0.013288596357364402 ],
          [ -0.004444968888316729 ]
        ],
        "bias0": [ 0.013288596357364402, 0.004444968888316729 ],
        "weight1": [
          [ -4.24609016450790e-04, 4.246090164507905e-04 ],
          [ 4.474551364046125e-01, -4.474551364046125e-01 ]
        ],
        "bias1": [ -4.2671924823995e-4, 0.44967890937334580653 ]
      }
    }
  },
  "test_nn_9": {
    "model": {
      "name": "MLP",
      "args": {
        "dimensions": [ 1, 2 ],
        "activations": [ "sigmoid", "buffer" ]
      }
    },

    "static_keys": {
      "input": [
        [ -1.0 ]
      ],
      "target": [ 1 ]
    },
    "inputs": {
      "weight0": [
        [ 0.0 ]
      ],
      "bias0": [ 0.0 ],
      "weight1": [
        [ 0.0 ],
        [ 0.0 ]
      ],
      "bias1": [ 0.0, 0.0 ]
    },
    "output_specs": {
      "output": {
        "loss": "CrossEntropy",
        "reduce_steps": [ "Mean" ],
        "target_key": "target"
      }
    },
    "results": {
      "eval": {
        "final_cost": 0.69314718055994531,
        "output": [
          [ 0.0, 0.0 ]
        ]

      },
      "grad": {
        "weight0": [
          [ 0.0 ]
        ],
        "bias0": [ 0.0 ],
        "weight1": [
          [ 0.25 ],
          [ -0.25 ]
        ],
        "bias1": [ 0.5, -0.5 ]
      }
    }
  },
  "test_nn_10": {
    "model": {
      "name": "MLP",
      "args": {
        "dimensions": [ 1 ],
        "activations": [ "buffer" ]
      }
    },

    "static_keys": {
      "input": [
        [ 1.0 ]
      ],
      "target": [
        [ 1.0 ]
      ]
    },
    "inputs": {
      "weight0": [
        [ 1.0 ]
      ],
      "bias0": [ 1.0 ]
    },
    "output_specs": {
      "output": {
        "loss": "AbsoluteError",
        "reduce_steps": [ "Mean" ],
        "target_key": "target"
      }
    },
    "results": {
      "eval": {
        "final_cost": 1.0,
        "output": [
          [ 2.0 ]
        ]

      },
      "grad": {
        "weight0": [
          [ 1.0 ]
        ],
        "bias0": [ 1.0 ]
      }
    }
  },
  "test_linear_10": {
    "NOTE": "coef becomes 0.03333333333333333 when geo_mean implemented!",
    "model": {
      "name": "Linear"
    },
    "regularizations": [
      {
        "model": "l2",
        "coef": {
          "tensor": 1e-1
        },
        "input": "weight"
      }
    ],
    "static_keys": {
      "input": [
        [ 0.1, 0.1 ],
        [ 0.2, 0.2 ],
        [ 0.3, 0.2 ]
      ],
      "target": [
        [ 1.0 ],
        [ 2.0 ],
        [ 3.0 ]
      ]
    },
    "inputs": {
      "weight": [
        [ 2.0, 1.0 ]
      ],
      "bias": [ 0.2 ]
    },
    "output_specs": {
      "output": {
        "loss": "SquaredError",
        "reduce_steps": [ "Mean" ],
        "target_key": "target"
      }
    },
    "results": {
      "eval": {
        "final_cost": 1.979999999999999999999966666666666666666667,
        "output": [
          [ 0.5 ],
          [ 0.8 ],
          [ 1.0 ]
        ]
      },
      "grad": {
        "weight": [
          [
            -0.5266666666666666666333333333333333333333, -0.4266666666666666666666666666666666666667
          ]
        ],
        "bias": [ -2.466666666666666666666666667 ]
      }
    }
  },
  "test_linear_10_two_reg_groups": {
    "NOTE": "coef becomes 0.03333333333333333 when geo_mean implemented!",
    "model": {
      "name": "Linear"
    },
    "regularizations": [
      {
        "model": "l2",
        "coef": {
          "tensor": 1e-1
        },
        "input": "weight"
      },
      {
        "model": "l1",
        "coef": {
          "tensor": 1e-1
        },
        "input": "weight"
      }
    ],
    "static_keys": {
      "input": [
        [ 0.1, 0.1 ],
        [ 0.2, 0.2 ],
        [ 0.3, 0.2 ]
      ],
      "target": [
        [ 1.0 ],
        [ 2.0 ],
        [ 3.0 ]
      ]
    },
    "inputs": {
      "weight": [
        [ 2.0, 1.0 ]
      ],
      "bias": [ 0.2 ]
    },
    "output_specs": {
      "output": {
        "loss": "SquaredError",
        "reduce_steps": [ "Mean" ],
        "target_key": "target"
      }
    },
    "results": {
      "eval": {
        "final_cost": 2.079999999999999999999966666666666666666667,
        "output": [
          [ 0.5 ],
          [ 0.8 ],
          [ 1.0 ]
        ]
      },
      "grad": {
        "weight": [
          [ -0.49333333333333333333333, -0.3933333333333333333333333333333333 ]
        ],
        "bias": [ -2.466666666666666666666666667 ]
      }
    }
  },
  "test_linear_11": {
    "model": {
      "name": "Linear"
    },
    "static_keys": {
      "input": [
        [ 0.1 ],
        [ 0.2 ],
        [ 0.3 ]
      ],
      "target": [
        [ 1, 1 ],
        [ 2, 2 ],
        [ 3, 3 ]
      ]
    },
    "inputs": {
      "weight": [
        [ -2.0 ],
        [ -1.0 ]
      ],
      "bias": [ -0.2, -0.1 ]
    },
    "output_specs": {
      "output": {
        "loss": "SquaredError",
        "reduce_steps": [ "Mean" ],
        "target_key": "target"
      }
    },
    "results": {
      "eval": {
        "final_cost": 6.908333333333333333333333333333333333333,
        "output": [
          [ -0.4, -0.2 ],
          [ -0.6, -0.3 ],
          [ -0.8, -0.4 ]
        ]
      },
      "grad": {
        "weight": [
          [ -0.6 ],
          [ -0.533333333333333333 ]
        ],
        "bias": [ -2.6, -2.3 ]
      }
    }
  },
  "test_linear_11_two_key_reg": {
    "model": {
      "name": "Linear"
    },
    "regularizations": [
      {
        "model": "l2",
        "coef": {
          "tensor": 1e-1
        },
        "input": "weight"
      },
      {
        "model": "l2",
        "coef": {
          "tensor": 1e-1
        },
        "input": "bias"
      }
    ],
    "static_keys": {
      "input": [
        [ 0.1, 0.1 ],
        [ 0.2, 0.2 ],
        [ 0.3, 0.2 ]
      ],
      "target": [
        [ 1.0 ],
        [ 2.0 ],
        [ 3.0 ]
      ]
    },
    "inputs": {
      "weight": [
        [ 2.0, 1.0 ]
      ],
      "bias": [ 0.2 ]
    },
    "output_specs": {
      "output": {
        "loss": "SquaredError",
        "reduce_steps": [ "Mean" ],
        "target_key": "target"
      }
    },
    "results": {
      "eval": {
        "final_cost": 1.9806666666666666,
        "output": [
          [ 0.5 ],
          [ 0.8 ],
          [ 1.0 ]
        ]
      },
      "grad": {
        "weight": [
          [
            -0.5266666666666666666333333333333333333333, -0.4266666666666666666666666666666666666667
          ]
        ],
        "bias": [ -2.46 ]
      }
    }
  },
  "test_logistic_1": {
    "model": {
      "name": "LogisticRegression"
    },
    "static_keys": {
      "input": [
        [ 1.0 ],
        [ 2 ],
        [ 3 ],
        [ 4 ]
      ],
      "target": [
        [ 1.0 ],
        [ 1.0 ],
        [ 0.0 ],
        [ 0.0 ]
      ]
    },
    "discard_keys": [ "probs_output" ],
    "inputs": {
      "weight": [
        [ 0.1 ]
      ],
      "bias": [ 0.1 ]
    },
    "output_specs": {
      "output": {
        "loss": {
          "fn": "BinaryCrossEntropy",
          "params": {
            "input_type": "logits"
          }
        },
        "reduce_steps": [ "Mean" ],
        "target_key": "target"
      }
    },
    "final_loss_combiner": "Mean",
    "results": {
      "eval": {
        "final_cost": 0.7598965876075446,
        "output": [
          [ 0.2 ],
          [ 0.3 ],
          [ 0.4 ],
          [ 0.5 ]
        ]
      },
      "grad": {
        "weight": [
          [ 0.7461548340201426 ]
        ],
        "bias": [ 0.0863558763596109 ]
      }
    }
  },
  "test_logistic_2": {
    "model": {
      "name": "LogisticRegression"
    },
    "static_keys": {
      "input": [
        [ 1.0 ],
        [ 2 ],
        [ 3 ],
        [ 4 ]
      ],
      "target": [
        [ 1.0 ],
        [ 1.0 ],
        [ 1.0 ],
        [ 1.0 ]
      ]
    },
    "discard_keys": [ "probs_output" ],
    "inputs": {
      "weight": [
        [ 1e-100 ]
      ],
      "bias": [ 1e-100 ]
    },
    "output_specs": {
      "output": {
        "loss": {
          "fn": "BinaryCrossEntropy",
          "params": {
            "input_type": "logits"
          }
        },
        "reduce_steps": [ "Mean" ],
        "target_key": "target"
      }
    },
    "final_loss_combiner": "Mean",
    "results": {
      "eval": {
        "final_cost": 0.6931471805599453,
        "output": [
          [ 0.0 ],
          [ 0.0 ],
          [ 0.0 ],
          [ 0.0 ]
        ]
      },
      "grad": {
        "weight": [
          [ -1.25 ]
        ],
        "bias": [ -0.5 ]
      }
    }
  },
  "test_logistic_3": {
    "model": {
      "name": "LogisticRegression"
    },
    "static_keys": {
      "input": [
        [ 20.0 ]
      ],
      "target": [
        [ 0.0 ]
      ]
    },
    "discard_keys": [ "probs_output" ],
    "inputs": {
      "weight": [
        [ 50.0 ]
      ],
      "bias": [ -2000.0 ]
    },
    "output_specs": {
      "output": {
        "loss": {
          "fn": "BinaryCrossEntropy",
          "params": {
            "input_type": "logits"
          }
        },
        "reduce_steps": [ "Mean" ],
        "target_key": "target"
      }
    },
    "final_loss_combiner": "Mean",
    "results": {
      "eval": {
        "final_cost": 0.0,
        "output": [
          [ -1000.0 ]
        ]
      },
      "grad": {
        "weight": [
          [ 0.0 ]
        ],
        "bias": [ 0.0 ]
      }
    }
  },
  "test_logistic_4": {
    "model": {
      "name": "LogisticRegression"
    },
    "static_keys": {
      "input": [
        [ 1e-8 ]
      ],
      "target": [
        [ 1.0 ]
      ]
    },
    "discard_keys": [ "probs_output" ],
    "inputs": {
      "weight": [
        [ -2e-8 ]
      ],
      "bias": [ 3e-16 ]
    },
    "output_specs": {
      "output": {
        "loss": {
          "fn": "BinaryCrossEntropy",
          "params": {
            "input_type": "logits"
          }
        },
        "reduce_steps": [ "Mean" ],
        "target_key": "target"
      }
    },
    "final_loss_combiner": "Mean",
    "results": {
      "eval": {
        "final_cost": 0.6931471805599452594172321,
        "output": [
          [ 1e-16 ]
        ]
      },
      "grad": {
        "weight": [
          [ -0.00000000499999999999999975 ]
        ],
        "bias": [ -0.499999999999999975 ]
      }
    }
  },
  "test_logistic_5": {
    "model": {
      "name": "LogisticRegression"
    },
    "static_keys": {
      "input": [
        [ 0.1, 0.1 ],
        [ 0.2, 0.2 ],
        [ 0.3, 0.2 ]
      ],
      "target": [
        [ 0.0 ],
        [ 0 ],
        [ 0 ]
      ]
    },
    "discard_keys": [ "probs_output" ],
    "inputs": {
      "weight": [
        [ 2.0, 1.0 ]
      ],
      "bias": [ 0.2 ]
    },
    "output_specs": {
      "output": {
        "loss": {
          "fn": "BinaryCrossEntropy",
          "params": {
            "input_type": "logits"
          }
        },
        "reduce_steps": [ "Mean" ],
        "target_key": "target"
      }
    },
    "final_loss_combiner": "Mean",
    "results": {
      "eval": {
        "final_cost": 1.1528131125487027,
        "output": [
          [ 0.5 ],
          [ 0.8 ],
          [ 1.0 ]
        ]
      },
      "grad": {
        "weight": [
          [ 0.1398528009782365, 0.11548418169056965 ]
        ],
        "bias": [ 0.681164130319824 ]
      }
    }
  },
  "test_logistic_6": {
    "model": {
      "name": "LogisticRegression"
    },
    "static_keys": {
      "input": [
        [ 0.1, 0.1 ],
        [ 0.2, 0.2 ],
        [ 0.3, 0.2 ]
      ],
      "target": [
        [ 0.0 ],
        [ 0 ],
        [ 0 ]
      ]
    },
    "regularizations": [
      {
        "model": "l1",
        "coef": {
          "tensor": 1e-1
        },
        "input": "weight"
      }
    ],
    "discard_keys": [ "probs_output" ],
    "inputs": {
      "weight": [
        [ 2.0, 1.0 ]
      ],
      "bias": [ 0.2 ]
    },
    "output_specs": {
      "output": {
        "loss": {
          "fn": "BinaryCrossEntropy",
          "params": {
            "input_type": "logits"
          }
        },
        "reduce_steps": [ "Mean" ],
        "target_key": "target"
      }
    },
    "final_loss_combiner": "Mean",
    "results": {
      "eval": {
        "final_cost": 1.2528131125487027,
        "output": [
          [ 0.5 ],
          [ 0.8 ],
          [ 1.0 ]
        ]
      },
      "grad": {
        "weight": [
          [ 0.1731861343115698333333, 0.148817515023902983333 ]
        ],
        "bias": [ 0.681164130319824 ]
      }
    }
  },
  "test_logistic_7": {
    "model": {
      "name": "LogisticRegression"
    },
    "static_keys": {
      "input": [
        [ 0.1, 0.1 ],
        [ 0.2, 0.2 ],
        [ 0.3, 0.2 ]
      ],
      "target": [
        [ 0.0 ],
        [ 0 ],
        [ 0 ]
      ]
    },
    "regularizations": [
      {
        "model": "l2",
        "coef": {
          "tensor": 1e-1
        },
        "input": "weight"
      }
    ],
    "discard_keys": [ "probs_output" ],
    "inputs": {
      "weight": [
        [ 2.0, 1.0 ]
      ],
      "bias": [ 0.2 ]
    },
    "output_specs": {
      "output": {
        "loss": {
          "fn": "BinaryCrossEntropy",
          "params": {
            "input_type": "logits"
          }
        },
        "reduce_steps": [ "Mean" ],
        "target_key": "target"
      }
    },
    "final_loss_combiner": "Mean",
    "results": {
      "eval": {
        "final_cost": 1.236146445882036033333,
        "output": [
          [ 0.5 ],
          [ 0.8 ],
          [ 1.0 ]
        ]
      },
      "grad": {
        "weight": [
          [ 0.2065194676449031666667, 0.148817515023902983333 ]
        ],
        "bias": [ 0.681164130319824 ]
      }
    }
  },
  "test_logistic_8": {
    "model": {
      "name": "LogisticRegression"
    },
    "static_keys": {
      "input": [
        [ 2e40 ],
        [ -3e40 ]
      ],
      "target": [
        [ 1.0 ],
        [ 0 ]
      ]
    },
    "discard_keys": [ "probs_output" ],
    "inputs": {
      "weight": [
        [ 2e10 ]
      ],
      "bias": [ 2e50 ]
    },
    "output_specs": {
      "output": {
        "loss": {
          "fn": "BinaryCrossEntropy",
          "params": {
            "input_type": "logits"
          }
        },
        "reduce_steps": [ "Mean" ],
        "target_key": "target"
      }
    },
    "final_loss_combiner": "Mean",
    "results": {
      "eval": {
        "final_cost": 2.220446049250313e-16,
        "output": [
          [ 6e50 ],
          [ -4e50 ]
        ]
      },
      "grad": {
        "weight": [
          [ 0.0 ]
        ],
        "bias": [ 0.0 ]
      }
    }
  },
  "test_logistic_9": {
    "model": {
      "name": "LogisticRegression"
    },
    "static_keys": {
      "input": [
        [ 2e+40 ],
        [ -3e+40 ]
      ],
      "target": [
        [ 0.0 ],
        [ 1.0 ]
      ]
    },
    "discard_keys": [ "probs_output" ],
    "inputs": {
      "weight": [
        [ 2e10 ]
      ],
      "bias": [ 2e50 ]
    },
    "output_specs": {
      "output": {
        "loss": {
          "fn": "BinaryCrossEntropy",
          "params": {
            "input_type": "logits"
          }
        },
        "reduce_steps": [ "Mean" ],
        "target_key": "target"
      }
    },
    "final_loss_combiner": "Mean",
    "results": {
      "eval": {
        "final_cost": 5e50,
        "output": [
          [ 6e50 ],
          [ -4e50 ]
        ]
      },
      "grad": {
        "weight": [
          [ 2.5e40 ]
        ],
        "bias": [ 0.0 ]
      }
    }
  },

  "test_linear_with_2_reg": {
    "model": {
      "name": "Linear"
    },
    "regularizations": [
      {
        "model": "l2",
        "coef": {
          "tensor": 1e-1
        },
        "input": "weight"
      },
      {
        "model": "l2",
        "coef": {
          "tensor": 1e-1
        },
        "input": "bias"
      }
    ],
    "static_keys": {
      "input": [
        [ 0.1, 0.1 ],
        [ 0.2, 0.2 ],
        [ 0.3, 0.2 ]
      ],
      "target": [
        [ 1.0 ],
        [ 2.0 ],
        [ 3.0 ]
      ]
    },
    "inputs": {
      "weight": [
        [ 2.0, 1.0 ]
      ],
      "bias": [ 0.2 ]
    },
    "output_specs": {
      "output": {
        "loss": "SquaredError",
        "reduce_steps": [ "Mean" ],
        "target_key": "target"
      }
    },
    "results": {
      "eval": {
        "final_cost": 1.9806666666666666,
        "output": [
          [ 0.5 ],
          [ 0.8 ],
          [ 1.0 ]
        ]
      },
      "grad": {
        "weight": [
          [
            -0.5266666666666666666333333333333333333333, -0.4266666666666666666666666666666666666667
          ]
        ],
        "bias": [ -2.46 ]
      }
    }
  },
  "test_kernelizedSVM_1": {
    "model": {
      "name": "KernelizedSVM",
      "args": {
        "kernel": "RBFKernel"
      }
    },
    "static_keys": {
      "input1": [
        [ 1.0 ],
        [ 2.0 ],
        [ 3.0 ]
      ],
      "input2": [
        [ 1.0 ],
        [ 2.0 ],
        [ 3.0 ]
      ],
      "l_scale": [ 1.0 ],
      "sigma": [ 0.70710678118 ],
      "target": [
        [ -1.0 ],
        [ -1.0 ],
        [ 1.0 ]
      ]
    },
    "discard_keys": [ "kernel" ],
    "inputs": {
      "weight": [
        [ 1.0, 1.0, 1.0 ]
      ],
      "bias": [ 1.0 ]
    },
    "output_specs": {
      "output": {
        "loss": "HingeLoss",
        "reduce_steps": [ "Mean" ],
        "target_key": "target"
      }
    },
    "regularizations": [
      {
        "model": "quadraticformregularizer",
        "coef": {
          "tensor": 1e-1
        },
        "input": "weight",
        "kernel": "kernel"
      }
    ],
    "final_loss_combiner": "Mean",
    "results": {
      "eval": {
        "final_cost": 2.4491204715009767,
        "output": [
          [ 2.386195080052007 ],
          [ 2.735758882329259 ],
          [ 2.3861950800520066 ]
        ]
      },
      "grad": {
        "weight": [
          [ 0.5021663163899435, 0.5138184431325186, 0.1749381960190692 ]
        ],
        "bias": [ 0.6666666666666667 ]
      }
    }
  },
  "test_kernelizedSVM_1_without_reg": {
    "model": {
      "name": "KernelizedSVM",
      "args": {
        "kernel": "RBFKernel"
      }
    },
    "static_keys": {
      "input1": [
        [ 1.0 ],
        [ 2.0 ],
        [ 3.0 ]
      ],
      "input2": [
        [ 1.0 ],
        [ 2.0 ],
        [ 3.0 ]
      ],
      "l_scale": [ 1.0 ],
      "sigma": [ 0.70710678118 ],
      "target": [
        [ -1.0 ],
        [ -1.0 ],
        [ 1.0 ]
      ]
    },
    "discard_keys": [ "kernel" ],
    "inputs": {
      "weight": [
        [ 1.0, 1.0, 1.0 ]
      ],
      "bias": [ 1.0 ]
    },
    "output_specs": {
      "output": {
        "loss": "HingeLoss",
        "reduce_steps": [ "Mean" ],
        "target_key": "target"
      }
    },
    "final_loss_combiner": "Mean",
    "results": {
      "eval": {
        "final_cost": 2.373984654127089,
        "output": [
          [ 2.386195080052007 ],
          [ 2.735758882329259 ],
          [ 2.3861950800520066 ]
        ]
      },
      "grad": {
        "weight": [
          [ 0.455959813721543, 0.455959813721543, 0.128731693350669 ]
        ],
        "bias": [ 0.6666666666666667 ]
      }
    }
  },
  "test_kernelizedSVM_2": {
    "model": {
      "name": "KernelizedSVM",
      "args": {
        "kernel": {
          "name": "PolynomialKernel",
          "assigned_types": [
            [
              "poly_coef",
              {
                "Tensor": [ "int", "float", "bool" ]
              }
            ]
          ]
        }
      }
    },
    "static_keys": {
      "input1": [
        [ 1.0, 1 ],
        [ 2, 2 ],
        [ 3, 3 ]
      ],
      "input2": [
        [ 1.0, 1 ],
        [ 2, 2 ],
        [ 3, 3 ]
      ],
      "poly_coef": 1.0,
      "degree": 2.0,
      "target": [
        [ 1.0 ],
        [ -1.0 ],
        [ 1.0 ]
      ]
    },
    "discard_keys": [ "kernel" ],
    "inputs": {
      "weight": [
        [ 1.0, 1.0, 1.0 ]
      ],
      "bias": [ 1.0 ]
    },
    "output_specs": {
      "output": {
        "loss": "QuadHingeLoss",
        "reduce_steps": [ "Mean" ],
        "target_key": "target"
      }
    },
    "regularizations": [
      {
        "model": "quadraticformregularizer",
        "coef": {
          "tensor": 1e-1
        },
        "input": "weight",
        "kernel": "kernel"
      }
    ],
    "final_loss_combiner": "Mean",
    "results": {
      "eval": {
        "final_cost": 25591.949999999997,
        "output": [
          [ 84.0 ],
          [ 276.0 ],
          [ 580.0 ]
        ]
      },
      "grad": {
        "weight": [
          [ 4619.4333333333325, 14967.166666666666, 31227.966666666664 ]
        ],
        "bias": [ 184.66666666666666 ]
      }
    }
  },
  "test_kernelizedSVM_3": {
    "model": {
      "name": "KernelizedSVM",
      "args": {
        "kernel": "RBFKernel"
      }
    },
    "static_keys": {
      "input1": [
        [ 1.0, 1 ],
        [ 2, 2 ],
        [ 3, 3 ]
      ],
      "input2": [
        [ 1.0, 1 ],
        [ 2, 2 ],
        [ 3, 3 ]
      ],
      "l_scale": [ 1.0 ],
      "sigma": [ 0.70710678118 ],
      "target": [
        [ 1.0 ],
        [ -1.0 ],
        [ 1.0 ]
      ]
    },
    "discard_keys": [ "kernel" ],
    "inputs": {
      "weight": [
        [ 1.0, 1.0, 1.0 ]
      ],
      "bias": [ 1.0 ]
    },
    "output_specs": {
      "output": {
        "loss": "QuadHingeLoss",
        "reduce_steps": [ "Mean" ],
        "target_key": "target"
      }
    },
    "regularizations": [
      {
        "model": "quadraticformregularizer",
        "coef": {
          "tensor": 1e-1
        },
        "input": "weight",
        "kernel": "kernel"
      }
    ],
    "final_loss_combiner": "Mean",
    "results": {
      "eval": {
        "final_cost": 3.624795519079272,
        "output": [
          [ 2.1356707458594526 ],
          [ 2.2706705664632003 ],
          [ 2.1356707458594526 ]
        ]
      },
      "grad": {
        "weight": [
          [ 0.3329471098416852, 2.2228027298575737, 0.3329471098416852 ]
        ],
        "bias": [ 2.1804470443088 ]
      }
    }
  },
  "test_kernelizedSVM_4": {
    "model": {
      "name": "KernelizedSVM",
      "args": {
        "kernel": "RBFKernel"
      }
    },
    "static_keys": {
      "input1": [
        [ 1.0, 1 ],
        [ 2, 2 ],
        [ 3, 3 ]
      ],
      "input2": [
        [ 1.0, 1 ],
        [ 2, 2 ],
        [ 3, 3 ]
      ],
      "l_scale": [ 1.0 ],
      "sigma": [ 0.70710678118 ],
      "target": [
        [ 1.0 ],
        [ -1.0 ],
        [ 1.0 ]
      ]
    },
    "discard_keys": [ "kernel" ],
    "inputs": {
      "weight": [
        [ 1.0, 1.0, 1.0 ]
      ],
      "bias": [ 1.0 ]
    },
    "output_specs": {
      "output": {
        "loss": "QuadHingeLoss",
        "reduce_steps": [ "Mean" ],
        "target_key": "target"
      }
    },
    "final_loss_combiner": "Mean",
    "results": {
      "eval": {
        "final_cost": 3.565761984776237,
        "output": [
          [ 2.1356707458594526 ],
          [ 2.2706705664632003 ],
          [ 2.1356707458594526 ]
        ]
      },
      "grad": {
        "weight": [
          [ 0.29509141831303676, 2.1804470443088, 0.29509141831303676 ]
        ],
        "bias": [ 2.1804470443088 ]
      }
    }
  },
  "test_kernelizedSVM_5": {
    "model": {
      "name": "KernelizedSVM",
      "args": {
        "kernel": "RBFKernel"
      }
    },
    "static_keys": {
      "input1": [
        [ 1.0, 1 ],
        [ 2, 2 ],
        [ 3, 3 ]
      ],
      "input2": [
        [ 1.0, 1 ],
        [ 2, 2 ],
        [ 3, 3 ]
      ],
      "l_scale": [ 1.0 ],
      "sigma": [ 0.70710678118 ],
      "target": [
        [ 1.0 ],
        [ -1.0 ],
        [ 1.0 ]
      ]
    },
    "regularizations": [
      {
        "model": "l2",
        "coef": {
          "tensor": 1e-1
        },
        "input": "weight"
      }
    ],
    "discard_keys": [ "kernel" ],
    "inputs": {
      "weight": [
        [ 1.0, 1.0, 1.0 ]
      ],
      "bias": [ 1.0 ]
    },
    "output_specs": {
      "output": {
        "loss": "QuadHingeLoss",
        "reduce_steps": [ "Mean" ],
        "target_key": "target"
      }
    },
    "final_loss_combiner": "Mean",
    "results": {
      "eval": {
        "final_cost": 3.615761984776237,
        "output": [
          [ 2.1356707458594526 ],
          [ 2.2706705664632003 ],
          [ 2.1356707458594526 ]
        ]
      },
      "grad": {
        "weight": [
          [ 0.3284247516463701, 2.2137803776421334, 0.3284247516463701 ]
        ],
        "bias": [ 2.1804470443088 ]
      }
    }
  },
  "test_distance_matrix_1": {
    "model": {
      "name": "EncoderDistanceMatrix",
      "assigned_differentiabilities": [
        [ "input1", true ],
        [ "input2", true ]
      ],
      "args": {
        "get_final_distance": false
      }
    },
    "static_keys": {
      "norm": 2.0,
      "target": [
        [ 0.0, 1.1, 4.1, 9.1 ],
        [ 1.1, 0.0, 1.1, 4.1 ],
        [ 4.1, 1.1, 0.0, 1.1 ],
        [ 9.1, 4.1, 1.1, 0.0 ]
      ]
    },
    "inputs": {
      "input1": [
        [ 1.0 ],
        [ 2.0 ],
        [ 3.0 ],
        [ 4.0 ]
      ],
      "input2": [
        [ 1.0 ],
        [ 2.0 ],
        [ 3.0 ],
        [ 4.0 ]
      ]
    },
    "output_specs": {
      "output": {
        "loss": "AbsoluteError",
        "reduce_steps": [ "Sum" ],
        "target_key": "target"
      }
    },
    "final_loss_combiner": "Mean",
    "results": {
      "eval": {
        "final_cost": 1.2,
        "output": [
          [ 0.0, 1.0, 4.0, 9.0 ],
          [ 1.0, 0.0, 1.0, 4.0 ],
          [ 4.0, 1.0, 0.0, 1.0 ],
          [ 9.0, 4.0, 1.0, 0.0 ]
        ]
      },
      "grad": {
        "input1": [
          [ 12.0 ],
          [ 4 ],
          [ -4 ],
          [ -12 ]
        ],
        "input2": [
          [ 12.0 ],
          [ 4 ],
          [ -4 ],
          [ -12 ]
        ]
      }
    },
    "reference_shapes": {
      "input1": [ 4, null ],
      "input2": [ 4, null ]
    }
  },
  "test_distance_matrix_2": {
    "model": {
      "name": "EncoderDistanceMatrix",
      "assigned_differentiabilities": [
        [ "input1", true ],
        [ "input2", true ]
      ],
      "args": {
        "get_final_distance": false
      }
    },
    "static_keys": {
      "norm": 2.0,
      "target": [
        [ 0.0, 24.0 ],
        [ 24.0, 0.0 ]
      ]
    },
    "inputs": {
      "input1": [
        [ 1.0, 2.0 ],
        [ -2.0, -2.0 ]
      ],
      "input2": [
        [ 1.0, 2.0 ],
        [ -2.0, -2.0 ]
      ]
    },
    "output_specs": {
      "output": {
        "loss": "AbsoluteError",
        "reduce_steps": [ "Sum" ],
        "target_key": "target"
      }
    },
    "final_loss_combiner": "Mean",
    "results": {
      "eval": {
        "final_cost": 2.0,
        "output": [
          [ 0.0, 25.0 ],
          [ 25.0, 0.0 ]
        ]

      },
      "grad": {
        "input1": [
          [ 6.0, 8.0 ],
          [ -6.0, -8.0 ]
        ],
        "input2": [
          [ 6.0, 8.0 ],
          [ -6.0, -8.0 ]
        ]
      }
    },
    "reference_shapes": {
      "input1": [ 2, null ],
      "input2": [ 2, null ]
    }
  },
  "test_distance_matrix_3": {
    "model": {
      "name": "EncoderDistanceMatrix",
      "assigned_differentiabilities": [
        [ "input1", true ],
        [ "input2", true ]
      ],
      "args": {
        "get_final_distance": false
      }
    },
    "static_keys": {
      "norm": 2.0,
      "target": [
        [ 0.0, 24.0, 0.0 ],
        [ 24.0, 0.0, 25.0 ],
        [ 0.0, 25.0, 0.0 ]
      ]
    },
    "inputs": {
      "input1": [
        [ 1.0, 2, -1 ],
        [ -2, 2, 3 ],
        [ 1, 1, -1 ]
      ],
      "input2": [
        [ 1.0, 2, -1 ],
        [ -2, 2, 3 ],
        [ 1, 1, -1 ]
      ]
    },
    "output_specs": {
      "output": {
        "loss": "AbsoluteError",
        "reduce_steps": [ "Sum" ],
        "target_key": "target"
      }
    },
    "final_loss_combiner": "Mean",
    "results": {
      "eval": {
        "final_cost": 6.0,
        "output": [
          [ 0.0, 25, 1 ],
          [ 25, 0, 26 ],
          [ 1, 26, 0 ]
        ]

      },
      "grad": {
        "input1": [
          [ 6.0, 2.0, -8.0 ],
          [ -12.0, 2.0, 16.0 ],
          [ 6.0, -4.0, -8 ]
        ],
        "input2": [
          [ 6.0, 2.0, -8.0 ],
          [ -12.0, 2.0, 16.0 ],
          [ 6.0, -4.0, -8 ]
        ]
      }
    },
    "reference_shapes": {
      "input1": [ 3, null ],
      "input2": [ 3, null ]
    }
  },
  "test_mds_base_1": {
    "model": {
      "name": "MDSCore",
      "args": {
        "exact_distances": false
      },
      "assigned_differentiabilities": [
        [ "pred_distances", true ]
      ]
    },
    "static_keys": {
      "distances": [
        [ 0.0, 1.0, 4.0, 9.0 ],
        [ 1.0, 0.0, 1.0, 4.0 ],
        [ 4.0, 1.0, 0.0, 1.0 ],
        [ 9.0, 4.0, 1.0, 0.0 ]
      ],
      "norm": 2.0
    },
    "inputs": {
      "pred_distances": [
        [ 0.0, 1.0, 4.0, 9.0 ],
        [ 1.0, 0.0, 1.0, 4.0 ],
        [ 4.0, 1.0, 0.0, 1.0 ],
        [ 9.0, 4.0, 1.0, 0.0 ]
      ]
    },
    "output_specs": {
      "output": {
        "loss": "Buffer"
      }
    },
    "final_loss_combiner": "Mean",
    "results": {
      "eval": {
        "final_cost": 0.0,
        "output": 0.0
      },
      "grad": {
        "pred_distances": [
          [ 0.0, 0.0, 0.0, 0.0 ],
          [ 0.0, 0.0, 0.0, 0.0 ],
          [ 0.0, 0.0, 0.0, 0.0 ],
          [ 0.0, 0.0, 0.0, 0.0 ]
        ]
      }
    }
  },
  "test_mds_base_2": {
    "model": {
      "name": "MDSCore",
      "args": {
        "exact_distances": false
      },
      "assigned_differentiabilities": [
        [ "pred_distances", true ]
      ]
    },
    "static_keys": {
      "distances": [
        [ 0.0, 1.0, 4.0 ],
        [ 1.0, 0.0, 1.0 ],
        [ 4.0, 1.0, 0.0 ]
      ],
      "norm": 2.0
    },
    "inputs": {
      "pred_distances": [
        [ 0.0, 0.0, 0.0 ],
        [ 0.0, 0.0, 0.0 ],
        [ 0.0, 0.0, 0.0 ]
      ]
    },
    "output_specs": {
      "output": {
        "loss": "Relu"
      }
    },
    "final_loss_combiner": "Mean",
    "results": {
      "eval": {
        "final_cost": 1.0,
        "output": 1.0
      },
      "grad": {
        "pred_distances": [
          [ 0, 0, 0 ],
          [ 0, 0, 0 ],
          [ 0, 0, 0 ]
        ]
      }
    }
  },
  "test_mds_base_3": {
    "model": {
      "name": "MDSCore",
      "args": {
        "exact_distances": false
      },
      "assigned_differentiabilities": [
        [ "pred_distances", true ]
      ]
    },
    "static_keys": {
      "distances": [
        [ 0.0, 3.0, 27.0, 48.0 ],
        [ 3.0, 0.0, 12.0, 27.0 ],
        [ 27.0, 12.0, 0.0, 3.0 ],
        [ 48.0, 27.0, 3.0, 0.0 ]
      ],
      "norm": 2.0
    },
    "inputs": {
      "pred_distances": [
        [ 0.0, 16.0, 81.0, 1.0 ],
        [ 16.0, 0.0, 25.0, 25.0 ],
        [ 81.0, 25.0, 0.0, 100.0 ],
        [ 1.0, 25.0, 100.0, 0.0 ]
      ]
    },
    "output_specs": {
      "output": {
        "loss": "Relu"
      }
    },
    "final_loss_combiner": "Mean",
    "results": {
      "eval": {
        "final_cost": 1.022712434901901762,
        "output": 1.022712434901901762
      },
      "grad": {
        "pred_distances": [
          [ 0.0, 0.0011549908824936169, 0.0008609656463266452, -0.012076144745020098 ],
          [ 0.0011549908824936169, 0.0, 0.0006257454573930683, -7.991510940766344e-05 ],
          [ 0.0008609656463266452, 0.0006257454573930683, 0.0, 0.0016842363075941656 ],
          [ -0.012076144745020098, -7.991510940766344e-05, 0.0016842363075941656, 0.0 ]
        ]
      }
    }
  },
  "test_mds_base_3-1": {
    "model": {
      "name": "MDSCore",
      "args": {
        "exact_distances": false
      },
      "assigned_differentiabilities": [
        [ "pred_distances", true ]
      ]
    },
    "static_keys": {
      "distances": [
        [ 0.0, 4.0 ],
        [ 4.0, 0.0 ]
      ],
      "norm": 2.0
    },
    "inputs": {
      "pred_distances": [
        [ 0.0, 25.0 ],
        [ 25.0, 0.0 ]
      ]
    },
    "output_specs": {
      "output": {
        "loss": "Relu"
      }
    },
    "final_loss_combiner": "Mean",
    "results": {
      "eval": {
        "final_cost": 1.5,
        "output": 1.5
      },
      "grad": {
        "pred_distances": [
          [ 0.0, 0.025 ],
          [ 0.025, 0.0 ]
        ]
      }
    }
  },
  "test_mds_base_4": {
    "model": {
      "name": "MDSCore",
      "args": {
        "exact_distances": false
      },
      "assigned_differentiabilities": [
        [ "pred_distances", true ]
      ]
    },
    "static_keys": {
      "distances": [
        [ 0.0, 4.0, 1.0 ],
        [ 4.0, 0.0, 1.0 ],
        [ 1.0, 1.0, 0.0 ]
      ],
      "norm": 2.0
    },
    "inputs": {
      "pred_distances": [
        [ 0.0, 1.0, 4.0 ],
        [ 1.0, 0.0, 1.0 ],
        [ 4.0, 1.0, 0.0 ]
      ]

    },
    "output_specs": {
      "output": {
        "loss": "Relu"
      }
    },
    "final_loss_combiner": "Mean",
    "results": {
      "eval": {
        "final_cost": 0.57735026918962576451,
        "output": 0.57735026918962576451
      },
      "grad": {
        "pred_distances": [
          [ 0.0, -0.07216878364870323, 0.036084391824351615 ],
          [ -0.07216878364870323, 0.0, -0.0 ],
          [ 0.036084391824351615, -0.0, 0.0 ]
        ]
      }
    }
  },
  "test_mds_base_5": {
    "model": {
      "name": "MDSCore",
      "args": {
        "exact_distances": false
      },
      "assigned_differentiabilities": [
        [ "pred_distances", true ]
      ]
    },
    "static_keys": {
      "distances": [
        [ 0.0, 25.0 ],
        [ 25.0, 0.0 ]
      ],
      "norm": 2.0
    },
    "inputs": {
      "pred_distances": [
        [ 0.0, 1.0 ],
        [ 1.0, 0.0 ]
      ]

    },
    "output_specs": {
      "output": {
        "loss": "Relu"
      }
    },
    "final_loss_combiner": "Mean",
    "results": {
      "eval": {
        "final_cost": 0.8,
        "output": 0.8
      },
      "grad": {
        "pred_distances": [
          [ 0.0, -0.05 ],
          [ -0.05, 0.0 ]
        ]
      }
    }
  },
  "test_mds_base_6": {
    "model": {
      "name": "MDSCore",
      "args": {
        "exact_distances": false
      },
      "assigned_differentiabilities": [
        [ "pred_distances", true ]
      ]
    },
    "static_keys": {
      "distances": [
        [ 0.0, 1e+32 ],
        [ 1e+32, 0.0 ]
      ],
      "norm": 2.0
    },
    "inputs": {
      "pred_distances": [
        [ 0.0, 1.0 ],
        [ 1.0, 0.0 ]
      ]

    },
    "output_specs": {
      "output": {
        "loss": "Relu"
      }
    },
    "final_loss_combiner": "Mean",
    "results": {
      "eval": {
        "final_cost": 1.0,
        "output": 1.0
      },
      "grad": {
        "pred_distances": [
          [ 0.0, -2.5e-17 ],
          [ -2.5e-17, 0.0 ]
        ]
      }
    }
  },
  "test_mds_base_7": {
    "model": {
      "name": "MDSCore",
      "args": {
        "exact_distances": false
      },
      "assigned_differentiabilities": [
        [ "pred_distances", true ]
      ]
    },
    "static_keys": {
      "distances": [
        [ 0.0, 1e-32 ],
        [ 1e-32, 0.0 ]
      ],
      "norm": 2.0
    },
    "inputs": {
      "pred_distances": [
        [ 0.0, 1.0 ],
        [ 1.0, 0.0 ]
      ]

    },
    "output_specs": {
      "output": {
        "loss": "Relu"
      }
    },
    "final_loss_combiner": "Mean",
    "results": {
      "eval": {
        "final_cost": 1e16,
        "output": 1e16
      },
      "grad": {
        "pred_distances": [
          [ 0.0, 2499999999999999.5 ],
          [ 2499999999999999.5, 0.0 ]
        ]
      }
    }
  },
  "test_mds_1": {
    "model": {
      "name": "MDS",
      "args": {
        "prediction_dim": 3,
        "input_type": "points"
      },
      "assigned_differentiabilities": [
        [ "coords", true ]
      ]
    },
    "static_keys": {
      "input": [
        [ 1.0, 1.0, 0.0, 2.0 ],
        [ 2.0, 2.0, 1.0, 3.0 ]
      ],
      "norm": 2.0
    },
    "inputs": {
      "coords": [
        [ 4.0, 2.0, 1.0 ],
        [ 1.0, -2.0, 1.0 ]
      ]

    },
    "discard_keys": [ "predicted_coords" ],
    "output_specs": {
      "output": {
        "loss": "Relu"
      },
      "predicted_coords": {}
    },
    "final_loss_combiner": "Mean",
    "results": {
      "eval": {
        "final_cost": 1.5,
        "output": 1.5
      },
      "grad": {
        "coords": [
          [ 0.3, 0.4, 0 ],
          [ -0.3, -0.4, 0 ]
        ]
      }
    }
  },
  "test_tsne_core_1": {
    "model": {
      "name": "TSNECore",
      "args": {
        "exact_distances": false
      },
      "assigned_differentiabilities": [
        [ "pred_distances", true ]
      ]
    },
    "static_keys": {
      "distances": [
        [ 0.0, 1.0, 9.0 ],
        [ 1.0, 0.0, 4.0 ],
        [ 9.0, 4.0, 0.0 ]
      ],
      "TSNECore_0_TsnePJoint_0_output": [
        [ 0, 0.16666654, 0.16666673 ],
        [ 0.16666654, 0, 0.16666673 ],
        [ 0.16666673, 0.16666673, 0 ]
      ]
    },
    "injected_static_keys": [ "TSNECore_0_TsnePJoint_0_output" ],
    "inputs": {
      "pred_distances": [
        [ 0.0, 1.0, 9.0 ],
        [ 1.0, 0.0, 4.0 ],
        [ 9.0, 4.0, 0.0 ]
      ]

    },
    "output_specs": {
      "output": {
        "loss": "Relu",
        "reduce_steps": [ "Sum" ]
      }
    },
    "final_loss_combiner": "Mean",
    "results": {
      "eval": {
        "final_cost": 0.2133012086061504,
        "output": 0.2133012086061504
      },
      "grad": {
        "pred_distances": [
          [ 0.0, -0.07291673, 0.010416673000000001 ],
          [ -0.07291673, 0.0, 0.008333346000000004 ],
          [ 0.010416673000000001, 0.008333346000000004, 0.0 ]
        ]
      }
    }
  },
  "test_tsne_core_2": {
    "model": {
      "name": "TSNECore",
      "assigned_differentiabilities": [
        [ "pred_distances", true ]
      ]
    },
    "static_keys": {
      "distances": [
        [ 0.0, 16, 1 ],
        [ 16, 0, 9 ],
        [ 1, 9, 0 ]
      ],
      "TSNECore_0_TsnePJoint_1_output": [
        [ 0, 0.1, 0.2 ],
        [ 0.1, 0, 0.2 ],
        [ 0.2, 0.2, 0 ]
      ]
    },
    "inputs": {
      "pred_distances": [
        [ 0.0, 16, 1 ],
        [ 16, 0, 9 ],
        [ 1, 9, 0 ]
      ]

    },
    "injected_static_keys": [ "TSNECore_0_TsnePJoint_1_output" ],
    "output_specs": {
      "output": {
        "loss": "Relu",
        "reduce_steps": [ "Sum" ]
      }
    },
    "final_loss_combiner": "Mean",
    "results": {
      "eval": {
        "final_cost": 0.2927158444915283,
        "output": 0.2927158444915283
      },
      "grad": {
        "pred_distances": [
          [ 0.0, 0.0032563025210084035, -0.08973214285714284 ],
          [ 0.0032563025210084035, 0, 0.012410714285714287 ],
          [ -0.08973214285714284, 0.012410714285714287, 0.0 ]
        ]
      }
    }
  },
  "test_tsne_core_3": {
    "model": {
      "name": "TSNECore",
      "assigned_differentiabilities": [
        [ "pred_distances", true ]
      ]
    },
    "static_keys": {
      "distances": [
        [ 0.0, 16.0 ],
        [ 16.0, 0.0 ]
      ],
      "p_joint": [
        [ 0, 0.5 ],
        [ 0.5, 0 ]
      ]
    },
    "inputs": {
      "pred_distances": [
        [ 0.0, 16 ],
        [ 16, 0 ]
      ]

    },
    "output_specs": {
      "output": {
        "loss": "Relu",
        "reduce_steps": [ "Sum" ]
      }
    },
    "final_loss_combiner": "Mean",
    "results": {
      "eval": {
        "final_cost": 0.0,
        "output": 0.0
      },
      "grad": {
        "pred_distances": [
          [ 0.0, 0.0 ],
          [ 0.0, 0.0 ]
        ]
      }
    }
  },
  "test_tsne_1": {
    "model": {
      "name": "TSNE",
      "args": {
        "prediction_dim": 1,
        "input_type": "points"
      },
      "assigned_differentiabilities": [
        [ "coords", true ]
      ]
    },
    "static_keys": {
      "input": [
        [ 5.0 ],
        [ 1.0 ]
      ],
      "norm": 2.0,
      "p_joint": [
        [ 0, 0.5 ],
        [ 0.5, 0 ]
      ]
    },
    "inputs": {
      "coords": [
        [ -1.0 ],
        [ 1.0 ]
      ]

    },
    "discard_keys": [ "predicted_coords" ],
    "output_specs": {
      "output": {
        "loss": "Relu"
      }
    },
    "final_loss_combiner": "Mean",
    "results": {
      "eval": {
        "final_cost": 0.0,
        "output": 0.0
      },
      "grad": {
        "coords": [
          [ 0.0 ],
          [ 0.0 ]
        ]
      }
    }
  },
  "test_tsne_2": {
    "model": {
      "name": "TSNE",
      "args": {
        "prediction_dim": 1,
        "input_type": "points"
      },
      "assigned_differentiabilities": [
        [ "coords", true ]
      ]
    },
    "static_keys": {
      "input": [
        [ 0.0 ],
        [ 1.0 ],
        [ 3.0 ]
      ],
      "norm": 2.0,
      "TSNE_0_TSNECore_2_TsnePJoint_0_output": [
        [ 0, 0.16666654, 0.16666673 ],
        [ 0.16666654, 0, 0.16666673 ],
        [ 0.16666673, 0.16666673, 0 ]
      ]
    },
    "injected_static_keys": [ "TSNE_0_TSNECore_2_TsnePJoint_0_output" ],
    "inputs": {
      "coords": [
        [ 0.0 ],
        [ 1.0 ],
        [ 3.0 ]
      ]

    },
    "discard_keys": [ "predicted_coords" ],
    "output_specs": {
      "output": {
        "loss": "Relu"
      }
    },
    "final_loss_combiner": "Mean",
    "results": {
      "eval": {
        "final_cost": 0.2133012086061504,
        "output": 0.2133012086061504
      },
      "grad": {
        "coords": [
          [ 0.16666684399999998 ],
          [ -0.35833368800000004 ],
          [ 0.19166684400000006 ]
        ]
      }
    }
  },
  "test_polynomial_kernel_1": {
    "model": {
      "name": "PolynomialKernel",
      "assigned_differentiabilities": [
        [ "input2", true ],
        [ "poly_coef", true ],
        [ "degree", true ]
      ]
    },
<<<<<<< HEAD
    "inputs": {
      "input2": [
        [ -1.0, 2.0 ],
        [ 1.0, 3.0 ]
      ],
      "poly_coef": 2.0,
      "degree": 3.0
    },
    "static_keys": {
      "input1": [
        [ -1.0, 2.0 ],
        [ 1.0, 3.0 ]
      ]
    },
    "output_specs": {
      "output": {
        "loss": "Relu",
        "reduce_steps": [ "Sum" ]
      }
    },
    "reference_shapes": {
      "input2": [ null, 2 ],
      "output": [ 2, null ]
    },
    "final_loss_combiner": "Mean",
    "results": {
      "eval": {
        "final_cost": 2757.0,
        "output": [
          [ 343.0, 343.0 ],
          [ 343.0, 1728.0 ]
        ]
      },
      "grad": {
        "input2": [
          [ 0.0, 735.0 ],
          [ 285.0, 1590.0 ]
=======
    "test_Composite_1": {
        "model": {
            "name": "Model",
            "submodels": {
                "m1": {
                    "name": "Layer",
                    "args": {
                        "dimension": 3,
                        "activation": "sigmoid"
                    }
                },
                "m2": {
                    "name": "Layer",
                    "args": {
                        "dimension": 2, 
                        "activation": "Softmax"
                    }
                }
            },
            "connections": {
                "m1": {
                    "input": "input", "weight": "w0", "bias": "b0"
                },
                "m2": {
                    "input": {"key": {"connect": [["m1", "output"]]}}, 
                    "weight": "w1", 
                    "bias": "b1", 
                    "output": "output"
                }
            },
            "exposed_keys": ["output"]
        },
        "regularizations": [
            {
                "model": "l2",
                "coef": {"tensor": 1e-1},
                "input": "w\\d", 
                "regex": true
            }
>>>>>>> 4b29cca1
        ],
        "poly_coef": 873.0,
        "degree": 6296.2602342115815
      }
    }
  },
  "test_polynomial_kernel_2": {
    "model": {
      "name": "PolynomialKernel",
      "assigned_differentiabilities": [
        [ "input1", true ],
        [ "poly_coef", true ],
        [ "degree", true ]
      ]
    },
    "inputs": {
      "input1": [
        [ -1.0, 2.0, 1.0 ],
        [ 1.0, 3.0, 2.0 ],
        [ -2, 1, -1 ]
      ],
      "poly_coef": 1.2,
      "degree": 2.0
    },
    "static_keys": {
      "input2": [
        [ -1.0, 2.0, 1.0 ],
        [ 1.0, 3.0, 2.0 ],
        [ -2, 1, -1 ]
      ]
    },
    "output_specs": {
      "output": {
        "loss": "Relu",
        "reduce_steps": [ "Sum" ]
      }
    },
    "reference_shapes": {
      "input1": [ null, 3 ],
      "output": [ null, 3 ]
    },
    "final_loss_combiner": "Mean",
    "results": {
      "eval": {
        "final_cost": 504.560000000000,
        "output": [
          [ 5.184000000000000e+01, 6.723999999999999e+01, 1.764000000000000e+01 ],
          [ 6.723999999999999e+01, 2.310400000000000e+02, 3.999999999999998e-02 ],
          [ 1.764000000000000e+01, 3.999999999999998e-02, 5.184000000000000e+01 ]
        ]
      },
      "grad": {
        "input1": [
          [ -14.8, 86.4, 38.8 ],
          [ 13.2, 124.4, 76.8 ],
          [ -36.8, 32.4, -5.2 ]
        ],
        "poly_coef": 109.60000000000001,
        "degree": 1166.865804514411
      }
    }
  },
  "test_Composite_1": {
    "model": {
      "name": "Model",
      "submodels": {
        "m1": {
          "name": "Layer",
          "args": {
            "dimension": 3,
            "activation": "sigmoid"
          }
        },
        "m2": {
          "name": "Layer",
          "args": {
            "dimension": 2,
            "activation": "Softmax"
          }
        }
      },
      "connections": {
        "m1": {
          "input": "input",
          "weight": "w0",
          "bias": "b0"
        },
        "m2": {
          "input": {
            "key": {
              "connect": [
                [ "m1", "output" ]
              ]
            }
          },
          "weight": "w1",
          "bias": "b1",
          "output": {
            "key": {
              "name": "output",
              "expose": true
            }
          }
        }
      }
    },
<<<<<<< HEAD
    "regularizations": [
      {
        "model": "l2",
        "coef": {
          "tensor": 1e-1
        },
        "input": "w\\d",
        "regex": true
      }
    ],
    "discard_keys": [ "output" ],
    "static_keys": {
      "input": [
        [ 1.0 ]
      ],
      "target": [ 0 ]
    },
    "final_loss_combiner": "Mean",
    "inputs": {
      "w0": [
        [ 1.0 ],
        [ 2 ],
        [ 3 ]
      ],
      "b0": [ -2.0, -3, 0 ],
      "w1": [
        [ -1.0, 0, 1 ],
        [ -2, 0, 2 ]
      ],
      "b1": [ -5.0, 5 ]
    },
    "output_specs": {
      "output": {
        "loss": {
          "fn": "CrossEntropy",
          "params": {
            "input_type": "probs"
          }
        },
        "reduce_steps": [ "Mean" ],
        "target_key": "target"
      }
    },
    "results": {
      "eval": {
        "final_cost": 11.883655622163706
      },
      "grad": {
        "w0": [
          [ -0.09660742759420338 ],
          [ 0.2 ],
          [ 0.34517562444230764 ]
        ],
        "b0": [ -0.19660742759420338, 0, 0.04517562444230764 ],
        "w1": [
          [ -0.36893525818771367, -0.26893525818771363, -0.8525522972063397 ],
          [ 0.06893525818771368, 0.2689352581877137, 1.15255229720634 ]
        ],
        "b1": [ -0.9999770835513174, 0.9999770835513175 ]
      }
    }
  },
  "test_Composite_2": {
    "model": {
      "name": "Model",
      "submodels": {
        "m1": {
          "name": "Layer",
          "args": {
            "dimension": 2,
            "activation": "Relu"
          }
        },
        "m2": {
          "name": "Layer",
          "args": {
            "dimension": 2,
            "activation": "Relu"
          }
        },
        "m3": {
          "name": "Layer",
          "args": {
            "dimension": 2,
            "activation": "Relu"
          }
        }
      },
      "connections": {
        "m1": {
          "input": "input",
          "weight": "w0",
          "bias": "b0",
          "output": {
            "key": {
              "name": "output1",
              "expose": true
            }
          }
        },
        "m2": {
          "input": "output1",
          "weight": "w1",
          "bias": "b1",
          "output": {
            "key": {
              "name": "output2",
              "expose": true
            }
          }
        },
        "m3": {
          "input": "output2",
          "weight": "w2",
          "bias": "b2",
          "output": {
            "key": {
              "name": "output3",
              "expose": true
            }
          }
=======
    "test_Composite_2": {
        "model": {
            "name": "Model",
            "submodels": {
                "m1": {
                    "name": "Layer",
                    "args": {
                        "dimension": 2,
                        "activation": "Relu"
                    }
                },
                "m2": {
                    "name": "Layer",
                    "args": {
                        "dimension": 2, 
                        "activation": "Relu"
                    }
                },
                "m3": {
                    "name": "Layer",
                    "args": {
                        "dimension": 2, 
                        "activation": "Relu"
                    }
                }
            },
            "connections": {
                "m1": {
                    "input": "input", 
                    "weight": "w0", 
                    "bias": "b0", 
                    "output": "output1"
                },
                "m2": {
                    "input": "output1", 
                    "weight": "w1", 
                    "bias": "b1", 
                    "output": "output2"
                },
                "m3": {
                    "input": "output2", 
                    "weight": "w2", 
                    "bias": "b2", 
                    "output": "output3"
                }
            },
            "exposed_keys": ["output1", "output2", "output3"]
        },
        "static_keys": {
            "input": [[1.0],[2.0],[3.0],[4.0]]
        }, 
        "inputs": {
            "w0": [[1.0], [2]],
            "b0": [1.0, 2.0],
            "w1": [[1.0, 0], [2.0, 0]],
            "b1": [-2.0, 2.0],
            "w2": [[1.0, 1.0], [1, 1]],
            "b2": [1.0, 1.0]

        },
        "final_loss_combiner": "Sum",
        "output_specs": {
            "output1": {
                "loss": "Relu", 
                "reduce_steps": ["Mean"]
            },
            "output2": {
                "loss": "Relu", 
                "reduce_steps": ["Mean"]
            },
            "output3": {
                "loss": "Relu", 
                "reduce_steps": ["Mean"]
            }
        },
        "results": {
            "eval": {
                "final_cost": 22.0,
                "output1": [[2.0, 4], [3, 6], [4, 8], [5, 10]],
                "output2": [[0.0, 6], [1, 8], [2, 10], [3, 12]],
                "output3": [[7.0, 7], [10, 10], [13, 13], [16, 16]]
            },
            "grad": {
                "w0": [[12.125], [1.25]], 
                "b0": [4.625, 0.5],
                "w1": [[4.5, 9.0], [5.25, 10.5]],
                "b1": [1.125, 1.5],
                "b2": [0.5, 0.5],
                "w2": [[0.75, 4.5], [0.75, 4.5 ]]
            }
>>>>>>> 4b29cca1
        }
      }
    },
<<<<<<< HEAD
    "static_keys": {
      "input": [
        [ 1.0 ],
        [ 2.0 ],
        [ 3.0 ],
        [ 4.0 ]
      ]
    },
    "inputs": {
      "w0": [
        [ 1.0 ],
        [ 2 ]
      ],
      "b0": [ 1.0, 2.0 ],
      "w1": [
        [ 1.0, 0 ],
        [ 2.0, 0 ]
      ],
      "b1": [ -2.0, 2.0 ],
      "w2": [
        [ 1.0, 1.0 ],
        [ 1, 1 ]
      ],
      "b2": [ 1.0, 1.0 ]
=======
    "test_Composite_2-1": {
        "model": {
            "name": "Model",
            "submodels": {
                "m1": {
                    "name": "Layer",
                    "args": {
                        "dimension": 2,
                        "activation": "Relu"
                    }
                },
                "m2": {
                    "name": "Layer",
                    "args": {
                        "dimension": 2, 
                        "activation": "Relu"
                    }
                },
                "m3": {
                    "name": "Layer",
                    "args": {
                        "dimension": 2, 
                        "activation": "Relu"
                    }
                }
            },
            "connections": {
                "m1": {
                    "input": "input",
                    "weight": "w0",
                    "bias": "b0",
                    "output": "output1"
                },
                "m2": {
                    "input": "output1",
                    "weight": "w1",
                    "bias": "b1",
                    "output": "output2"
                },
                "m3": {
                    "input": "output2",
                    "weight": "w2",
                    "bias": "b2",
                    "output": "output3"
                }
            },
            "exposed_keys": ["output1", "output2", "output3"]
        },
        "static_keys": {
            "input": [[1.0],[2.0],[3.0],[4.0]]
        }, 
        "inputs": {
            "w0": [[1.0], [2]],
            "b0": [1.0, 2.0],
            "w1": [[1.0, 0], [2.0, 0]],
            "b1": [-2.0, 2.0],
            "w2": [[1.0, 1.0], [1, 1]],
            "b2": [1.0, 1.0]
>>>>>>> 4b29cca1

    },
    "final_loss_combiner": "Sum",
    "output_specs": {
      "output1": {
        "loss": "Relu",
        "reduce_steps": [ "Mean" ]
      },
      "output2": {
        "loss": "Relu",
        "reduce_steps": [ "Mean" ]
      },
      "output3": {
        "loss": "Relu",
        "reduce_steps": [ "Mean" ]
      }
    },
    "results": {
      "eval": {
        "final_cost": 22.0,
        "output1": [
          [ 2.0, 4 ],
          [ 3, 6 ],
          [ 4, 8 ],
          [ 5, 10 ]
        ],
        "output2": [
          [ 0.0, 6 ],
          [ 1, 8 ],
          [ 2, 10 ],
          [ 3, 12 ]
        ],
        "output3": [
          [ 7.0, 7 ],
          [ 10, 10 ],
          [ 13, 13 ],
          [ 16, 16 ]
        ]
      },
      "grad": {
        "w0": [
          [ 12.125 ],
          [ 1.25 ]
        ],
        "b0": [ 4.625, 0.5 ],
        "w1": [
          [ 4.5, 9.0 ],
          [ 5.25, 10.5 ]
        ],
        "b1": [ 1.125, 1.5 ],
        "b2": [ 0.5, 0.5 ],
        "w2": [
          [ 0.75, 4.5 ],
          [ 0.75, 4.5 ]
        ]
      }
    }
  },
  "test_Composite_2-1": {
    "model": {
      "name": "Model",
      "submodels": {
        "m1": {
          "name": "Layer",
          "args": {
            "dimension": 2,
            "activation": "Relu"
          }
        },
        "m2": {
          "name": "Layer",
          "args": {
            "dimension": 2,
            "activation": "Relu"
          }
        },
        "m3": {
          "name": "Layer",
          "args": {
            "dimension": 2,
            "activation": "Relu"
          }
        }
      },
      "connections": {
        "m1": {
          "input": "input",
          "weight": "w0",
          "bias": "b0",
          "output": {
            "key": {
              "name": "output1",
              "expose": true
            }
          }
        },
        "m2": {
          "input": "output1",
          "weight": "w1",
          "bias": "b1",
          "output": {
            "key": {
              "name": "output2",
              "expose": true
            }
          }
        },
        "m3": {
          "input": "output2",
          "weight": "w2",
          "bias": "b2",
          "output": {
            "key": {
              "name": "output3",
              "expose": true
            }
          }
        }
      }
    },
<<<<<<< HEAD
    "static_keys": {
      "input": [
        [ 1.0 ],
        [ 2.0 ],
        [ 3.0 ],
        [ 4.0 ]
      ]
    },
    "inputs": {
      "w0": [
        [ 1.0 ],
        [ 2 ]
      ],
      "b0": [ 1.0, 2.0 ],
      "w1": [
        [ 1.0, 0 ],
        [ 2.0, 0 ]
      ],
      "b1": [ -2.0, 2.0 ],
      "w2": [
        [ 1.0, 1.0 ],
        [ 1, 1 ]
      ],
      "b2": [ 1.0, 1.0 ]
=======
    "test_Composite_2-2": {
        "model": {
            "name": "Model",
            "submodels": {
                "m1": {
                    "name": "Layer",
                    "args": {
                        "dimension": 2,
                        "activation": "Relu"
                    }
                },
                "m2": {
                    "name": "Layer",
                    "args": {
                        "dimension": 2, 
                        "activation": "Relu"
                    }
                },
                "m3": {
                    "name": "Layer",
                    "args": {
                        "dimension": 2, 
                        "activation": "Relu"
                    }
                }
            },
            "connections": {
                "m1": {
                    "input": "input",
                    "weight": "w0",
                    "bias": "b0",
                    "output": "output1"
                },
                "m2": {
                    "input": "output1",
                    "weight": "w1",
                    "bias": "b1",
                    "output": "output2"
                },
                "m3": {
                    "input": "output2",
                    "weight": "w2",
                    "bias": "b2",
                    "output": "output3"
                }
            },
            "exposed_keys": ["output1", "output2", "output3"]
        },
        "static_keys": {
            "input": [[1.0],[2.0],[3.0],[4.0]]
        }, 
        "inputs": {
            "w0": [[1.0], [2]],
            "b0": [1.0, 2.0],
            "w1": [[1.0, 0], [2.0, 0]],
            "b1": [-2.0, 2.0],
            "w2": [[1.0, 1.0], [1, 1]],
            "b2": [1.0, 1.0]
>>>>>>> 4b29cca1

    },
    "regularizations": [
      {
        "model": "l1",
        "coef": {
          "tensor": 2e-1
        },
        "input": "w2"
      }
    ],
    "final_loss_combiner": "Sum",
    "output_specs": {
      "output1": {
        "loss": "Relu",
        "reduce_steps": [ "Mean" ]
      },
      "output2": {
        "loss": "Relu",
        "reduce_steps": [ "Mean" ]
      },
      "output3": {
        "loss": "Relu",
        "reduce_steps": [ "Mean" ]
      }
    },
    "results": {
      "eval": {
        "final_cost": 22.1,
        "output1": [
          [ 2.0, 4 ],
          [ 3, 6 ],
          [ 4, 8 ],
          [ 5, 10 ]
        ],
        "output2": [
          [ 0.0, 6 ],
          [ 1, 8 ],
          [ 2, 10 ],
          [ 3, 12 ]
        ],
        "output3": [
          [ 7.0, 7 ],
          [ 10, 10 ],
          [ 13, 13 ],
          [ 16, 16 ]
        ]
      },
      "grad": {
        "w0": [
          [ 12.125 ],
          [ 1.25 ]
        ],
        "b0": [ 4.625, 0.5 ],
        "w1": [
          [ 4.5, 9.0 ],
          [ 5.25, 10.5 ]
        ],
        "b1": [ 1.125, 1.5 ],
        "b2": [ 0.5, 0.5 ],
        "w2": [
          [ 0.775, 4.525 ],
          [ 0.775, 4.525 ]
        ]
      }
    }
  },
  "test_Composite_2-2": {
    "model": {
      "name": "Model",
      "submodels": {
        "m1": {
          "name": "Layer",
          "args": {
            "dimension": 2,
            "activation": "Relu"
          }
        },
        "m2": {
          "name": "Layer",
          "args": {
            "dimension": 2,
            "activation": "Relu"
          }
        },
        "m3": {
          "name": "Layer",
          "args": {
            "dimension": 2,
            "activation": "Relu"
          }
        }
      },
      "connections": {
        "m1": {
          "input": "input",
          "weight": "w0",
          "bias": "b0",
          "output": {
            "key": {
              "name": "output1",
              "expose": true
            }
          }
        },
        "m2": {
          "input": "output1",
          "weight": "w1",
          "bias": "b1",
          "output": {
            "key": {
              "name": "output2",
              "expose": true
            }
          }
        },
        "m3": {
          "input": "output2",
          "weight": "w2",
          "bias": "b2",
          "output": {
            "key": {
              "name": "output3",
              "expose": true
            }
          }
        }
      }
    },
<<<<<<< HEAD
    "static_keys": {
      "input": [
        [ 1.0 ],
        [ 2.0 ],
        [ 3.0 ],
        [ 4.0 ]
      ]
    },
    "inputs": {
      "w0": [
        [ 1.0 ],
        [ 2 ]
      ],
      "b0": [ 1.0, 2.0 ],
      "w1": [
        [ 1.0, 0 ],
        [ 2.0, 0 ]
      ],
      "b1": [ -2.0, 2.0 ],
      "w2": [
        [ 1.0, 1.0 ],
        [ 1, 1 ]
      ],
      "b2": [ 1.0, 1.0 ]
=======
    "test_Composite_2-3": {
        "model": {
            "name": "Model",
            "submodels": {
                "m1": {
                    "name": "Layer",
                    "args": {
                        "dimension": 2,
                        "activation": "Relu"
                    }
                },
                "m2": {
                    "name": "Layer",
                    "args": {
                        "dimension": 2, 
                        "activation": "Relu"
                    }
                },
                "m3": {
                    "name": "Layer",
                    "args": {
                        "dimension": 2, 
                        "activation": "Relu"
                    }
                }
            },
            "connections": {
                "m1": {
                    "input": "input",
                    "weight": "w0",
                    "bias": "b0",
                    "output": "output1"
                },
                "m2": {
                    "input": "output1",
                    "weight": "w1",
                    "bias": "b1",
                    "output": "output2"
                },
                "m3": {
                    "input": "output2",
                    "weight": "w2",
                    "bias": "b2",
                    "output": "output3"
                }
            },
            "exposed_keys": ["output1", "output2", "output3"]
        },
        "static_keys": {
            "input": [[1.0],[2.0],[3.0],[4.0]]
        }, 
        "inputs": {
            "w0": [[1.0], [2]],
            "b0": [1.0, 2.0],
            "w1": [[1.0, 1e-100], [2.0, 1e-100]],
            "b1": [-2.0, 2.0],
            "w2": [[1.0, 1.0], [1, 1]],
            "b2": [1.0, 1.0]
>>>>>>> 4b29cca1

    },
    "regularizations": [
      {
        "model": "l2",
        "coef": {
          "tensor": 2e-1
        },
        "input": "w2"
      },
      {
        "model": "l1",
        "coef": {
          "tensor": 2e-1
        },
        "input": "w2"
      }
    ],
    "final_loss_combiner": "Sum",
    "output_specs": {
      "output1": {
        "loss": "Relu",
        "reduce_steps": [ "Mean" ]
      },
      "output2": {
        "loss": "Relu",
        "reduce_steps": [ "Mean" ]
      },
      "output3": {
        "loss": "Relu",
        "reduce_steps": [ "Mean" ]
      }
    },
    "results": {
      "eval": {
        "final_cost": 22.15,
        "output1": [
          [ 2.0, 4 ],
          [ 3, 6 ],
          [ 4, 8 ],
          [ 5, 10 ]
        ],
        "output2": [
          [ 0.0, 6 ],
          [ 1, 8 ],
          [ 2, 10 ],
          [ 3, 12 ]
        ],
        "output3": [
          [ 7.0, 7 ],
          [ 10, 10 ],
          [ 13, 13 ],
          [ 16, 16 ]
        ]
      },
      "grad": {
        "w0": [
          [ 12.125 ],
          [ 1.25 ]
        ],
        "b0": [ 4.625, 0.5 ],
        "w1": [
          [ 4.5, 9.0 ],
          [ 5.25, 10.5 ]
        ],
        "b1": [ 1.125, 1.5 ],
        "b2": [ 0.5, 0.5 ],
        "w2": [
          [ 0.8, 4.55 ],
          [ 0.8, 4.55 ]
        ]
      }
    }
  },
  "test_Composite_2-3": {
    "model": {
      "name": "Model",
      "submodels": {
        "m1": {
          "name": "Layer",
          "args": {
            "dimension": 2,
            "activation": "Relu"
          }
        },
        "m2": {
          "name": "Layer",
          "args": {
            "dimension": 2,
            "activation": "Relu"
          }
        },
        "m3": {
          "name": "Layer",
          "args": {
            "dimension": 2,
            "activation": "Relu"
          }
        }
      },
      "connections": {
        "m1": {
          "input": "input",
          "weight": "w0",
          "bias": "b0",
          "output": {
            "key": {
              "name": "output1",
              "expose": true
            }
          }
        },
        "m2": {
          "input": "output1",
          "weight": "w1",
          "bias": "b1",
          "output": {
            "key": {
              "name": "output2",
              "expose": true
            }
          }
        },
        "m3": {
          "input": "output2",
          "weight": "w2",
          "bias": "b2",
          "output": {
            "key": {
              "name": "output3",
              "expose": true
            }
          }
        }
      }
    },
<<<<<<< HEAD
    "static_keys": {
      "input": [
        [ 1.0 ],
        [ 2.0 ],
        [ 3.0 ],
        [ 4.0 ]
      ]
    },
    "inputs": {
      "w0": [
        [ 1.0 ],
        [ 2 ]
      ],
      "b0": [ 1.0, 2.0 ],
      "w1": [
        [ 1.0, 1e-100 ],
        [ 2.0, 1e-100 ]
      ],
      "b1": [ -2.0, 2.0 ],
      "w2": [
        [ 1.0, 1.0 ],
        [ 1, 1 ]
      ],
      "b2": [ 1.0, 1.0 ]
=======
    "test_Composite_2-4": {
        "model": {
            "name": "Model",
            "submodels": {
                "m1": {
                    "name": "Layer",
                    "args": {
                        "dimension": 2,
                        "activation": "Relu"
                    }
                },
                "m2": {
                    "name": "Layer",
                    "args": {
                        "dimension": 2, 
                        "activation": "Relu"
                    }
                },
                "m3": {
                    "name": "Layer",
                    "args": {
                        "dimension": 2, 
                        "activation": "Relu"
                    }
                }
            },
            "connections": {
                "m1": {
                    "input": "input",
                    "weight": "w0",
                    "bias": "b0",
                    "output": "output1"
                },
                "m2": {
                    "input": "output1",
                    "weight": "w1",
                    "bias": "b1",
                    "output": "output2"
                },
                "m3": {
                    "input": "output2",
                    "weight": "w2",
                    "bias": "b2",
                    "output": "output3"
                }
            },
            "exposed_keys": ["output1", "output2", "output3"]
        },
        "static_keys": {
            "input": [[1.0],[2.0],[3.0],[4.0]]
        }, 
        "inputs": {
            "w0": [[1.0], [2]],
            "b0": [1.0, 2.0],
            "w1": [[1.0, 1e-100], [2.0, 1e-100]],
            "b1": [-2.0, 2.0],
            "w2": [[1.0, 1.0], [1, 1]],
            "b2": [1.0, 1.0]
>>>>>>> 4b29cca1

    },
    "regularizations": [
      {
        "model": "l1",
        "coef": {
          "tensor": 2e-1
        },
        "input": "w2"
      },
      {
        "model": "l1",
        "coef": {
          "tensor": 2e-1
        },
        "input": "w1"
      }
    ],
    "final_loss_combiner": "Sum",
    "output_specs": {
      "output1": {
        "loss": "Relu",
        "reduce_steps": [ "Mean" ]
      },
      "output2": {
        "loss": "Relu",
        "reduce_steps": [ "Mean" ]
      },
      "output3": {
        "loss": "Relu",
        "reduce_steps": [ "Mean" ]
      }
    },
    "results": {
      "eval": {
        "final_cost": 22.175,
        "output1": [
          [ 2.0, 4 ],
          [ 3, 6 ],
          [ 4, 8 ],
          [ 5, 10 ]
        ],
        "output2": [
          [ 0.0, 6 ],
          [ 1, 8 ],
          [ 2, 10 ],
          [ 3, 12 ]
        ],
        "output3": [
          [ 7.0, 7 ],
          [ 10, 10 ],
          [ 13, 13 ],
          [ 16, 16 ]
        ]
      },
      "grad": {
        "w0": [
          [ 12.125 ],
          [ 1.25 ]
        ],
        "b0": [ 4.625, 0.5 ],
        "w1": [
          [ 4.525, 9.025 ],
          [ 5.275, 10.525 ]
        ],
        "b1": [ 1.125, 1.5 ],
        "b2": [ 0.5, 0.5 ],
        "w2": [
          [ 0.775, 4.525 ],
          [ 0.775, 4.525 ]
        ]
      }
    }
  },
  "test_Composite_2-4": {
    "model": {
      "name": "Model",
      "submodels": {
        "m1": {
          "name": "Layer",
          "args": {
            "dimension": 2,
            "activation": "Relu"
          }
        },
        "m2": {
          "name": "Layer",
          "args": {
            "dimension": 2,
            "activation": "Relu"
          }
        },
        "m3": {
          "name": "Layer",
          "args": {
            "dimension": 2,
            "activation": "Relu"
          }
        }
      },
      "connections": {
        "m1": {
          "input": "input",
          "weight": "w0",
          "bias": "b0",
          "output": {
            "key": {
              "name": "output1",
              "expose": true
            }
          }
        },
        "m2": {
          "input": "output1",
          "weight": "w1",
          "bias": "b1",
          "output": {
            "key": {
              "name": "output2",
              "expose": true
            }
          }
        },
        "m3": {
          "input": "output2",
          "weight": "w2",
          "bias": "b2",
          "output": {
            "key": {
              "name": "output3",
              "expose": true
            }
          }
        }
      }
    },
<<<<<<< HEAD
    "static_keys": {
      "input": [
        [ 1.0 ],
        [ 2.0 ],
        [ 3.0 ],
        [ 4.0 ]
      ]
    },
    "inputs": {
      "w0": [
        [ 1.0 ],
        [ 2 ]
      ],
      "b0": [ 1.0, 2.0 ],
      "w1": [
        [ 1.0, 1e-100 ],
        [ 2.0, 1e-100 ]
      ],
      "b1": [ -2.0, 2.0 ],
      "w2": [
        [ 1.0, 1.0 ],
        [ 1, 1 ]
      ],
      "b2": [ 1.0, 1.0 ]
=======
    "test_Composite_2-5": {
        "model": {
            "name": "Model",
            "submodels": {
                "m1": {
                    "name": "Layer",
                    "args": {
                        "dimension": 2,
                        "activation": "Relu"
                    }
                },
                "m2": {
                    "name": "Layer",
                    "args": {
                        "dimension": 2, 
                        "activation": "Relu"
                    }
                },
                "m3": {
                    "name": "Layer",
                    "args": {
                        "dimension": 2, 
                        "activation": "Relu"
                    }
                }
            },
            "connections": {
                "m1": {
                    "input": "input",
                    "weight": "w0",
                    "bias": "b0",
                    "output": "output1"
                },
                "m2": {
                    "input": "output1",
                    "weight": "w1",
                    "bias": "b1",
                    "output": "output2"
                },
                "m3": {
                    "input": "output2",
                    "weight": "w2",
                    "bias": "b2",
                    "output": "output3"
                }
            },
            "exposed_keys": ["output1", "output2", "output3"]
        },
        "static_keys": {
            "input": [[1.0],[2.0],[3.0],[4.0]]
        }, 
        "inputs": {
            "w0": [[1.0], [2]],
            "b0": [1.0, 2.0],
            "w1": [[1.0, 1e-100], [2.0, 1e-100]],
            "b1": [-2.0, 2.0],
            "w2": [[1.0, 1.0], [1, 1]],
            "b2": [1.0, 1.0]
>>>>>>> 4b29cca1

    },
    "regularizations": [
      {
        "model": "l1",
        "coef": {
          "tensor": 2e-1
        },
        "input": "w1"
      },
      {
        "model": "l1",
        "coef": {
          "tensor": 2e-1
        },
        "input": "w2"
      }
    ],
    "final_loss_combiner": "Sum",
    "output_specs": {
      "output1": {
        "loss": "Relu",
        "reduce_steps": [ "Mean" ]
      },
      "output2": {
        "loss": "Relu",
        "reduce_steps": [ "Mean" ]
      },
      "output3": {
        "loss": "Relu",
        "reduce_steps": [ "Mean" ]
      }
    },
    "results": {
      "eval": {
        "final_cost": 22.175,
        "output1": [
          [ 2.0, 4 ],
          [ 3, 6 ],
          [ 4, 8 ],
          [ 5, 10 ]
        ],
        "output2": [
          [ 0.0, 6 ],
          [ 1, 8 ],
          [ 2, 10 ],
          [ 3, 12 ]
        ],
        "output3": [
          [ 7.0, 7 ],
          [ 10, 10 ],
          [ 13, 13 ],
          [ 16, 16 ]
        ]
      },
      "grad": {
        "w0": [
          [ 12.125 ],
          [ 1.25 ]
        ],
        "b0": [ 4.625, 0.5 ],
        "w1": [
          [ 4.525, 9.025 ],
          [ 5.275, 10.525 ]
        ],
        "b1": [ 1.125, 1.5 ],
        "b2": [ 0.5, 0.5 ],
        "w2": [
          [ 0.775, 4.525 ],
          [ 0.775, 4.525 ]
        ]
      }
    }
  },
  "test_Composite_2-5": {
    "model": {
      "name": "Model",
      "submodels": {
        "m1": {
          "name": "Layer",
          "args": {
            "dimension": 2,
            "activation": "Relu"
          }
        },
        "m2": {
          "name": "Layer",
          "args": {
            "dimension": 2,
            "activation": "Relu"
          }
        },
        "m3": {
          "name": "Layer",
          "args": {
            "dimension": 2,
            "activation": "Relu"
          }
        }
      },
      "connections": {
        "m1": {
          "input": "input",
          "weight": "w0",
          "bias": "b0",
          "output": {
            "key": {
              "name": "output1",
              "expose": true
            }
          }
        },
        "m2": {
          "input": "output1",
          "weight": "w1",
          "bias": "b1",
          "output": {
            "key": {
              "name": "output2",
              "expose": true
            }
          }
        },
        "m3": {
          "input": "output2",
          "weight": "w2",
          "bias": "b2",
          "output": {
            "key": {
              "name": "output3",
              "expose": true
            }
          }
        }
      }
    },
    "static_keys": {
      "input": [
        [ 1.0 ],
        [ 2.0 ],
        [ 3.0 ],
        [ 4.0 ]
      ]
    },
    "inputs": {
      "w0": [
        [ 1.0 ],
        [ 2 ]
      ],
      "b0": [ 1.0, 2.0 ],
      "w1": [
        [ 1.0, 1e-100 ],
        [ 2.0, 1e-100 ]
      ],
      "b1": [ -2.0, 2.0 ],
      "w2": [
        [ 1.0, 1.0 ],
        [ 1, 1 ]
      ],
      "b2": [ 1.0, 1.0 ]

<<<<<<< HEAD
    },
    "final_loss_combiner": "Sum",
    "output_specs": {
      "output1": {
        "loss": "Relu",
        "reduce_steps": [ "Mean" ]
      },
      "output2": {
        "loss": "Relu",
        "reduce_steps": [ "Sum" ]
      },
      "output3": {
        "loss": "Relu",
        "reduce_steps": [ "Mean" ]
      }
    },
    "results": {
      "eval": {
        "final_cost": 58.75,
        "output1": [
          [ 2.0, 4 ],
          [ 3, 6 ],
          [ 4, 8 ],
          [ 5, 10 ]
        ],
        "output2": [
          [ 0.0, 6 ],
          [ 1, 8 ],
          [ 2, 10 ],
          [ 3, 12 ]
=======
    "test_Composite_2-6": {
        "model": {
            "name": "Model",
            "submodels": {
                "m1": {
                    "name": "Layer",
                    "args": {
                        "dimension": 2,
                        "activation": "Buffer"
                    }
                },
                "m2": {
                    "name": "Layer",
                    "args": {
                        "dimension": 2, 
                        "activation": "Buffer"
                    }
                },
                "m3": {
                    "name": "Layer",
                    "args": {
                        "dimension": 2, 
                        "activation": "Buffer"
                    }
                }
            },
            "connections": {
                "m1": {
                    "input": "input",
                    "weight": "w0",
                    "bias": "b0",
                    "output": "output1"
                },
                "m2": {
                    "input": "output1",
                    "weight": "w1",
                    "bias": "b1",
                    "output": "output2"
                },
                "m3": {
                    "input": "output2",
                    "weight": "w2",
                    "bias": "b2",
                    "output": "output3"
                }
            },
            "exposed_keys": ["output1", "output2", "output3"]
        },
        "static_keys": {
            "input": [[1.0],[2.0],[3.0],[4.0]]
        }, 
        "regularizations": [
            {
                "model": "l1",
                "coef": {"tensor": 1e-1},
                "input": "w1"
            }
>>>>>>> 4b29cca1
        ],
        "output3": [
          [ 7.0, 7 ],
          [ 10, 10 ],
          [ 13, 13 ],
          [ 16, 16 ]
        ]
      },
      "grad": {
        "w0": [
          [ 37.5 ],
          [ 1.25 ]
        ],
        "b0": [ 14.250, 0.5 ],
        "w1": [
          [ 15.0, 30 ],
          [ 17.5, 35.0 ]
        ],
        "b1": [ 3.750, 5.0 ],
        "b2": [ 0.5, 0.5 ],
        "w2": [
          [ 0.75, 4.5 ],
          [ 0.75, 4.5 ]
        ]
      }
    }
  },

  "test_Composite_2-6": {
    "model": {
      "name": "Model",
      "submodels": {
        "m1": {
          "name": "Layer",
          "args": {
            "dimension": 2,
            "activation": "Buffer"
          }
        },
        "m2": {
          "name": "Layer",
          "args": {
            "dimension": 2,
            "activation": "Buffer"
          }
        },
        "m3": {
          "name": "Layer",
          "args": {
            "dimension": 2,
            "activation": "Buffer"
          }
        }
      },
      "connections": {
        "m1": {
          "input": "input",
          "weight": "w0",
          "bias": "b0",
          "output": {
            "key": {
              "name": "output1",
              "expose": true
            }
          }
        },
        "m2": {
          "input": "output1",
          "weight": "w1",
          "bias": "b1",
          "output": {
            "key": {
              "name": "output2",
              "expose": true
            }
          }
        },
        "m3": {
          "input": "output2",
          "weight": "w2",
          "bias": "b2",
          "output": {
            "key": {
              "name": "output3",
              "expose": true
            }
          }
        }
      }
    },
<<<<<<< HEAD
    "static_keys": {
      "input": [
        [ 1.0 ],
        [ 2.0 ],
        [ 3.0 ],
        [ 4.0 ]
      ]
    },
    "regularizations": [
      {
        "model": "l1",
        "coef": {
          "tensor": 1e-1
        },
        "input": "w1"
      }
    ],
    "inputs": {
      "w0": [
        [ 1.0 ],
        [ 2 ]
      ],
      "b0": [ 1.0, 2.0 ],
      "w1": [
        [ 1.0, 1e-100 ],
        [ 2.0, 1e-100 ]
      ],
      "b1": [ -2.0, 2.0 ],
      "w2": [
        [ 1.0, 1.0 ],
        [ 1, 1 ]
      ],
      "b2": [ 1.0, 1.0 ]
=======
    "test_Composite_2-7": {
        "model": {
            "name": "Model",
            "submodels": {
                "m1": {
                    "name": "Layer",
                    "args": {
                        "dimension": 2,
                        "activation": "Buffer"
                    }
                },
                "m2": {
                    "name": "Layer",
                    "args": {
                        "dimension": 2, 
                        "activation": "Buffer"
                    }
                },
                "m3": {
                    "name": "Layer",
                    "args": {
                        "dimension": 2, 
                        "activation": "Buffer"
                    }
                }
            },
            "connections": {
                "m1": {
                    "input": "input",
                    "weight": "w0",
                    "bias": "b0",
                    "output": "output1"
                },
                "m2": {
                    "input": "output1",
                    "weight": "w1",
                    "bias": "b1",
                    "output": "output2"
                },
                "m3": {
                    "input": "output2",
                    "weight": "w2",
                    "bias": "b2",
                    "output": "output3"
                }
            },
            "exposed_keys": ["output1", "output2", "output3"]
        },
        "static_keys": {
            "input": [[1.0],[2.0],[3.0],[4.0]]
        }, 
        "regularizations": [
            {
                "model": "l1",
                "coef": {"tensor": 1e-1},
                "input": "w0"
            }
        ],
        "inputs": {
            "w0": [[1.0], [2]],
            "b0": [1.0, 2.0],
            "w1": [[1.0, 1e-100], [2.0, 1e-100]],
            "b1": [-2.0, 2.0],
            "w2": [[1.0, 1.0], [1, 1]],
            "b2": [1.0, 1.0]
>>>>>>> 4b29cca1

    },
<<<<<<< HEAD
    "final_loss_combiner": "Sum",
    "output_specs": {
      "output1": {
        "loss": "Buffer",
        "reduce_steps": [ "Mean" ]
      },
      "output2": {
        "loss": "Buffer",
        "reduce_steps": [ "Sum" ]
      },
      "output3": {
        "loss": "Buffer",
        "reduce_steps": [ "Mean" ]
      }
    },
    "results": {
      "eval": {
        "final_cost": 58.85606601717798,
        "output1": [
          [ 2.0, 4 ],
          [ 3, 6 ],
          [ 4, 8 ],
          [ 5, 10 ]
        ],
        "output2": [
          [ 0.0, 6 ],
          [ 1, 8 ],
          [ 2, 10 ],
          [ 3, 12 ]
        ],
        "output3": [
          [ 7.0, 7 ],
          [ 10, 10 ],
          [ 13, 13 ],
          [ 16, 16 ]
        ]
      },
      "grad": {
        "w0": [
          [ 38.75 ],
          [ 1.25 ]
=======
    "test_Composite_2-8": {
        "model": {
            "name": "Model",
            "submodels": {
                "m1": {
                    "name": "Layer",
                    "args": {
                        "dimension": 2,
                        "activation": "Buffer"
                    }
                },
                "m2": {
                    "name": "Layer",
                    "args": {
                        "dimension": 2, 
                        "activation": "Buffer"
                    }
                },
                "m3": {
                    "name": "Layer",
                    "args": {
                        "dimension": 2, 
                        "activation": "Buffer"
                    }
                }
            },
            "connections": {
                "m1": {
                    "input": "input",
                    "weight": "w0",
                    "bias": "b0",
                    "output": "output1"
                },
                "m2": {
                    "input": "output1",
                    "weight": "w1",
                    "bias": "b1",
                    "output": "output2"
                },
                "m3": {
                    "input": "output2",
                    "weight": "w2",
                    "bias": "b2",
                    "output": "output3"
                }
            },
            "exposed_keys": ["output1", "output2", "output3"]
        },
        "static_keys": {
            "input": [[1.0],[2.0],[3.0],[4.0]]
        }, 
        "regularizations": [
            {
                "model": "l1",
                "coef": {"tensor": 1e-1},
                "input": "w0"
            },        
            {
                "model": "l1",
                "coef": {"tensor": 1e-1},
                "input": "w1"
            }
>>>>>>> 4b29cca1
        ],
        "b0": [ 15.5, 0.5 ],
        "w1": [
          [ 17.53535533905932737622004, 35.03535533905932737622004 ],
          [ 17.53535533905932737622004, 35.03535533905932737622004 ]
        ],
        "b1": [ 5.0, 5.0 ],
        "b2": [ 0.5, 0.5 ],
        "w2": [
          [ 0.75, 4.5 ],
          [ 0.75, 4.5 ]
        ]
      }
    }
  },
  "test_Composite_2-7": {
    "model": {
      "name": "Model",
      "submodels": {
        "m1": {
          "name": "Layer",
          "args": {
            "dimension": 2,
            "activation": "Buffer"
          }
        },
        "m2": {
          "name": "Layer",
          "args": {
            "dimension": 2,
            "activation": "Buffer"
          }
        },
        "m3": {
          "name": "Layer",
          "args": {
            "dimension": 2,
            "activation": "Buffer"
          }
        }
      },
      "connections": {
        "m1": {
          "input": "input",
          "weight": "w0",
          "bias": "b0",
          "output": {
            "key": {
              "name": "output1",
              "expose": true
            }
          }
        },
        "m2": {
          "input": "output1",
          "weight": "w1",
          "bias": "b1",
          "output": {
            "key": {
              "name": "output2",
              "expose": true
            }
          }
        },
        "m3": {
          "input": "output2",
          "weight": "w2",
          "bias": "b2",
          "output": {
            "key": {
              "name": "output3",
              "expose": true
            }
          }
        }
      }
    },
    "static_keys": {
      "input": [
        [ 1.0 ],
        [ 2.0 ],
        [ 3.0 ],
        [ 4.0 ]
      ]
    },
    "regularizations": [
      {
        "model": "l1",
        "coef": {
          "tensor": 1e-1
        },
        "input": "w0"
      }
    ],
    "inputs": {
      "w0": [
        [ 1.0 ],
        [ 2 ]
      ],
      "b0": [ 1.0, 2.0 ],
      "w1": [
        [ 1.0, 1e-100 ],
        [ 2.0, 1e-100 ]
      ],
      "b1": [ -2.0, 2.0 ],
      "w2": [
        [ 1.0, 1.0 ],
        [ 1, 1 ]
      ],
      "b2": [ 1.0, 1.0 ]

    },
    "final_loss_combiner": "Sum",
    "output_specs": {
      "output1": {
        "loss": "Buffer",
        "reduce_steps": [ "Mean" ]
      },
      "output2": {
        "loss": "Buffer",
        "reduce_steps": [ "Sum" ]
      },
      "output3": {
        "loss": "Buffer",
        "reduce_steps": [ "Mean" ]
      }
    },
    "results": {
      "eval": {
        "final_cost": 58.825,
        "output1": [
          [ 2.0, 4 ],
          [ 3, 6 ],
          [ 4, 8 ],
          [ 5, 10 ]
        ],
        "output2": [
          [ 0.0, 6 ],
          [ 1, 8 ],
          [ 2, 10 ],
          [ 3, 12 ]
        ],
        "output3": [
          [ 7.0, 7 ],
          [ 10, 10 ],
          [ 13, 13 ],
          [ 16, 16 ]
        ]
      },
      "grad": {
        "w0": [
          [ 38.775 ],
          [ 1.275 ]
        ],
        "b0": [ 15.5, 0.5 ],
        "w1": [
          [ 17.5, 35 ],
          [ 17.5, 35.0 ]
        ],
        "b1": [ 5.0, 5.0 ],
        "b2": [ 0.5, 0.5 ],
        "w2": [
          [ 0.75, 4.5 ],
          [ 0.75, 4.5 ]
        ]
      }
    }
  },
  "test_Composite_2-8": {
    "model": {
      "name": "Model",
      "submodels": {
        "m1": {
          "name": "Layer",
          "args": {
            "dimension": 2,
            "activation": "Buffer"
          }
        },
        "m2": {
          "name": "Layer",
          "args": {
            "dimension": 2,
            "activation": "Buffer"
          }
        },
        "m3": {
          "name": "Layer",
          "args": {
            "dimension": 2,
            "activation": "Buffer"
          }
        }
      },
      "connections": {
        "m1": {
          "input": "input",
          "weight": "w0",
          "bias": "b0",
          "output": {
            "key": {
              "name": "output1",
              "expose": true
            }
          }
        },
        "m2": {
          "input": "output1",
          "weight": "w1",
          "bias": "b1",
          "output": {
            "key": {
              "name": "output2",
              "expose": true
            }
          }
        },
        "m3": {
          "input": "output2",
          "weight": "w2",
          "bias": "b2",
          "output": {
            "key": {
              "name": "output3",
              "expose": true
            }
          }
        }
      }
    },
<<<<<<< HEAD
    "static_keys": {
      "input": [
        [ 1.0 ],
        [ 2.0 ],
        [ 3.0 ],
        [ 4.0 ]
      ]
    },
    "regularizations": [
      {
        "model": "l1",
        "coef": {
          "tensor": 1e-1
        },
        "input": "w0"
      },
      {
        "model": "l1",
        "coef": {
          "tensor": 1e-1
        },
        "input": "w1"
      }
    ],
    "inputs": {
      "w0": [
        [ 1.0 ],
        [ 2 ]
      ],
      "b0": [ 1.0, 2.0 ],
      "w1": [
        [ 1.0, 1e-100 ],
        [ 2.0, 1e-100 ]
      ],
      "b1": [ -2.0, 2.0 ],
      "w2": [
        [ 1.0, 1.0 ],
        [ 1, 1 ]
      ],
      "b2": [ 1.0, 1.0 ]

    },
    "final_loss_combiner": "Sum",
    "output_specs": {
      "output1": {
        "loss": "Buffer",
        "reduce_steps": [ "Mean" ]
      },
      "output2": {
        "loss": "Buffer",
        "reduce_steps": [ "Sum" ]
      },
      "output3": {
        "loss": "Buffer",
        "reduce_steps": [ "Mean" ]
      }
    },
    "results": {
      "eval": {
        "final_cost": 58.93106601717798212866012665431572735589272,
        "output1": [
          [ 2.0, 4 ],
          [ 3, 6 ],
          [ 4, 8 ],
          [ 5, 10 ]
=======
    "test_Composite_1_extend_from_inputs_1": {
        "model": {
            "name": "Model",
            "submodels": {
                "m2": {
                    "name": "Layer",
                    "args": {
                        "dimension": 2, 
                        "activation": "Softmax"
                    }
                },
                "m1": {
                    "name": "Layer",
                    "args": {
                        "dimension": 3,
                        "activation": "sigmoid"
                    }
                }
            },
            "connections": {
                "m2": {
                    "weight": "w1", 
                    "bias": "b1", 
                    "output": "output"
                },
                "m1": {
                    "input": "input", 
                    "weight": "w0", 
                    "bias": "b0", 
                    "output": {"key": {"connect": [["m2", "input"]]}}
                }
            },
            "exposed_keys": ["output"]
        },
        "regularizations": [
            {
                "model": "l2",
                "coef": {"tensor": 1e-1},
                "input": "w\\d", 
                "regex": true
            }
>>>>>>> 4b29cca1
        ],
        "output2": [
          [ 0.0, 6 ],
          [ 1, 8 ],
          [ 2, 10 ],
          [ 3, 12 ]
        ],
        "output3": [
          [ 7.0, 7 ],
          [ 10, 10 ],
          [ 13, 13 ],
          [ 16, 16 ]
        ]
      },
      "grad": {
        "w0": [
          [ 38.775 ],
          [ 1.275 ]
        ],
        "b0": [ 15.5, 0.5 ],
        "w1": [
          [ 17.53535533905932737622004, 35.03535533905932737622004 ],
          [ 17.53535533905932737622004, 35.03535533905932737622004 ]
        ],
        "b1": [ 5.0, 5.0 ],
        "b2": [ 0.5, 0.5 ],
        "w2": [
          [ 0.75, 4.5 ],
          [ 0.75, 4.5 ]
        ]
      }
    }
  },
  "test_Composite_1_extend_from_inputs_1": {
    "model": {
      "name": "Model",
      "submodels": {
        "m2": {
          "name": "Layer",
          "args": {
            "dimension": 2,
            "activation": "Softmax"
          }
        },
        "m1": {
          "name": "Layer",
          "args": {
            "dimension": 3,
            "activation": "sigmoid"
          }
        }
      },
      "connections": {
        "m2": {
          "weight": "w1",
          "bias": "b1",
          "output": {
            "key": {
              "name": "output",
              "expose": true
            }
          }
        },
        "m1": {
          "input": "input",
          "weight": "w0",
          "bias": "b0",
          "output": {
            "key": {
              "connect": [
                [ "m2", "input" ]
              ]
            }
          }
        }
      }
    },
    "regularizations": [
      {
        "model": "l2",
        "coef": {
          "tensor": 1e-1
        },
        "input": "w\\d",
        "regex": true
      }
    ],
    "discard_keys": [ "output" ],
    "static_keys": {
      "input": [
        [ 1.0 ]
      ],
      "target": [ 0 ]
    },
    "inputs": {
      "w0": [
        [ 1.0 ],
        [ 2 ],
        [ 3 ]
      ],
      "b0": [ -2.0, -3, 0 ],
      "w1": [
        [ -1.0, 0, 1 ],
        [ -2, 0, 2 ]
      ],
      "b1": [ -5.0, 5 ]
    },
    "output_specs": {
      "output": {
        "loss": {
          "fn": "CrossEntropy",
          "params": {
            "input_type": "probs"
          }
        },
        "reduce_steps": [ "Mean" ],
        "target_key": "target"
      }
    },
    "results": {
      "eval": {
        "final_cost": 11.883655622163706
      },
      "grad": {
        "w0": [
          [ -0.09660742759420338 ],
          [ 0.2 ],
          [ 0.34517562444230764 ]
        ],
        "b0": [ -0.19660742759420338, 0, 0.04517562444230764 ],
        "w1": [
          [ -0.36893525818771367, -0.26893525818771363, -0.8525522972063397 ],
          [ 0.06893525818771368, 0.2689352581877137, 1.15255229720634 ]
        ],
        "b1": [ -0.9999770835513174, 0.9999770835513175 ]
      }
    }
  }
}<|MERGE_RESOLUTION|>--- conflicted
+++ resolved
@@ -1,6984 +1,4391 @@
 {
   "test_linear_1": {
-    "model": {
-      "name": "Linear"
-    },
-    "static_keys": {
-      "input": [
-        [ 1.0 ],
-        [ 2.0 ],
-        [ 3.0 ],
-        [ 4.0 ]
+      "model": {
+          "name": "Linear"
+      },
+      "static_keys": {
+          "input": [[1.0], [2.0], [3.0], [4.0]],
+          "target": [[0.7], [0.9], [1.1], [1.3]]
+      },
+      "inputs": {
+          "weight": [[0.2]],
+          "bias": [0.5]
+      },
+      "output_specs": {
+          "output": {
+              "loss": "SquaredError", 
+              "reduce_steps": ["Mean"], 
+              "target_key": "target"
+          }
+      },
+      "final_loss_combiner": "Mean",
+      "results": {
+          "eval": {
+              "final_cost": 0.0, 
+              "output": [[0.7], [0.9], [1.1], [1.3]]
+          },
+          "grad": {
+                  "weight": [[0.0]],
+                  "bias": [0.0]
+          }
+      }
+  },
+  "test_linear_2": {
+      "model": {
+          "name": "Linear"
+      },
+      "static_keys": {
+          "input": [[1.0], [2.0], [3.0], [4.0]],
+          "target": [[0.7], [0.9], [1.1], [1.3]]
+      },
+      "inputs": {
+          "weight": [[0.1]],
+          "bias": [0.1]
+      },
+      "output_specs": {
+          "output": {
+              "loss": "SquaredError", 
+              "reduce_steps": ["Mean"], 
+              "target_key": "target"
+          }
+      },
+      "final_loss_combiner": "Mean",
+      "results": {
+          "eval": {
+              "final_cost": 0.435, 
+              "output": [[0.2], [0.3], [0.4], [0.5]]
+          },
+          "grad": {
+                  "weight": [[-3.5]],
+                  "bias": [-1.3]
+          }
+      }
+  },
+  "test_linear_3": {
+      "model": {
+          "name": "Linear"
+      },
+      "static_keys": {
+          "input": [[10.0]],
+          "target": [[0.000007]]
+      },
+      "inputs": {
+          "weight": [[1000.0]],
+          "bias": [100.0]
+      },
+      "output_specs": {
+          "output": {
+              "loss": "SquaredError", 
+              "reduce_steps": ["Mean"], 
+              "target_key": "target"
+          }
+      },
+      "final_loss_combiner": "Mean",
+      "results": {
+          "eval": {
+              "final_cost": 102009999.858600000049, 
+              "output": [[10100.0]]
+          },
+          "grad": {
+                  "weight": [[201999.99986]],
+                  "bias": [20199.999986]
+          }
+      }
+  },
+
+  "test_linear_4": {
+      "model": {
+          "name": "Linear"
+      },
+      "static_keys": {
+          "input": [[2e-8]],
+          "target": [[-2e-8]]
+      },
+      "inputs": {
+          "weight": [[5e-8]],
+          "bias": [-2e-8]
+      },
+      "output_specs": {
+          "output": {
+              "loss": "SquaredError", 
+              "reduce_steps": ["Mean"], 
+              "target_key": "target"
+          }
+      },
+      "final_loss_combiner": "Mean",
+      "results": {
+          "eval": {
+              "output": [[-1.999999999e-8]],
+              "final_cost": 1e-30
+          }
+              ,
+          "grad": {
+                  "weight": [[4.000000001275085e-23]],
+                  "bias": [2.0000000006375426e-15]
+          }
+      }
+
+  },
+  "test_linear_5": {
+      "model": {
+          "name": "Linear"
+      },
+      "static_keys": {
+          "input": [[2e40],[3e40]],
+          "target": [[2e50],[1e51]]
+      },
+      "inputs": {
+          "weight": [[2e10]],
+          "bias": [2e50]
+      },
+      "output_specs": {
+          "output": {
+              "loss": "SquaredError", 
+              "reduce_steps": ["Mean"], 
+              "target_key": "target"
+          }
+      },
+      "final_loss_combiner": "Mean",
+      "results": {
+          "eval": {
+              "output": [[6e50],[8e50]],
+              "final_cost": 1e+101
+          }
+              ,
+          "grad": {
+              "weight": [[2e+90]],
+              "bias": [2e+50]
+          }
+      }
+  },
+  "test_linear_6": {
+      "model": {
+          "name": "Linear"
+      },
+      "static_keys": {
+          "input": [[1.0], [2], [3], [4]],
+          "target": [[0.7], [0.9], [1.1], [1.3]]
+      },
+      "inputs": {
+          "weight": [[0.1]],
+          "bias": [0.1]
+      },
+      "output_specs": {
+          "output": {
+              "loss": "SquaredError", 
+              "reduce_steps": ["Sum"], 
+              "target_key": "target"
+          }
+      },
+      "final_loss_combiner": "Mean",
+      "results": {
+          "eval": {
+              "output": [[0.2],[0.3],[0.4],[0.5]],
+              "final_cost": 1.74
+          }
+              ,
+          "grad": {
+              "weight": [[-14.0]],
+              "bias": [-5.2]
+          }
+      }
+  },
+  "test_linear_7": {
+      "model": {
+          "name": "Linear"
+      },
+      "static_keys": {
+          "input": [[0.1, 0.1], [0.2, 0.2], [0.3, 0.3]],
+          "target": [[1.0], [2.0], [3.0]]
+      },
+      "inputs": {
+          "weight": [[5.0, 5.0]],
+          "bias": [0.0]
+      },
+      "output_specs": {
+          "output": {
+              "loss": "SquaredError", 
+              "reduce_steps": ["Sum"], 
+              "target_key": "target"
+          }
+      },
+      "final_loss_combiner": "Mean",
+      "results": {
+          "eval": {
+              "output": [[1.0], [2.0], [3.0]],
+              "final_cost": 0.0
+          }
+              ,
+          "grad": {
+              "weight": [[0.0, 0.0]],
+              "bias": [0.0]
+          }
+      }
+  },
+  "test_linear_8": {
+      "model": {
+          "name": "Linear"
+      },
+      "static_keys": {
+          "input": [[0.1, 0.1], [0.2, 0.2], [0.3, 0.2]],
+          "target": [[1.0], [2.0], [3.0]]
+      },
+      "inputs": {
+          "weight": [[2.0, 1.0]],
+          "bias": [0.2]
+      },
+      "output_specs": {
+          "output": {
+              "loss": "SquaredError", 
+              "reduce_steps": ["Mean"], 
+              "target_key": "target"
+          }
+      },
+      "final_loss_combiner": "Mean",
+      "results": {
+          "eval": {
+              "output": [[0.5], [0.8], [1.0]],
+              "final_cost": 1.896666666666666666666666666666666666666667
+          }
+              ,
+          "grad": {
+              "weight": [[-0.5933333333333333333, -0.46]],
+              "bias": [-2.466666666666666666666666667]
+          }
+      }
+  },
+  "test_linear_9": {
+      "NOTE": "This test case can be used as probable json template/format for integrated tests.",
+      "train_context": {
+          "model": {
+              "name": "Linear"
+          },
+          "losses": [{
+              "model": "SquaredError",
+              "target": "target",
+              "input": "output",
+              "reduces": ["Mean"]
+          }],
+          "regularizations": [
+              {
+                  "model": "l1",
+                  "coef": {"tensor": 1e-1},
+                  "input": "weight"
+              }
+          ],
+          "final_loss_combiner": "Mean"
+      },
+      "static_keys": {
+          "input": [[0.1, 0.1], [0.2, 0.2], [0.3, 0.2]],
+          "target": [[1.0], [2.0], [3.0]]
+      },
+      "inputs": {
+          "weight": [[2.0],[1.0]],
+          "bias": [0.2]
+      },
+      "results": {
+          "eval": {
+              "output": [[0.5], [0.8], [1.0]],
+              "final_cost": 1.996666666666666666666666666666666666666667
+          },
+          "grad": {
+              "weight":[[-0.5599999999999999999666666666666666666667], [-0.42666666666666666666666667]],
+              "bias": [-2.466666666666666666666666667]
+          }
+      }
+  },
+  "test_quantile_1": {
+      "model": {
+          "name": "Linear",
+          "args": {
+              "dimension": 1
+          }
+      },
+      "static_keys": {
+          "input": [[1.0],[2.0],[-3.0],[-4.0]],
+          "target": [[0.7], [0.9], [1.1], [1.3]]
+      },
+      "inputs": {
+          "weight": [[0.1]],
+          "bias": [0.1]
+      },
+      "output_specs": {
+          "output": {
+              "loss": {
+                  "fn": "QuantileLoss",                    
+                  "params": {
+                      "quantile": 0.5
+                  }
+              }, 
+              "reduce_steps": ["Mean"], 
+              "target_key": "target"
+          }
+      },
+      "final_loss_combiner": "Mean",
+      "results": {
+          "eval": {
+              "output": [[0.2],[0.3],[-0.2],[-0.3]],
+              "final_cost": 0.5
+          },
+          "grad": {
+              "weight":[[0.5]],
+              "bias": [-0.5]
+          }
+      }
+  },
+  "test_quantile_2": {
+      "model": {
+          "name": "Linear",
+          "args": {
+              "dimension": 1
+          }
+      },
+      "static_keys": {
+          "input": [[1.0],[2.0],[-3.0],[-4.0]],
+          "target": [[0.7], [0.9], [1.1], [1.3]]
+      },
+      "inputs": {
+          "weight": [[0.1]],
+          "bias": [0.1]
+      },
+      "output_specs": {
+          "output": {
+              "loss": {
+                  "fn": "QuantileLoss",                    
+                  "params": {
+                      "quantile": 0.9
+                  }
+              }, 
+              "reduce_steps": ["Mean"], 
+              "target_key": "target"
+          }
+      },
+      "final_loss_combiner": "Mean",
+      "results": {
+          "eval": {
+              "output": [[0.2],[0.3],[-0.2],[-0.3]],
+              "final_cost": 0.9
+          },
+          "grad": {
+              "weight":[[0.9]],
+              "bias": [-0.9]
+          }
+      }
+  },
+  "test_quantile_3": {
+      "NOTE": "Ideally, for a loss function, gradients should be zero when cost is zero. However, it is not the case when quantile loss is implemented and quantile is not equal to 0.5. It stems from behaviour of gradient of max(a,b) function at zero (max(a,b) function of all three backends). At zero point. Instead of writing zero for gradients of a and b, it gives 0.5 for gradient of a and 0.5 for gradient of b",
+      "model": {
+          "name": "Linear",
+          "args": {
+              "dimension": 1
+          }
+      },
+      "static_keys": {
+          "input": [[1.0],[2.0],[3.0],[4.0]],
+          "target": [[0.7], [0.9], [1.1], [1.3]]
+      },
+      "inputs": {
+          "weight": [[0.2]],
+          "bias": [0.5]
+      },
+      "output_specs": {
+          "output": {
+              "loss": {
+                  "fn": "QuantileLoss",                    
+                  "params": {
+                      "quantile": 0.9
+                  }
+              }, 
+              "reduce_steps": ["Mean"], 
+              "target_key": "target"
+          }
+      },
+      "final_loss_combiner": "Mean",
+      "results": {
+          "eval": {
+              "output": [[0.7],[0.9],[1.1],[1.3]],
+              "final_cost": 0.0
+          },
+          "grad": {
+              "weight":[[-1.0]],
+              "bias": [-0.4]
+          }
+      }
+  },
+  "test_quantile_4": {
+      "model": {
+          "name": "Linear",
+          "args": {
+              "dimension": 1
+          }
+      },
+      "static_keys": {
+          "input": [[2e-8]],
+          "target": [[4e-15]]
+      },
+      "inputs": {
+          "weight": [[5e-8]],
+          "bias": [2e-15]
+      },
+      "output_specs": {
+          "output": {
+              "loss": {
+                  "fn": "QuantileLoss",                    
+                  "params": {
+                      "quantile": 1e-15
+                  }
+              }, 
+              "reduce_steps": ["Mean"], 
+              "target_key": "target"
+          }
+      },
+      "final_loss_combiner": "Mean",
+      "results": {
+          "eval": {
+              "output": [[3e-15]],
+              "final_cost": 3e-30
+          },
+          "grad": {
+              "weight":[[-2e-23]],
+              "bias": [-1e-15]
+          }
+      }
+  },
+  "test_quantile_5": {
+      "model": {
+          "name": "Linear",
+          "args": {
+              "dimension": 1
+          }
+      },
+      "static_keys": {
+          "input": [[2e40],[3e40]],
+          "target": [[2e50],[1e51]]
+      },
+      "inputs": {
+          "weight": [[2e10]],
+          "bias": [2e50]
+      },
+      "output_specs": {
+          "output": {
+              "loss": {
+                  "fn": "QuantileLoss",                    
+                  "params": {
+                      "quantile": 0.2
+                  }
+              }, 
+              "reduce_steps": ["Mean"], 
+              "target_key": "target"
+          }
+      },
+      "final_loss_combiner": "Mean",
+      "results": {
+          "eval": {
+              "output": [[6e50],[8e50]],
+              "final_cost": 1.8e50
+          },
+          "grad": {
+              "weight":[[5e39]],
+              "bias": [0.3]
+          }
+      }
+  },
+  "test_quantile_6": {
+      "model": {
+          "name": "Linear",
+          "args": {
+              "dimension": 1
+          }
+      },
+      "static_keys": {
+          "input": [[0.1, 0.1], [0.2, 0.2], [0.3, 0.3]],
+          "target":  [[3.0], [-2.0], [3.0]]
+      },
+      "inputs": {
+          "weight": [[5.0, 5.0]],
+          "bias": [1.0]
+      },
+      "output_specs": {
+          "output": {
+              "loss": {
+                  "fn": "QuantileLoss",                    
+                  "params": {
+                      "quantile": 0.99999999999
+                  }
+              }, 
+              "reduce_steps": ["Mean"], 
+              "target_key": "target"
+          }
+      },
+      "final_loss_combiner": "Mean",
+      "results": {
+          "eval": {
+              "output": [[2.0],[3.0],[4.0]],
+              "final_cost": 0.33333333335
+          },
+          "grad": {
+              "weight":[[-0.033333333331333335, -0.033333333331333335]],
+              "bias": [-0.3333333333233333]
+          }
+      }
+  },
+  "test_quantile_7": {
+      "model": {
+          "name": "Linear",
+          "args": {
+              "dimension": 1
+          }
+      },
+      "static_keys": {
+          "input": [[0.1, 0.1], [0.2, 0.2], [0.3, 0.3]],
+          "target":  [[3.0], [-2.0], [3.0]]
+      },
+      "inputs": {
+          "weight": [[5.0, 5.0]],
+          "bias": [1.0]
+      },
+      "regularizations": [
+          {
+              "model": "l1",
+              "coef": {"tensor": 1e-1},
+              "input": "weight"
+          }
       ],
-      "target": [
-        [ 0.7 ],
-        [ 0.9 ],
-        [ 1.1 ],
-        [ 1.3 ]
-      ]
-    },
-    "inputs": {
-      "weight": [
-        [ 0.2 ]
+      "output_specs": {
+          "output": {
+              "loss": {
+                  "fn": "QuantileLoss",                    
+                  "params": {
+                      "quantile": 0.99999999999
+                  }
+              }, 
+              "reduce_steps": ["Mean"], 
+              "target_key": "target"
+          }
+      },
+      "final_loss_combiner": "Mean",
+      "results": {
+          "eval": {
+              "output": [[2.0],[3.0],[4.0]],
+              "final_cost": 0.6666666666833333
+          },
+          "grad": {
+              "weight":[[1.9999973899231804e-12, 1.9999973899231804e-12]],
+              "bias": [-0.3333333333233333]
+          }
+      }
+  },
+  "test_quantile_8": {
+      "model": {
+          "name": "Linear",
+          "args": {
+              "dimension": 1
+          }
+      },
+      "static_keys": {
+          "input": [[0.1, 0.1], [0.2, 0.2], [0.3, 0.3]],
+          "target":  [[3.0], [-2.0], [3.0]]
+      },
+      "inputs": {
+          "weight": [[5.0, 5.0]],
+          "bias": [1.0]
+      },
+      "regularizations": [
+          {
+              "model": "l2",
+              "coef": {"tensor": 1e-1},
+              "input": "weight"
+          }
       ],
-      "bias": [ 0.5 ]
-    },
-    "output_specs": {
-      "output": {
-        "loss": "SquaredError",
-        "reduce_steps": [ "Mean" ],
-        "target_key": "target"
-      }
-    },
-    "final_loss_combiner": "Mean",
-    "results": {
-      "eval": {
-        "final_cost": 0.0,
-        "output": [
-          [ 0.7 ],
-          [ 0.9 ],
-          [ 1.1 ],
-          [ 1.3 ]
-        ]
-      },
-      "grad": {
-        "weight": [
-          [ 0.0 ]
-        ],
-        "bias": [ 0.0 ]
-      }
-    }
-  },
-  "test_linear_2": {
-    "model": {
-      "name": "Linear"
-    },
-    "static_keys": {
-      "input": [
-        [ 1.0 ],
-        [ 2.0 ],
-        [ 3.0 ],
-        [ 4.0 ]
+      "output_specs": {
+          "output": {
+              "loss": {
+                  "fn": "QuantileLoss",                    
+                  "params": {
+                      "quantile": 0.99999999999
+                  }
+              }, 
+              "reduce_steps": ["Mean"], 
+              "target_key": "target"
+          }
+      },
+      "final_loss_combiner": "Mean",
+      "results": {
+          "eval": {
+              "output": [[2.0],[3.0],[4.0]],
+              "final_cost": 1.1666666666833334
+          },
+          "grad": {
+              "weight":[[0.13333333333533331, 0.13333333333533331]],
+              "bias": [-0.3333333333233333]
+          }
+      }
+  },
+  "test_polynomial_1": {
+      "model": {
+          "name": "PolynomialRegression",
+          "args": {
+              "degree": 1
+          }
+      },
+      "static_keys": {
+          "input": [[1.0],[2.0],[3.0],[4.0]],
+          "target": [[0.7], [0.9], [1.1], [1.3]]
+      },
+      "inputs": {
+          "weight": [[0.2]],
+          "bias": [0.5]
+      },
+      "output_specs": {
+          "output": {
+              "loss": "SquaredError",
+              "reduce_steps": ["Mean"], 
+              "target_key": "target"
+          }
+      },
+      "final_loss_combiner": "Mean",
+      "results": {
+          "eval": {
+              "output": [[0.7],[0.9],[1.1],[1.3]],
+              "final_cost": 0.0
+          },
+          "grad": {
+              "weight":[[0.0]],
+              "bias": [0.0]
+          }
+      }
+  },
+  "test_polynomial_2": {
+      "model": {
+          "name": "PolynomialRegression",
+          "args": {
+              "degree": 1
+          }
+      },
+      "static_keys": {
+          "input": [[1.0],[2.0],[3.0],[4.0]],
+          "target": [[0.7], [0.9], [1.1], [1.3]]
+      },
+      "inputs": {
+          "weight": [[0.1]],
+          "bias": [0.1]
+      },
+      "output_specs": {
+          "output": {
+              "loss": "SquaredError",
+              "reduce_steps": ["Mean"], 
+              "target_key": "target"
+          }
+      },
+      "final_loss_combiner": "Mean",
+      "results": {
+          "eval": {
+              "output": [[0.2],[0.3],[0.4],[0.5]],
+              "final_cost": 0.435
+          },
+          "grad": {
+              "weight":[[-3.5]],
+              "bias": [-1.3]
+          }
+      }
+  },
+  "test_polynomial_3": {
+      "model": {
+          "name": "PolynomialRegression",
+          "args": {
+              "degree": 1
+          }
+      },
+      "static_keys": {
+          "input": [[10.0]],
+          "target": [[0.000007]]
+      },
+      "inputs": {
+          "weight": [[1000.0]],
+          "bias": [100.0]
+      },
+      "output_specs": {
+          "output": {
+              "loss": "SquaredError",
+              "reduce_steps": ["Mean"], 
+              "target_key": "target"
+          }
+      },
+      "final_loss_combiner": "Mean",
+      "results": {
+          "eval": {
+              "output": [[10100.0]],
+              "final_cost": 102009999.858600000049
+          },
+          "grad": {
+              "weight":[[201999.99986]],
+              "bias": [20199.999986]
+          }
+      }
+  },
+  "test_polynomial_4": {
+      "model": {
+          "name": "PolynomialRegression",
+          "args": {
+              "degree": 1
+          }
+      },
+      "static_keys": {
+          "input": [[2e-8]],
+          "target": [[2e-8]]
+      },
+      "inputs": {
+          "weight": [[5e-8]],
+          "bias": [-2e-8]
+      },
+      "output_specs": {
+          "output": {
+              "loss": "SquaredError",
+              "reduce_steps": ["Mean"], 
+              "target_key": "target"
+          }
+      },
+      "final_loss_combiner": "Mean",
+      "results": {
+          "eval": {
+              "output": [[-0.000000019999999999999999]],
+              "final_cost": 0.000000000000001599999920000001
+          },
+          "grad": {
+              "weight":[[-0.00000000000000159999996]],
+              "bias": [-0.000000079999998]
+          }
+      }
+  },
+  "test_polynomial_5": {
+      "model": {
+          "name": "PolynomialRegression",
+          "args": {
+              "degree": 1
+          }
+      },
+      "static_keys": {
+          "input": [[2e+40], [3e+40]],
+          "target": [[2e+50], [1e+51]]
+      },
+      "inputs": {
+          "weight": [[2e10]],
+          "bias": [2e50]
+      },
+      "output_specs": {
+          "output": {
+              "loss": "SquaredError",
+              "reduce_steps": ["Mean"], 
+              "target_key": "target"
+          }
+      },
+      "final_loss_combiner": "Mean",
+      "results": {
+          "eval": {
+              "output": [[6e50],[8e50]],
+              "final_cost": 1e101
+          },
+          "grad": {
+              "weight":[[2e+90]],
+              "bias": [2e+50]
+          }
+      }
+  },
+  "test_polynomial_6": {
+      "model": {
+          "name": "PolynomialRegression",
+          "args": {
+              "degree": 1
+          }
+      },
+      "static_keys": {
+          "input": [[1.0], [2], [3], [4]],
+          "target": [[0.7], [0.9], [1.1], [1.3]]
+      },
+      "inputs": {
+          "weight": [[0.1]],
+          "bias": [0.1]
+      },
+      "output_specs": {
+          "output": {
+              "loss": "SquaredError",
+              "reduce_steps": ["Sum"], 
+              "target_key": "target"
+          }
+      },
+      "final_loss_combiner": "Mean",
+      "results": {
+          "eval": {
+              "output": [[0.2],[0.3],[0.4],[0.5]],
+              "final_cost": 1.74
+          },
+          "grad": {
+              "weight":[[-14]],
+              "bias": [-5.2]
+          }
+      }
+  },
+  "test_polynomial_7": {
+      "model": {
+          "name": "PolynomialRegression",
+          "args": {
+              "degree": 1
+          }
+      },
+      "static_keys": {
+          "input": [[0.1, 0.1], [0.2, 0.2], [0.3, 0.3]],
+          "target": [[1.0], [2.0], [3.0]]
+      },
+      "inputs": {
+          "weight": [[5.0, 5.0]],
+          "bias": [0.0]
+      },
+      "output_specs": {
+          "output": {
+              "loss": "SquaredError",
+              "reduce_steps": ["Mean"], 
+              "target_key": "target"
+          }
+      },
+      "final_loss_combiner": "Mean",
+      "results": {
+          "eval": {
+              "output": [[1.0],[2.0],[3.0]],
+              "final_cost": 0.0
+          },
+          "grad": {
+              "weight":[[0.0, 0.0]],
+              "bias": [0.0]
+          }
+      }
+  },
+  "test_polynomial_8": {
+      "model": {
+          "name": "PolynomialRegression",
+          "args": {
+              "degree": 1
+          }
+      },
+      "static_keys": {
+          "input": [[0.1, 0.1], [0.2, 0.2], [0.3, 0.2]],
+          "target": [[1.0], [2.0], [3.0]]
+      },
+      "inputs": {
+          "weight": [[2.0, 1.0]],
+          "bias": [0.2]
+      },
+      "output_specs": {
+          "output": {
+              "loss": "SquaredError",
+              "reduce_steps": ["Mean"], 
+              "target_key": "target"
+          }
+      },
+      "final_loss_combiner": "Mean",
+      "results": {
+          "eval": {
+              "output": [[0.5],[0.8],[1.0]],
+              "final_cost": 1.896666666666666666666666666666666666666667
+          },
+          "grad": {
+              "weight":[[-0.5933333333333333333, -0.46]],
+              "bias": [-2.466666666666666666666666667]
+          }
+      }
+  },
+  "test_polynomial_9": {
+      "model": {
+          "name": "PolynomialRegression",
+          "args": {
+              "degree": 1
+          }
+      },
+      "regularizations": [
+          {
+              "model": "l1",
+              "coef": {"tensor": 1e-1},
+              "input": "weight"
+          }
       ],
-      "target": [
-        [ 0.7 ],
-        [ 0.9 ],
-        [ 1.1 ],
-        [ 1.3 ]
-      ]
-    },
-    "inputs": {
-      "weight": [
-        [ 0.1 ]
+      "static_keys": {
+          "input": [[0.1, 0.1], [0.2, 0.2], [0.3, 0.2]],
+          "target": [[1.0], [2.0], [3.0]]
+      },
+      "inputs": {
+          "weight": [[2.0, 1.0]],
+          "bias": [0.2]
+      },
+      "output_specs": {
+          "output": {
+              "loss": "SquaredError",
+              "reduce_steps": ["Mean"], 
+              "target_key": "target"
+          }
+      },
+      "final_loss_combiner": "Mean",
+      "results": {
+          "eval": {
+              "output": [[0.5],[0.8],[1.0]],
+              "final_cost": 1.996666666666666666666666666666666666666667
+          },
+          "grad": {
+              "weight":[[-0.5599999999999999999666666666666666666667, -0.42666666666666666666666667]],
+              "bias": [-2.466666666666666666666666667]
+          }
+      }
+  },
+  "test_polynomial_10": {
+      "model": {
+          "name": "PolynomialRegression",
+          "args": {
+              "degree": 1
+          }
+      },
+      "regularizations": [
+          {
+              "model": "l2",
+              "coef": {"tensor": 1e-1},
+              "input": "weight"
+          }
       ],
-      "bias": [ 0.1 ]
-    },
-    "output_specs": {
-      "output": {
-        "loss": "SquaredError",
-        "reduce_steps": [ "Mean" ],
-        "target_key": "target"
-      }
-    },
-    "final_loss_combiner": "Mean",
-    "results": {
-      "eval": {
-        "final_cost": 0.435,
-        "output": [
-          [ 0.2 ],
-          [ 0.3 ],
-          [ 0.4 ],
-          [ 0.5 ]
-        ]
-      },
-      "grad": {
-        "weight": [
-          [ -3.5 ]
-        ],
-        "bias": [ -1.3 ]
-      }
-    }
-  },
-  "test_linear_3": {
-    "model": {
-      "name": "Linear"
-    },
-    "static_keys": {
-      "input": [
-        [ 10.0 ]
+      "static_keys": {
+          "input": [[0.1, 0.1], [0.2, 0.2], [0.3, 0.2]],
+          "target": [[1.0], [2.0], [3.0]]
+      },
+      "inputs": {
+          "weight": [[2.0, 1.0]],
+          "bias": [0.2]
+      },
+      "output_specs": {
+          "output": {
+              "loss": "SquaredError",
+              "reduce_steps": ["Mean"], 
+              "target_key": "target"
+          }
+      },
+      "final_loss_combiner": "Mean",
+      "results": {
+          "eval": {
+              "output": [[0.5],[0.8],[1.0]],
+              "final_cost": 1.979999999999999999999966666666666666666667
+          },
+          "grad": {
+              "weight":[[-0.5266666666666666666333333333333333333333, -0.42666666666666666666666666666666666666666667]],
+              "bias": [-2.466666666666666666666666667]
+          }
+      }
+  },
+  "test_polynomial_11": {
+      "model": {
+          "name": "PolynomialRegression",
+          "args": {
+              "degree": 1
+          }
+      },
+      "static_keys": {
+          "input": [[0.1], [0.2], [0.3]],
+          "target": [[1.0, 1], [2, 2], [3, 3]]
+      },
+      "inputs": {
+          "weight": [[-2.0], [-1.0]],
+          "bias": [-0.2, -0.1]
+      },
+      "output_specs": {
+          "output": {
+              "loss": "SquaredError",
+              "reduce_steps": ["Mean"], 
+              "target_key": "target"
+          }
+      },
+      "final_loss_combiner": "Mean",
+      "results": {
+          "eval": {
+              "output": [[-0.4,-0.2],[-0.6,-0.3],[-0.8,-0.4]],
+              "final_cost": 6.908333333333333333333333333333333333333
+          },
+          "grad": {
+              "weight":[[-0.6], [-0.533333333333333333]],
+              "bias": [-2.6, -2.3]
+          }
+      }
+  },
+  "test_polynomial_12": {
+      "model": {
+          "name": "PolynomialRegression",
+          "args": {
+              "degree": 2
+          }
+      },
+      "static_keys": {
+          "input": [[2.0]],
+          "target": [[0.0]]
+      },
+      "inputs": {
+          "weight": [[0.1, 0.2]],
+          "bias": [0.3]
+      },
+      "output_specs": {
+          "output": {
+              "loss": "AbsoluteError",
+              "reduce_steps": ["Mean"], 
+              "target_key": "target"
+          }
+      },
+      "final_loss_combiner": "Mean",
+      "results": {
+          "eval": {
+              "output": [[1.3]],
+              "final_cost": 1.3
+          },
+          "grad": {
+              "weight":[[2.0, 4]],
+              "bias": [1.0]
+          }
+      }
+  },
+  "test_polynomial_13": {
+      "model": {
+          "name": "PolynomialRegression",
+          "args": {
+              "degree": 3
+          }
+      },
+      "static_keys": {
+          "input": [[2.0]],
+          "target": [[0.0]]
+      },
+      "inputs": {
+          "weight": [[0.1, 0.2, -0.2]],
+          "bias": [0.3]
+      },
+      "output_specs": {
+          "output": {
+              "loss": "AbsoluteError",
+              "reduce_steps": ["Mean"], 
+              "target_key": "target"
+          }
+      },
+      "final_loss_combiner": "Mean",
+      "results": {
+          "eval": {
+              "output": [[-0.3]],
+              "final_cost": 0.3
+          },
+          "grad": {
+              "weight":[[-2.0, -4, -8]],
+              "bias": [-1.0]
+          }
+      }
+  },
+  "test_polynomial_14": {
+      "model": {
+          "name": "PolynomialRegression",
+          "args": {
+              "degree": 2
+          }
+      },
+      "static_keys": {
+          "input": [[2.0, 1], [-1, -3]],
+          "target": [[0.0], [2.0]]
+      },
+      "inputs": {
+          "weight": [[0.1, 0.2, -0.2, -0.3, -0.5]],
+          "bias": [0.3]
+      },
+      "output_specs": {
+          "output": {
+              "loss": "AbsoluteError",
+              "reduce_steps": ["Mean"], 
+              "target_key": "target"
+          }
+      },
+      "final_loss_combiner": "Mean",
+      "results": {
+          "eval": {
+              "output": [[-1.2],[-6.0]],
+              "final_cost": 4.6
+          },
+          "grad": {
+              "weight": [[-0.5, 1, -2.5, -2.5, -5]],
+              "bias": [-1.0]
+          }
+      }
+  },
+  "test_polynomial_15": {
+      "model": {
+          "name": "PolynomialRegression",
+          "args": {
+              "degree": 2
+          }
+      },
+      "static_keys": {
+          "input": [[2.0, 1]],
+          "target": [[14.0, -2]]
+      },
+      "inputs": {
+          "weight": [[  1.0,   2.0,   3.0,  -2.0,  -1.0],[ 10.0,  20.0,  30.0, -20.0, -10.0]],
+          "bias": [1.0, 10]
+      },
+      "output_specs": {
+          "output": {
+              "loss": "AbsoluteError",
+              "reduce_steps": ["Mean"], 
+              "target_key": "target"
+          }
+      },
+      "final_loss_combiner": "Mean",
+      "results": {
+          "eval": {
+              "output": [[12.0,120.0]],
+              "final_cost": 62.0
+          },
+          "grad": {
+              "weight": [[-1.0000, -0.5000, -2.0000, -1.0000, -0.5000],[ 1.0000,  0.5000,  2.0000,  1.0000,  0.5000]],
+              "bias": [-0.5, 0.5]
+          }
+      }
+  },
+  "test_linearSVM_1": {
+      "model": {
+          "name": "LinearSVM"
+      },
+      "regularizations": [
+          {
+              "model": "l2",
+              "coef": {"tensor": 1e-1},
+              "input": "weight"
+          }
       ],
-      "target": [
-        [ 0.000007 ]
-      ]
-    },
-    "inputs": {
-      "weight": [
-        [ 1000.0 ]
+      "discard_keys": ["decision_output"],
+      "static_keys": {
+          "input": [[1.0], [2.0], [3.0]], 
+          "target": [[-1.0], [-1.0], [1.0]]
+      }, 
+      "inputs": {
+          "weight": [[1.0]],
+          "bias": [1.0]
+
+      },
+      "output_specs": {
+          "output": {
+              "loss": "HingeLoss", 
+              "reduce_steps": ["Mean"], 
+              "target_key": "target"
+          }
+      },
+      "results": {
+          "eval": {
+              "output": [[2.0],[3.0],[4.0]],
+              "final_cost": 2.34999999999999998333
+          },
+          "grad": {
+              "weight": [[1.0333333333333333]],
+              "bias": [0.6666666666666667]
+          }
+      }
+  },
+  "test_linearSVM_2": {
+      "model": {
+          "name": "LinearSVM"
+      },
+      "regularizations": [
+          {
+              "model": "l2",
+              "coef": {"tensor": 1e-1},
+              "input": "weight"
+          }
       ],
-      "bias": [ 100.0 ]
-    },
-    "output_specs": {
-      "output": {
-        "loss": "SquaredError",
-        "reduce_steps": [ "Mean" ],
-        "target_key": "target"
-      }
-    },
-    "final_loss_combiner": "Mean",
-    "results": {
-      "eval": {
-        "final_cost": 102009999.858600000049,
-        "output": [
-          [ 10100.0 ]
-        ]
-      },
-      "grad": {
-        "weight": [
-          [ 201999.99986 ]
-        ],
-        "bias": [ 20199.999986 ]
-      }
-    }
-  },
-
-  "test_linear_4": {
-    "model": {
-      "name": "Linear"
-    },
-    "static_keys": {
-      "input": [
-        [ 2e-8 ]
+      "discard_keys": ["decision_output"],
+      "static_keys": {
+          "input": [[1.0], [2.0], [3.0]], 
+          "target": [[-1.0], [-1.0], [1.0]]
+      }, 
+      "inputs": {
+          "weight": [[1.0]],
+          "bias": [1.0]
+
+      },
+      "output_specs": {
+          "output": {
+              "loss": "QuadHingeLoss", 
+              "reduce_steps": ["Mean"], 
+              "target_key": "target"
+          }
+      },
+      "results": {
+          "eval": {
+              "output": [[2.0],[3.0],[4.0]],
+              "final_cost": 8.3499999999999999667
+          },
+          "grad": {
+              "weight": [[7.3666666666666667]],
+              "bias": [4.6666666666666667]
+          }
+      }
+  },
+  "test_linearSVM_3": {
+      "model": {
+          "name": "LinearSVM"
+      },
+      "regularizations": [
+          {
+              "model": "l2",
+              "coef": {"tensor": 1e-1},
+              "input": "weight"
+          }
       ],
-      "target": [
-        [ -2e-8 ]
-      ]
-    },
-    "inputs": {
-      "weight": [
-        [ 5e-8 ]
+      "discard_keys": ["decision_output"],
+      "static_keys": {
+          "input": [[1.0, 2.0], [2, -1], [0, -1]], 
+          "target": [[-1.0], [1], [-1]]
+      }, 
+      "inputs": {
+          "weight": [[-1.0, 1.0]],
+          "bias": [-1.0]
+
+      },
+      "output_specs": {
+          "output": {
+              "loss": "HingeLoss", 
+              "reduce_steps": ["Mean"], 
+              "target_key": "target"
+          }
+      },
+      "results": {
+          "eval": {
+              "output": [[0.0],[-4.0],[-2.0]],
+              "final_cost": 2.0333333333333333
+          },
+          "grad": {
+              "weight": [[-0.3666666666666667, 1.0333333333333333]],
+              "bias": [0.0]
+          }
+      }
+  },
+  "test_linearSVM_4": {
+      "model": {
+          "name": "LinearSVM"
+      },
+      "regularizations": [
+          {
+              "model": "l2",
+              "coef": {"tensor": 1e-1},
+              "input": "weight"
+          }
       ],
-      "bias": [ -2e-8 ]
-    },
-    "output_specs": {
-      "output": {
-        "loss": "SquaredError",
-        "reduce_steps": [ "Mean" ],
-        "target_key": "target"
-      }
-    },
-    "final_loss_combiner": "Mean",
-    "results": {
-      "eval": {
-        "output": [
-          [ -1.999999999e-8 ]
-        ],
-        "final_cost": 1e-30
-      },
-      "grad": {
-        "weight": [
-          [ 4.000000001275085e-23 ]
-        ],
-        "bias": [ 2.0000000006375426e-15 ]
-      }
-    }
-
-  },
-  "test_linear_5": {
-    "model": {
-      "name": "Linear"
-    },
-    "static_keys": {
-      "input": [
-        [ 2e40 ],
-        [ 3e40 ]
+      "discard_keys": ["decision_output"],
+      "static_keys": {
+          "input": [[1.0, 2], [2, -1], [0, -1]], 
+          "target": [[-1.0], [1], [-1]]
+      }, 
+      "inputs": {
+          "weight": [[-1.0, 1.0]],
+          "bias": [-1.0]
+
+      },
+      "output_specs": {
+          "output": {
+              "loss": "QuadHingeLoss", 
+              "reduce_steps": ["Mean"], 
+              "target_key": "target"
+          }
+      },
+      "results": {
+          "eval": {
+              "output": [[0.0],[-4.0],[-2.0]],
+              "final_cost": 8.6999999999999999667
+          },
+          "grad": {
+              "weight": [[-6.0333333333333333, 4.7]],
+              "bias": [-2.6666666666666667]
+          }
+      }
+  },
+  "test_nn_1": {
+      "model": {
+          "name": "MLP",
+          "args": {
+              "dimensions": [2, 2, 2], 
+              "activations": ["relu", "relu", "buffer"]
+          }
+      },
+      "static_keys": {
+          "input": [[1.0,1.0]], 
+          "target": [1]
+      }, 
+      "inputs": {
+          "weight0": [[0.5, 0.1], [0.2, 0.2]],
+          "bias0": [0.1, 0.1],
+          "weight1": [[0.3, 0.2], [-0.1, 0.1]],
+          "bias1": [0.2, -0.1],
+          "weight2": [[0.1, 0.1], [-0.2, 0.2]],
+          "bias2": [0.1, 0.0]
+      },
+      "output_specs": {
+          "output": {
+              "loss": "CrossEntropy", 
+              "reduce_steps": ["Mean"], 
+              "target_key": "target"
+          }
+      },
+      "results": {
+          "eval": {
+              "final_cost": 0.827627056846743510197,
+              "output": [[0.151,-0.102]]
+          },
+          "grad": {
+              "weight0": [[0.05066232883850689, 0.05066232883850689], [0.03377488589233792, 0.03377488589233792]],
+              "bias0": [0.05066232883850689, 0.03377488589233792],
+              "weight1": [[0.11821210062318273, 0.08443721473084481], [0.0, 0.0]],
+              "bias1": [0.16887442946168962, 0.0],
+              "weight2": [[0.28708653008487234, 0.0], [-0.28708653008487234, 0.0]],
+              "bias2": [0.5629147648722987, -0.5629147648722987]
+          }
+      }
+  },
+  "test_nn_2": {
+      "model": {
+          "name": "MLP",
+          "args": {
+              "dimensions": [3, 2], 
+              "activations": ["sigmoid", "softmax"]
+          }
+      },
+      "static_keys": {
+          "input": [[1.0]], 
+          "target": [0]
+      }, 
+      "inputs": {
+          "weight0": [[1.0], [2.0], [3.0]],
+          "bias0": [-2.0, -3, 0],
+          "weight1": [[-1.0, 0, 1], [-2, 0, 2]],
+          "bias1": [-5.0, 5]
+      },
+      "output_specs": {
+          "output": {
+              "loss": {
+                  "fn": "CrossEntropy",
+                  "params": {"input_type": "probs"}
+                  },
+              "reduce_steps": ["Mean"], 
+              "target_key": "target"
+          }
+      },
+      "results": {
+          "eval": {
+              "final_cost": 10.683655622163707,
+              "output": [[0.000022916448682582498287877106161 , 0.9999770835513174175017121228938392776607400542093695578010433420]]
+
+
+          },
+          "grad": {
+              "weight0": [[-0.19660742759420338], [0], [0.04517562444230763]], 
+              "bias0": [-0.19660742759420338, 0, 0.04517562444230763],
+              "weight1": [
+                  [-0.26893525818771363, -0.26893525818771363, -0.9525522972063396], 
+                  [ 0.2689352581877137,  0.2689352581877137, 0.9525522972063397]
+              ], 
+              "bias1": [-0.9999770835513174, 0.9999770835513175]
+
+          }
+      }
+  },
+  "test_nn_3": {
+      "model": {
+          "name": "MLP",
+          "args": {
+              "dimensions": [3, 2], 
+              "activations": ["sigmoid", "buffer"]
+          }
+      },
+      "static_keys": {
+          "input": [[1.0]], 
+          "target": [0]
+      }, 
+      "inputs": {
+          "weight0": [[1.0], [2.0], [3.0]],
+          "bias0": [-2.0, -3, 0],
+          "weight1": [[-1.0, 0, 1], [-2, 0, 2]],
+          "bias1": [-5.0, 5]
+      },
+      "output_specs": {
+          "output": {
+              "loss": "CrossEntropy", 
+              "reduce_steps": ["Mean"], 
+              "target_key": "target"
+          }
+      },
+      "results": {
+          "eval": {
+              "final_cost": 10.683655622163707,
+              "output": [[-4.31636729454756190162768890994 , 6.3672654109048761967446221801001681459579]]
+
+
+          },
+          "grad": {
+              "weight0": [[-0.19660742759420338], [0], [0.04517562444230763]], 
+              "bias0": [-0.19660742759420338, 0, 0.04517562444230763],
+              "weight1": [
+                  [-0.26893525818771363,-0.26893525818771363, -0.9525522972063396], 
+                  [0.2689352581877137,  0.2689352581877137, 0.9525522972063397]
+              ], 
+              "bias1": [-0.9999770835513174, 0.9999770835513175]
+
+          }
+      }
+  },
+  "test_nn_4": {
+      "model": {
+          "name": "MLP",
+          "args": {
+              "dimensions": [3, 2], 
+              "activations": ["sigmoid", "buffer"]
+          }
+      },
+      "static_keys": {
+          "input": [[-2.0]], 
+          "target": [1]
+      }, 
+      "inputs": {
+          "weight0": [[1.0], [2.0], [3.0]],
+          "bias0": [-2.0, -3, 0],
+          "weight1": [[-1.0, 0, 1], [-2, 0, 2]],
+          "bias1": [-5.0, 5]
+      },
+      "output_specs": {
+          "output": {
+              "loss": "CrossEntropy", 
+              "reduce_steps": ["Mean"], 
+              "target_key": "target"
+          }
+      },
+      "results": {
+          "eval": {
+              "final_cost": 4.610867408569036334066e-5,
+              "output": [[-5.015513586805456783692733230577282662421391939229673857887807798858778378, 4.9689728263890864326145335388454346751572161215406522842243844022]]
+
+
+          },
+          "grad": {
+              "weight0": [[-1.6287703780100406e-06], [-0.0000000000000000e+00], [2.2744970234690017e-07]], 
+              "bias0": [8.1438518900502031e-07,  0.0000000000000000e+00, -1.1372485117345008e-07],
+              "weight1": [[8.2930117404317535e-07,4.2006394160987180e-08, 1.1400674689583735e-07], [-8.2930117404317535e-07, -4.2006394160987180e-08, -1.1400674689583735e-07]], 
+              "bias1": [4.610761109711512046032e-5, -4.610761109711512046032e-5]
+          
+          }
+      }
+  },
+  "test_nn_5": {
+      "model": {
+          "name": "MLP",
+          "args": {
+              "dimensions": [3, 2], 
+              "activations": ["sigmoid", "buffer"]
+          }
+      },
+      "static_keys": {
+          "input": [[1.0], [-2.0]], 
+          "target": [0, 1]
+      }, 
+      "inputs": {
+          "weight0": [[1.0], [2.0], [3.0]],
+          "bias0": [-2.0, -3, 0],
+          "weight1": [[-1.0, 0, 1], [-2, 0, 2]],
+          "bias1": [-5.0, 5]
+      },
+      "output_specs": {
+          "output": {
+              "loss": "CrossEntropy", 
+              "reduce_steps": ["Mean"], 
+              "target_key": "target"
+          }
+      },
+      "results": {
+          "eval": {
+              "final_cost": 5.3418508654188965,
+              "output": [[-4.31636729454756190162768890994 , 6.3672654109048761967446221801001681459579],
+                         [-5.015513586805456783692733230577282662421391939229673857887807798858778378, 4.9689728263890864326145335388454346751572161215406522842243844022]]
+
+
+          },
+          "grad": {
+              "weight0": [[-0.0983045281822907] ,  [0], [0.022587925946004995]], 
+              "bias0": [-0.09830330660450719 , 0,  0.022587755358728232],
+              "weight1": [[-0.13446721444326978 , -0.13446760809065975, -0.4762760915997964], [ 0.1344672144432698, 0.13446760809065977, 0.47627609159979645]],
+              "bias1": [-0.49996548797011015 ,  0.4999654879701102]
+          }
+      }
+  },
+  "test_nn_6": {
+      "model": {
+          "name": "MLP",
+          "args": {
+              "dimensions": [3, 2], 
+              "activations": ["sigmoid", "softmax"]
+          }
+      },
+      "regularizations": [
+          {
+              "model": "l1",
+              "coef": {"tensor": 1e-1},
+              "input": "weight0"
+          },
+          {
+              "model": "l1",
+              "coef": {"tensor": 1e-1},
+              "input": "weight1"
+          }
       ],
-      "target": [
-        [ 2e50 ],
-        [ 1e51 ]
-      ]
-    },
-    "inputs": {
-      "weight": [
-        [ 2e10 ]
+      "static_keys": {
+          "input": [[1.0]], 
+          "target": [0]
+      }, 
+      "inputs": {
+          "weight0": [[1.0], [2.0], [3.0]],
+          "bias0": [-2.0, -3, 0],
+          "weight1": [[-1.0, 1e-200, 1], [-2, 1e-200, 2]],
+          "bias1": [-5.0, 5]
+      },
+      "output_specs": {
+          "output": {
+              "loss": {
+                  "fn": "CrossEntropy",
+                  "params": {"input_type": "probs"}
+                  },
+              "reduce_steps": ["Mean"], 
+              "target_key": "target"
+          }
+      },
+      "results": {
+          "eval": {
+              "final_cost": 11.883655622163706,
+              "output": [[0.000022916448682582498287877106161 , 0.9999770835513174175017121228938392776607400542093695578010433420]]
+
+
+          },
+          "grad": {
+              "weight0": [[-0.09660742759420338], [0.1], [0.14517562444230764]], 
+              "bias0": [-0.19660742759420338, 0, 0.04517562444230764],
+              "weight1": [[-0.36893525818771367,-0.16893525818771363,-0.8525522972063397 ], [0.16893525818771368,  0.3689352581877137, 1.05255229720634]],
+              "bias1": [-0.9999770835513174, 0.9999770835513175]
+          }
+      }
+  },
+  "test_nn_7_regex": {
+      "model": {
+          "name": "MLP",
+          "args": {
+              "dimensions": [3, 2], 
+              "activations": ["sigmoid", "softmax"]
+          }
+      },
+      "regularizations": [
+          {
+              "model": "l2",
+              "coef": {"tensor": 1e-1},
+              "input": "weight\\d",
+              "regex": true
+          }
       ],
-      "bias": [ 2e50 ]
-    },
-    "output_specs": {
-      "output": {
-        "loss": "SquaredError",
-        "reduce_steps": [ "Mean" ],
-        "target_key": "target"
-      }
-    },
-    "final_loss_combiner": "Mean",
-    "results": {
-      "eval": {
-        "output": [
-          [ 6e50 ],
-          [ 8e50 ]
-        ],
-        "final_cost": 1e+101
-      },
-      "grad": {
-        "weight": [
-          [ 2e+90 ]
-        ],
-        "bias": [ 2e+50 ]
-      }
-    }
-  },
-  "test_linear_6": {
-    "model": {
-      "name": "Linear"
-    },
-    "static_keys": {
-      "input": [
-        [ 1.0 ],
-        [ 2 ],
-        [ 3 ],
-        [ 4 ]
+      "static_keys": {
+          "input": [[1.0]], 
+          "target": [0]
+      }, 
+      "inputs": {
+          "weight0": [[1.0], [2], [3]],
+          "bias0": [-2.0, -3, 0],
+          "weight1": [[-1.0, 0, 1], [-2, 0, 2]],
+          "bias1": [-5.0, 5]
+      },
+      "output_specs": {
+          "output": {
+              "loss": {
+                  "fn": "CrossEntropy",
+                  "params": {"input_type": "probs"}
+                  },
+              "reduce_steps": ["Mean"], 
+              "target_key": "target"
+          }
+      },
+      "results": {
+          "eval": {
+              "final_cost": 11.883655622163706,
+              "output": [[0.000022916448682582498287877106161 , 0.9999770835513174175017121228938392776607400542093695578010433420]]
+          },
+          "grad": {
+              "weight0": [[-0.09660742759420338], [0.2], [0.34517562444230764]], 
+              "bias0": [-0.19660742759420338, 0, 0.04517562444230764],
+              "weight1": [[-0.36893525818771367, -0.26893525818771363, -0.8525522972063397], [0.06893525818771368,  0.2689352581877137,1.15255229720634]],
+              "bias1": [-0.9999770835513174, 0.9999770835513175]
+          }
+      }
+  },
+  "test_nn_8": {
+      "model": {
+          "name": "MLP",
+          "args": {
+              "dimensions": [2, 2], 
+              "activations": ["tanh", "sigmoid"]
+          }
+      },
+
+      "static_keys": {
+          "input": [[-1.0]], 
+          "target": [[1, 0]]
+      }, 
+      "inputs": {
+          "weight0": [[-1.0], [0]],
+          "bias0": [2.0, -3.0],
+          "weight1": [[5.0, -2], [3, 1]],
+          "bias1": [0.1, 0.2]
+      },
+      "output_specs": {
+          "output": {
+              "loss": {
+                  "fn": "BinaryCrossEntropy",
+                  "params": {"input_type": "probs"}
+                  }, 
+              "reduce_steps": ["Mean"], 
+              "target_key": "target"
+          }
+      },
+      "results": {
+          "eval": {
+              "final_cost": 1.14851880766334883,
+              "output": [[0.9991465615035200856145163472396202129711641861618401690538672210 , 0.89935781874669147752944909495571211261121235305914725408257626639]]
+
+
+          },
+          "grad": {
+              "weight0": [[-0.013288596357364402], [-0.004444968888316729]], 
+              "bias0": [0.013288596357364402, 0.004444968888316729],
+              "weight1": [[-4.246090164507905e-04, 4.246090164507905e-04], [4.474551364046125e-01, -4.474551364046125e-01]],
+              "bias1": [-4.2671924823995E-4, 0.44967890937334580653]
+          }
+      }
+  },
+  "test_nn_8_efficient": {
+      "model": {
+          "name": "MLP",
+          "args": {
+              "dimensions": [2, 2], 
+              "activations": ["tanh", "buffer"]
+          }
+      },
+
+      "static_keys": {
+          "input": [[-1.0]], 
+          "target": [[1.0, 0]]
+      }, 
+      "inputs": {
+          "weight0": [[-1.0], [0]],
+          "bias0": [2.0, -3.0],
+          "weight1": [[5.0, -2], [3, 1]],
+          "bias1": [0.1, 0.2]
+      },
+      "output_specs": {
+          "output": {
+              "loss": {
+                  "fn": "BinaryCrossEntropy",
+                  "params": {"input_type": "logits"}
+                  }, 
+              "reduce_steps": ["Mean"], 
+              "target_key": "target"
+          }
+      },
+      "results": {
+          "eval": {
+              "final_cost": 1.14851880766334883,
+              "output": [[7.0653832758071131593231612967884193256846969829019774427671517059 , 2.1901095073734609026637603705109769501956277094005649836477576302]]
+
+
+          },
+          "grad": {
+              "weight0": [[-0.013288596357364402], [-0.004444968888316729]], 
+              "bias0": [0.013288596357364402, 0.004444968888316729],
+              "weight1": [[-4.24609016450790e-04, 4.246090164507905e-04], [4.474551364046125e-01, -4.474551364046125e-01]],
+              "bias1": [-4.2671924823995e-4, 0.44967890937334580653]
+          }
+      }
+  },
+  "test_nn_9": {
+      "model": {
+          "name": "MLP",
+          "args": {
+              "dimensions": [1, 2], 
+              "activations": ["sigmoid", "buffer"]
+          }
+      },
+
+      "static_keys": {
+          "input": [[-1.0]], 
+          "target": [1]
+      }, 
+      "inputs": {
+          "weight0": [[0.0]],
+          "bias0": [0.0],
+          "weight1": [[0.0], [0.0]],
+          "bias1": [0.0, 0.0]
+      },
+      "output_specs": {
+          "output": {
+              "loss": "CrossEntropy", 
+              "reduce_steps": ["Mean"], 
+              "target_key": "target"
+          }
+      },
+      "results": {
+          "eval": {
+              "final_cost": 0.69314718055994531,
+              "output": [[0.0,0.0]]
+
+
+          },
+          "grad": {
+              "weight0": [[0.0]], 
+              "bias0": [0.0],
+              "weight1": [[0.25], [-0.25]],
+              "bias1": [0.5 , -0.5]
+          }
+      }
+  },
+  "test_nn_10": {
+      "model": {
+          "name": "MLP",
+          "args": {
+              "dimensions": [1], 
+              "activations": ["buffer"]
+          }
+      },
+
+      "static_keys": {
+          "input": [[1.0]], 
+          "target": [[1.0]]
+      }, 
+      "inputs": {
+          "weight0": [[1.0]],
+          "bias0": [1.0]
+      },
+      "output_specs": {
+          "output": {
+              "loss": "AbsoluteError", 
+              "reduce_steps": ["Mean"], 
+              "target_key": "target"
+          }
+      },
+      "results": {
+          "eval": {
+              "final_cost": 1.0,
+              "output": [[2.0]]
+
+
+          },
+          "grad": {
+              "weight0": [[1.0]], 
+              "bias0": [1.0]
+          }
+      }
+  },
+  "test_linear_10": {
+      "NOTE": "coef becomes 0.03333333333333333 when geo_mean implemented!",
+      "model": {
+          "name": "Linear"
+      },
+      "regularizations": [
+          {
+              "model": "l2",
+              "coef": {"tensor": 1e-1},
+              "input": "weight"
+          }
       ],
-      "target": [
-        [ 0.7 ],
-        [ 0.9 ],
-        [ 1.1 ],
-        [ 1.3 ]
-      ]
-    },
-    "inputs": {
-      "weight": [
-        [ 0.1 ]
+      "static_keys": {
+          "input": [[0.1, 0.1], [0.2, 0.2], [0.3, 0.2]],
+          "target": [[1.0], [2.0], [3.0]]
+      },
+      "inputs": {
+          "weight": [[2.0, 1.0]],
+          "bias": [0.2]
+      },
+      "output_specs": {
+          "output": {
+              "loss": "SquaredError", 
+              "reduce_steps": ["Mean"], 
+              "target_key": "target"
+          }
+      },
+      "results": {
+          "eval": {
+              "final_cost": 1.979999999999999999999966666666666666666667, 
+              "output": [[0.5], [0.8], [1.0]]
+          },
+          "grad": {
+                  "weight":[[-0.5266666666666666666333333333333333333333, -0.4266666666666666666666666666666666666667]],
+                  "bias": [-2.466666666666666666666666667]
+          }
+      }
+  },
+  "test_linear_10_two_reg_groups": {
+      "NOTE": "coef becomes 0.03333333333333333 when geo_mean implemented!",
+      "model": {
+          "name": "Linear"
+      },
+      "regularizations": [
+          {
+              "model": "l2",
+              "coef": {"tensor": 1e-1},
+              "input": "weight"
+          },
+          {
+              "model": "l1",
+              "coef": {"tensor": 1e-1},
+              "input": "weight"
+          }
       ],
-      "bias": [ 0.1 ]
-    },
-    "output_specs": {
-      "output": {
-        "loss": "SquaredError",
-        "reduce_steps": [ "Sum" ],
-        "target_key": "target"
-      }
-    },
-    "final_loss_combiner": "Mean",
-    "results": {
-      "eval": {
-        "output": [
-          [ 0.2 ],
-          [ 0.3 ],
-          [ 0.4 ],
-          [ 0.5 ]
-        ],
-        "final_cost": 1.74
-      },
-      "grad": {
-        "weight": [
-          [ -14.0 ]
-        ],
-        "bias": [ -5.2 ]
-      }
-    }
-  },
-  "test_linear_7": {
-    "model": {
-      "name": "Linear"
-    },
-    "static_keys": {
-      "input": [
-        [ 0.1, 0.1 ],
-        [ 0.2, 0.2 ],
-        [ 0.3, 0.3 ]
+      "static_keys": {
+          "input": [[0.1, 0.1], [0.2, 0.2], [0.3, 0.2]],
+          "target": [[1.0], [2.0], [3.0]]
+      },
+      "inputs": {
+          "weight": [[2.0, 1.0]],
+          "bias": [0.2]
+      },
+      "output_specs": {
+          "output": {
+              "loss": "SquaredError", 
+              "reduce_steps": ["Mean"], 
+              "target_key": "target"
+          }
+      },
+      "results": {
+          "eval": {
+              "final_cost": 2.079999999999999999999966666666666666666667, 
+              "output": [[0.5], [0.8], [1.0]]
+          },
+          "grad": {
+                  "weight":[[-0.49333333333333333333333, -0.3933333333333333333333333333333333]],
+                  "bias": [-2.466666666666666666666666667]
+          }
+      }
+  },
+  "test_linear_11": {
+      "model": {
+          "name": "Linear"
+      },
+      "static_keys": {
+          "input": [[0.1], [0.2], [0.3]],
+          "target": [[1, 1], [2, 2], [3, 3]]
+      },
+      "inputs": {
+          "weight": [[-2.0], [-1.0]],
+          "bias": [-0.2, -0.1]
+      },
+      "output_specs": {
+          "output": {
+              "loss": "SquaredError", 
+              "reduce_steps": ["Mean"], 
+              "target_key": "target"
+          }
+      },
+      "results": {
+          "eval": {
+              "final_cost": 6.908333333333333333333333333333333333333, 
+              "output": [[-0.4, -0.2], [-0.6, -0.3], [-0.8, -0.4]]
+          },
+          "grad": {
+              "weight":[[-0.6], [-0.533333333333333333]],
+              "bias": [-2.6, -2.3]
+          }
+      }
+  },
+  "test_linear_11_two_key_reg": {
+      "model": {
+          "name": "Linear"
+      },
+      "regularizations": [
+          {
+              "model": "l2",
+              "coef": {"tensor": 1e-1},
+              "input": "weight"
+          },            
+          {
+              "model": "l2",
+              "coef": {"tensor": 1e-1},
+              "input": "bias"
+          }
       ],
-      "target": [
-        [ 1.0 ],
-        [ 2.0 ],
-        [ 3.0 ]
-      ]
-    },
-    "inputs": {
-      "weight": [
-        [ 5.0, 5.0 ]
+      "static_keys": {
+          "input": [[0.1, 0.1], [0.2, 0.2], [0.3, 0.2]],
+          "target": [[1.0], [2.0], [3.0]]
+      },
+      "inputs": {
+          "weight": [[2.0, 1.0]],
+          "bias": [0.2]
+      },
+      "output_specs": {
+          "output": {
+              "loss": "SquaredError", 
+              "reduce_steps": ["Mean"], 
+              "target_key": "target"
+          }
+      },
+      "results": {
+          "eval": {
+              "final_cost": 1.9806666666666666, 
+              "output": [[0.5], [0.8], [1.0]]
+          },
+          "grad": {
+                  "weight":[[-0.5266666666666666666333333333333333333333, -0.4266666666666666666666666666666666666667]],
+                  "bias": [-2.46]
+          }
+      }
+  },
+  "test_logistic_1": {
+      "model": {
+          "name": "LogisticRegression"
+      },
+      "static_keys": {
+          "input": [[1.0], [2], [3], [4]],
+          "target": [[1.0], [1.0], [0.0], [0.0]]
+      },
+      "discard_keys": ["probs_output"],
+      "inputs": {
+          "weight": [[0.1]],
+          "bias": [0.1]
+      },
+      "output_specs": {
+          "output": {
+              "loss": {
+                  "fn": "BinaryCrossEntropy",
+                  "params": {"input_type": "logits"}
+                  }, 
+              "reduce_steps": ["Mean"], 
+              "target_key": "target"
+          }
+      },
+      "final_loss_combiner": "Mean",
+      "results": {
+          "eval": {
+              "final_cost": 0.7598965876075446, 
+              "output": [[0.2], [0.3], [0.4], [0.5]]
+          },
+          "grad": {
+                  "weight": [[0.7461548340201426]],
+                  "bias": [0.0863558763596109]
+          }
+      }
+  },
+  "test_logistic_2": {
+      "model": {
+          "name": "LogisticRegression"
+      },
+      "static_keys": {
+          "input": [[1.0], [2], [3], [4]],
+          "target": [[1.0], [1.0], [1.0], [1.0]]
+      },
+      "discard_keys": ["probs_output"],
+      "inputs": {
+          "weight": [[1e-100]],
+          "bias": [1e-100]
+      },
+      "output_specs": {
+          "output": {
+              "loss": {
+                  "fn": "BinaryCrossEntropy",
+                  "params": {"input_type": "logits"}
+                  }, 
+              "reduce_steps": ["Mean"], 
+              "target_key": "target"
+          }
+      },
+      "final_loss_combiner": "Mean",
+      "results": {
+          "eval": {
+              "final_cost": 0.6931471805599453, 
+              "output": [[0.0], [0.0], [0.0], [0.0]]
+          },
+          "grad": {
+                  "weight": [[-1.25]],
+                  "bias": [-0.5]
+          }
+      }
+  },
+  "test_logistic_3": {
+      "model": {
+          "name": "LogisticRegression"
+      },
+      "static_keys": {
+          "input": [[20.0]],
+          "target": [[0.0]]
+      },
+      "discard_keys": ["probs_output"],
+      "inputs": {
+          "weight": [[50.0]],
+          "bias": [-2000.0]
+      },
+      "output_specs": {
+          "output": {
+              "loss": {
+                  "fn": "BinaryCrossEntropy",
+                  "params": {"input_type": "logits"}
+                  }, 
+              "reduce_steps": ["Mean"], 
+              "target_key": "target"
+          }
+      },
+      "final_loss_combiner": "Mean",
+      "results": {
+          "eval": {
+              "final_cost": 0.0, 
+              "output": [[-1000.0]]
+          },
+          "grad": {
+                  "weight": [[0.0]],
+                  "bias": [0.0]
+          }
+      }
+  },
+  "test_logistic_4": {
+      "model": {
+          "name": "LogisticRegression"
+      },
+      "static_keys": {
+          "input": [[1e-8]],
+          "target": [[1.0]]
+      },
+      "discard_keys": ["probs_output"],
+      "inputs": {
+          "weight": [[-2e-8]],
+          "bias": [3e-16]
+      },
+      "output_specs": {
+          "output": {
+              "loss": {
+                  "fn": "BinaryCrossEntropy",
+                  "params": {"input_type": "logits"}
+                  }, 
+              "reduce_steps": ["Mean"], 
+              "target_key": "target"
+          }
+      },
+      "final_loss_combiner": "Mean",
+      "results": {
+          "eval": {
+              "final_cost": 0.6931471805599452594172321, 
+              "output": [[1e-16]]
+          },
+          "grad": {
+                  "weight": [[-0.00000000499999999999999975]],
+                  "bias": [-0.499999999999999975]
+          }
+      }
+  },
+  "test_logistic_5": {
+      "model": {
+          "name": "LogisticRegression"
+      },
+      "static_keys": {
+          "input": [[0.1, 0.1], [0.2, 0.2], [0.3, 0.2]],
+          "target": [[0.0], [0], [0]]
+      },
+      "discard_keys": ["probs_output"],
+      "inputs": {
+          "weight": [[2.0, 1.0]],
+          "bias": [0.2]
+      },
+      "output_specs": {
+          "output": {
+              "loss": {
+                  "fn": "BinaryCrossEntropy",
+                  "params": {"input_type": "logits"}
+                  }, 
+              "reduce_steps": ["Mean"], 
+              "target_key": "target"
+          }
+      },
+      "final_loss_combiner": "Mean",
+      "results": {
+          "eval": {
+              "final_cost": 1.1528131125487027, 
+              "output": [[0.5],[0.8],[1.0]]
+          },
+          "grad": {
+                  "weight": [[0.1398528009782365, 0.11548418169056965]],
+                  "bias": [0.681164130319824]
+          }
+      }
+  },
+  "test_logistic_6": {
+      "model": {
+          "name": "LogisticRegression"
+      },
+      "static_keys": {
+          "input": [[0.1, 0.1], [0.2, 0.2], [0.3, 0.2]],
+          "target": [[0.0], [0], [0]]
+      },
+      "regularizations": [
+          {
+              "model": "l1",
+              "coef": {"tensor": 1e-1},
+              "input": "weight"
+          }
       ],
-      "bias": [ 0.0 ]
-    },
-    "output_specs": {
-      "output": {
-        "loss": "SquaredError",
-        "reduce_steps": [ "Sum" ],
-        "target_key": "target"
-      }
-    },
-    "final_loss_combiner": "Mean",
-    "results": {
-      "eval": {
-        "output": [
-          [ 1.0 ],
-          [ 2.0 ],
-          [ 3.0 ]
-        ],
-        "final_cost": 0.0
-      },
-      "grad": {
-        "weight": [
-          [ 0.0, 0.0 ]
-        ],
-        "bias": [ 0.0 ]
-      }
-    }
-  },
-  "test_linear_8": {
-    "model": {
-      "name": "Linear"
-    },
-    "static_keys": {
-      "input": [
-        [ 0.1, 0.1 ],
-        [ 0.2, 0.2 ],
-        [ 0.3, 0.2 ]
+      "discard_keys": ["probs_output"],
+      "inputs": {
+          "weight": [[2.0, 1.0]],
+          "bias": [0.2]
+      },
+      "output_specs": {
+          "output": {
+              "loss": {
+                  "fn": "BinaryCrossEntropy",
+                  "params": {"input_type": "logits"}
+                  }, 
+              "reduce_steps": ["Mean"], 
+              "target_key": "target"
+          }
+      },
+      "final_loss_combiner": "Mean",
+      "results": {
+          "eval": {
+              "final_cost": 1.2528131125487027, 
+              "output": [[0.5],[0.8],[1.0]]
+          },
+          "grad": {
+                  "weight": [[0.1731861343115698333333, 0.148817515023902983333]],
+                  "bias": [0.681164130319824]
+          }
+      }
+  },
+  "test_logistic_7": {
+      "model": {
+          "name": "LogisticRegression"
+      },
+      "static_keys": {
+          "input": [[0.1, 0.1], [0.2, 0.2], [0.3, 0.2]],
+          "target": [[0.0], [0], [0]]
+      },
+      "regularizations": [
+          {
+              "model": "l2",
+              "coef": {"tensor": 1e-1},
+              "input": "weight"
+          }
       ],
-      "target": [
-        [ 1.0 ],
-        [ 2.0 ],
-        [ 3.0 ]
-      ]
-    },
-    "inputs": {
-      "weight": [
-        [ 2.0, 1.0 ]
+      "discard_keys": ["probs_output"],
+      "inputs": {
+          "weight": [[2.0, 1.0]],
+          "bias": [0.2]
+      },
+      "output_specs": {
+          "output": {
+              "loss": {
+                  "fn": "BinaryCrossEntropy",
+                  "params": {"input_type": "logits"}
+                  }, 
+              "reduce_steps": ["Mean"], 
+              "target_key": "target"
+          }
+      },
+      "final_loss_combiner": "Mean",
+      "results": {
+          "eval": {
+              "final_cost": 1.236146445882036033333, 
+              "output": [[0.5],[0.8],[1.0]]
+          },
+          "grad": {
+                  "weight": [[0.2065194676449031666667, 0.148817515023902983333]],
+                  "bias": [0.681164130319824]
+          }
+      }
+  },
+  "test_logistic_8": {
+      "model": {
+          "name": "LogisticRegression"
+      },
+      "static_keys": {
+          "input": [[2e40],[-3e40]],
+          "target": [[1.0], [0]]
+      },
+      "discard_keys": ["probs_output"],
+      "inputs": {
+          "weight": [[2e10]],
+          "bias": [2e50]
+      },
+      "output_specs": {
+          "output": {
+              "loss": {
+                  "fn": "BinaryCrossEntropy",
+                  "params": {"input_type": "logits"}
+                  }, 
+              "reduce_steps": ["Mean"], 
+              "target_key": "target"
+          }
+      },
+      "final_loss_combiner": "Mean",
+      "results": {
+          "eval": {
+              "final_cost": 2.220446049250313e-16, 
+              "output": [[6e50],[-4e50]]
+          },
+          "grad": {
+              "weight":[[0.0]],
+              "bias": [0.0]
+          }
+      }
+  },
+  "test_logistic_9": {
+      "model": {
+          "name": "LogisticRegression"
+      },
+      "static_keys": {
+          "input": [[2e+40], [-3e+40]],
+          "target": [[0.0], [1.0]]
+      },
+      "discard_keys": ["probs_output"],
+      "inputs": {
+          "weight": [[2e10]],
+          "bias": [2e50]
+      },
+      "output_specs": {
+          "output": {
+              "loss": {
+                  "fn": "BinaryCrossEntropy",
+                  "params": {"input_type": "logits"}
+                  }, 
+              "reduce_steps": ["Mean"], 
+              "target_key": "target"
+          }
+      },
+      "final_loss_combiner": "Mean",
+      "results": {
+          "eval": {
+              "final_cost": 5e50, 
+              "output": [[6e50],[-4e50]]
+          },
+          "grad": {
+              "weight":[[2.5e40]],
+              "bias": [0.0]
+          }
+      }
+  },
+
+
+  "test_linear_with_2_reg": {
+      "model": {
+          "name": "Linear"
+      },
+      "regularizations": [
+          {
+              "model": "l2",
+              "coef": {"tensor": 1e-1},
+              "input": "weight"
+          },
+          {
+              "model": "l2",
+              "coef": {"tensor": 1e-1},
+              "input": "bias"
+          }
       ],
-      "bias": [ 0.2 ]
-    },
-    "output_specs": {
-      "output": {
-        "loss": "SquaredError",
-        "reduce_steps": [ "Mean" ],
-        "target_key": "target"
-      }
-    },
-    "final_loss_combiner": "Mean",
-    "results": {
-      "eval": {
-        "output": [
-          [ 0.5 ],
-          [ 0.8 ],
-          [ 1.0 ]
-        ],
-        "final_cost": 1.896666666666666666666666666666666666666667
-      },
-      "grad": {
-        "weight": [
-          [ -0.5933333333333333333, -0.46 ]
-        ],
-        "bias": [ -2.466666666666666666666666667 ]
-      }
-    }
-  },
-  "test_linear_9": {
-    "NOTE": "This test case can be used as probable json template/format for integrated tests.",
-    "train_context": {
-      "model": {
-        "name": "Linear"
-      },
-      "losses": [
-        {
-          "model": "SquaredError",
-          "target": "target",
-          "input": "output",
-          "reduces": [ "Mean" ]
-        }
+      "static_keys": {
+          "input": [[0.1, 0.1], [0.2, 0.2], [0.3, 0.2]],
+          "target": [[1.0], [2.0], [3.0]]
+      },
+      "inputs": {
+          "weight": [[2.0, 1.0]],
+          "bias": [0.2]
+      },
+      "output_specs": {
+          "output": {
+              "loss": "SquaredError", 
+              "reduce_steps": ["Mean"], 
+              "target_key": "target"
+          }
+      },
+      "results": {
+          "eval": {
+              "final_cost": 1.9806666666666666, 
+              "output": [[0.5], [0.8], [1.0]]
+          },
+          "grad": {
+                  "weight":[[-0.5266666666666666666333333333333333333333, -0.4266666666666666666666666666666666666667]],
+                  "bias": [-2.46]
+          }
+      }
+  },
+  "test_kernelizedSVM_1": {
+      "model": {
+          "name": "KernelizedSVM",
+          "args": {
+              "kernel": "RBFKernel"
+          }
+      },
+      "static_keys": {
+          "input1": [[1.0], [2.0], [3.0]],
+          "input2": [[1.0], [2.0], [3.0]],
+          "l_scale": [1.0],
+          "sigma": [0.70710678118],
+          "target": [[-1.0], [-1.0], [1.0]]
+      },
+      "discard_keys": ["kernel"],
+      "inputs": {
+          "weight": [[1.0, 1.0, 1.0]],
+          "bias": [1.0]
+      },
+      "output_specs": {
+          "output": {
+              "loss": "HingeLoss", 
+              "reduce_steps": ["Mean"], 
+              "target_key": "target"
+          }
+      },
+      "regularizations": [
+          {
+              "model": "quadraticformregularizer",
+              "coef": {"tensor": 1e-1},
+              "input": "weight",
+              "kernel": "kernel"
+          }
+      ],        
+      "final_loss_combiner": "Mean",
+      "results": {
+          "eval": {
+              "final_cost": 2.4491204715009767,
+              "output":[[2.386195080052007], [2.735758882329259], [2.3861950800520066]]
+          },
+          "grad": {
+              "weight": [[0.5021663163899435, 0.5138184431325186, 0.1749381960190692]],
+              "bias": [0.6666666666666667]
+          }
+      }
+  },
+  "test_kernelizedSVM_1_without_reg": {
+      "model": {
+          "name": "KernelizedSVM",
+          "args": {
+              "kernel": "RBFKernel"
+          }
+      },
+      "static_keys": {
+          "input1": [[1.0], [2.0], [3.0]],
+          "input2": [[1.0], [2.0], [3.0]],
+          "l_scale": [1.0],
+          "sigma": [0.70710678118],
+          "target": [[-1.0], [-1.0], [1.0]]
+      },
+      "discard_keys": ["kernel"],
+      "inputs": {
+          "weight": [[1.0, 1.0, 1.0]],
+          "bias": [1.0]
+      },
+      "output_specs": {
+          "output": {
+              "loss": "HingeLoss", 
+              "reduce_steps": ["Mean"], 
+              "target_key": "target"
+          }
+      },      
+      "final_loss_combiner": "Mean",
+      "results": {
+          "eval": {
+              "final_cost": 2.373984654127089,
+              "output":[[2.386195080052007], [2.735758882329259], [2.3861950800520066]]
+          },
+          "grad": {
+              "weight": [[0.455959813721543, 0.455959813721543, 0.128731693350669]],
+              "bias": [0.6666666666666667]
+          }
+      }
+  },
+  "test_kernelizedSVM_2": {
+      "model": {
+          "name": "KernelizedSVM",
+          "args": {
+              "kernel": {
+                  "name": "PolynomialKernel", 
+                  "assigned_types": [
+                      ["poly_coef", {"Tensor": ["int", "float", "bool"]}]
+                  ]
+              }
+          }
+      },
+      "static_keys": {
+          "input1": [[1.0, 1], [2, 2], [3, 3]],
+          "input2": [[1.0, 1], [2, 2], [3, 3]],
+          "poly_coef": 1.0,
+          "degree": 2.0,
+          "target": [[1.0], [-1.0], [1.0]]
+      },
+      "discard_keys": ["kernel"],
+      "inputs": {
+          "weight": [[1.0, 1.0, 1.0]],
+          "bias": [1.0]
+      },
+      "output_specs": {
+          "output": {
+              "loss": "QuadHingeLoss", 
+              "reduce_steps": ["Mean"], 
+              "target_key": "target"
+          }
+      },
+      "regularizations": [
+          {
+              "model": "quadraticformregularizer",
+              "coef": {"tensor": 1e-1},
+              "input": "weight",
+              "kernel": "kernel"
+          }
+      ],        
+      "final_loss_combiner": "Mean",
+      "results": {
+          "eval": {
+              "final_cost": 25591.949999999997,
+              "output":[[84.0], [276.0], [580.0]]
+          },
+          "grad": {
+              "weight": [[4619.4333333333325, 14967.166666666666, 31227.966666666664]],
+              "bias": [184.66666666666666]
+          }
+      }
+  },
+  "test_kernelizedSVM_3": {
+      "model": {
+          "name": "KernelizedSVM",
+          "args": {
+              "kernel": "RBFKernel"
+          }
+      },
+      "static_keys": {
+          "input1": [[1.0, 1], [2, 2], [3, 3]],
+          "input2": [[1.0, 1], [2, 2], [3, 3]],
+          "l_scale": [1.0],
+          "sigma": [0.70710678118],
+          "target": [[1.0], [-1.0], [1.0]]
+      },
+      "discard_keys": ["kernel"],
+      "inputs": {
+          "weight": [[1.0, 1.0, 1.0]],
+          "bias": [1.0]
+      },
+      "output_specs": {
+          "output": {
+              "loss": "QuadHingeLoss", 
+              "reduce_steps": ["Mean"], 
+              "target_key": "target"
+          }
+      },
+      "regularizations": [
+          {
+              "model": "quadraticformregularizer",
+              "coef": {"tensor": 1e-1},
+              "input": "weight",
+              "kernel": "kernel"
+          }
+      ],        
+      "final_loss_combiner": "Mean",
+      "results": {
+          "eval": {
+              "final_cost": 3.624795519079272,
+              "output":[[2.1356707458594526], [2.2706705664632003], [2.1356707458594526]]
+          },
+          "grad": {
+              "weight": [[0.3329471098416852, 2.2228027298575737, 0.3329471098416852]],
+              "bias": [2.1804470443088]
+          }
+      }
+  },
+  "test_kernelizedSVM_4": {
+      "model": {
+          "name": "KernelizedSVM",
+          "args": {
+              "kernel": "RBFKernel"
+          }
+      },
+      "static_keys": {
+          "input1": [[1.0, 1], [2, 2], [3, 3]],
+          "input2": [[1.0, 1], [2, 2], [3, 3]],
+          "l_scale": [1.0],
+          "sigma": [0.70710678118],
+          "target": [[1.0], [-1.0], [1.0]]
+      },
+      "discard_keys": ["kernel"],
+      "inputs": {
+          "weight": [[1.0, 1.0, 1.0]],
+          "bias": [1.0]
+      },
+      "output_specs": {
+          "output": {
+              "loss": "QuadHingeLoss", 
+              "reduce_steps": ["Mean"], 
+              "target_key": "target"
+          }
+      },      
+      "final_loss_combiner": "Mean",
+      "results": {
+          "eval": {
+              "final_cost": 3.565761984776237,
+              "output":[[2.1356707458594526], [2.2706705664632003], [2.1356707458594526]]
+          },
+          "grad": {
+              "weight": [[0.29509141831303676, 2.1804470443088, 0.29509141831303676]],
+              "bias": [2.1804470443088]
+          }
+      }
+  },
+  "test_kernelizedSVM_5": {
+      "model": {
+          "name": "KernelizedSVM",
+          "args": {
+              "kernel": "RBFKernel"
+          }
+      },
+      "static_keys": {
+          "input1": [[1.0, 1], [2, 2], [3, 3]],
+          "input2": [[1.0, 1], [2, 2], [3, 3]],
+          "l_scale": [1.0],
+          "sigma": [0.70710678118],
+          "target": [[1.0], [-1.0], [1.0]]
+      },
+      "regularizations": [
+          {
+              "model": "l2",
+              "coef": {"tensor": 1e-1},
+              "input": "weight"
+          }
+      ], 
+      "discard_keys": ["kernel"],
+      "inputs": {
+          "weight": [[1.0, 1.0, 1.0]],
+          "bias": [1.0]
+      },
+      "output_specs": {
+          "output": {
+              "loss": "QuadHingeLoss", 
+              "reduce_steps": ["Mean"], 
+              "target_key": "target"
+          }
+      },      
+      "final_loss_combiner": "Mean",
+      "results": {
+          "eval": {
+              "final_cost": 3.615761984776237,
+              "output":[[2.1356707458594526], [2.2706705664632003], [2.1356707458594526]]
+          },
+          "grad": {
+              "weight": [[0.3284247516463701, 2.2137803776421334, 0.3284247516463701]],
+              "bias": [2.1804470443088]
+          }
+      }
+  },
+  "test_distance_matrix_1": {
+      "model": {
+          "name": "EncoderDistanceMatrix",
+          "assigned_differentiabilities": [
+              ["input1", true],
+              ["input2", true]
+          ],
+          "args": {
+              "get_final_distance": false
+          }
+      },
+      "static_keys": {
+          "norm": 2.0,
+          "target": [[0.0, 1.1, 4.1, 9.1],
+                     [1.1, 0.0, 1.1, 4.1],
+                     [4.1, 1.1, 0.0, 1.1],
+                     [9.1, 4.1, 1.1, 0.0]]
+      },
+      "inputs": {
+          "input1": [[1.0], [2.0], [3.0], [4.0]],
+          "input2": [[1.0], [2.0], [3.0], [4.0]]
+      },
+      "output_specs": {
+          "output": {
+              "loss": "AbsoluteError",
+              "reduce_steps" : ["Sum"],
+              "target_key": "target"
+          }
+      },      
+      "final_loss_combiner": "Mean",
+      "results": {
+          "eval": {
+              "final_cost": 1.2,
+              "output": [[0.0, 1.0, 4.0, 9.0],
+                         [1.0, 0.0, 1.0, 4.0],
+                         [4.0, 1.0, 0.0, 1.0],
+                         [9.0, 4.0, 1.0, 0.0]]
+          },
+          "grad": {
+              "input1": [[12.0], [4], [-4], [-12]],
+              "input2": [[12.0], [4], [-4], [-12]]
+          }
+      },
+      "reference_shapes": {
+          "input1": [4, null],
+          "input2": [4, null]
+      }
+  },
+  "test_distance_matrix_2": {
+      "model": {
+          "name": "EncoderDistanceMatrix",
+          "assigned_differentiabilities": [
+              ["input1", true],
+              ["input2", true]
+          ],
+          "args": {
+              "get_final_distance": false
+          }
+      },
+      "static_keys": {
+          "norm": 2.0,
+          "target": [[0.0, 24.0],
+                     [24.0, 0.0]]
+      },
+      "inputs": {
+          "input1": [[1.0, 2.0], [-2.0, -2.0]],
+          "input2": [[1.0, 2.0], [-2.0, -2.0]]
+      },
+      "output_specs": {
+          "output": {
+              "loss": "AbsoluteError",
+              "reduce_steps" : ["Sum"],
+              "target_key": "target"
+          }
+      },      
+      "final_loss_combiner": "Mean",
+      "results": {
+          "eval": {
+              "final_cost": 2.0,
+              "output": [[0.0, 25.0],
+                         [25.0, 0.0]]
+
+          },
+          "grad": {
+              "input1": [[6.0, 8.0], [-6.0, -8.0]],
+              "input2": [[6.0, 8.0], [-6.0, -8.0]]
+          }
+      },
+      "reference_shapes": {
+          "input1": [2, null],
+          "input2": [2, null]
+      }
+  },
+  "test_distance_matrix_3": {
+      "model": {
+          "name": "EncoderDistanceMatrix",
+          "assigned_differentiabilities": [
+              ["input1", true],
+              ["input2", true]
+          ],
+          "args": {
+              "get_final_distance": false
+          }
+      },
+      "static_keys": {
+          "norm": 2.0,
+          "target": [[0.0, 24.0, 0.0],
+                     [24.0, 0.0, 25.0],
+                     [0.0, 25.0, 0.0]]
+      },
+      "inputs": {
+          "input1": [[1.0, 2, -1], [-2, 2, 3], [1, 1, -1]],
+          "input2": [[1.0, 2, -1], [-2, 2, 3], [1, 1, -1]]
+      },
+      "output_specs": {
+          "output": {
+              "loss": "AbsoluteError",
+              "reduce_steps" : ["Sum"],
+              "target_key": "target"
+          }
+      },      
+      "final_loss_combiner": "Mean",
+      "results": {
+          "eval": {
+              "final_cost": 6.0,
+              "output": [[0.0, 25, 1],
+                         [25, 0, 26],
+                         [1, 26 ,0]]
+
+          },
+          "grad": {
+              "input1": [[6.0, 2.0, -8.0], 
+                          [-12.0, 2.0, 16.0], 
+                          [6.0, -4.0, -8]],
+              "input2": [[6.0, 2.0, -8.0], 
+                          [-12.0, 2.0, 16.0], 
+                          [6.0, -4.0, -8]]
+          }
+      },
+      "reference_shapes": {
+          "input1": [3, null],
+          "input2": [3, null]
+      }
+  },
+  "test_mds_base_1": {
+      "model": {
+          "name": "MDSCore",
+          "args": {
+              "exact_distances": false
+          },
+          "assigned_differentiabilities": [
+              ["pred_distances", true]
+          ]
+      },
+      "static_keys": {
+          "distances": [[0.0, 1.0, 4.0, 9.0],
+                        [1.0, 0.0, 1.0, 4.0],
+                        [4.0, 1.0, 0.0, 1.0],
+                        [9.0, 4.0, 1.0, 0.0]],
+          "norm": 2.0
+      },
+      "inputs": {
+          "pred_distances": [[0.0, 1.0, 4.0, 9.0],
+                             [1.0, 0.0, 1.0, 4.0],
+                             [4.0, 1.0, 0.0, 1.0],
+                             [9.0, 4.0, 1.0, 0.0]]
+      },
+      "output_specs": {
+          "output": {
+              "loss": "Buffer"
+          }
+      },      
+      "final_loss_combiner": "Mean",
+      "results": {
+          "eval": {
+              "final_cost": 0.0,
+              "output": 0.0
+          },
+          "grad": {
+              "pred_distances": [[0.0, 0.0, 0.0, 0.0],
+                                 [0.0, 0.0, 0.0, 0.0],
+                                 [0.0, 0.0, 0.0, 0.0],
+                                 [0.0, 0.0, 0.0, 0.0]]
+          }
+      }
+  },
+  "test_mds_base_2": {
+      "model": {
+          "name": "MDSCore",
+          "args": {
+              "exact_distances": false
+          },
+          "assigned_differentiabilities": [
+              ["pred_distances", true]
+          ]
+      },
+      "static_keys": {
+          "distances": [[0.0, 1.0, 4.0],
+                        [1.0, 0.0, 1.0],
+                        [4.0, 1.0, 0.0]],
+          "norm": 2.0
+      },
+      "inputs": {
+          "pred_distances": [[0.0, 0.0, 0.0],
+                             [0.0, 0.0, 0.0],
+                             [0.0, 0.0, 0.0]]
+      },
+      "output_specs": {
+          "output": {
+              "loss": "Relu"
+          }
+      },      
+      "final_loss_combiner": "Mean",
+      "results": {
+          "eval": {
+              "final_cost": 1.0,
+              "output": 1.0
+          },
+          "grad": {
+              "pred_distances": [[0, 0, 0],
+                                 [0, 0, 0],
+                                 [0, 0, 0]]
+          }
+      }
+  },
+  "test_mds_base_3": {
+      "model": {
+          "name": "MDSCore",
+          "args": {
+              "exact_distances": false
+          },
+          "assigned_differentiabilities": [
+              ["pred_distances", true]
+          ]
+      },
+      "static_keys": {
+          "distances": [[0.0, 3.0, 27.0, 48.0],
+                        [3.0, 0.0, 12.0, 27.0],
+                        [27.0, 12.0, 0.0, 3.0],
+                        [48.0, 27.0, 3.0, 0.0]],
+          "norm": 2.0
+      },
+      "inputs": {
+          "pred_distances": [[0.0, 16.0, 81.0, 1.0],
+                             [16.0, 0.0, 25.0, 25.0],
+                             [81.0, 25.0, 0.0, 100.0],
+                             [1.0, 25.0, 100.0, 0.0]]
+      },
+      "output_specs": {
+          "output": {
+              "loss": "Relu"
+          }
+      },      
+      "final_loss_combiner": "Mean",
+      "results": {
+          "eval": {
+              "final_cost": 1.022712434901901762,
+              "output": 1.022712434901901762
+          },
+          "grad": {
+              "pred_distances": [[0.0,  0.0011549908824936169,  0.0008609656463266452, -0.012076144745020098],
+                                 [0.0011549908824936169, 0.0,  0.0006257454573930683, -7.991510940766344e-05],
+                                 [0.0008609656463266452,  0.0006257454573930683, 0.0, 0.0016842363075941656],
+                                 [-0.012076144745020098, -7.991510940766344e-05,  0.0016842363075941656, 0.0]]
+          }
+      }
+  },
+  "test_mds_base_3-1": {
+      "model": {
+          "name": "MDSCore",
+          "args": {
+              "exact_distances": false
+          },
+          "assigned_differentiabilities": [
+              ["pred_distances", true]
+          ]
+      },
+      "static_keys": {
+          "distances": [[0.0, 4.0],
+                        [4.0, 0.0]],
+          "norm": 2.0
+      },
+      "inputs": {
+          "pred_distances": [[0.0, 25.0],
+                             [25.0, 0.0]]
+      },
+      "output_specs": {
+          "output": {
+              "loss": "Relu"
+          }
+      },      
+      "final_loss_combiner": "Mean",
+      "results": {
+          "eval": {
+              "final_cost": 1.5,
+              "output": 1.5
+          },
+          "grad": {
+              "pred_distances": [[0.0, 0.025],
+                                 [0.025, 0.0]]
+          }
+      }
+  },
+  "test_mds_base_4": {
+      "model": {
+          "name": "MDSCore",
+          "args": {
+              "exact_distances": false
+          },
+          "assigned_differentiabilities": [
+              ["pred_distances", true]
+          ]
+      },
+      "static_keys": {
+          "distances": [[0.0, 4.0, 1.0],
+                        [4.0, 0.0, 1.0],
+                        [1.0, 1.0, 0.0]],
+          "norm": 2.0
+      },
+      "inputs": {
+          "pred_distances": [[0.0, 1.0, 4.0],
+                             [1.0, 0.0, 1.0],
+                             [4.0, 1.0, 0.0]]
+
+      },
+      "output_specs": {
+          "output": {
+              "loss": "Relu"
+          }
+      },      
+      "final_loss_combiner": "Mean",
+      "results": {
+          "eval": {
+              "final_cost": 0.57735026918962576451,
+              "output": 0.57735026918962576451
+          },
+          "grad": {
+              "pred_distances": [[0.0, -0.07216878364870323, 0.036084391824351615],
+                                 [-0.07216878364870323, 0.0, -0.0],
+                                 [0.036084391824351615, -0.0, 0.0]]
+          }
+      }
+  },
+  "test_mds_base_5": {
+      "model": {
+          "name": "MDSCore",
+          "args": {
+              "exact_distances": false
+          },
+          "assigned_differentiabilities": [
+              ["pred_distances", true]
+          ]
+      },
+      "static_keys": {
+          "distances": [[0.0, 25.0],
+                        [25.0, 0.0]],
+          "norm": 2.0
+      },
+      "inputs": {
+          "pred_distances": [[0.0, 1.0],
+                             [1.0, 0.0]]
+
+      },
+      "output_specs": {
+          "output": {
+              "loss": "Relu"
+          }
+      },      
+      "final_loss_combiner": "Mean",
+      "results": {
+          "eval": {
+              "final_cost": 0.8,
+              "output": 0.8
+          },
+          "grad": {
+              "pred_distances": [[0.0, -0.05],
+                                 [-0.05, 0.0]]
+          }
+      }
+  },
+  "test_mds_base_6": {
+      "model": {
+          "name": "MDSCore",
+          "args": {
+              "exact_distances": false
+          },
+          "assigned_differentiabilities": [
+              ["pred_distances", true]
+          ]
+      },
+      "static_keys": {
+          "distances": [[0.0, 1e+32],
+                        [1e+32, 0.0]],
+          "norm": 2.0
+      },
+      "inputs": {
+          "pred_distances": [[0.0, 1.0],
+                             [1.0, 0.0]]
+
+      },
+      "output_specs": {
+          "output": {
+              "loss": "Relu"
+          }
+      },      
+      "final_loss_combiner": "Mean",
+      "results": {
+          "eval": {
+              "final_cost": 1.0,
+              "output": 1.0
+          },
+          "grad": {
+              "pred_distances": [[0.0, -2.5e-17],
+                                 [-2.5e-17, 0.0]]
+          }
+      }
+  },
+  "test_mds_base_7": {
+      "model": {
+          "name": "MDSCore",
+          "args": {
+              "exact_distances": false
+          },
+          "assigned_differentiabilities": [
+              ["pred_distances", true]
+          ]
+      },
+      "static_keys": {
+          "distances": [[0.0, 1e-32],
+                        [1e-32, 0.0]],
+          "norm": 2.0
+      },
+      "inputs": {
+          "pred_distances": [[0.0, 1.0],
+                             [1.0, 0.0]]
+
+      },
+      "output_specs": {
+          "output": {
+              "loss": "Relu"
+          }
+      },      
+      "final_loss_combiner": "Mean",
+      "results": {
+          "eval": {
+              "final_cost": 1e16,
+              "output": 1e16
+          },
+          "grad": {
+              "pred_distances": [[0.0, 2499999999999999.5],
+                                 [2499999999999999.5, 0.0]]
+          }
+      }
+  },
+  "test_mds_1": {
+      "model": {
+          "name": "MDS",
+          "args": {
+              "prediction_dim": 3,
+              "input_type": "points"
+          },
+          "assigned_differentiabilities": [
+              ["coords", true]
+          ]
+      },
+      "static_keys": {
+          "input": [[1.0,1.0,0.0,2.0], [2.0,2.0,1.0,3.0]],
+          "norm": 2.0
+      },
+      "inputs": {
+          "coords": [[4.0,2.0,1.0], [1.0, -2.0, 1.0]]
+
+      },
+      "discard_keys": ["predicted_coords"],
+      "output_specs": {
+          "output": {
+              "loss": "Relu"
+          },
+          "predicted_coords": {}
+      },      
+      "final_loss_combiner": "Mean",
+      "results": {
+          "eval": {
+              "final_cost": 1.5,
+              "output": 1.5
+          },
+          "grad": {
+              "coords": [[0.3, 0.4, 0], [-0.3, -0.4, 0]]
+          }
+      }
+  },
+  "test_tsne_core_1": {
+      "model": {
+          "name": "TSNECore",
+          "args": {
+              "exact_distances": false
+          },
+          "assigned_differentiabilities": [
+              ["pred_distances", true]
+          ]
+      },
+      "static_keys": {
+          "distances": [[0.0, 1.0, 9.0], [1.0, 0.0, 4.0], [9.0, 4.0, 0.0]],
+          "TSNECore_0_TsnePJoint_0_output": [[0, 0.16666654, 0.16666673],
+                                             [0.16666654, 0, 0.16666673],
+                                             [0.16666673, 0.16666673, 0]]
+      },
+      "injected_static_keys": ["TSNECore_0_TsnePJoint_0_output"],
+      "inputs": {
+          "pred_distances": [[0.0, 1.0, 9.0], [1.0, 0.0, 4.0], [9.0, 4.0, 0.0]]
+
+      },
+      "output_specs": {
+          "output": {
+              "loss": "Relu",
+              "reduce_steps": ["Sum"]
+          }
+      },      
+      "final_loss_combiner": "Mean",
+      "results": {
+          "eval": {
+              "final_cost": 0.2133012086061504,
+              "output": 0.2133012086061504
+          },
+          "grad": {
+              "pred_distances": [[0.0, -0.07291673, 0.010416673000000001],
+                                 [-0.07291673, 0.0, 0.008333346000000004],
+                                 [0.010416673000000001, 0.008333346000000004, 0.0]]
+          }
+      }
+  },
+  "test_tsne_core_2": {
+      "model": {
+          "name": "TSNECore",
+          "assigned_differentiabilities": [
+              ["pred_distances", true]
+          ]
+      },
+      "static_keys": {
+          "distances": [[0.0, 16, 1], [16, 0, 9], [1, 9, 0]],
+          "TSNECore_0_TsnePJoint_1_output": [[0, 0.1, 0.2],
+                                  [0.1, 0, 0.2],
+                                  [0.2, 0.2, 0]]
+      },
+      "inputs": {
+          "pred_distances": [[0.0, 16, 1], [16, 0, 9], [1, 9, 0]]
+
+      },
+      "injected_static_keys": ["TSNECore_0_TsnePJoint_1_output"],
+      "output_specs": {
+          "output": {
+              "loss": "Relu",
+              "reduce_steps": ["Sum"]
+          }
+      },      
+      "final_loss_combiner": "Mean",
+      "results": {
+          "eval": {
+              "final_cost": 0.2927158444915283,
+              "output": 0.2927158444915283
+          },
+          "grad": {
+              "pred_distances": [[ 0.0, 0.0032563025210084035 , -0.08973214285714284],
+                                 [ 0.0032563025210084035, 0, 0.012410714285714287],
+                                 [-0.08973214285714284, 0.012410714285714287, 0.0]]
+          }
+      }
+  },
+  "test_tsne_core_3": {
+      "model": {
+          "name": "TSNECore",
+          "assigned_differentiabilities": [
+              ["pred_distances", true]
+          ]
+      },
+      "static_keys": {
+          "distances": [[0.0, 16.0], [16.0, 0.0]],
+          "p_joint": [[0, 0.5], 
+                      [0.5, 0]]
+      },
+      "inputs": {
+          "pred_distances": [[0.0, 16], [16, 0]]
+
+      },
+      "output_specs": {
+          "output": {
+              "loss": "Relu",
+              "reduce_steps": ["Sum"]
+          }
+      },      
+      "final_loss_combiner": "Mean",
+      "results": {
+          "eval": {
+              "final_cost": 0.0,
+              "output": 0.0
+          },
+          "grad": {
+              "pred_distances": [[0.0, 0.0],
+                                 [0.0, 0.0]]
+          }
+      }
+  },
+  "test_tsne_1": {
+      "model": {
+          "name": "TSNE",
+          "args": {
+              "prediction_dim": 1,
+              "input_type": "points"
+          },
+          "assigned_differentiabilities": [
+              ["coords", true]
+          ]
+      },
+      "static_keys": {
+          "input": [[5.0], [1.0]],
+          "norm": 2.0,
+          "p_joint": [[0, 0.5], 
+                      [0.5, 0]]
+      },
+      "inputs": {
+          "coords": [[-1.0], [1.0]]
+
+      },
+      "discard_keys": ["predicted_coords"],
+      "output_specs": {
+          "output": {
+              "loss": "Relu"
+          }
+      },      
+      "final_loss_combiner": "Mean",
+      "results": {
+          "eval": {
+              "final_cost": 0.0,
+              "output": 0.0
+          },
+          "grad": {
+              "coords": [[0.0], [0.0]]
+          }
+      }
+  },
+  "test_tsne_2": {
+      "model": {
+          "name": "TSNE",
+          "args": {
+              "prediction_dim": 1,
+              "input_type": "points"
+          },
+          "assigned_differentiabilities": [
+              ["coords", true]
+          ]
+      },
+      "static_keys": {
+          "input": [[0.0], [1.0], [3.0]],
+          "norm": 2.0,
+          "TSNE_0_TSNECore_2_TsnePJoint_0_output": [[0, 0.16666654, 0.16666673],
+                                             [0.16666654, 0, 0.16666673],
+                                             [0.16666673, 0.16666673, 0]]
+      },
+      "injected_static_keys": ["TSNE_0_TSNECore_2_TsnePJoint_0_output"],
+      "inputs": {
+          "coords": [[0.0], [1.0], [3.0]]
+
+      },
+      "discard_keys": ["predicted_coords"],
+      "output_specs": {
+          "output": {
+              "loss": "Relu"
+          }
+      },      
+      "final_loss_combiner": "Mean",
+      "results": {
+          "eval": {
+              "final_cost": 0.2133012086061504,
+              "output": 0.2133012086061504
+          },
+          "grad": {
+              "coords": [[0.16666684399999998], [-0.35833368800000004],[0.19166684400000006]]
+          }
+      }
+  },
+  "test_polynomial_kernel_1": {
+      "model": {
+          "name": "PolynomialKernel",
+          "assigned_differentiabilities": [
+              ["input2", true],
+              ["poly_coef", true],
+              ["degree", true]
+          ]
+      },
+      "inputs": {
+          "input2": [[-1.0, 2.0], [1.0, 3.0]],
+          "poly_coef": 2.0,
+          "degree": 3.0
+      },
+      "static_keys": {
+          "input1": [[-1.0, 2.0], [1.0, 3.0]]
+      },
+      "output_specs": {
+          "output": {
+              "loss": "Relu",
+              "reduce_steps": ["Sum"]
+          }
+      },  
+      "reference_shapes": {
+          "input2": [null, 2],
+          "output": [2, null]
+      },    
+      "final_loss_combiner": "Mean",
+      "results": {
+          "eval": {
+              "final_cost": 2757.0,
+              "output": [[343.0,343.0],
+                        [343.0,1728.0]]
+          },
+          "grad": {
+              "input2": [[0.0, 735.0], [285.0, 1590.0]],
+              "poly_coef": 873.0,
+              "degree": 6296.2602342115815
+          }
+      }
+  },
+  "test_polynomial_kernel_2": {
+      "model": {
+          "name": "PolynomialKernel",
+          "assigned_differentiabilities": [
+              ["input1", true],
+              ["poly_coef", true],
+              ["degree", true]
+          ]
+      },
+      "inputs": {
+          "input1": [[-1.0, 2.0, 1.0], [1.0, 3.0, 2.0], [-2, 1, -1]],
+          "poly_coef": 1.2,
+          "degree": 2.0
+      },
+      "static_keys": {
+          "input2": [[-1.0, 2.0, 1.0], [1.0, 3.0, 2.0], [-2, 1, -1]]
+      },
+      "output_specs": {
+          "output": {
+              "loss": "Relu",
+              "reduce_steps": ["Sum"]
+          }
+      },
+      "reference_shapes": {
+          "input1": [null, 3],
+          "output": [null, 3]
+      },          
+      "final_loss_combiner": "Mean",
+      "results": {
+          "eval": {
+              "final_cost": 504.560000000000,
+              "output": [[5.184000000000000e+01, 6.723999999999999e+01,1.764000000000000e+01],
+                         [6.723999999999999e+01, 2.310400000000000e+02,3.999999999999998e-02],
+                         [1.764000000000000e+01, 3.999999999999998e-02,5.184000000000000e+01]]
+          },
+          "grad": {
+              "input1": [[-14.8, 86.4, 38.8],
+                          [ 13.2, 124.4, 76.8],
+                          [-36.8, 32.4, -5.2]],
+              "poly_coef": 109.60000000000001,
+              "degree": 1166.865804514411
+          }
+      }
+  },
+  "test_Composite_1": {
+      "model": {
+          "name": "Model",
+          "submodels": {
+              "m1": {
+                  "name": "Layer",
+                  "args": {
+                      "dimension": 3,
+                      "activation": "sigmoid"
+                  }
+              },
+              "m2": {
+                  "name": "Layer",
+                  "args": {
+                      "dimension": 2, 
+                      "activation": "Softmax"
+                  }
+              }
+          },
+          "connections": {
+              "m1": {
+                  "input": "input", "weight": "w0", "bias": "b0"
+              },
+              "m2": {
+                  "input": {"key": {"connect": [["m1", "output"]]}}, 
+                  "weight": "w1", 
+                  "bias": "b1", 
+                  "output": "output"
+              }
+          },
+          "exposed_keys": ["output"]
+      },
+      "regularizations": [
+          {
+              "model": "l2",
+              "coef": {"tensor": 1e-1},
+              "input": "w\\d", 
+              "regex": true
+          }
       ],
+      "discard_keys": ["output"],
+      "static_keys": {
+          "input": [[1.0]], 
+          "target": [0]
+      }, 
+      "final_loss_combiner": "Mean",
+      "inputs": {
+          "w0": [[1.0], [2], [3]],
+          "b0": [-2.0, -3, 0],
+          "w1": [[-1.0, 0, 1], [-2, 0, 2]],
+          "b1": [-5.0, 5]
+      },
+      "output_specs": {
+          "output": {
+              "loss": {
+                  "fn": "CrossEntropy",
+                  "params": {"input_type": "probs"}
+                  }, 
+              "reduce_steps": ["Mean"], 
+              "target_key": "target"
+          }
+      },
+      "results": {
+          "eval": {
+              "final_cost": 11.883655622163706
+          },
+          "grad": {
+              "w0": [[-0.09660742759420338], [0.2], [0.34517562444230764]], 
+              "b0": [-0.19660742759420338, 0, 0.04517562444230764],
+              "w1": [[-0.36893525818771367, -0.26893525818771363, -0.8525522972063397], [0.06893525818771368,  0.2689352581877137, 1.15255229720634]],
+              "b1": [-0.9999770835513174, 0.9999770835513175]
+          }
+      }
+  },
+  "test_Composite_2": {
+      "model": {
+          "name": "Model",
+          "submodels": {
+              "m1": {
+                  "name": "Layer",
+                  "args": {
+                      "dimension": 2,
+                      "activation": "Relu"
+                  }
+              },
+              "m2": {
+                  "name": "Layer",
+                  "args": {
+                      "dimension": 2, 
+                      "activation": "Relu"
+                  }
+              },
+              "m3": {
+                  "name": "Layer",
+                  "args": {
+                      "dimension": 2, 
+                      "activation": "Relu"
+                  }
+              }
+          },
+          "connections": {
+              "m1": {
+                  "input": "input", 
+                  "weight": "w0", 
+                  "bias": "b0", 
+                  "output": "output1"
+              },
+              "m2": {
+                  "input": "output1", 
+                  "weight": "w1", 
+                  "bias": "b1", 
+                  "output": "output2"
+              },
+              "m3": {
+                  "input": "output2", 
+                  "weight": "w2", 
+                  "bias": "b2", 
+                  "output": "output3"
+              }
+          },
+          "exposed_keys": ["output1", "output2", "output3"]
+      },
+      "static_keys": {
+          "input": [[1.0],[2.0],[3.0],[4.0]]
+      }, 
+      "inputs": {
+          "w0": [[1.0], [2]],
+          "b0": [1.0, 2.0],
+          "w1": [[1.0, 0], [2.0, 0]],
+          "b1": [-2.0, 2.0],
+          "w2": [[1.0, 1.0], [1, 1]],
+          "b2": [1.0, 1.0]
+
+      },
+      "final_loss_combiner": "Sum",
+      "output_specs": {
+          "output1": {
+              "loss": "Relu", 
+              "reduce_steps": ["Mean"]
+          },
+          "output2": {
+              "loss": "Relu", 
+              "reduce_steps": ["Mean"]
+          },
+          "output3": {
+              "loss": "Relu", 
+              "reduce_steps": ["Mean"]
+          }
+      },
+      "results": {
+          "eval": {
+              "final_cost": 22.0,
+              "output1": [[2.0, 4], [3, 6], [4, 8], [5, 10]],
+              "output2": [[0.0, 6], [1, 8], [2, 10], [3, 12]],
+              "output3": [[7.0, 7], [10, 10], [13, 13], [16, 16]]
+          },
+          "grad": {
+              "w0": [[12.125], [1.25]], 
+              "b0": [4.625, 0.5],
+              "w1": [[4.5, 9.0], [5.25, 10.5]],
+              "b1": [1.125, 1.5],
+              "b2": [0.5, 0.5],
+              "w2": [[0.75, 4.5], [0.75, 4.5 ]]
+          }
+      }
+  },
+  "test_Composite_2-1": {
+      "model": {
+          "name": "Model",
+          "submodels": {
+              "m1": {
+                  "name": "Layer",
+                  "args": {
+                      "dimension": 2,
+                      "activation": "Relu"
+                  }
+              },
+              "m2": {
+                  "name": "Layer",
+                  "args": {
+                      "dimension": 2, 
+                      "activation": "Relu"
+                  }
+              },
+              "m3": {
+                  "name": "Layer",
+                  "args": {
+                      "dimension": 2, 
+                      "activation": "Relu"
+                  }
+              }
+          },
+          "connections": {
+              "m1": {
+                  "input": "input",
+                  "weight": "w0",
+                  "bias": "b0",
+                  "output": "output1"
+              },
+              "m2": {
+                  "input": "output1",
+                  "weight": "w1",
+                  "bias": "b1",
+                  "output": "output2"
+              },
+              "m3": {
+                  "input": "output2",
+                  "weight": "w2",
+                  "bias": "b2",
+                  "output": "output3"
+              }
+          },
+          "exposed_keys": ["output1", "output2", "output3"]
+      },
+      "static_keys": {
+          "input": [[1.0],[2.0],[3.0],[4.0]]
+      }, 
+      "inputs": {
+          "w0": [[1.0], [2]],
+          "b0": [1.0, 2.0],
+          "w1": [[1.0, 0], [2.0, 0]],
+          "b1": [-2.0, 2.0],
+          "w2": [[1.0, 1.0], [1, 1]],
+          "b2": [1.0, 1.0]
+
+      },
       "regularizations": [
-        {
-          "model": "l1",
-          "coef": {
-            "tensor": 1e-1
-          },
-          "input": "weight"
-        }
+          {
+              "model": "l1",
+              "coef": {"tensor": 2e-1},
+              "input": "w2"
+          }
       ],
-      "final_loss_combiner": "Mean"
-    },
-    "static_keys": {
-      "input": [
-        [ 0.1, 0.1 ],
-        [ 0.2, 0.2 ],
-        [ 0.3, 0.2 ]
+      "final_loss_combiner": "Sum",
+      "output_specs": {
+          "output1": {
+              "loss": "Relu", 
+              "reduce_steps": ["Mean"]
+          },
+          "output2": {
+              "loss": "Relu", 
+              "reduce_steps": ["Mean"]
+          },
+          "output3": {
+              "loss": "Relu", 
+              "reduce_steps": ["Mean"]
+          }
+      },
+      "results": {
+          "eval": {
+              "final_cost": 22.1,
+              "output1": [[2.0,4], [3, 6], [4, 8], [5, 10]],
+              "output2": [[0.0,6], [1, 8], [2, 10], [3, 12]],
+              "output3": [[7.0, 7], [10, 10], [13, 13], [16, 16]]
+          },
+          "grad": {
+              "w0": [[12.125], [1.25]], 
+              "b0": [4.625, 0.5],
+              "w1": [[4.5, 9.0], [5.25, 10.5]],
+              "b1": [1.125, 1.5],
+              "b2": [0.5, 0.5],
+              "w2": [[0.775, 4.525], [0.775, 4.525]]
+          }
+      }
+  },
+  "test_Composite_2-2": {
+      "model": {
+          "name": "Model",
+          "submodels": {
+              "m1": {
+                  "name": "Layer",
+                  "args": {
+                      "dimension": 2,
+                      "activation": "Relu"
+                  }
+              },
+              "m2": {
+                  "name": "Layer",
+                  "args": {
+                      "dimension": 2, 
+                      "activation": "Relu"
+                  }
+              },
+              "m3": {
+                  "name": "Layer",
+                  "args": {
+                      "dimension": 2, 
+                      "activation": "Relu"
+                  }
+              }
+          },
+          "connections": {
+              "m1": {
+                  "input": "input",
+                  "weight": "w0",
+                  "bias": "b0",
+                  "output": "output1"
+              },
+              "m2": {
+                  "input": "output1",
+                  "weight": "w1",
+                  "bias": "b1",
+                  "output": "output2"
+              },
+              "m3": {
+                  "input": "output2",
+                  "weight": "w2",
+                  "bias": "b2",
+                  "output": "output3"
+              }
+          },
+          "exposed_keys": ["output1", "output2", "output3"]
+      },
+      "static_keys": {
+          "input": [[1.0],[2.0],[3.0],[4.0]]
+      }, 
+      "inputs": {
+          "w0": [[1.0], [2]],
+          "b0": [1.0, 2.0],
+          "w1": [[1.0, 0], [2.0, 0]],
+          "b1": [-2.0, 2.0],
+          "w2": [[1.0, 1.0], [1, 1]],
+          "b2": [1.0, 1.0]
+
+      },
+      "regularizations": [
+          {
+              "model": "l2",
+              "coef": {"tensor": 2e-1},
+              "input": "w2"
+          },
+          {
+              "model": "l1",
+              "coef": {"tensor": 2e-1},
+              "input": "w2"
+          }
       ],
-      "target": [
-        [ 1.0 ],
-        [ 2.0 ],
-        [ 3.0 ]
-      ]
-    },
-    "inputs": {
-      "weight": [
-        [ 2.0 ],
-        [ 1.0 ]
+      "final_loss_combiner": "Sum",
+      "output_specs": {
+          "output1": {
+              "loss": "Relu", 
+              "reduce_steps": ["Mean"]
+          },
+          "output2": {
+              "loss": "Relu", 
+              "reduce_steps": ["Mean"]
+          },
+          "output3": {
+              "loss": "Relu", 
+              "reduce_steps": ["Mean"]
+          }
+      },
+      "results": {
+          "eval": {
+              "final_cost": 22.15,
+              "output1": [[2.0,4], [3, 6], [4, 8], [5, 10]],
+              "output2": [[0.0,6], [1, 8], [2, 10], [3, 12]],
+              "output3": [[7.0, 7], [10, 10], [13, 13], [16, 16]]
+          },
+          "grad": {
+              "w0": [[12.125], [1.25]], 
+              "b0": [4.625, 0.5],
+              "w1": [[4.5, 9.0], [5.25, 10.5]],
+              "b1": [1.125, 1.5],
+              "b2": [0.5, 0.5],
+              "w2": [[0.8, 4.55], [0.8, 4.55]]
+          }
+      }
+  },
+  "test_Composite_2-3": {
+      "model": {
+          "name": "Model",
+          "submodels": {
+              "m1": {
+                  "name": "Layer",
+                  "args": {
+                      "dimension": 2,
+                      "activation": "Relu"
+                  }
+              },
+              "m2": {
+                  "name": "Layer",
+                  "args": {
+                      "dimension": 2, 
+                      "activation": "Relu"
+                  }
+              },
+              "m3": {
+                  "name": "Layer",
+                  "args": {
+                      "dimension": 2, 
+                      "activation": "Relu"
+                  }
+              }
+          },
+          "connections": {
+              "m1": {
+                  "input": "input",
+                  "weight": "w0",
+                  "bias": "b0",
+                  "output": "output1"
+              },
+              "m2": {
+                  "input": "output1",
+                  "weight": "w1",
+                  "bias": "b1",
+                  "output": "output2"
+              },
+              "m3": {
+                  "input": "output2",
+                  "weight": "w2",
+                  "bias": "b2",
+                  "output": "output3"
+              }
+          },
+          "exposed_keys": ["output1", "output2", "output3"]
+      },
+      "static_keys": {
+          "input": [[1.0],[2.0],[3.0],[4.0]]
+      }, 
+      "inputs": {
+          "w0": [[1.0], [2]],
+          "b0": [1.0, 2.0],
+          "w1": [[1.0, 1e-100], [2.0, 1e-100]],
+          "b1": [-2.0, 2.0],
+          "w2": [[1.0, 1.0], [1, 1]],
+          "b2": [1.0, 1.0]
+
+      },
+      "regularizations": [
+          {
+              "model": "l1",
+              "coef": {"tensor": 2e-1},
+              "input": "w2"
+          },
+          {
+              "model": "l1",
+              "coef": {"tensor": 2e-1},
+              "input": "w1"
+          }
       ],
-      "bias": [ 0.2 ]
-    },
-    "results": {
-      "eval": {
-        "output": [
-          [ 0.5 ],
-          [ 0.8 ],
-          [ 1.0 ]
-        ],
-        "final_cost": 1.996666666666666666666666666666666666666667
-      },
-      "grad": {
-        "weight": [
-          [ -0.5599999999999999999666666666666666666667 ],
-          [ -0.42666666666666666666666667 ]
-        ],
-        "bias": [ -2.466666666666666666666666667 ]
-      }
-    }
-  },
-  "test_quantile_1": {
-    "model": {
-      "name": "Linear",
-      "args": {
-        "dimension": 1
-      }
-    },
-    "static_keys": {
-      "input": [
-        [ 1.0 ],
-        [ 2.0 ],
-        [ -3.0 ],
-        [ -4.0 ]
+      "final_loss_combiner": "Sum",
+      "output_specs": {
+          "output1": {
+              "loss": "Relu", 
+              "reduce_steps": ["Mean"]
+          },
+          "output2": {
+              "loss": "Relu", 
+              "reduce_steps": ["Mean"]
+          },
+          "output3": {
+              "loss": "Relu", 
+              "reduce_steps": ["Mean"]
+          }
+      },
+      "results": {
+          "eval": {
+              "final_cost": 22.175,
+              "output1": [[2.0, 4], [3, 6], [4, 8], [5, 10]],
+              "output2": [[0.0, 6], [1, 8], [2, 10], [3, 12]],
+              "output3": [[7.0, 7], [10, 10], [13, 13], [16, 16]]
+          },
+          "grad": {
+              "w0": [[12.125], [1.25]], 
+              "b0": [4.625, 0.5],
+              "w1": [[4.525, 9.025], [5.275, 10.525]],
+              "b1": [1.125, 1.5],
+              "b2": [0.5, 0.5],
+              "w2": [[0.775, 4.525], [0.775, 4.525]]
+          }
+      }
+  },
+  "test_Composite_2-4": {
+      "model": {
+          "name": "Model",
+          "submodels": {
+              "m1": {
+                  "name": "Layer",
+                  "args": {
+                      "dimension": 2,
+                      "activation": "Relu"
+                  }
+              },
+              "m2": {
+                  "name": "Layer",
+                  "args": {
+                      "dimension": 2, 
+                      "activation": "Relu"
+                  }
+              },
+              "m3": {
+                  "name": "Layer",
+                  "args": {
+                      "dimension": 2, 
+                      "activation": "Relu"
+                  }
+              }
+          },
+          "connections": {
+              "m1": {
+                  "input": "input",
+                  "weight": "w0",
+                  "bias": "b0",
+                  "output": "output1"
+              },
+              "m2": {
+                  "input": "output1",
+                  "weight": "w1",
+                  "bias": "b1",
+                  "output": "output2"
+              },
+              "m3": {
+                  "input": "output2",
+                  "weight": "w2",
+                  "bias": "b2",
+                  "output": "output3"
+              }
+          },
+          "exposed_keys": ["output1", "output2", "output3"]
+      },
+      "static_keys": {
+          "input": [[1.0],[2.0],[3.0],[4.0]]
+      }, 
+      "inputs": {
+          "w0": [[1.0], [2]],
+          "b0": [1.0, 2.0],
+          "w1": [[1.0, 1e-100], [2.0, 1e-100]],
+          "b1": [-2.0, 2.0],
+          "w2": [[1.0, 1.0], [1, 1]],
+          "b2": [1.0, 1.0]
+
+      },
+      "regularizations": [
+          {
+              "model": "l1",
+              "coef": {"tensor": 2e-1},
+              "input": "w1"
+          },
+          {
+              "model": "l1",
+              "coef": {"tensor": 2e-1},
+              "input": "w2"
+          }
       ],
-      "target": [
-        [ 0.7 ],
-        [ 0.9 ],
-        [ 1.1 ],
-        [ 1.3 ]
-      ]
-    },
-    "inputs": {
-      "weight": [
-        [ 0.1 ]
+      "final_loss_combiner": "Sum",
+      "output_specs": {
+          "output1": {
+              "loss": "Relu", 
+              "reduce_steps": ["Mean"]
+          },
+          "output2": {
+              "loss": "Relu", 
+              "reduce_steps": ["Mean"]
+          },
+          "output3": {
+              "loss": "Relu", 
+              "reduce_steps": ["Mean"]
+          }
+      },
+      "results": {
+          "eval": {
+              "final_cost": 22.175,
+              "output1": [[2.0,4], [3, 6], [4, 8], [5, 10]],
+              "output2": [[0.0,6], [1, 8], [2, 10], [3, 12]],
+              "output3": [[7.0, 7], [10, 10], [13, 13], [16, 16]]
+          },
+          "grad": {
+              "w0": [[12.125], [1.25]], 
+              "b0": [4.625, 0.5],
+              "w1": [[4.525, 9.025], [5.275, 10.525]],
+              "b1": [1.125, 1.5],
+              "b2": [0.5, 0.5],
+              "w2": [[0.775, 4.525], [0.775, 4.525]]
+          }
+      }
+  },
+  "test_Composite_2-5": {
+      "model": {
+          "name": "Model",
+          "submodels": {
+              "m1": {
+                  "name": "Layer",
+                  "args": {
+                      "dimension": 2,
+                      "activation": "Relu"
+                  }
+              },
+              "m2": {
+                  "name": "Layer",
+                  "args": {
+                      "dimension": 2, 
+                      "activation": "Relu"
+                  }
+              },
+              "m3": {
+                  "name": "Layer",
+                  "args": {
+                      "dimension": 2, 
+                      "activation": "Relu"
+                  }
+              }
+          },
+          "connections": {
+              "m1": {
+                  "input": "input",
+                  "weight": "w0",
+                  "bias": "b0",
+                  "output": "output1"
+              },
+              "m2": {
+                  "input": "output1",
+                  "weight": "w1",
+                  "bias": "b1",
+                  "output": "output2"
+              },
+              "m3": {
+                  "input": "output2",
+                  "weight": "w2",
+                  "bias": "b2",
+                  "output": "output3"
+              }
+          },
+          "exposed_keys": ["output1", "output2", "output3"]
+      },
+      "static_keys": {
+          "input": [[1.0],[2.0],[3.0],[4.0]]
+      }, 
+      "inputs": {
+          "w0": [[1.0], [2]],
+          "b0": [1.0, 2.0],
+          "w1": [[1.0, 1e-100], [2.0, 1e-100]],
+          "b1": [-2.0, 2.0],
+          "w2": [[1.0, 1.0], [1, 1]],
+          "b2": [1.0, 1.0]
+
+      },
+      "final_loss_combiner": "Sum",
+      "output_specs": {
+          "output1": {
+              "loss": "Relu", 
+              "reduce_steps": ["Mean"]
+          },
+          "output2": {
+              "loss": "Relu", 
+              "reduce_steps": ["Sum"]
+          },
+          "output3": {
+              "loss": "Relu", 
+              "reduce_steps": ["Mean"]
+          }
+      },
+      "results": {
+          "eval": {
+              "final_cost": 58.75,
+              "output1": [[2.0,4], [3, 6], [4, 8], [5, 10]],
+              "output2": [[0.0,6], [1, 8], [2, 10], [3, 12]],
+              "output3": [[7.0, 7], [10, 10], [13, 13], [16, 16]]
+          },
+          "grad": {
+              "w0": [[37.5], [1.25]], 
+              "b0": [14.250, 0.5],
+              "w1": [[15.0, 30], [17.5, 35.0]],
+              "b1": [3.750, 5.0],
+              "b2": [0.5, 0.5],
+              "w2": [[0.75, 4.5], [0.75, 4.5]]
+          }
+      }
+  },
+
+  "test_Composite_2-6": {
+      "model": {
+          "name": "Model",
+          "submodels": {
+              "m1": {
+                  "name": "Layer",
+                  "args": {
+                      "dimension": 2,
+                      "activation": "Buffer"
+                  }
+              },
+              "m2": {
+                  "name": "Layer",
+                  "args": {
+                      "dimension": 2, 
+                      "activation": "Buffer"
+                  }
+              },
+              "m3": {
+                  "name": "Layer",
+                  "args": {
+                      "dimension": 2, 
+                      "activation": "Buffer"
+                  }
+              }
+          },
+          "connections": {
+              "m1": {
+                  "input": "input",
+                  "weight": "w0",
+                  "bias": "b0",
+                  "output": "output1"
+              },
+              "m2": {
+                  "input": "output1",
+                  "weight": "w1",
+                  "bias": "b1",
+                  "output": "output2"
+              },
+              "m3": {
+                  "input": "output2",
+                  "weight": "w2",
+                  "bias": "b2",
+                  "output": "output3"
+              }
+          },
+          "exposed_keys": ["output1", "output2", "output3"]
+      },
+      "static_keys": {
+          "input": [[1.0],[2.0],[3.0],[4.0]]
+      }, 
+      "regularizations": [
+          {
+              "model": "l1",
+              "coef": {"tensor": 1e-1},
+              "input": "w1"
+          }
       ],
-      "bias": [ 0.1 ]
-    },
-    "output_specs": {
-      "output": {
-        "loss": {
-          "fn": "QuantileLoss",
-          "params": {
-            "quantile": 0.5
-          }
-        },
-        "reduce_steps": [ "Mean" ],
-        "target_key": "target"
-      }
-    },
-    "final_loss_combiner": "Mean",
-    "results": {
-      "eval": {
-        "output": [
-          [ 0.2 ],
-          [ 0.3 ],
-          [ -0.2 ],
-          [ -0.3 ]
-        ],
-        "final_cost": 0.5
-      },
-      "grad": {
-        "weight": [
-          [ 0.5 ]
-        ],
-        "bias": [ -0.5 ]
-      }
-    }
-  },
-  "test_quantile_2": {
-    "model": {
-      "name": "Linear",
-      "args": {
-        "dimension": 1
-      }
-    },
-    "static_keys": {
-      "input": [
-        [ 1.0 ],
-        [ 2.0 ],
-        [ -3.0 ],
-        [ -4.0 ]
+      "inputs": {
+          "w0": [[1.0], [2]],
+          "b0": [1.0, 2.0],
+          "w1": [[1.0, 1e-100], [2.0, 1e-100]],
+          "b1": [-2.0, 2.0],
+          "w2": [[1.0, 1.0], [1, 1]],
+          "b2": [1.0, 1.0]
+
+      },
+      "final_loss_combiner": "Sum",
+      "output_specs": {
+          "output1": {
+              "loss": "Buffer", 
+              "reduce_steps": ["Mean"]
+          },
+          "output2": {
+              "loss": "Buffer", 
+              "reduce_steps": ["Sum"]
+          },
+          "output3": {
+              "loss": "Buffer", 
+              "reduce_steps": ["Mean"]
+          }
+      },
+      "results": {
+          "eval": {
+              "final_cost": 58.85606601717798,
+              "output1": [[2.0,4], [3, 6], [4, 8], [5, 10]],
+              "output2": [[0.0,6], [1, 8], [2, 10], [3, 12]],
+              "output3": [[7.0, 7], [10, 10], [13, 13], [16, 16]]
+          },
+          "grad": {
+              "w0": [[38.75], [1.25]], 
+              "b0": [15.5, 0.5],
+              "w1": [[17.53535533905932737622004, 35.03535533905932737622004], [17.53535533905932737622004, 35.03535533905932737622004]],
+              "b1": [5.0, 5.0],
+              "b2": [0.5, 0.5],
+              "w2": [[0.75, 4.5], [0.75, 4.5]]
+          }
+      }
+  },
+  "test_Composite_2-7": {
+      "model": {
+          "name": "Model",
+          "submodels": {
+              "m1": {
+                  "name": "Layer",
+                  "args": {
+                      "dimension": 2,
+                      "activation": "Buffer"
+                  }
+              },
+              "m2": {
+                  "name": "Layer",
+                  "args": {
+                      "dimension": 2, 
+                      "activation": "Buffer"
+                  }
+              },
+              "m3": {
+                  "name": "Layer",
+                  "args": {
+                      "dimension": 2, 
+                      "activation": "Buffer"
+                  }
+              }
+          },
+          "connections": {
+              "m1": {
+                  "input": "input",
+                  "weight": "w0",
+                  "bias": "b0",
+                  "output": "output1"
+              },
+              "m2": {
+                  "input": "output1",
+                  "weight": "w1",
+                  "bias": "b1",
+                  "output": "output2"
+              },
+              "m3": {
+                  "input": "output2",
+                  "weight": "w2",
+                  "bias": "b2",
+                  "output": "output3"
+              }
+          },
+          "exposed_keys": ["output1", "output2", "output3"]
+      },
+      "static_keys": {
+          "input": [[1.0],[2.0],[3.0],[4.0]]
+      }, 
+      "regularizations": [
+          {
+              "model": "l1",
+              "coef": {"tensor": 1e-1},
+              "input": "w0"
+          }
       ],
-      "target": [
-        [ 0.7 ],
-        [ 0.9 ],
-        [ 1.1 ],
-        [ 1.3 ]
-      ]
-    },
-    "inputs": {
-      "weight": [
-        [ 0.1 ]
+      "inputs": {
+          "w0": [[1.0], [2]],
+          "b0": [1.0, 2.0],
+          "w1": [[1.0, 1e-100], [2.0, 1e-100]],
+          "b1": [-2.0, 2.0],
+          "w2": [[1.0, 1.0], [1, 1]],
+          "b2": [1.0, 1.0]
+
+      },
+      "final_loss_combiner": "Sum",
+      "output_specs": {
+          "output1": {
+              "loss": "Buffer", 
+              "reduce_steps": ["Mean"]
+          },
+          "output2": {
+              "loss": "Buffer", 
+              "reduce_steps": ["Sum"]
+          },
+          "output3": {
+              "loss": "Buffer", 
+              "reduce_steps": ["Mean"]
+          }
+      },
+      "results": {
+          "eval": {
+              "final_cost": 58.825,
+              "output1": [[2.0,4], [3, 6], [4, 8], [5, 10]],
+              "output2": [[0.0,6], [1, 8], [2, 10], [3, 12]],
+              "output3": [[7.0, 7], [10, 10], [13, 13], [16, 16]]
+          },
+          "grad": {
+              "w0": [[38.775], [1.275]], 
+              "b0": [15.5, 0.5],
+              "w1": [[17.5, 35], [17.5, 35.0]],
+              "b1": [5.0, 5.0],
+              "b2": [0.5, 0.5],
+              "w2": [[0.75, 4.5], [0.75, 4.5]]
+          }
+      }
+  },
+  "test_Composite_2-8": {
+      "model": {
+          "name": "Model",
+          "submodels": {
+              "m1": {
+                  "name": "Layer",
+                  "args": {
+                      "dimension": 2,
+                      "activation": "Buffer"
+                  }
+              },
+              "m2": {
+                  "name": "Layer",
+                  "args": {
+                      "dimension": 2, 
+                      "activation": "Buffer"
+                  }
+              },
+              "m3": {
+                  "name": "Layer",
+                  "args": {
+                      "dimension": 2, 
+                      "activation": "Buffer"
+                  }
+              }
+          },
+          "connections": {
+              "m1": {
+                  "input": "input",
+                  "weight": "w0",
+                  "bias": "b0",
+                  "output": "output1"
+              },
+              "m2": {
+                  "input": "output1",
+                  "weight": "w1",
+                  "bias": "b1",
+                  "output": "output2"
+              },
+              "m3": {
+                  "input": "output2",
+                  "weight": "w2",
+                  "bias": "b2",
+                  "output": "output3"
+              }
+          },
+          "exposed_keys": ["output1", "output2", "output3"]
+      },
+      "static_keys": {
+          "input": [[1.0],[2.0],[3.0],[4.0]]
+      }, 
+      "regularizations": [
+          {
+              "model": "l1",
+              "coef": {"tensor": 1e-1},
+              "input": "w0"
+          },        
+          {
+              "model": "l1",
+              "coef": {"tensor": 1e-1},
+              "input": "w1"
+          }
       ],
-      "bias": [ 0.1 ]
-    },
-    "output_specs": {
-      "output": {
-        "loss": {
-          "fn": "QuantileLoss",
-          "params": {
-            "quantile": 0.9
-          }
-        },
-        "reduce_steps": [ "Mean" ],
-        "target_key": "target"
-      }
-    },
-    "final_loss_combiner": "Mean",
-    "results": {
-      "eval": {
-        "output": [
-          [ 0.2 ],
-          [ 0.3 ],
-          [ -0.2 ],
-          [ -0.3 ]
-        ],
-        "final_cost": 0.9
-      },
-      "grad": {
-        "weight": [
-          [ 0.9 ]
-        ],
-        "bias": [ -0.9 ]
-      }
-    }
-  },
-  "test_quantile_3": {
-    "NOTE":
-        "Ideally, for a loss function, gradients should be zero when cost is zero. However, it is not the case when quantile loss is implemented and quantile is not equal to 0.5. It stems from behaviour of gradient of max(a,b) function at zero (max(a,b) function of all three backends). At zero point. Instead of writing zero for gradients of a and b, it gives 0.5 for gradient of a and 0.5 for gradient of b",
-    "model": {
-      "name": "Linear",
-      "args": {
-        "dimension": 1
-      }
-    },
-    "static_keys": {
-      "input": [
-        [ 1.0 ],
-        [ 2.0 ],
-        [ 3.0 ],
-        [ 4.0 ]
+      "inputs": {
+          "w0": [[1.0], [2]],
+          "b0": [1.0, 2.0],
+          "w1": [[1.0, 1e-100], [2.0, 1e-100]],
+          "b1": [-2.0, 2.0],
+          "w2": [[1.0, 1.0], [1, 1]],
+          "b2": [1.0, 1.0]
+
+      },
+      "final_loss_combiner": "Sum",
+      "output_specs": {
+          "output1": {
+              "loss": "Buffer", 
+              "reduce_steps": ["Mean"]
+          },
+          "output2": {
+              "loss": "Buffer", 
+              "reduce_steps": ["Sum"]
+          },
+          "output3": {
+              "loss": "Buffer", 
+              "reduce_steps": ["Mean"]
+          }
+      },
+      "results": {
+          "eval": {
+              "final_cost": 58.93106601717798212866012665431572735589272,
+              "output1": [[2.0,4], [3, 6], [4, 8], [5, 10]],
+              "output2": [[0.0,6], [1, 8], [2, 10], [3, 12]],
+              "output3": [[7.0, 7], [10, 10], [13, 13], [16, 16]]
+          },
+          "grad": {
+              "w0": [[38.775], [1.275]], 
+              "b0": [15.5, 0.5],
+              "w1": [[17.53535533905932737622004, 35.03535533905932737622004], [17.53535533905932737622004, 35.03535533905932737622004]],
+              "b1": [5.0, 5.0],
+              "b2": [0.5, 0.5],
+              "w2": [[0.75, 4.5], [0.75, 4.5]]
+          }
+      }
+  },
+  "test_Composite_1_extend_from_inputs_1": {
+      "model": {
+          "name": "Model",
+          "submodels": {
+              "m2": {
+                  "name": "Layer",
+                  "args": {
+                      "dimension": 2, 
+                      "activation": "Softmax"
+                  }
+              },
+              "m1": {
+                  "name": "Layer",
+                  "args": {
+                      "dimension": 3,
+                      "activation": "sigmoid"
+                  }
+              }
+          },
+          "connections": {
+              "m2": {
+                  "weight": "w1", 
+                  "bias": "b1", 
+                  "output": "output"
+              },
+              "m1": {
+                  "input": "input", 
+                  "weight": "w0", 
+                  "bias": "b0", 
+                  "output": {"key": {"connect": [["m2", "input"]]}}
+              }
+          },
+          "exposed_keys": ["output"]
+      },
+      "regularizations": [
+          {
+              "model": "l2",
+              "coef": {"tensor": 1e-1},
+              "input": "w\\d", 
+              "regex": true
+          }
       ],
-      "target": [
-        [ 0.7 ],
-        [ 0.9 ],
-        [ 1.1 ],
-        [ 1.3 ]
-      ]
-    },
-    "inputs": {
-      "weight": [
-        [ 0.2 ]
-      ],
-      "bias": [ 0.5 ]
-    },
-    "output_specs": {
-      "output": {
-        "loss": {
-          "fn": "QuantileLoss",
-          "params": {
-            "quantile": 0.9
-          }
-        },
-        "reduce_steps": [ "Mean" ],
-        "target_key": "target"
-      }
-    },
-    "final_loss_combiner": "Mean",
-    "results": {
-      "eval": {
-        "output": [
-          [ 0.7 ],
-          [ 0.9 ],
-          [ 1.1 ],
-          [ 1.3 ]
-        ],
-        "final_cost": 0.0
-      },
-      "grad": {
-        "weight": [
-          [ -1.0 ]
-        ],
-        "bias": [ -0.4 ]
-      }
-    }
-  },
-  "test_quantile_4": {
-    "model": {
-      "name": "Linear",
-      "args": {
-        "dimension": 1
-      }
-    },
-    "static_keys": {
-      "input": [
-        [ 2e-8 ]
-      ],
-      "target": [
-        [ 4e-15 ]
-      ]
-    },
-    "inputs": {
-      "weight": [
-        [ 5e-8 ]
-      ],
-      "bias": [ 2e-15 ]
-    },
-    "output_specs": {
-      "output": {
-        "loss": {
-          "fn": "QuantileLoss",
-          "params": {
-            "quantile": 1e-15
-          }
-        },
-        "reduce_steps": [ "Mean" ],
-        "target_key": "target"
-      }
-    },
-    "final_loss_combiner": "Mean",
-    "results": {
-      "eval": {
-        "output": [
-          [ 3e-15 ]
-        ],
-        "final_cost": 3e-30
-      },
-      "grad": {
-        "weight": [
-          [ -2e-23 ]
-        ],
-        "bias": [ -1e-15 ]
-      }
-    }
-  },
-  "test_quantile_5": {
-    "model": {
-      "name": "Linear",
-      "args": {
-        "dimension": 1
-      }
-    },
-    "static_keys": {
-      "input": [
-        [ 2e40 ],
-        [ 3e40 ]
-      ],
-      "target": [
-        [ 2e50 ],
-        [ 1e51 ]
-      ]
-    },
-    "inputs": {
-      "weight": [
-        [ 2e10 ]
-      ],
-      "bias": [ 2e50 ]
-    },
-    "output_specs": {
-      "output": {
-        "loss": {
-          "fn": "QuantileLoss",
-          "params": {
-            "quantile": 0.2
-          }
-        },
-        "reduce_steps": [ "Mean" ],
-        "target_key": "target"
-      }
-    },
-    "final_loss_combiner": "Mean",
-    "results": {
-      "eval": {
-        "output": [
-          [ 6e50 ],
-          [ 8e50 ]
-        ],
-        "final_cost": 1.8e50
-      },
-      "grad": {
-        "weight": [
-          [ 5e39 ]
-        ],
-        "bias": [ 0.3 ]
-      }
-    }
-  },
-  "test_quantile_6": {
-    "model": {
-      "name": "Linear",
-      "args": {
-        "dimension": 1
-      }
-    },
-    "static_keys": {
-      "input": [
-        [ 0.1, 0.1 ],
-        [ 0.2, 0.2 ],
-        [ 0.3, 0.3 ]
-      ],
-      "target": [
-        [ 3.0 ],
-        [ -2.0 ],
-        [ 3.0 ]
-      ]
-    },
-    "inputs": {
-      "weight": [
-        [ 5.0, 5.0 ]
-      ],
-      "bias": [ 1.0 ]
-    },
-    "output_specs": {
-      "output": {
-        "loss": {
-          "fn": "QuantileLoss",
-          "params": {
-            "quantile": 0.99999999999
-          }
-        },
-        "reduce_steps": [ "Mean" ],
-        "target_key": "target"
-      }
-    },
-    "final_loss_combiner": "Mean",
-    "results": {
-      "eval": {
-        "output": [
-          [ 2.0 ],
-          [ 3.0 ],
-          [ 4.0 ]
-        ],
-        "final_cost": 0.33333333335
-      },
-      "grad": {
-        "weight": [
-          [ -0.033333333331333335, -0.033333333331333335 ]
-        ],
-        "bias": [ -0.3333333333233333 ]
-      }
-    }
-  },
-  "test_quantile_7": {
-    "model": {
-      "name": "Linear",
-      "args": {
-        "dimension": 1
-      }
-    },
-    "static_keys": {
-      "input": [
-        [ 0.1, 0.1 ],
-        [ 0.2, 0.2 ],
-        [ 0.3, 0.3 ]
-      ],
-      "target": [
-        [ 3.0 ],
-        [ -2.0 ],
-        [ 3.0 ]
-      ]
-    },
-    "inputs": {
-      "weight": [
-        [ 5.0, 5.0 ]
-      ],
-      "bias": [ 1.0 ]
-    },
-    "regularizations": [
-      {
-        "model": "l1",
-        "coef": {
-          "tensor": 1e-1
-        },
-        "input": "weight"
-      }
-    ],
-    "output_specs": {
-      "output": {
-        "loss": {
-          "fn": "QuantileLoss",
-          "params": {
-            "quantile": 0.99999999999
-          }
-        },
-        "reduce_steps": [ "Mean" ],
-        "target_key": "target"
-      }
-    },
-    "final_loss_combiner": "Mean",
-    "results": {
-      "eval": {
-        "output": [
-          [ 2.0 ],
-          [ 3.0 ],
-          [ 4.0 ]
-        ],
-        "final_cost": 0.6666666666833333
-      },
-      "grad": {
-        "weight": [
-          [ 1.9999973899231804e-12, 1.9999973899231804e-12 ]
-        ],
-        "bias": [ -0.3333333333233333 ]
-      }
-    }
-  },
-  "test_quantile_8": {
-    "model": {
-      "name": "Linear",
-      "args": {
-        "dimension": 1
-      }
-    },
-    "static_keys": {
-      "input": [
-        [ 0.1, 0.1 ],
-        [ 0.2, 0.2 ],
-        [ 0.3, 0.3 ]
-      ],
-      "target": [
-        [ 3.0 ],
-        [ -2.0 ],
-        [ 3.0 ]
-      ]
-    },
-    "inputs": {
-      "weight": [
-        [ 5.0, 5.0 ]
-      ],
-      "bias": [ 1.0 ]
-    },
-    "regularizations": [
-      {
-        "model": "l2",
-        "coef": {
-          "tensor": 1e-1
-        },
-        "input": "weight"
-      }
-    ],
-    "output_specs": {
-      "output": {
-        "loss": {
-          "fn": "QuantileLoss",
-          "params": {
-            "quantile": 0.99999999999
-          }
-        },
-        "reduce_steps": [ "Mean" ],
-        "target_key": "target"
-      }
-    },
-    "final_loss_combiner": "Mean",
-    "results": {
-      "eval": {
-        "output": [
-          [ 2.0 ],
-          [ 3.0 ],
-          [ 4.0 ]
-        ],
-        "final_cost": 1.1666666666833334
-      },
-      "grad": {
-        "weight": [
-          [ 0.13333333333533331, 0.13333333333533331 ]
-        ],
-        "bias": [ -0.3333333333233333 ]
-      }
-    }
-  },
-  "test_polynomial_1": {
-    "model": {
-      "name": "PolynomialRegression",
-      "args": {
-        "degree": 1
-      }
-    },
-    "static_keys": {
-      "input": [
-        [ 1.0 ],
-        [ 2.0 ],
-        [ 3.0 ],
-        [ 4.0 ]
-      ],
-      "target": [
-        [ 0.7 ],
-        [ 0.9 ],
-        [ 1.1 ],
-        [ 1.3 ]
-      ]
-    },
-    "inputs": {
-      "weight": [
-        [ 0.2 ]
-      ],
-      "bias": [ 0.5 ]
-    },
-    "output_specs": {
-      "output": {
-        "loss": "SquaredError",
-        "reduce_steps": [ "Mean" ],
-        "target_key": "target"
-      }
-    },
-    "final_loss_combiner": "Mean",
-    "results": {
-      "eval": {
-        "output": [
-          [ 0.7 ],
-          [ 0.9 ],
-          [ 1.1 ],
-          [ 1.3 ]
-        ],
-        "final_cost": 0.0
-      },
-      "grad": {
-        "weight": [
-          [ 0.0 ]
-        ],
-        "bias": [ 0.0 ]
-      }
-    }
-  },
-  "test_polynomial_2": {
-    "model": {
-      "name": "PolynomialRegression",
-      "args": {
-        "degree": 1
-      }
-    },
-    "static_keys": {
-      "input": [
-        [ 1.0 ],
-        [ 2.0 ],
-        [ 3.0 ],
-        [ 4.0 ]
-      ],
-      "target": [
-        [ 0.7 ],
-        [ 0.9 ],
-        [ 1.1 ],
-        [ 1.3 ]
-      ]
-    },
-    "inputs": {
-      "weight": [
-        [ 0.1 ]
-      ],
-      "bias": [ 0.1 ]
-    },
-    "output_specs": {
-      "output": {
-        "loss": "SquaredError",
-        "reduce_steps": [ "Mean" ],
-        "target_key": "target"
-      }
-    },
-    "final_loss_combiner": "Mean",
-    "results": {
-      "eval": {
-        "output": [
-          [ 0.2 ],
-          [ 0.3 ],
-          [ 0.4 ],
-          [ 0.5 ]
-        ],
-        "final_cost": 0.435
-      },
-      "grad": {
-        "weight": [
-          [ -3.5 ]
-        ],
-        "bias": [ -1.3 ]
-      }
-    }
-  },
-  "test_polynomial_3": {
-    "model": {
-      "name": "PolynomialRegression",
-      "args": {
-        "degree": 1
-      }
-    },
-    "static_keys": {
-      "input": [
-        [ 10.0 ]
-      ],
-      "target": [
-        [ 0.000007 ]
-      ]
-    },
-    "inputs": {
-      "weight": [
-        [ 1000.0 ]
-      ],
-      "bias": [ 100.0 ]
-    },
-    "output_specs": {
-      "output": {
-        "loss": "SquaredError",
-        "reduce_steps": [ "Mean" ],
-        "target_key": "target"
-      }
-    },
-    "final_loss_combiner": "Mean",
-    "results": {
-      "eval": {
-        "output": [
-          [ 10100.0 ]
-        ],
-        "final_cost": 102009999.858600000049
-      },
-      "grad": {
-        "weight": [
-          [ 201999.99986 ]
-        ],
-        "bias": [ 20199.999986 ]
-      }
-    }
-  },
-  "test_polynomial_4": {
-    "model": {
-      "name": "PolynomialRegression",
-      "args": {
-        "degree": 1
-      }
-    },
-    "static_keys": {
-      "input": [
-        [ 2e-8 ]
-      ],
-      "target": [
-        [ 2e-8 ]
-      ]
-    },
-    "inputs": {
-      "weight": [
-        [ 5e-8 ]
-      ],
-      "bias": [ -2e-8 ]
-    },
-    "output_specs": {
-      "output": {
-        "loss": "SquaredError",
-        "reduce_steps": [ "Mean" ],
-        "target_key": "target"
-      }
-    },
-    "final_loss_combiner": "Mean",
-    "results": {
-      "eval": {
-        "output": [
-          [ -0.000000019999999999999999 ]
-        ],
-        "final_cost": 0.000000000000001599999920000001
-      },
-      "grad": {
-        "weight": [
-          [ -0.00000000000000159999996 ]
-        ],
-        "bias": [ -0.000000079999998 ]
-      }
-    }
-  },
-  "test_polynomial_5": {
-    "model": {
-      "name": "PolynomialRegression",
-      "args": {
-        "degree": 1
-      }
-    },
-    "static_keys": {
-      "input": [
-        [ 2e+40 ],
-        [ 3e+40 ]
-      ],
-      "target": [
-        [ 2e+50 ],
-        [ 1e+51 ]
-      ]
-    },
-    "inputs": {
-      "weight": [
-        [ 2e10 ]
-      ],
-      "bias": [ 2e50 ]
-    },
-    "output_specs": {
-      "output": {
-        "loss": "SquaredError",
-        "reduce_steps": [ "Mean" ],
-        "target_key": "target"
-      }
-    },
-    "final_loss_combiner": "Mean",
-    "results": {
-      "eval": {
-        "output": [
-          [ 6e50 ],
-          [ 8e50 ]
-        ],
-        "final_cost": 1e101
-      },
-      "grad": {
-        "weight": [
-          [ 2e+90 ]
-        ],
-        "bias": [ 2e+50 ]
-      }
-    }
-  },
-  "test_polynomial_6": {
-    "model": {
-      "name": "PolynomialRegression",
-      "args": {
-        "degree": 1
-      }
-    },
-    "static_keys": {
-      "input": [
-        [ 1.0 ],
-        [ 2 ],
-        [ 3 ],
-        [ 4 ]
-      ],
-      "target": [
-        [ 0.7 ],
-        [ 0.9 ],
-        [ 1.1 ],
-        [ 1.3 ]
-      ]
-    },
-    "inputs": {
-      "weight": [
-        [ 0.1 ]
-      ],
-      "bias": [ 0.1 ]
-    },
-    "output_specs": {
-      "output": {
-        "loss": "SquaredError",
-        "reduce_steps": [ "Sum" ],
-        "target_key": "target"
-      }
-    },
-    "final_loss_combiner": "Mean",
-    "results": {
-      "eval": {
-        "output": [
-          [ 0.2 ],
-          [ 0.3 ],
-          [ 0.4 ],
-          [ 0.5 ]
-        ],
-        "final_cost": 1.74
-      },
-      "grad": {
-        "weight": [
-          [ -14 ]
-        ],
-        "bias": [ -5.2 ]
-      }
-    }
-  },
-  "test_polynomial_7": {
-    "model": {
-      "name": "PolynomialRegression",
-      "args": {
-        "degree": 1
-      }
-    },
-    "static_keys": {
-      "input": [
-        [ 0.1, 0.1 ],
-        [ 0.2, 0.2 ],
-        [ 0.3, 0.3 ]
-      ],
-      "target": [
-        [ 1.0 ],
-        [ 2.0 ],
-        [ 3.0 ]
-      ]
-    },
-    "inputs": {
-      "weight": [
-        [ 5.0, 5.0 ]
-      ],
-      "bias": [ 0.0 ]
-    },
-    "output_specs": {
-      "output": {
-        "loss": "SquaredError",
-        "reduce_steps": [ "Mean" ],
-        "target_key": "target"
-      }
-    },
-    "final_loss_combiner": "Mean",
-    "results": {
-      "eval": {
-        "output": [
-          [ 1.0 ],
-          [ 2.0 ],
-          [ 3.0 ]
-        ],
-        "final_cost": 0.0
-      },
-      "grad": {
-        "weight": [
-          [ 0.0, 0.0 ]
-        ],
-        "bias": [ 0.0 ]
-      }
-    }
-  },
-  "test_polynomial_8": {
-    "model": {
-      "name": "PolynomialRegression",
-      "args": {
-        "degree": 1
-      }
-    },
-    "static_keys": {
-      "input": [
-        [ 0.1, 0.1 ],
-        [ 0.2, 0.2 ],
-        [ 0.3, 0.2 ]
-      ],
-      "target": [
-        [ 1.0 ],
-        [ 2.0 ],
-        [ 3.0 ]
-      ]
-    },
-    "inputs": {
-      "weight": [
-        [ 2.0, 1.0 ]
-      ],
-      "bias": [ 0.2 ]
-    },
-    "output_specs": {
-      "output": {
-        "loss": "SquaredError",
-        "reduce_steps": [ "Mean" ],
-        "target_key": "target"
-      }
-    },
-    "final_loss_combiner": "Mean",
-    "results": {
-      "eval": {
-        "output": [
-          [ 0.5 ],
-          [ 0.8 ],
-          [ 1.0 ]
-        ],
-        "final_cost": 1.896666666666666666666666666666666666666667
-      },
-      "grad": {
-        "weight": [
-          [ -0.5933333333333333333, -0.46 ]
-        ],
-        "bias": [ -2.466666666666666666666666667 ]
-      }
-    }
-  },
-  "test_polynomial_9": {
-    "model": {
-      "name": "PolynomialRegression",
-      "args": {
-        "degree": 1
-      }
-    },
-    "regularizations": [
-      {
-        "model": "l1",
-        "coef": {
-          "tensor": 1e-1
-        },
-        "input": "weight"
-      }
-    ],
-    "static_keys": {
-      "input": [
-        [ 0.1, 0.1 ],
-        [ 0.2, 0.2 ],
-        [ 0.3, 0.2 ]
-      ],
-      "target": [
-        [ 1.0 ],
-        [ 2.0 ],
-        [ 3.0 ]
-      ]
-    },
-    "inputs": {
-      "weight": [
-        [ 2.0, 1.0 ]
-      ],
-      "bias": [ 0.2 ]
-    },
-    "output_specs": {
-      "output": {
-        "loss": "SquaredError",
-        "reduce_steps": [ "Mean" ],
-        "target_key": "target"
-      }
-    },
-    "final_loss_combiner": "Mean",
-    "results": {
-      "eval": {
-        "output": [
-          [ 0.5 ],
-          [ 0.8 ],
-          [ 1.0 ]
-        ],
-        "final_cost": 1.996666666666666666666666666666666666666667
-      },
-      "grad": {
-        "weight": [
-          [ -0.5599999999999999999666666666666666666667, -0.42666666666666666666666667 ]
-        ],
-        "bias": [ -2.466666666666666666666666667 ]
-      }
-    }
-  },
-  "test_polynomial_10": {
-    "model": {
-      "name": "PolynomialRegression",
-      "args": {
-        "degree": 1
-      }
-    },
-    "regularizations": [
-      {
-        "model": "l2",
-        "coef": {
-          "tensor": 1e-1
-        },
-        "input": "weight"
-      }
-    ],
-    "static_keys": {
-      "input": [
-        [ 0.1, 0.1 ],
-        [ 0.2, 0.2 ],
-        [ 0.3, 0.2 ]
-      ],
-      "target": [
-        [ 1.0 ],
-        [ 2.0 ],
-        [ 3.0 ]
-      ]
-    },
-    "inputs": {
-      "weight": [
-        [ 2.0, 1.0 ]
-      ],
-      "bias": [ 0.2 ]
-    },
-    "output_specs": {
-      "output": {
-        "loss": "SquaredError",
-        "reduce_steps": [ "Mean" ],
-        "target_key": "target"
-      }
-    },
-    "final_loss_combiner": "Mean",
-    "results": {
-      "eval": {
-        "output": [
-          [ 0.5 ],
-          [ 0.8 ],
-          [ 1.0 ]
-        ],
-        "final_cost": 1.979999999999999999999966666666666666666667
-      },
-      "grad": {
-        "weight": [
-          [
-            -0.5266666666666666666333333333333333333333,
-            -0.42666666666666666666666666666666666666666667
-          ]
-        ],
-        "bias": [ -2.466666666666666666666666667 ]
-      }
-    }
-  },
-  "test_polynomial_11": {
-    "model": {
-      "name": "PolynomialRegression",
-      "args": {
-        "degree": 1
-      }
-    },
-    "static_keys": {
-      "input": [
-        [ 0.1 ],
-        [ 0.2 ],
-        [ 0.3 ]
-      ],
-      "target": [
-        [ 1.0, 1 ],
-        [ 2, 2 ],
-        [ 3, 3 ]
-      ]
-    },
-    "inputs": {
-      "weight": [
-        [ -2.0 ],
-        [ -1.0 ]
-      ],
-      "bias": [ -0.2, -0.1 ]
-    },
-    "output_specs": {
-      "output": {
-        "loss": "SquaredError",
-        "reduce_steps": [ "Mean" ],
-        "target_key": "target"
-      }
-    },
-    "final_loss_combiner": "Mean",
-    "results": {
-      "eval": {
-        "output": [
-          [ -0.4, -0.2 ],
-          [ -0.6, -0.3 ],
-          [ -0.8, -0.4 ]
-        ],
-        "final_cost": 6.908333333333333333333333333333333333333
-      },
-      "grad": {
-        "weight": [
-          [ -0.6 ],
-          [ -0.533333333333333333 ]
-        ],
-        "bias": [ -2.6, -2.3 ]
-      }
-    }
-  },
-  "test_polynomial_12": {
-    "model": {
-      "name": "PolynomialRegression",
-      "args": {
-        "degree": 2
-      }
-    },
-    "static_keys": {
-      "input": [
-        [ 2.0 ]
-      ],
-      "target": [
-        [ 0.0 ]
-      ]
-    },
-    "inputs": {
-      "weight": [
-        [ 0.1, 0.2 ]
-      ],
-      "bias": [ 0.3 ]
-    },
-    "output_specs": {
-      "output": {
-        "loss": "AbsoluteError",
-        "reduce_steps": [ "Mean" ],
-        "target_key": "target"
-      }
-    },
-    "final_loss_combiner": "Mean",
-    "results": {
-      "eval": {
-        "output": [
-          [ 1.3 ]
-        ],
-        "final_cost": 1.3
-      },
-      "grad": {
-        "weight": [
-          [ 2.0, 4 ]
-        ],
-        "bias": [ 1.0 ]
-      }
-    }
-  },
-  "test_polynomial_13": {
-    "model": {
-      "name": "PolynomialRegression",
-      "args": {
-        "degree": 3
-      }
-    },
-    "static_keys": {
-      "input": [
-        [ 2.0 ]
-      ],
-      "target": [
-        [ 0.0 ]
-      ]
-    },
-    "inputs": {
-      "weight": [
-        [ 0.1, 0.2, -0.2 ]
-      ],
-      "bias": [ 0.3 ]
-    },
-    "output_specs": {
-      "output": {
-        "loss": "AbsoluteError",
-        "reduce_steps": [ "Mean" ],
-        "target_key": "target"
-      }
-    },
-    "final_loss_combiner": "Mean",
-    "results": {
-      "eval": {
-        "output": [
-          [ -0.3 ]
-        ],
-        "final_cost": 0.3
-      },
-      "grad": {
-        "weight": [
-          [ -2.0, -4, -8 ]
-        ],
-        "bias": [ -1.0 ]
-      }
-    }
-  },
-  "test_polynomial_14": {
-    "model": {
-      "name": "PolynomialRegression",
-      "args": {
-        "degree": 2
-      }
-    },
-    "static_keys": {
-      "input": [
-        [ 2.0, 1 ],
-        [ -1, -3 ]
-      ],
-      "target": [
-        [ 0.0 ],
-        [ 2.0 ]
-      ]
-    },
-    "inputs": {
-      "weight": [
-        [ 0.1, 0.2, -0.2, -0.3, -0.5 ]
-      ],
-      "bias": [ 0.3 ]
-    },
-    "output_specs": {
-      "output": {
-        "loss": "AbsoluteError",
-        "reduce_steps": [ "Mean" ],
-        "target_key": "target"
-      }
-    },
-    "final_loss_combiner": "Mean",
-    "results": {
-      "eval": {
-        "output": [
-          [ -1.2 ],
-          [ -6.0 ]
-        ],
-        "final_cost": 4.6
-      },
-      "grad": {
-        "weight": [
-          [ -0.5, 1, -2.5, -2.5, -5 ]
-        ],
-        "bias": [ -1.0 ]
-      }
-    }
-  },
-  "test_polynomial_15": {
-    "model": {
-      "name": "PolynomialRegression",
-      "args": {
-        "degree": 2
-      }
-    },
-    "static_keys": {
-      "input": [
-        [ 2.0, 1 ]
-      ],
-      "target": [
-        [ 14.0, -2 ]
-      ]
-    },
-    "inputs": {
-      "weight": [
-        [ 1.0, 2.0, 3.0, -2.0, -1.0 ],
-        [ 10.0, 20.0, 30.0, -20.0, -10.0 ]
-      ],
-      "bias": [ 1.0, 10 ]
-    },
-    "output_specs": {
-      "output": {
-        "loss": "AbsoluteError",
-        "reduce_steps": [ "Mean" ],
-        "target_key": "target"
-      }
-    },
-    "final_loss_combiner": "Mean",
-    "results": {
-      "eval": {
-        "output": [
-          [ 12.0, 120.0 ]
-        ],
-        "final_cost": 62.0
-      },
-      "grad": {
-        "weight": [
-          [ -1.0000, -0.5000, -2.0000, -1.0000, -0.5000 ],
-          [ 1.0000, 0.5000, 2.0000, 1.0000, 0.5000 ]
-        ],
-        "bias": [ -0.5, 0.5 ]
-      }
-    }
-  },
-  "test_linearSVM_1": {
-    "model": {
-      "name": "LinearSVM"
-    },
-    "regularizations": [
-      {
-        "model": "l2",
-        "coef": {
-          "tensor": 1e-1
-        },
-        "input": "weight"
-      }
-    ],
-    "discard_keys": [ "decision_output" ],
-    "static_keys": {
-      "input": [
-        [ 1.0 ],
-        [ 2.0 ],
-        [ 3.0 ]
-      ],
-      "target": [
-        [ -1.0 ],
-        [ -1.0 ],
-        [ 1.0 ]
-      ]
-    },
-    "inputs": {
-      "weight": [
-        [ 1.0 ]
-      ],
-      "bias": [ 1.0 ]
-
-    },
-    "output_specs": {
-      "output": {
-        "loss": "HingeLoss",
-        "reduce_steps": [ "Mean" ],
-        "target_key": "target"
-      }
-    },
-    "results": {
-      "eval": {
-        "output": [
-          [ 2.0 ],
-          [ 3.0 ],
-          [ 4.0 ]
-        ],
-        "final_cost": 2.34999999999999998333
-      },
-      "grad": {
-        "weight": [
-          [ 1.0333333333333333 ]
-        ],
-        "bias": [ 0.6666666666666667 ]
-      }
-    }
-  },
-  "test_linearSVM_2": {
-    "model": {
-      "name": "LinearSVM"
-    },
-    "regularizations": [
-      {
-        "model": "l2",
-        "coef": {
-          "tensor": 1e-1
-        },
-        "input": "weight"
-      }
-    ],
-    "discard_keys": [ "decision_output" ],
-    "static_keys": {
-      "input": [
-        [ 1.0 ],
-        [ 2.0 ],
-        [ 3.0 ]
-      ],
-      "target": [
-        [ -1.0 ],
-        [ -1.0 ],
-        [ 1.0 ]
-      ]
-    },
-    "inputs": {
-      "weight": [
-        [ 1.0 ]
-      ],
-      "bias": [ 1.0 ]
-
-    },
-    "output_specs": {
-      "output": {
-        "loss": "QuadHingeLoss",
-        "reduce_steps": [ "Mean" ],
-        "target_key": "target"
-      }
-    },
-    "results": {
-      "eval": {
-        "output": [
-          [ 2.0 ],
-          [ 3.0 ],
-          [ 4.0 ]
-        ],
-        "final_cost": 8.3499999999999999667
-      },
-      "grad": {
-        "weight": [
-          [ 7.3666666666666667 ]
-        ],
-        "bias": [ 4.6666666666666667 ]
-      }
-    }
-  },
-  "test_linearSVM_3": {
-    "model": {
-      "name": "LinearSVM"
-    },
-    "regularizations": [
-      {
-        "model": "l2",
-        "coef": {
-          "tensor": 1e-1
-        },
-        "input": "weight"
-      }
-    ],
-    "discard_keys": [ "decision_output" ],
-    "static_keys": {
-      "input": [
-        [ 1.0, 2.0 ],
-        [ 2, -1 ],
-        [ 0, -1 ]
-      ],
-      "target": [
-        [ -1.0 ],
-        [ 1 ],
-        [ -1 ]
-      ]
-    },
-    "inputs": {
-      "weight": [
-        [ -1.0, 1.0 ]
-      ],
-      "bias": [ -1.0 ]
-
-    },
-    "output_specs": {
-      "output": {
-        "loss": "HingeLoss",
-        "reduce_steps": [ "Mean" ],
-        "target_key": "target"
-      }
-    },
-    "results": {
-      "eval": {
-        "output": [
-          [ 0.0 ],
-          [ -4.0 ],
-          [ -2.0 ]
-        ],
-        "final_cost": 2.0333333333333333
-      },
-      "grad": {
-        "weight": [
-          [ -0.3666666666666667, 1.0333333333333333 ]
-        ],
-        "bias": [ 0.0 ]
-      }
-    }
-  },
-  "test_linearSVM_4": {
-    "model": {
-      "name": "LinearSVM"
-    },
-    "regularizations": [
-      {
-        "model": "l2",
-        "coef": {
-          "tensor": 1e-1
-        },
-        "input": "weight"
-      }
-    ],
-    "discard_keys": [ "decision_output" ],
-    "static_keys": {
-      "input": [
-        [ 1.0, 2 ],
-        [ 2, -1 ],
-        [ 0, -1 ]
-      ],
-      "target": [
-        [ -1.0 ],
-        [ 1 ],
-        [ -1 ]
-      ]
-    },
-    "inputs": {
-      "weight": [
-        [ -1.0, 1.0 ]
-      ],
-      "bias": [ -1.0 ]
-
-    },
-    "output_specs": {
-      "output": {
-        "loss": "QuadHingeLoss",
-        "reduce_steps": [ "Mean" ],
-        "target_key": "target"
-      }
-    },
-    "results": {
-      "eval": {
-        "output": [
-          [ 0.0 ],
-          [ -4.0 ],
-          [ -2.0 ]
-        ],
-        "final_cost": 8.6999999999999999667
-      },
-      "grad": {
-        "weight": [
-          [ -6.0333333333333333, 4.7 ]
-        ],
-        "bias": [ -2.6666666666666667 ]
-      }
-    }
-  },
-  "test_nn_1": {
-    "model": {
-      "name": "MLP",
-      "args": {
-        "dimensions": [ 2, 2, 2 ],
-        "activations": [ "relu", "relu", "buffer" ]
-      }
-    },
-    "static_keys": {
-      "input": [
-        [ 1.0, 1.0 ]
-      ],
-      "target": [ 1 ]
-    },
-    "inputs": {
-      "weight0": [
-        [ 0.5, 0.1 ],
-        [ 0.2, 0.2 ]
-      ],
-      "bias0": [ 0.1, 0.1 ],
-      "weight1": [
-        [ 0.3, 0.2 ],
-        [ -0.1, 0.1 ]
-      ],
-      "bias1": [ 0.2, -0.1 ],
-      "weight2": [
-        [ 0.1, 0.1 ],
-        [ -0.2, 0.2 ]
-      ],
-      "bias2": [ 0.1, 0.0 ]
-    },
-    "output_specs": {
-      "output": {
-        "loss": "CrossEntropy",
-        "reduce_steps": [ "Mean" ],
-        "target_key": "target"
-      }
-    },
-    "results": {
-      "eval": {
-        "final_cost": 0.827627056846743510197,
-        "output": [
-          [ 0.151, -0.102 ]
-        ]
-      },
-      "grad": {
-        "weight0": [
-          [ 0.05066232883850689, 0.05066232883850689 ],
-          [ 0.03377488589233792, 0.03377488589233792 ]
-        ],
-        "bias0": [ 0.05066232883850689, 0.03377488589233792 ],
-        "weight1": [
-          [ 0.11821210062318273, 0.08443721473084481 ],
-          [ 0.0, 0.0 ]
-        ],
-        "bias1": [ 0.16887442946168962, 0.0 ],
-        "weight2": [
-          [ 0.28708653008487234, 0.0 ],
-          [ -0.28708653008487234, 0.0 ]
-        ],
-        "bias2": [ 0.5629147648722987, -0.5629147648722987 ]
-      }
-    }
-  },
-  "test_nn_2": {
-    "model": {
-      "name": "MLP",
-      "args": {
-        "dimensions": [ 3, 2 ],
-        "activations": [ "sigmoid", "softmax" ]
-      }
-    },
-    "static_keys": {
-      "input": [
-        [ 1.0 ]
-      ],
-      "target": [ 0 ]
-    },
-    "inputs": {
-      "weight0": [
-        [ 1.0 ],
-        [ 2.0 ],
-        [ 3.0 ]
-      ],
-      "bias0": [ -2.0, -3, 0 ],
-      "weight1": [
-        [ -1.0, 0, 1 ],
-        [ -2, 0, 2 ]
-      ],
-      "bias1": [ -5.0, 5 ]
-    },
-    "output_specs": {
-      "output": {
-        "loss": {
-          "fn": "CrossEntropy",
-          "params": {
-            "input_type": "probs"
-          }
-        },
-        "reduce_steps": [ "Mean" ],
-        "target_key": "target"
-      }
-    },
-    "results": {
-      "eval": {
-        "final_cost": 10.683655622163707,
-        "output": [
-          [
-            0.000022916448682582498287877106161,
-            0.9999770835513174175017121228938392776607400542093695578010433420
-          ]
-        ]
-
-      },
-      "grad": {
-        "weight0": [
-          [ -0.19660742759420338 ],
-          [ 0 ],
-          [ 0.04517562444230763 ]
-        ],
-        "bias0": [ -0.19660742759420338, 0, 0.04517562444230763 ],
-        "weight1": [
-          [ -0.26893525818771363, -0.26893525818771363, -0.9525522972063396 ],
-          [ 0.2689352581877137, 0.2689352581877137, 0.9525522972063397 ]
-        ],
-        "bias1": [ -0.9999770835513174, 0.9999770835513175 ]
-
-      }
-    }
-  },
-  "test_nn_3": {
-    "model": {
-      "name": "MLP",
-      "args": {
-        "dimensions": [ 3, 2 ],
-        "activations": [ "sigmoid", "buffer" ]
-      }
-    },
-    "static_keys": {
-      "input": [
-        [ 1.0 ]
-      ],
-      "target": [ 0 ]
-    },
-    "inputs": {
-      "weight0": [
-        [ 1.0 ],
-        [ 2.0 ],
-        [ 3.0 ]
-      ],
-      "bias0": [ -2.0, -3, 0 ],
-      "weight1": [
-        [ -1.0, 0, 1 ],
-        [ -2, 0, 2 ]
-      ],
-      "bias1": [ -5.0, 5 ]
-    },
-    "output_specs": {
-      "output": {
-        "loss": "CrossEntropy",
-        "reduce_steps": [ "Mean" ],
-        "target_key": "target"
-      }
-    },
-    "results": {
-      "eval": {
-        "final_cost": 10.683655622163707,
-        "output": [
-          [ -4.31636729454756190162768890994, 6.3672654109048761967446221801001681459579 ]
-        ]
-
-      },
-      "grad": {
-        "weight0": [
-          [ -0.19660742759420338 ],
-          [ 0 ],
-          [ 0.04517562444230763 ]
-        ],
-        "bias0": [ -0.19660742759420338, 0, 0.04517562444230763 ],
-        "weight1": [
-          [ -0.26893525818771363, -0.26893525818771363, -0.9525522972063396 ],
-          [ 0.2689352581877137, 0.2689352581877137, 0.9525522972063397 ]
-        ],
-        "bias1": [ -0.9999770835513174, 0.9999770835513175 ]
-
-      }
-    }
-  },
-  "test_nn_4": {
-    "model": {
-      "name": "MLP",
-      "args": {
-        "dimensions": [ 3, 2 ],
-        "activations": [ "sigmoid", "buffer" ]
-      }
-    },
-    "static_keys": {
-      "input": [
-        [ -2.0 ]
-      ],
-      "target": [ 1 ]
-    },
-    "inputs": {
-      "weight0": [
-        [ 1.0 ],
-        [ 2.0 ],
-        [ 3.0 ]
-      ],
-      "bias0": [ -2.0, -3, 0 ],
-      "weight1": [
-        [ -1.0, 0, 1 ],
-        [ -2, 0, 2 ]
-      ],
-      "bias1": [ -5.0, 5 ]
-    },
-    "output_specs": {
-      "output": {
-        "loss": "CrossEntropy",
-        "reduce_steps": [ "Mean" ],
-        "target_key": "target"
-      }
-    },
-    "results": {
-      "eval": {
-        "final_cost": 4.610867408569036334066e-5,
-        "output": [
-          [
-            -5.015513586805456783692733230577282662421391939229673857887807798858778378,
-            4.9689728263890864326145335388454346751572161215406522842243844022
-          ]
-        ]
-
-      },
-      "grad": {
-        "weight0": [
-          [ -1.6287703780100406e-06 ],
-          [ -0.0000000000000000e+00 ],
-          [ 2.2744970234690017e-07 ]
-        ],
-        "bias0": [ 8.1438518900502031e-07, 0.0000000000000000e+00, -1.1372485117345008e-07 ],
-        "weight1": [
-          [ 8.2930117404317535e-07, 4.2006394160987180e-08, 1.1400674689583735e-07 ],
-          [ -8.2930117404317535e-07, -4.2006394160987180e-08, -1.1400674689583735e-07 ]
-        ],
-        "bias1": [ 4.610761109711512046032e-5, -4.610761109711512046032e-5 ]
-
-      }
-    }
-  },
-  "test_nn_5": {
-    "model": {
-      "name": "MLP",
-      "args": {
-        "dimensions": [ 3, 2 ],
-        "activations": [ "sigmoid", "buffer" ]
-      }
-    },
-    "static_keys": {
-      "input": [
-        [ 1.0 ],
-        [ -2.0 ]
-      ],
-      "target": [ 0, 1 ]
-    },
-    "inputs": {
-      "weight0": [
-        [ 1.0 ],
-        [ 2.0 ],
-        [ 3.0 ]
-      ],
-      "bias0": [ -2.0, -3, 0 ],
-      "weight1": [
-        [ -1.0, 0, 1 ],
-        [ -2, 0, 2 ]
-      ],
-      "bias1": [ -5.0, 5 ]
-    },
-    "output_specs": {
-      "output": {
-        "loss": "CrossEntropy",
-        "reduce_steps": [ "Mean" ],
-        "target_key": "target"
-      }
-    },
-    "results": {
-      "eval": {
-        "final_cost": 5.3418508654188965,
-        "output": [
-          [ -4.31636729454756190162768890994, 6.3672654109048761967446221801001681459579 ],
-          [
-            -5.015513586805456783692733230577282662421391939229673857887807798858778378,
-            4.9689728263890864326145335388454346751572161215406522842243844022
-          ]
-        ]
-
-      },
-      "grad": {
-        "weight0": [
-          [ -0.0983045281822907 ],
-          [ 0 ],
-          [ 0.022587925946004995 ]
-        ],
-        "bias0": [ -0.09830330660450719, 0, 0.022587755358728232 ],
-        "weight1": [
-          [ -0.13446721444326978, -0.13446760809065975, -0.4762760915997964 ],
-          [ 0.1344672144432698, 0.13446760809065977, 0.47627609159979645 ]
-        ],
-        "bias1": [ -0.49996548797011015, 0.4999654879701102 ]
-      }
-    }
-  },
-  "test_nn_6": {
-    "model": {
-      "name": "MLP",
-      "args": {
-        "dimensions": [ 3, 2 ],
-        "activations": [ "sigmoid", "softmax" ]
-      }
-    },
-    "regularizations": [
-      {
-        "model": "l1",
-        "coef": {
-          "tensor": 1e-1
-        },
-        "input": "weight0"
-      },
-      {
-        "model": "l1",
-        "coef": {
-          "tensor": 1e-1
-        },
-        "input": "weight1"
-      }
-    ],
-    "static_keys": {
-      "input": [
-        [ 1.0 ]
-      ],
-      "target": [ 0 ]
-    },
-    "inputs": {
-      "weight0": [
-        [ 1.0 ],
-        [ 2.0 ],
-        [ 3.0 ]
-      ],
-      "bias0": [ -2.0, -3, 0 ],
-      "weight1": [
-        [ -1.0, 1e-200, 1 ],
-        [ -2, 1e-200, 2 ]
-      ],
-      "bias1": [ -5.0, 5 ]
-    },
-    "output_specs": {
-      "output": {
-        "loss": {
-          "fn": "CrossEntropy",
-          "params": {
-            "input_type": "probs"
-          }
-        },
-        "reduce_steps": [ "Mean" ],
-        "target_key": "target"
-      }
-    },
-    "results": {
-      "eval": {
-        "final_cost": 11.883655622163706,
-        "output": [
-          [
-            0.000022916448682582498287877106161,
-            0.9999770835513174175017121228938392776607400542093695578010433420
-          ]
-        ]
-
-      },
-      "grad": {
-        "weight0": [
-          [ -0.09660742759420338 ],
-          [ 0.1 ],
-          [ 0.14517562444230764 ]
-        ],
-        "bias0": [ -0.19660742759420338, 0, 0.04517562444230764 ],
-        "weight1": [
-          [ -0.36893525818771367, -0.16893525818771363, -0.8525522972063397 ],
-          [ 0.16893525818771368, 0.3689352581877137, 1.05255229720634 ]
-        ],
-        "bias1": [ -0.9999770835513174, 0.9999770835513175 ]
-      }
-    }
-  },
-  "test_nn_7_regex": {
-    "model": {
-      "name": "MLP",
-      "args": {
-        "dimensions": [ 3, 2 ],
-        "activations": [ "sigmoid", "softmax" ]
-      }
-    },
-    "regularizations": [
-      {
-        "model": "l2",
-        "coef": {
-          "tensor": 1e-1
-        },
-        "input": "weight\\d",
-        "regex": true
-      }
-    ],
-    "static_keys": {
-      "input": [
-        [ 1.0 ]
-      ],
-      "target": [ 0 ]
-    },
-    "inputs": {
-      "weight0": [
-        [ 1.0 ],
-        [ 2 ],
-        [ 3 ]
-      ],
-      "bias0": [ -2.0, -3, 0 ],
-      "weight1": [
-        [ -1.0, 0, 1 ],
-        [ -2, 0, 2 ]
-      ],
-      "bias1": [ -5.0, 5 ]
-    },
-    "output_specs": {
-      "output": {
-        "loss": {
-          "fn": "CrossEntropy",
-          "params": {
-            "input_type": "probs"
-          }
-        },
-        "reduce_steps": [ "Mean" ],
-        "target_key": "target"
-      }
-    },
-    "results": {
-      "eval": {
-        "final_cost": 11.883655622163706,
-        "output": [
-          [
-            0.000022916448682582498287877106161,
-            0.9999770835513174175017121228938392776607400542093695578010433420
-          ]
-        ]
-      },
-      "grad": {
-        "weight0": [
-          [ -0.09660742759420338 ],
-          [ 0.2 ],
-          [ 0.34517562444230764 ]
-        ],
-        "bias0": [ -0.19660742759420338, 0, 0.04517562444230764 ],
-        "weight1": [
-          [ -0.36893525818771367, -0.26893525818771363, -0.8525522972063397 ],
-          [ 0.06893525818771368, 0.2689352581877137, 1.15255229720634 ]
-        ],
-        "bias1": [ -0.9999770835513174, 0.9999770835513175 ]
-      }
-    }
-  },
-  "test_nn_8": {
-    "model": {
-      "name": "MLP",
-      "args": {
-        "dimensions": [ 2, 2 ],
-        "activations": [ "tanh", "sigmoid" ]
-      }
-    },
-
-    "static_keys": {
-      "input": [
-        [ -1.0 ]
-      ],
-      "target": [
-        [ 1, 0 ]
-      ]
-    },
-    "inputs": {
-      "weight0": [
-        [ -1.0 ],
-        [ 0 ]
-      ],
-      "bias0": [ 2.0, -3.0 ],
-      "weight1": [
-        [ 5.0, -2 ],
-        [ 3, 1 ]
-      ],
-      "bias1": [ 0.1, 0.2 ]
-    },
-    "output_specs": {
-      "output": {
-        "loss": {
-          "fn": "BinaryCrossEntropy",
-          "params": {
-            "input_type": "probs"
-          }
-        },
-        "reduce_steps": [ "Mean" ],
-        "target_key": "target"
-      }
-    },
-    "results": {
-      "eval": {
-        "final_cost": 1.14851880766334883,
-        "output": [
-          [
-            0.9991465615035200856145163472396202129711641861618401690538672210,
-            0.89935781874669147752944909495571211261121235305914725408257626639
-          ]
-        ]
-
-      },
-      "grad": {
-        "weight0": [
-          [ -0.013288596357364402 ],
-          [ -0.004444968888316729 ]
-        ],
-        "bias0": [ 0.013288596357364402, 0.004444968888316729 ],
-        "weight1": [
-          [ -4.246090164507905e-04, 4.246090164507905e-04 ],
-          [ 4.474551364046125e-01, -4.474551364046125e-01 ]
-        ],
-        "bias1": [ -4.2671924823995E-4, 0.44967890937334580653 ]
-      }
-    }
-  },
-  "test_nn_8_efficient": {
-    "model": {
-      "name": "MLP",
-      "args": {
-        "dimensions": [ 2, 2 ],
-        "activations": [ "tanh", "buffer" ]
-      }
-    },
-
-    "static_keys": {
-      "input": [
-        [ -1.0 ]
-      ],
-      "target": [
-        [ 1.0, 0 ]
-      ]
-    },
-    "inputs": {
-      "weight0": [
-        [ -1.0 ],
-        [ 0 ]
-      ],
-      "bias0": [ 2.0, -3.0 ],
-      "weight1": [
-        [ 5.0, -2 ],
-        [ 3, 1 ]
-      ],
-      "bias1": [ 0.1, 0.2 ]
-    },
-    "output_specs": {
-      "output": {
-        "loss": {
-          "fn": "BinaryCrossEntropy",
-          "params": {
-            "input_type": "logits"
-          }
-        },
-        "reduce_steps": [ "Mean" ],
-        "target_key": "target"
-      }
-    },
-    "results": {
-      "eval": {
-        "final_cost": 1.14851880766334883,
-        "output": [
-          [
-            7.0653832758071131593231612967884193256846969829019774427671517059,
-            2.1901095073734609026637603705109769501956277094005649836477576302
-          ]
-        ]
-
-      },
-      "grad": {
-        "weight0": [
-          [ -0.013288596357364402 ],
-          [ -0.004444968888316729 ]
-        ],
-        "bias0": [ 0.013288596357364402, 0.004444968888316729 ],
-        "weight1": [
-          [ -4.24609016450790e-04, 4.246090164507905e-04 ],
-          [ 4.474551364046125e-01, -4.474551364046125e-01 ]
-        ],
-        "bias1": [ -4.2671924823995e-4, 0.44967890937334580653 ]
-      }
-    }
-  },
-  "test_nn_9": {
-    "model": {
-      "name": "MLP",
-      "args": {
-        "dimensions": [ 1, 2 ],
-        "activations": [ "sigmoid", "buffer" ]
-      }
-    },
-
-    "static_keys": {
-      "input": [
-        [ -1.0 ]
-      ],
-      "target": [ 1 ]
-    },
-    "inputs": {
-      "weight0": [
-        [ 0.0 ]
-      ],
-      "bias0": [ 0.0 ],
-      "weight1": [
-        [ 0.0 ],
-        [ 0.0 ]
-      ],
-      "bias1": [ 0.0, 0.0 ]
-    },
-    "output_specs": {
-      "output": {
-        "loss": "CrossEntropy",
-        "reduce_steps": [ "Mean" ],
-        "target_key": "target"
-      }
-    },
-    "results": {
-      "eval": {
-        "final_cost": 0.69314718055994531,
-        "output": [
-          [ 0.0, 0.0 ]
-        ]
-
-      },
-      "grad": {
-        "weight0": [
-          [ 0.0 ]
-        ],
-        "bias0": [ 0.0 ],
-        "weight1": [
-          [ 0.25 ],
-          [ -0.25 ]
-        ],
-        "bias1": [ 0.5, -0.5 ]
-      }
-    }
-  },
-  "test_nn_10": {
-    "model": {
-      "name": "MLP",
-      "args": {
-        "dimensions": [ 1 ],
-        "activations": [ "buffer" ]
-      }
-    },
-
-    "static_keys": {
-      "input": [
-        [ 1.0 ]
-      ],
-      "target": [
-        [ 1.0 ]
-      ]
-    },
-    "inputs": {
-      "weight0": [
-        [ 1.0 ]
-      ],
-      "bias0": [ 1.0 ]
-    },
-    "output_specs": {
-      "output": {
-        "loss": "AbsoluteError",
-        "reduce_steps": [ "Mean" ],
-        "target_key": "target"
-      }
-    },
-    "results": {
-      "eval": {
-        "final_cost": 1.0,
-        "output": [
-          [ 2.0 ]
-        ]
-
-      },
-      "grad": {
-        "weight0": [
-          [ 1.0 ]
-        ],
-        "bias0": [ 1.0 ]
-      }
-    }
-  },
-  "test_linear_10": {
-    "NOTE": "coef becomes 0.03333333333333333 when geo_mean implemented!",
-    "model": {
-      "name": "Linear"
-    },
-    "regularizations": [
-      {
-        "model": "l2",
-        "coef": {
-          "tensor": 1e-1
-        },
-        "input": "weight"
-      }
-    ],
-    "static_keys": {
-      "input": [
-        [ 0.1, 0.1 ],
-        [ 0.2, 0.2 ],
-        [ 0.3, 0.2 ]
-      ],
-      "target": [
-        [ 1.0 ],
-        [ 2.0 ],
-        [ 3.0 ]
-      ]
-    },
-    "inputs": {
-      "weight": [
-        [ 2.0, 1.0 ]
-      ],
-      "bias": [ 0.2 ]
-    },
-    "output_specs": {
-      "output": {
-        "loss": "SquaredError",
-        "reduce_steps": [ "Mean" ],
-        "target_key": "target"
-      }
-    },
-    "results": {
-      "eval": {
-        "final_cost": 1.979999999999999999999966666666666666666667,
-        "output": [
-          [ 0.5 ],
-          [ 0.8 ],
-          [ 1.0 ]
-        ]
-      },
-      "grad": {
-        "weight": [
-          [
-            -0.5266666666666666666333333333333333333333, -0.4266666666666666666666666666666666666667
-          ]
-        ],
-        "bias": [ -2.466666666666666666666666667 ]
-      }
-    }
-  },
-  "test_linear_10_two_reg_groups": {
-    "NOTE": "coef becomes 0.03333333333333333 when geo_mean implemented!",
-    "model": {
-      "name": "Linear"
-    },
-    "regularizations": [
-      {
-        "model": "l2",
-        "coef": {
-          "tensor": 1e-1
-        },
-        "input": "weight"
-      },
-      {
-        "model": "l1",
-        "coef": {
-          "tensor": 1e-1
-        },
-        "input": "weight"
-      }
-    ],
-    "static_keys": {
-      "input": [
-        [ 0.1, 0.1 ],
-        [ 0.2, 0.2 ],
-        [ 0.3, 0.2 ]
-      ],
-      "target": [
-        [ 1.0 ],
-        [ 2.0 ],
-        [ 3.0 ]
-      ]
-    },
-    "inputs": {
-      "weight": [
-        [ 2.0, 1.0 ]
-      ],
-      "bias": [ 0.2 ]
-    },
-    "output_specs": {
-      "output": {
-        "loss": "SquaredError",
-        "reduce_steps": [ "Mean" ],
-        "target_key": "target"
-      }
-    },
-    "results": {
-      "eval": {
-        "final_cost": 2.079999999999999999999966666666666666666667,
-        "output": [
-          [ 0.5 ],
-          [ 0.8 ],
-          [ 1.0 ]
-        ]
-      },
-      "grad": {
-        "weight": [
-          [ -0.49333333333333333333333, -0.3933333333333333333333333333333333 ]
-        ],
-        "bias": [ -2.466666666666666666666666667 ]
-      }
-    }
-  },
-  "test_linear_11": {
-    "model": {
-      "name": "Linear"
-    },
-    "static_keys": {
-      "input": [
-        [ 0.1 ],
-        [ 0.2 ],
-        [ 0.3 ]
-      ],
-      "target": [
-        [ 1, 1 ],
-        [ 2, 2 ],
-        [ 3, 3 ]
-      ]
-    },
-    "inputs": {
-      "weight": [
-        [ -2.0 ],
-        [ -1.0 ]
-      ],
-      "bias": [ -0.2, -0.1 ]
-    },
-    "output_specs": {
-      "output": {
-        "loss": "SquaredError",
-        "reduce_steps": [ "Mean" ],
-        "target_key": "target"
-      }
-    },
-    "results": {
-      "eval": {
-        "final_cost": 6.908333333333333333333333333333333333333,
-        "output": [
-          [ -0.4, -0.2 ],
-          [ -0.6, -0.3 ],
-          [ -0.8, -0.4 ]
-        ]
-      },
-      "grad": {
-        "weight": [
-          [ -0.6 ],
-          [ -0.533333333333333333 ]
-        ],
-        "bias": [ -2.6, -2.3 ]
-      }
-    }
-  },
-  "test_linear_11_two_key_reg": {
-    "model": {
-      "name": "Linear"
-    },
-    "regularizations": [
-      {
-        "model": "l2",
-        "coef": {
-          "tensor": 1e-1
-        },
-        "input": "weight"
-      },
-      {
-        "model": "l2",
-        "coef": {
-          "tensor": 1e-1
-        },
-        "input": "bias"
-      }
-    ],
-    "static_keys": {
-      "input": [
-        [ 0.1, 0.1 ],
-        [ 0.2, 0.2 ],
-        [ 0.3, 0.2 ]
-      ],
-      "target": [
-        [ 1.0 ],
-        [ 2.0 ],
-        [ 3.0 ]
-      ]
-    },
-    "inputs": {
-      "weight": [
-        [ 2.0, 1.0 ]
-      ],
-      "bias": [ 0.2 ]
-    },
-    "output_specs": {
-      "output": {
-        "loss": "SquaredError",
-        "reduce_steps": [ "Mean" ],
-        "target_key": "target"
-      }
-    },
-    "results": {
-      "eval": {
-        "final_cost": 1.9806666666666666,
-        "output": [
-          [ 0.5 ],
-          [ 0.8 ],
-          [ 1.0 ]
-        ]
-      },
-      "grad": {
-        "weight": [
-          [
-            -0.5266666666666666666333333333333333333333, -0.4266666666666666666666666666666666666667
-          ]
-        ],
-        "bias": [ -2.46 ]
-      }
-    }
-  },
-  "test_logistic_1": {
-    "model": {
-      "name": "LogisticRegression"
-    },
-    "static_keys": {
-      "input": [
-        [ 1.0 ],
-        [ 2 ],
-        [ 3 ],
-        [ 4 ]
-      ],
-      "target": [
-        [ 1.0 ],
-        [ 1.0 ],
-        [ 0.0 ],
-        [ 0.0 ]
-      ]
-    },
-    "discard_keys": [ "probs_output" ],
-    "inputs": {
-      "weight": [
-        [ 0.1 ]
-      ],
-      "bias": [ 0.1 ]
-    },
-    "output_specs": {
-      "output": {
-        "loss": {
-          "fn": "BinaryCrossEntropy",
-          "params": {
-            "input_type": "logits"
-          }
-        },
-        "reduce_steps": [ "Mean" ],
-        "target_key": "target"
-      }
-    },
-    "final_loss_combiner": "Mean",
-    "results": {
-      "eval": {
-        "final_cost": 0.7598965876075446,
-        "output": [
-          [ 0.2 ],
-          [ 0.3 ],
-          [ 0.4 ],
-          [ 0.5 ]
-        ]
-      },
-      "grad": {
-        "weight": [
-          [ 0.7461548340201426 ]
-        ],
-        "bias": [ 0.0863558763596109 ]
-      }
-    }
-  },
-  "test_logistic_2": {
-    "model": {
-      "name": "LogisticRegression"
-    },
-    "static_keys": {
-      "input": [
-        [ 1.0 ],
-        [ 2 ],
-        [ 3 ],
-        [ 4 ]
-      ],
-      "target": [
-        [ 1.0 ],
-        [ 1.0 ],
-        [ 1.0 ],
-        [ 1.0 ]
-      ]
-    },
-    "discard_keys": [ "probs_output" ],
-    "inputs": {
-      "weight": [
-        [ 1e-100 ]
-      ],
-      "bias": [ 1e-100 ]
-    },
-    "output_specs": {
-      "output": {
-        "loss": {
-          "fn": "BinaryCrossEntropy",
-          "params": {
-            "input_type": "logits"
-          }
-        },
-        "reduce_steps": [ "Mean" ],
-        "target_key": "target"
-      }
-    },
-    "final_loss_combiner": "Mean",
-    "results": {
-      "eval": {
-        "final_cost": 0.6931471805599453,
-        "output": [
-          [ 0.0 ],
-          [ 0.0 ],
-          [ 0.0 ],
-          [ 0.0 ]
-        ]
-      },
-      "grad": {
-        "weight": [
-          [ -1.25 ]
-        ],
-        "bias": [ -0.5 ]
-      }
-    }
-  },
-  "test_logistic_3": {
-    "model": {
-      "name": "LogisticRegression"
-    },
-    "static_keys": {
-      "input": [
-        [ 20.0 ]
-      ],
-      "target": [
-        [ 0.0 ]
-      ]
-    },
-    "discard_keys": [ "probs_output" ],
-    "inputs": {
-      "weight": [
-        [ 50.0 ]
-      ],
-      "bias": [ -2000.0 ]
-    },
-    "output_specs": {
-      "output": {
-        "loss": {
-          "fn": "BinaryCrossEntropy",
-          "params": {
-            "input_type": "logits"
-          }
-        },
-        "reduce_steps": [ "Mean" ],
-        "target_key": "target"
-      }
-    },
-    "final_loss_combiner": "Mean",
-    "results": {
-      "eval": {
-        "final_cost": 0.0,
-        "output": [
-          [ -1000.0 ]
-        ]
-      },
-      "grad": {
-        "weight": [
-          [ 0.0 ]
-        ],
-        "bias": [ 0.0 ]
-      }
-    }
-  },
-  "test_logistic_4": {
-    "model": {
-      "name": "LogisticRegression"
-    },
-    "static_keys": {
-      "input": [
-        [ 1e-8 ]
-      ],
-      "target": [
-        [ 1.0 ]
-      ]
-    },
-    "discard_keys": [ "probs_output" ],
-    "inputs": {
-      "weight": [
-        [ -2e-8 ]
-      ],
-      "bias": [ 3e-16 ]
-    },
-    "output_specs": {
-      "output": {
-        "loss": {
-          "fn": "BinaryCrossEntropy",
-          "params": {
-            "input_type": "logits"
-          }
-        },
-        "reduce_steps": [ "Mean" ],
-        "target_key": "target"
-      }
-    },
-    "final_loss_combiner": "Mean",
-    "results": {
-      "eval": {
-        "final_cost": 0.6931471805599452594172321,
-        "output": [
-          [ 1e-16 ]
-        ]
-      },
-      "grad": {
-        "weight": [
-          [ -0.00000000499999999999999975 ]
-        ],
-        "bias": [ -0.499999999999999975 ]
-      }
-    }
-  },
-  "test_logistic_5": {
-    "model": {
-      "name": "LogisticRegression"
-    },
-    "static_keys": {
-      "input": [
-        [ 0.1, 0.1 ],
-        [ 0.2, 0.2 ],
-        [ 0.3, 0.2 ]
-      ],
-      "target": [
-        [ 0.0 ],
-        [ 0 ],
-        [ 0 ]
-      ]
-    },
-    "discard_keys": [ "probs_output" ],
-    "inputs": {
-      "weight": [
-        [ 2.0, 1.0 ]
-      ],
-      "bias": [ 0.2 ]
-    },
-    "output_specs": {
-      "output": {
-        "loss": {
-          "fn": "BinaryCrossEntropy",
-          "params": {
-            "input_type": "logits"
-          }
-        },
-        "reduce_steps": [ "Mean" ],
-        "target_key": "target"
-      }
-    },
-    "final_loss_combiner": "Mean",
-    "results": {
-      "eval": {
-        "final_cost": 1.1528131125487027,
-        "output": [
-          [ 0.5 ],
-          [ 0.8 ],
-          [ 1.0 ]
-        ]
-      },
-      "grad": {
-        "weight": [
-          [ 0.1398528009782365, 0.11548418169056965 ]
-        ],
-        "bias": [ 0.681164130319824 ]
-      }
-    }
-  },
-  "test_logistic_6": {
-    "model": {
-      "name": "LogisticRegression"
-    },
-    "static_keys": {
-      "input": [
-        [ 0.1, 0.1 ],
-        [ 0.2, 0.2 ],
-        [ 0.3, 0.2 ]
-      ],
-      "target": [
-        [ 0.0 ],
-        [ 0 ],
-        [ 0 ]
-      ]
-    },
-    "regularizations": [
-      {
-        "model": "l1",
-        "coef": {
-          "tensor": 1e-1
-        },
-        "input": "weight"
-      }
-    ],
-    "discard_keys": [ "probs_output" ],
-    "inputs": {
-      "weight": [
-        [ 2.0, 1.0 ]
-      ],
-      "bias": [ 0.2 ]
-    },
-    "output_specs": {
-      "output": {
-        "loss": {
-          "fn": "BinaryCrossEntropy",
-          "params": {
-            "input_type": "logits"
-          }
-        },
-        "reduce_steps": [ "Mean" ],
-        "target_key": "target"
-      }
-    },
-    "final_loss_combiner": "Mean",
-    "results": {
-      "eval": {
-        "final_cost": 1.2528131125487027,
-        "output": [
-          [ 0.5 ],
-          [ 0.8 ],
-          [ 1.0 ]
-        ]
-      },
-      "grad": {
-        "weight": [
-          [ 0.1731861343115698333333, 0.148817515023902983333 ]
-        ],
-        "bias": [ 0.681164130319824 ]
-      }
-    }
-  },
-  "test_logistic_7": {
-    "model": {
-      "name": "LogisticRegression"
-    },
-    "static_keys": {
-      "input": [
-        [ 0.1, 0.1 ],
-        [ 0.2, 0.2 ],
-        [ 0.3, 0.2 ]
-      ],
-      "target": [
-        [ 0.0 ],
-        [ 0 ],
-        [ 0 ]
-      ]
-    },
-    "regularizations": [
-      {
-        "model": "l2",
-        "coef": {
-          "tensor": 1e-1
-        },
-        "input": "weight"
-      }
-    ],
-    "discard_keys": [ "probs_output" ],
-    "inputs": {
-      "weight": [
-        [ 2.0, 1.0 ]
-      ],
-      "bias": [ 0.2 ]
-    },
-    "output_specs": {
-      "output": {
-        "loss": {
-          "fn": "BinaryCrossEntropy",
-          "params": {
-            "input_type": "logits"
-          }
-        },
-        "reduce_steps": [ "Mean" ],
-        "target_key": "target"
-      }
-    },
-    "final_loss_combiner": "Mean",
-    "results": {
-      "eval": {
-        "final_cost": 1.236146445882036033333,
-        "output": [
-          [ 0.5 ],
-          [ 0.8 ],
-          [ 1.0 ]
-        ]
-      },
-      "grad": {
-        "weight": [
-          [ 0.2065194676449031666667, 0.148817515023902983333 ]
-        ],
-        "bias": [ 0.681164130319824 ]
-      }
-    }
-  },
-  "test_logistic_8": {
-    "model": {
-      "name": "LogisticRegression"
-    },
-    "static_keys": {
-      "input": [
-        [ 2e40 ],
-        [ -3e40 ]
-      ],
-      "target": [
-        [ 1.0 ],
-        [ 0 ]
-      ]
-    },
-    "discard_keys": [ "probs_output" ],
-    "inputs": {
-      "weight": [
-        [ 2e10 ]
-      ],
-      "bias": [ 2e50 ]
-    },
-    "output_specs": {
-      "output": {
-        "loss": {
-          "fn": "BinaryCrossEntropy",
-          "params": {
-            "input_type": "logits"
-          }
-        },
-        "reduce_steps": [ "Mean" ],
-        "target_key": "target"
-      }
-    },
-    "final_loss_combiner": "Mean",
-    "results": {
-      "eval": {
-        "final_cost": 2.220446049250313e-16,
-        "output": [
-          [ 6e50 ],
-          [ -4e50 ]
-        ]
-      },
-      "grad": {
-        "weight": [
-          [ 0.0 ]
-        ],
-        "bias": [ 0.0 ]
-      }
-    }
-  },
-  "test_logistic_9": {
-    "model": {
-      "name": "LogisticRegression"
-    },
-    "static_keys": {
-      "input": [
-        [ 2e+40 ],
-        [ -3e+40 ]
-      ],
-      "target": [
-        [ 0.0 ],
-        [ 1.0 ]
-      ]
-    },
-    "discard_keys": [ "probs_output" ],
-    "inputs": {
-      "weight": [
-        [ 2e10 ]
-      ],
-      "bias": [ 2e50 ]
-    },
-    "output_specs": {
-      "output": {
-        "loss": {
-          "fn": "BinaryCrossEntropy",
-          "params": {
-            "input_type": "logits"
-          }
-        },
-        "reduce_steps": [ "Mean" ],
-        "target_key": "target"
-      }
-    },
-    "final_loss_combiner": "Mean",
-    "results": {
-      "eval": {
-        "final_cost": 5e50,
-        "output": [
-          [ 6e50 ],
-          [ -4e50 ]
-        ]
-      },
-      "grad": {
-        "weight": [
-          [ 2.5e40 ]
-        ],
-        "bias": [ 0.0 ]
-      }
-    }
-  },
-
-  "test_linear_with_2_reg": {
-    "model": {
-      "name": "Linear"
-    },
-    "regularizations": [
-      {
-        "model": "l2",
-        "coef": {
-          "tensor": 1e-1
-        },
-        "input": "weight"
-      },
-      {
-        "model": "l2",
-        "coef": {
-          "tensor": 1e-1
-        },
-        "input": "bias"
-      }
-    ],
-    "static_keys": {
-      "input": [
-        [ 0.1, 0.1 ],
-        [ 0.2, 0.2 ],
-        [ 0.3, 0.2 ]
-      ],
-      "target": [
-        [ 1.0 ],
-        [ 2.0 ],
-        [ 3.0 ]
-      ]
-    },
-    "inputs": {
-      "weight": [
-        [ 2.0, 1.0 ]
-      ],
-      "bias": [ 0.2 ]
-    },
-    "output_specs": {
-      "output": {
-        "loss": "SquaredError",
-        "reduce_steps": [ "Mean" ],
-        "target_key": "target"
-      }
-    },
-    "results": {
-      "eval": {
-        "final_cost": 1.9806666666666666,
-        "output": [
-          [ 0.5 ],
-          [ 0.8 ],
-          [ 1.0 ]
-        ]
-      },
-      "grad": {
-        "weight": [
-          [
-            -0.5266666666666666666333333333333333333333, -0.4266666666666666666666666666666666666667
-          ]
-        ],
-        "bias": [ -2.46 ]
-      }
-    }
-  },
-  "test_kernelizedSVM_1": {
-    "model": {
-      "name": "KernelizedSVM",
-      "args": {
-        "kernel": "RBFKernel"
-      }
-    },
-    "static_keys": {
-      "input1": [
-        [ 1.0 ],
-        [ 2.0 ],
-        [ 3.0 ]
-      ],
-      "input2": [
-        [ 1.0 ],
-        [ 2.0 ],
-        [ 3.0 ]
-      ],
-      "l_scale": [ 1.0 ],
-      "sigma": [ 0.70710678118 ],
-      "target": [
-        [ -1.0 ],
-        [ -1.0 ],
-        [ 1.0 ]
-      ]
-    },
-    "discard_keys": [ "kernel" ],
-    "inputs": {
-      "weight": [
-        [ 1.0, 1.0, 1.0 ]
-      ],
-      "bias": [ 1.0 ]
-    },
-    "output_specs": {
-      "output": {
-        "loss": "HingeLoss",
-        "reduce_steps": [ "Mean" ],
-        "target_key": "target"
-      }
-    },
-    "regularizations": [
-      {
-        "model": "quadraticformregularizer",
-        "coef": {
-          "tensor": 1e-1
-        },
-        "input": "weight",
-        "kernel": "kernel"
-      }
-    ],
-    "final_loss_combiner": "Mean",
-    "results": {
-      "eval": {
-        "final_cost": 2.4491204715009767,
-        "output": [
-          [ 2.386195080052007 ],
-          [ 2.735758882329259 ],
-          [ 2.3861950800520066 ]
-        ]
-      },
-      "grad": {
-        "weight": [
-          [ 0.5021663163899435, 0.5138184431325186, 0.1749381960190692 ]
-        ],
-        "bias": [ 0.6666666666666667 ]
-      }
-    }
-  },
-  "test_kernelizedSVM_1_without_reg": {
-    "model": {
-      "name": "KernelizedSVM",
-      "args": {
-        "kernel": "RBFKernel"
-      }
-    },
-    "static_keys": {
-      "input1": [
-        [ 1.0 ],
-        [ 2.0 ],
-        [ 3.0 ]
-      ],
-      "input2": [
-        [ 1.0 ],
-        [ 2.0 ],
-        [ 3.0 ]
-      ],
-      "l_scale": [ 1.0 ],
-      "sigma": [ 0.70710678118 ],
-      "target": [
-        [ -1.0 ],
-        [ -1.0 ],
-        [ 1.0 ]
-      ]
-    },
-    "discard_keys": [ "kernel" ],
-    "inputs": {
-      "weight": [
-        [ 1.0, 1.0, 1.0 ]
-      ],
-      "bias": [ 1.0 ]
-    },
-    "output_specs": {
-      "output": {
-        "loss": "HingeLoss",
-        "reduce_steps": [ "Mean" ],
-        "target_key": "target"
-      }
-    },
-    "final_loss_combiner": "Mean",
-    "results": {
-      "eval": {
-        "final_cost": 2.373984654127089,
-        "output": [
-          [ 2.386195080052007 ],
-          [ 2.735758882329259 ],
-          [ 2.3861950800520066 ]
-        ]
-      },
-      "grad": {
-        "weight": [
-          [ 0.455959813721543, 0.455959813721543, 0.128731693350669 ]
-        ],
-        "bias": [ 0.6666666666666667 ]
-      }
-    }
-  },
-  "test_kernelizedSVM_2": {
-    "model": {
-      "name": "KernelizedSVM",
-      "args": {
-        "kernel": {
-          "name": "PolynomialKernel",
-          "assigned_types": [
-            [
-              "poly_coef",
-              {
-                "Tensor": [ "int", "float", "bool" ]
-              }
-            ]
-          ]
-        }
-      }
-    },
-    "static_keys": {
-      "input1": [
-        [ 1.0, 1 ],
-        [ 2, 2 ],
-        [ 3, 3 ]
-      ],
-      "input2": [
-        [ 1.0, 1 ],
-        [ 2, 2 ],
-        [ 3, 3 ]
-      ],
-      "poly_coef": 1.0,
-      "degree": 2.0,
-      "target": [
-        [ 1.0 ],
-        [ -1.0 ],
-        [ 1.0 ]
-      ]
-    },
-    "discard_keys": [ "kernel" ],
-    "inputs": {
-      "weight": [
-        [ 1.0, 1.0, 1.0 ]
-      ],
-      "bias": [ 1.0 ]
-    },
-    "output_specs": {
-      "output": {
-        "loss": "QuadHingeLoss",
-        "reduce_steps": [ "Mean" ],
-        "target_key": "target"
-      }
-    },
-    "regularizations": [
-      {
-        "model": "quadraticformregularizer",
-        "coef": {
-          "tensor": 1e-1
-        },
-        "input": "weight",
-        "kernel": "kernel"
-      }
-    ],
-    "final_loss_combiner": "Mean",
-    "results": {
-      "eval": {
-        "final_cost": 25591.949999999997,
-        "output": [
-          [ 84.0 ],
-          [ 276.0 ],
-          [ 580.0 ]
-        ]
-      },
-      "grad": {
-        "weight": [
-          [ 4619.4333333333325, 14967.166666666666, 31227.966666666664 ]
-        ],
-        "bias": [ 184.66666666666666 ]
-      }
-    }
-  },
-  "test_kernelizedSVM_3": {
-    "model": {
-      "name": "KernelizedSVM",
-      "args": {
-        "kernel": "RBFKernel"
-      }
-    },
-    "static_keys": {
-      "input1": [
-        [ 1.0, 1 ],
-        [ 2, 2 ],
-        [ 3, 3 ]
-      ],
-      "input2": [
-        [ 1.0, 1 ],
-        [ 2, 2 ],
-        [ 3, 3 ]
-      ],
-      "l_scale": [ 1.0 ],
-      "sigma": [ 0.70710678118 ],
-      "target": [
-        [ 1.0 ],
-        [ -1.0 ],
-        [ 1.0 ]
-      ]
-    },
-    "discard_keys": [ "kernel" ],
-    "inputs": {
-      "weight": [
-        [ 1.0, 1.0, 1.0 ]
-      ],
-      "bias": [ 1.0 ]
-    },
-    "output_specs": {
-      "output": {
-        "loss": "QuadHingeLoss",
-        "reduce_steps": [ "Mean" ],
-        "target_key": "target"
-      }
-    },
-    "regularizations": [
-      {
-        "model": "quadraticformregularizer",
-        "coef": {
-          "tensor": 1e-1
-        },
-        "input": "weight",
-        "kernel": "kernel"
-      }
-    ],
-    "final_loss_combiner": "Mean",
-    "results": {
-      "eval": {
-        "final_cost": 3.624795519079272,
-        "output": [
-          [ 2.1356707458594526 ],
-          [ 2.2706705664632003 ],
-          [ 2.1356707458594526 ]
-        ]
-      },
-      "grad": {
-        "weight": [
-          [ 0.3329471098416852, 2.2228027298575737, 0.3329471098416852 ]
-        ],
-        "bias": [ 2.1804470443088 ]
-      }
-    }
-  },
-  "test_kernelizedSVM_4": {
-    "model": {
-      "name": "KernelizedSVM",
-      "args": {
-        "kernel": "RBFKernel"
-      }
-    },
-    "static_keys": {
-      "input1": [
-        [ 1.0, 1 ],
-        [ 2, 2 ],
-        [ 3, 3 ]
-      ],
-      "input2": [
-        [ 1.0, 1 ],
-        [ 2, 2 ],
-        [ 3, 3 ]
-      ],
-      "l_scale": [ 1.0 ],
-      "sigma": [ 0.70710678118 ],
-      "target": [
-        [ 1.0 ],
-        [ -1.0 ],
-        [ 1.0 ]
-      ]
-    },
-    "discard_keys": [ "kernel" ],
-    "inputs": {
-      "weight": [
-        [ 1.0, 1.0, 1.0 ]
-      ],
-      "bias": [ 1.0 ]
-    },
-    "output_specs": {
-      "output": {
-        "loss": "QuadHingeLoss",
-        "reduce_steps": [ "Mean" ],
-        "target_key": "target"
-      }
-    },
-    "final_loss_combiner": "Mean",
-    "results": {
-      "eval": {
-        "final_cost": 3.565761984776237,
-        "output": [
-          [ 2.1356707458594526 ],
-          [ 2.2706705664632003 ],
-          [ 2.1356707458594526 ]
-        ]
-      },
-      "grad": {
-        "weight": [
-          [ 0.29509141831303676, 2.1804470443088, 0.29509141831303676 ]
-        ],
-        "bias": [ 2.1804470443088 ]
-      }
-    }
-  },
-  "test_kernelizedSVM_5": {
-    "model": {
-      "name": "KernelizedSVM",
-      "args": {
-        "kernel": "RBFKernel"
-      }
-    },
-    "static_keys": {
-      "input1": [
-        [ 1.0, 1 ],
-        [ 2, 2 ],
-        [ 3, 3 ]
-      ],
-      "input2": [
-        [ 1.0, 1 ],
-        [ 2, 2 ],
-        [ 3, 3 ]
-      ],
-      "l_scale": [ 1.0 ],
-      "sigma": [ 0.70710678118 ],
-      "target": [
-        [ 1.0 ],
-        [ -1.0 ],
-        [ 1.0 ]
-      ]
-    },
-    "regularizations": [
-      {
-        "model": "l2",
-        "coef": {
-          "tensor": 1e-1
-        },
-        "input": "weight"
-      }
-    ],
-    "discard_keys": [ "kernel" ],
-    "inputs": {
-      "weight": [
-        [ 1.0, 1.0, 1.0 ]
-      ],
-      "bias": [ 1.0 ]
-    },
-    "output_specs": {
-      "output": {
-        "loss": "QuadHingeLoss",
-        "reduce_steps": [ "Mean" ],
-        "target_key": "target"
-      }
-    },
-    "final_loss_combiner": "Mean",
-    "results": {
-      "eval": {
-        "final_cost": 3.615761984776237,
-        "output": [
-          [ 2.1356707458594526 ],
-          [ 2.2706705664632003 ],
-          [ 2.1356707458594526 ]
-        ]
-      },
-      "grad": {
-        "weight": [
-          [ 0.3284247516463701, 2.2137803776421334, 0.3284247516463701 ]
-        ],
-        "bias": [ 2.1804470443088 ]
-      }
-    }
-  },
-  "test_distance_matrix_1": {
-    "model": {
-      "name": "EncoderDistanceMatrix",
-      "assigned_differentiabilities": [
-        [ "input1", true ],
-        [ "input2", true ]
-      ],
-      "args": {
-        "get_final_distance": false
-      }
-    },
-    "static_keys": {
-      "norm": 2.0,
-      "target": [
-        [ 0.0, 1.1, 4.1, 9.1 ],
-        [ 1.1, 0.0, 1.1, 4.1 ],
-        [ 4.1, 1.1, 0.0, 1.1 ],
-        [ 9.1, 4.1, 1.1, 0.0 ]
-      ]
-    },
-    "inputs": {
-      "input1": [
-        [ 1.0 ],
-        [ 2.0 ],
-        [ 3.0 ],
-        [ 4.0 ]
-      ],
-      "input2": [
-        [ 1.0 ],
-        [ 2.0 ],
-        [ 3.0 ],
-        [ 4.0 ]
-      ]
-    },
-    "output_specs": {
-      "output": {
-        "loss": "AbsoluteError",
-        "reduce_steps": [ "Sum" ],
-        "target_key": "target"
-      }
-    },
-    "final_loss_combiner": "Mean",
-    "results": {
-      "eval": {
-        "final_cost": 1.2,
-        "output": [
-          [ 0.0, 1.0, 4.0, 9.0 ],
-          [ 1.0, 0.0, 1.0, 4.0 ],
-          [ 4.0, 1.0, 0.0, 1.0 ],
-          [ 9.0, 4.0, 1.0, 0.0 ]
-        ]
-      },
-      "grad": {
-        "input1": [
-          [ 12.0 ],
-          [ 4 ],
-          [ -4 ],
-          [ -12 ]
-        ],
-        "input2": [
-          [ 12.0 ],
-          [ 4 ],
-          [ -4 ],
-          [ -12 ]
-        ]
-      }
-    },
-    "reference_shapes": {
-      "input1": [ 4, null ],
-      "input2": [ 4, null ]
-    }
-  },
-  "test_distance_matrix_2": {
-    "model": {
-      "name": "EncoderDistanceMatrix",
-      "assigned_differentiabilities": [
-        [ "input1", true ],
-        [ "input2", true ]
-      ],
-      "args": {
-        "get_final_distance": false
-      }
-    },
-    "static_keys": {
-      "norm": 2.0,
-      "target": [
-        [ 0.0, 24.0 ],
-        [ 24.0, 0.0 ]
-      ]
-    },
-    "inputs": {
-      "input1": [
-        [ 1.0, 2.0 ],
-        [ -2.0, -2.0 ]
-      ],
-      "input2": [
-        [ 1.0, 2.0 ],
-        [ -2.0, -2.0 ]
-      ]
-    },
-    "output_specs": {
-      "output": {
-        "loss": "AbsoluteError",
-        "reduce_steps": [ "Sum" ],
-        "target_key": "target"
-      }
-    },
-    "final_loss_combiner": "Mean",
-    "results": {
-      "eval": {
-        "final_cost": 2.0,
-        "output": [
-          [ 0.0, 25.0 ],
-          [ 25.0, 0.0 ]
-        ]
-
-      },
-      "grad": {
-        "input1": [
-          [ 6.0, 8.0 ],
-          [ -6.0, -8.0 ]
-        ],
-        "input2": [
-          [ 6.0, 8.0 ],
-          [ -6.0, -8.0 ]
-        ]
-      }
-    },
-    "reference_shapes": {
-      "input1": [ 2, null ],
-      "input2": [ 2, null ]
-    }
-  },
-  "test_distance_matrix_3": {
-    "model": {
-      "name": "EncoderDistanceMatrix",
-      "assigned_differentiabilities": [
-        [ "input1", true ],
-        [ "input2", true ]
-      ],
-      "args": {
-        "get_final_distance": false
-      }
-    },
-    "static_keys": {
-      "norm": 2.0,
-      "target": [
-        [ 0.0, 24.0, 0.0 ],
-        [ 24.0, 0.0, 25.0 ],
-        [ 0.0, 25.0, 0.0 ]
-      ]
-    },
-    "inputs": {
-      "input1": [
-        [ 1.0, 2, -1 ],
-        [ -2, 2, 3 ],
-        [ 1, 1, -1 ]
-      ],
-      "input2": [
-        [ 1.0, 2, -1 ],
-        [ -2, 2, 3 ],
-        [ 1, 1, -1 ]
-      ]
-    },
-    "output_specs": {
-      "output": {
-        "loss": "AbsoluteError",
-        "reduce_steps": [ "Sum" ],
-        "target_key": "target"
-      }
-    },
-    "final_loss_combiner": "Mean",
-    "results": {
-      "eval": {
-        "final_cost": 6.0,
-        "output": [
-          [ 0.0, 25, 1 ],
-          [ 25, 0, 26 ],
-          [ 1, 26, 0 ]
-        ]
-
-      },
-      "grad": {
-        "input1": [
-          [ 6.0, 2.0, -8.0 ],
-          [ -12.0, 2.0, 16.0 ],
-          [ 6.0, -4.0, -8 ]
-        ],
-        "input2": [
-          [ 6.0, 2.0, -8.0 ],
-          [ -12.0, 2.0, 16.0 ],
-          [ 6.0, -4.0, -8 ]
-        ]
-      }
-    },
-    "reference_shapes": {
-      "input1": [ 3, null ],
-      "input2": [ 3, null ]
-    }
-  },
-  "test_mds_base_1": {
-    "model": {
-      "name": "MDSCore",
-      "args": {
-        "exact_distances": false
-      },
-      "assigned_differentiabilities": [
-        [ "pred_distances", true ]
-      ]
-    },
-    "static_keys": {
-      "distances": [
-        [ 0.0, 1.0, 4.0, 9.0 ],
-        [ 1.0, 0.0, 1.0, 4.0 ],
-        [ 4.0, 1.0, 0.0, 1.0 ],
-        [ 9.0, 4.0, 1.0, 0.0 ]
-      ],
-      "norm": 2.0
-    },
-    "inputs": {
-      "pred_distances": [
-        [ 0.0, 1.0, 4.0, 9.0 ],
-        [ 1.0, 0.0, 1.0, 4.0 ],
-        [ 4.0, 1.0, 0.0, 1.0 ],
-        [ 9.0, 4.0, 1.0, 0.0 ]
-      ]
-    },
-    "output_specs": {
-      "output": {
-        "loss": "Buffer"
-      }
-    },
-    "final_loss_combiner": "Mean",
-    "results": {
-      "eval": {
-        "final_cost": 0.0,
-        "output": 0.0
-      },
-      "grad": {
-        "pred_distances": [
-          [ 0.0, 0.0, 0.0, 0.0 ],
-          [ 0.0, 0.0, 0.0, 0.0 ],
-          [ 0.0, 0.0, 0.0, 0.0 ],
-          [ 0.0, 0.0, 0.0, 0.0 ]
-        ]
-      }
-    }
-  },
-  "test_mds_base_2": {
-    "model": {
-      "name": "MDSCore",
-      "args": {
-        "exact_distances": false
-      },
-      "assigned_differentiabilities": [
-        [ "pred_distances", true ]
-      ]
-    },
-    "static_keys": {
-      "distances": [
-        [ 0.0, 1.0, 4.0 ],
-        [ 1.0, 0.0, 1.0 ],
-        [ 4.0, 1.0, 0.0 ]
-      ],
-      "norm": 2.0
-    },
-    "inputs": {
-      "pred_distances": [
-        [ 0.0, 0.0, 0.0 ],
-        [ 0.0, 0.0, 0.0 ],
-        [ 0.0, 0.0, 0.0 ]
-      ]
-    },
-    "output_specs": {
-      "output": {
-        "loss": "Relu"
-      }
-    },
-    "final_loss_combiner": "Mean",
-    "results": {
-      "eval": {
-        "final_cost": 1.0,
-        "output": 1.0
-      },
-      "grad": {
-        "pred_distances": [
-          [ 0, 0, 0 ],
-          [ 0, 0, 0 ],
-          [ 0, 0, 0 ]
-        ]
-      }
-    }
-  },
-  "test_mds_base_3": {
-    "model": {
-      "name": "MDSCore",
-      "args": {
-        "exact_distances": false
-      },
-      "assigned_differentiabilities": [
-        [ "pred_distances", true ]
-      ]
-    },
-    "static_keys": {
-      "distances": [
-        [ 0.0, 3.0, 27.0, 48.0 ],
-        [ 3.0, 0.0, 12.0, 27.0 ],
-        [ 27.0, 12.0, 0.0, 3.0 ],
-        [ 48.0, 27.0, 3.0, 0.0 ]
-      ],
-      "norm": 2.0
-    },
-    "inputs": {
-      "pred_distances": [
-        [ 0.0, 16.0, 81.0, 1.0 ],
-        [ 16.0, 0.0, 25.0, 25.0 ],
-        [ 81.0, 25.0, 0.0, 100.0 ],
-        [ 1.0, 25.0, 100.0, 0.0 ]
-      ]
-    },
-    "output_specs": {
-      "output": {
-        "loss": "Relu"
-      }
-    },
-    "final_loss_combiner": "Mean",
-    "results": {
-      "eval": {
-        "final_cost": 1.022712434901901762,
-        "output": 1.022712434901901762
-      },
-      "grad": {
-        "pred_distances": [
-          [ 0.0, 0.0011549908824936169, 0.0008609656463266452, -0.012076144745020098 ],
-          [ 0.0011549908824936169, 0.0, 0.0006257454573930683, -7.991510940766344e-05 ],
-          [ 0.0008609656463266452, 0.0006257454573930683, 0.0, 0.0016842363075941656 ],
-          [ -0.012076144745020098, -7.991510940766344e-05, 0.0016842363075941656, 0.0 ]
-        ]
-      }
-    }
-  },
-  "test_mds_base_3-1": {
-    "model": {
-      "name": "MDSCore",
-      "args": {
-        "exact_distances": false
-      },
-      "assigned_differentiabilities": [
-        [ "pred_distances", true ]
-      ]
-    },
-    "static_keys": {
-      "distances": [
-        [ 0.0, 4.0 ],
-        [ 4.0, 0.0 ]
-      ],
-      "norm": 2.0
-    },
-    "inputs": {
-      "pred_distances": [
-        [ 0.0, 25.0 ],
-        [ 25.0, 0.0 ]
-      ]
-    },
-    "output_specs": {
-      "output": {
-        "loss": "Relu"
-      }
-    },
-    "final_loss_combiner": "Mean",
-    "results": {
-      "eval": {
-        "final_cost": 1.5,
-        "output": 1.5
-      },
-      "grad": {
-        "pred_distances": [
-          [ 0.0, 0.025 ],
-          [ 0.025, 0.0 ]
-        ]
-      }
-    }
-  },
-  "test_mds_base_4": {
-    "model": {
-      "name": "MDSCore",
-      "args": {
-        "exact_distances": false
-      },
-      "assigned_differentiabilities": [
-        [ "pred_distances", true ]
-      ]
-    },
-    "static_keys": {
-      "distances": [
-        [ 0.0, 4.0, 1.0 ],
-        [ 4.0, 0.0, 1.0 ],
-        [ 1.0, 1.0, 0.0 ]
-      ],
-      "norm": 2.0
-    },
-    "inputs": {
-      "pred_distances": [
-        [ 0.0, 1.0, 4.0 ],
-        [ 1.0, 0.0, 1.0 ],
-        [ 4.0, 1.0, 0.0 ]
-      ]
-
-    },
-    "output_specs": {
-      "output": {
-        "loss": "Relu"
-      }
-    },
-    "final_loss_combiner": "Mean",
-    "results": {
-      "eval": {
-        "final_cost": 0.57735026918962576451,
-        "output": 0.57735026918962576451
-      },
-      "grad": {
-        "pred_distances": [
-          [ 0.0, -0.07216878364870323, 0.036084391824351615 ],
-          [ -0.07216878364870323, 0.0, -0.0 ],
-          [ 0.036084391824351615, -0.0, 0.0 ]
-        ]
-      }
-    }
-  },
-  "test_mds_base_5": {
-    "model": {
-      "name": "MDSCore",
-      "args": {
-        "exact_distances": false
-      },
-      "assigned_differentiabilities": [
-        [ "pred_distances", true ]
-      ]
-    },
-    "static_keys": {
-      "distances": [
-        [ 0.0, 25.0 ],
-        [ 25.0, 0.0 ]
-      ],
-      "norm": 2.0
-    },
-    "inputs": {
-      "pred_distances": [
-        [ 0.0, 1.0 ],
-        [ 1.0, 0.0 ]
-      ]
-
-    },
-    "output_specs": {
-      "output": {
-        "loss": "Relu"
-      }
-    },
-    "final_loss_combiner": "Mean",
-    "results": {
-      "eval": {
-        "final_cost": 0.8,
-        "output": 0.8
-      },
-      "grad": {
-        "pred_distances": [
-          [ 0.0, -0.05 ],
-          [ -0.05, 0.0 ]
-        ]
-      }
-    }
-  },
-  "test_mds_base_6": {
-    "model": {
-      "name": "MDSCore",
-      "args": {
-        "exact_distances": false
-      },
-      "assigned_differentiabilities": [
-        [ "pred_distances", true ]
-      ]
-    },
-    "static_keys": {
-      "distances": [
-        [ 0.0, 1e+32 ],
-        [ 1e+32, 0.0 ]
-      ],
-      "norm": 2.0
-    },
-    "inputs": {
-      "pred_distances": [
-        [ 0.0, 1.0 ],
-        [ 1.0, 0.0 ]
-      ]
-
-    },
-    "output_specs": {
-      "output": {
-        "loss": "Relu"
-      }
-    },
-    "final_loss_combiner": "Mean",
-    "results": {
-      "eval": {
-        "final_cost": 1.0,
-        "output": 1.0
-      },
-      "grad": {
-        "pred_distances": [
-          [ 0.0, -2.5e-17 ],
-          [ -2.5e-17, 0.0 ]
-        ]
-      }
-    }
-  },
-  "test_mds_base_7": {
-    "model": {
-      "name": "MDSCore",
-      "args": {
-        "exact_distances": false
-      },
-      "assigned_differentiabilities": [
-        [ "pred_distances", true ]
-      ]
-    },
-    "static_keys": {
-      "distances": [
-        [ 0.0, 1e-32 ],
-        [ 1e-32, 0.0 ]
-      ],
-      "norm": 2.0
-    },
-    "inputs": {
-      "pred_distances": [
-        [ 0.0, 1.0 ],
-        [ 1.0, 0.0 ]
-      ]
-
-    },
-    "output_specs": {
-      "output": {
-        "loss": "Relu"
-      }
-    },
-    "final_loss_combiner": "Mean",
-    "results": {
-      "eval": {
-        "final_cost": 1e16,
-        "output": 1e16
-      },
-      "grad": {
-        "pred_distances": [
-          [ 0.0, 2499999999999999.5 ],
-          [ 2499999999999999.5, 0.0 ]
-        ]
-      }
-    }
-  },
-  "test_mds_1": {
-    "model": {
-      "name": "MDS",
-      "args": {
-        "prediction_dim": 3,
-        "input_type": "points"
-      },
-      "assigned_differentiabilities": [
-        [ "coords", true ]
-      ]
-    },
-    "static_keys": {
-      "input": [
-        [ 1.0, 1.0, 0.0, 2.0 ],
-        [ 2.0, 2.0, 1.0, 3.0 ]
-      ],
-      "norm": 2.0
-    },
-    "inputs": {
-      "coords": [
-        [ 4.0, 2.0, 1.0 ],
-        [ 1.0, -2.0, 1.0 ]
-      ]
-
-    },
-    "discard_keys": [ "predicted_coords" ],
-    "output_specs": {
-      "output": {
-        "loss": "Relu"
-      },
-      "predicted_coords": {}
-    },
-    "final_loss_combiner": "Mean",
-    "results": {
-      "eval": {
-        "final_cost": 1.5,
-        "output": 1.5
-      },
-      "grad": {
-        "coords": [
-          [ 0.3, 0.4, 0 ],
-          [ -0.3, -0.4, 0 ]
-        ]
-      }
-    }
-  },
-  "test_tsne_core_1": {
-    "model": {
-      "name": "TSNECore",
-      "args": {
-        "exact_distances": false
-      },
-      "assigned_differentiabilities": [
-        [ "pred_distances", true ]
-      ]
-    },
-    "static_keys": {
-      "distances": [
-        [ 0.0, 1.0, 9.0 ],
-        [ 1.0, 0.0, 4.0 ],
-        [ 9.0, 4.0, 0.0 ]
-      ],
-      "TSNECore_0_TsnePJoint_0_output": [
-        [ 0, 0.16666654, 0.16666673 ],
-        [ 0.16666654, 0, 0.16666673 ],
-        [ 0.16666673, 0.16666673, 0 ]
-      ]
-    },
-    "injected_static_keys": [ "TSNECore_0_TsnePJoint_0_output" ],
-    "inputs": {
-      "pred_distances": [
-        [ 0.0, 1.0, 9.0 ],
-        [ 1.0, 0.0, 4.0 ],
-        [ 9.0, 4.0, 0.0 ]
-      ]
-
-    },
-    "output_specs": {
-      "output": {
-        "loss": "Relu",
-        "reduce_steps": [ "Sum" ]
-      }
-    },
-    "final_loss_combiner": "Mean",
-    "results": {
-      "eval": {
-        "final_cost": 0.2133012086061504,
-        "output": 0.2133012086061504
-      },
-      "grad": {
-        "pred_distances": [
-          [ 0.0, -0.07291673, 0.010416673000000001 ],
-          [ -0.07291673, 0.0, 0.008333346000000004 ],
-          [ 0.010416673000000001, 0.008333346000000004, 0.0 ]
-        ]
-      }
-    }
-  },
-  "test_tsne_core_2": {
-    "model": {
-      "name": "TSNECore",
-      "assigned_differentiabilities": [
-        [ "pred_distances", true ]
-      ]
-    },
-    "static_keys": {
-      "distances": [
-        [ 0.0, 16, 1 ],
-        [ 16, 0, 9 ],
-        [ 1, 9, 0 ]
-      ],
-      "TSNECore_0_TsnePJoint_1_output": [
-        [ 0, 0.1, 0.2 ],
-        [ 0.1, 0, 0.2 ],
-        [ 0.2, 0.2, 0 ]
-      ]
-    },
-    "inputs": {
-      "pred_distances": [
-        [ 0.0, 16, 1 ],
-        [ 16, 0, 9 ],
-        [ 1, 9, 0 ]
-      ]
-
-    },
-    "injected_static_keys": [ "TSNECore_0_TsnePJoint_1_output" ],
-    "output_specs": {
-      "output": {
-        "loss": "Relu",
-        "reduce_steps": [ "Sum" ]
-      }
-    },
-    "final_loss_combiner": "Mean",
-    "results": {
-      "eval": {
-        "final_cost": 0.2927158444915283,
-        "output": 0.2927158444915283
-      },
-      "grad": {
-        "pred_distances": [
-          [ 0.0, 0.0032563025210084035, -0.08973214285714284 ],
-          [ 0.0032563025210084035, 0, 0.012410714285714287 ],
-          [ -0.08973214285714284, 0.012410714285714287, 0.0 ]
-        ]
-      }
-    }
-  },
-  "test_tsne_core_3": {
-    "model": {
-      "name": "TSNECore",
-      "assigned_differentiabilities": [
-        [ "pred_distances", true ]
-      ]
-    },
-    "static_keys": {
-      "distances": [
-        [ 0.0, 16.0 ],
-        [ 16.0, 0.0 ]
-      ],
-      "p_joint": [
-        [ 0, 0.5 ],
-        [ 0.5, 0 ]
-      ]
-    },
-    "inputs": {
-      "pred_distances": [
-        [ 0.0, 16 ],
-        [ 16, 0 ]
-      ]
-
-    },
-    "output_specs": {
-      "output": {
-        "loss": "Relu",
-        "reduce_steps": [ "Sum" ]
-      }
-    },
-    "final_loss_combiner": "Mean",
-    "results": {
-      "eval": {
-        "final_cost": 0.0,
-        "output": 0.0
-      },
-      "grad": {
-        "pred_distances": [
-          [ 0.0, 0.0 ],
-          [ 0.0, 0.0 ]
-        ]
-      }
-    }
-  },
-  "test_tsne_1": {
-    "model": {
-      "name": "TSNE",
-      "args": {
-        "prediction_dim": 1,
-        "input_type": "points"
-      },
-      "assigned_differentiabilities": [
-        [ "coords", true ]
-      ]
-    },
-    "static_keys": {
-      "input": [
-        [ 5.0 ],
-        [ 1.0 ]
-      ],
-      "norm": 2.0,
-      "p_joint": [
-        [ 0, 0.5 ],
-        [ 0.5, 0 ]
-      ]
-    },
-    "inputs": {
-      "coords": [
-        [ -1.0 ],
-        [ 1.0 ]
-      ]
-
-    },
-    "discard_keys": [ "predicted_coords" ],
-    "output_specs": {
-      "output": {
-        "loss": "Relu"
-      }
-    },
-    "final_loss_combiner": "Mean",
-    "results": {
-      "eval": {
-        "final_cost": 0.0,
-        "output": 0.0
-      },
-      "grad": {
-        "coords": [
-          [ 0.0 ],
-          [ 0.0 ]
-        ]
-      }
-    }
-  },
-  "test_tsne_2": {
-    "model": {
-      "name": "TSNE",
-      "args": {
-        "prediction_dim": 1,
-        "input_type": "points"
-      },
-      "assigned_differentiabilities": [
-        [ "coords", true ]
-      ]
-    },
-    "static_keys": {
-      "input": [
-        [ 0.0 ],
-        [ 1.0 ],
-        [ 3.0 ]
-      ],
-      "norm": 2.0,
-      "TSNE_0_TSNECore_2_TsnePJoint_0_output": [
-        [ 0, 0.16666654, 0.16666673 ],
-        [ 0.16666654, 0, 0.16666673 ],
-        [ 0.16666673, 0.16666673, 0 ]
-      ]
-    },
-    "injected_static_keys": [ "TSNE_0_TSNECore_2_TsnePJoint_0_output" ],
-    "inputs": {
-      "coords": [
-        [ 0.0 ],
-        [ 1.0 ],
-        [ 3.0 ]
-      ]
-
-    },
-    "discard_keys": [ "predicted_coords" ],
-    "output_specs": {
-      "output": {
-        "loss": "Relu"
-      }
-    },
-    "final_loss_combiner": "Mean",
-    "results": {
-      "eval": {
-        "final_cost": 0.2133012086061504,
-        "output": 0.2133012086061504
-      },
-      "grad": {
-        "coords": [
-          [ 0.16666684399999998 ],
-          [ -0.35833368800000004 ],
-          [ 0.19166684400000006 ]
-        ]
-      }
-    }
-  },
-  "test_polynomial_kernel_1": {
-    "model": {
-      "name": "PolynomialKernel",
-      "assigned_differentiabilities": [
-        [ "input2", true ],
-        [ "poly_coef", true ],
-        [ "degree", true ]
-      ]
-    },
-<<<<<<< HEAD
-    "inputs": {
-      "input2": [
-        [ -1.0, 2.0 ],
-        [ 1.0, 3.0 ]
-      ],
-      "poly_coef": 2.0,
-      "degree": 3.0
-    },
-    "static_keys": {
-      "input1": [
-        [ -1.0, 2.0 ],
-        [ 1.0, 3.0 ]
-      ]
-    },
-    "output_specs": {
-      "output": {
-        "loss": "Relu",
-        "reduce_steps": [ "Sum" ]
-      }
-    },
-    "reference_shapes": {
-      "input2": [ null, 2 ],
-      "output": [ 2, null ]
-    },
-    "final_loss_combiner": "Mean",
-    "results": {
-      "eval": {
-        "final_cost": 2757.0,
-        "output": [
-          [ 343.0, 343.0 ],
-          [ 343.0, 1728.0 ]
-        ]
-      },
-      "grad": {
-        "input2": [
-          [ 0.0, 735.0 ],
-          [ 285.0, 1590.0 ]
-=======
-    "test_Composite_1": {
-        "model": {
-            "name": "Model",
-            "submodels": {
-                "m1": {
-                    "name": "Layer",
-                    "args": {
-                        "dimension": 3,
-                        "activation": "sigmoid"
-                    }
-                },
-                "m2": {
-                    "name": "Layer",
-                    "args": {
-                        "dimension": 2, 
-                        "activation": "Softmax"
-                    }
-                }
-            },
-            "connections": {
-                "m1": {
-                    "input": "input", "weight": "w0", "bias": "b0"
-                },
-                "m2": {
-                    "input": {"key": {"connect": [["m1", "output"]]}}, 
-                    "weight": "w1", 
-                    "bias": "b1", 
-                    "output": "output"
-                }
-            },
-            "exposed_keys": ["output"]
-        },
-        "regularizations": [
-            {
-                "model": "l2",
-                "coef": {"tensor": 1e-1},
-                "input": "w\\d", 
-                "regex": true
-            }
->>>>>>> 4b29cca1
-        ],
-        "poly_coef": 873.0,
-        "degree": 6296.2602342115815
-      }
-    }
-  },
-  "test_polynomial_kernel_2": {
-    "model": {
-      "name": "PolynomialKernel",
-      "assigned_differentiabilities": [
-        [ "input1", true ],
-        [ "poly_coef", true ],
-        [ "degree", true ]
-      ]
-    },
-    "inputs": {
-      "input1": [
-        [ -1.0, 2.0, 1.0 ],
-        [ 1.0, 3.0, 2.0 ],
-        [ -2, 1, -1 ]
-      ],
-      "poly_coef": 1.2,
-      "degree": 2.0
-    },
-    "static_keys": {
-      "input2": [
-        [ -1.0, 2.0, 1.0 ],
-        [ 1.0, 3.0, 2.0 ],
-        [ -2, 1, -1 ]
-      ]
-    },
-    "output_specs": {
-      "output": {
-        "loss": "Relu",
-        "reduce_steps": [ "Sum" ]
-      }
-    },
-    "reference_shapes": {
-      "input1": [ null, 3 ],
-      "output": [ null, 3 ]
-    },
-    "final_loss_combiner": "Mean",
-    "results": {
-      "eval": {
-        "final_cost": 504.560000000000,
-        "output": [
-          [ 5.184000000000000e+01, 6.723999999999999e+01, 1.764000000000000e+01 ],
-          [ 6.723999999999999e+01, 2.310400000000000e+02, 3.999999999999998e-02 ],
-          [ 1.764000000000000e+01, 3.999999999999998e-02, 5.184000000000000e+01 ]
-        ]
-      },
-      "grad": {
-        "input1": [
-          [ -14.8, 86.4, 38.8 ],
-          [ 13.2, 124.4, 76.8 ],
-          [ -36.8, 32.4, -5.2 ]
-        ],
-        "poly_coef": 109.60000000000001,
-        "degree": 1166.865804514411
-      }
-    }
-  },
-  "test_Composite_1": {
-    "model": {
-      "name": "Model",
-      "submodels": {
-        "m1": {
-          "name": "Layer",
-          "args": {
-            "dimension": 3,
-            "activation": "sigmoid"
-          }
-        },
-        "m2": {
-          "name": "Layer",
-          "args": {
-            "dimension": 2,
-            "activation": "Softmax"
-          }
-        }
-      },
-      "connections": {
-        "m1": {
-          "input": "input",
-          "weight": "w0",
-          "bias": "b0"
-        },
-        "m2": {
-          "input": {
-            "key": {
-              "connect": [
-                [ "m1", "output" ]
-              ]
-            }
-          },
-          "weight": "w1",
-          "bias": "b1",
-          "output": {
-            "key": {
-              "name": "output",
-              "expose": true
-            }
-          }
-        }
-      }
-    },
-<<<<<<< HEAD
-    "regularizations": [
-      {
-        "model": "l2",
-        "coef": {
-          "tensor": 1e-1
-        },
-        "input": "w\\d",
-        "regex": true
-      }
-    ],
-    "discard_keys": [ "output" ],
-    "static_keys": {
-      "input": [
-        [ 1.0 ]
-      ],
-      "target": [ 0 ]
-    },
-    "final_loss_combiner": "Mean",
-    "inputs": {
-      "w0": [
-        [ 1.0 ],
-        [ 2 ],
-        [ 3 ]
-      ],
-      "b0": [ -2.0, -3, 0 ],
-      "w1": [
-        [ -1.0, 0, 1 ],
-        [ -2, 0, 2 ]
-      ],
-      "b1": [ -5.0, 5 ]
-    },
-    "output_specs": {
-      "output": {
-        "loss": {
-          "fn": "CrossEntropy",
-          "params": {
-            "input_type": "probs"
-          }
-        },
-        "reduce_steps": [ "Mean" ],
-        "target_key": "target"
-      }
-    },
-    "results": {
-      "eval": {
-        "final_cost": 11.883655622163706
-      },
-      "grad": {
-        "w0": [
-          [ -0.09660742759420338 ],
-          [ 0.2 ],
-          [ 0.34517562444230764 ]
-        ],
-        "b0": [ -0.19660742759420338, 0, 0.04517562444230764 ],
-        "w1": [
-          [ -0.36893525818771367, -0.26893525818771363, -0.8525522972063397 ],
-          [ 0.06893525818771368, 0.2689352581877137, 1.15255229720634 ]
-        ],
-        "b1": [ -0.9999770835513174, 0.9999770835513175 ]
-      }
-    }
-  },
-  "test_Composite_2": {
-    "model": {
-      "name": "Model",
-      "submodels": {
-        "m1": {
-          "name": "Layer",
-          "args": {
-            "dimension": 2,
-            "activation": "Relu"
-          }
-        },
-        "m2": {
-          "name": "Layer",
-          "args": {
-            "dimension": 2,
-            "activation": "Relu"
-          }
-        },
-        "m3": {
-          "name": "Layer",
-          "args": {
-            "dimension": 2,
-            "activation": "Relu"
-          }
-        }
-      },
-      "connections": {
-        "m1": {
-          "input": "input",
-          "weight": "w0",
-          "bias": "b0",
-          "output": {
-            "key": {
-              "name": "output1",
-              "expose": true
-            }
-          }
-        },
-        "m2": {
-          "input": "output1",
-          "weight": "w1",
-          "bias": "b1",
-          "output": {
-            "key": {
-              "name": "output2",
-              "expose": true
-            }
-          }
-        },
-        "m3": {
-          "input": "output2",
-          "weight": "w2",
-          "bias": "b2",
-          "output": {
-            "key": {
-              "name": "output3",
-              "expose": true
-            }
-          }
-=======
-    "test_Composite_2": {
-        "model": {
-            "name": "Model",
-            "submodels": {
-                "m1": {
-                    "name": "Layer",
-                    "args": {
-                        "dimension": 2,
-                        "activation": "Relu"
-                    }
-                },
-                "m2": {
-                    "name": "Layer",
-                    "args": {
-                        "dimension": 2, 
-                        "activation": "Relu"
-                    }
-                },
-                "m3": {
-                    "name": "Layer",
-                    "args": {
-                        "dimension": 2, 
-                        "activation": "Relu"
-                    }
-                }
-            },
-            "connections": {
-                "m1": {
-                    "input": "input", 
-                    "weight": "w0", 
-                    "bias": "b0", 
-                    "output": "output1"
-                },
-                "m2": {
-                    "input": "output1", 
-                    "weight": "w1", 
-                    "bias": "b1", 
-                    "output": "output2"
-                },
-                "m3": {
-                    "input": "output2", 
-                    "weight": "w2", 
-                    "bias": "b2", 
-                    "output": "output3"
-                }
-            },
-            "exposed_keys": ["output1", "output2", "output3"]
-        },
-        "static_keys": {
-            "input": [[1.0],[2.0],[3.0],[4.0]]
-        }, 
-        "inputs": {
-            "w0": [[1.0], [2]],
-            "b0": [1.0, 2.0],
-            "w1": [[1.0, 0], [2.0, 0]],
-            "b1": [-2.0, 2.0],
-            "w2": [[1.0, 1.0], [1, 1]],
-            "b2": [1.0, 1.0]
-
-        },
-        "final_loss_combiner": "Sum",
-        "output_specs": {
-            "output1": {
-                "loss": "Relu", 
-                "reduce_steps": ["Mean"]
-            },
-            "output2": {
-                "loss": "Relu", 
-                "reduce_steps": ["Mean"]
-            },
-            "output3": {
-                "loss": "Relu", 
-                "reduce_steps": ["Mean"]
-            }
-        },
-        "results": {
-            "eval": {
-                "final_cost": 22.0,
-                "output1": [[2.0, 4], [3, 6], [4, 8], [5, 10]],
-                "output2": [[0.0, 6], [1, 8], [2, 10], [3, 12]],
-                "output3": [[7.0, 7], [10, 10], [13, 13], [16, 16]]
-            },
-            "grad": {
-                "w0": [[12.125], [1.25]], 
-                "b0": [4.625, 0.5],
-                "w1": [[4.5, 9.0], [5.25, 10.5]],
-                "b1": [1.125, 1.5],
-                "b2": [0.5, 0.5],
-                "w2": [[0.75, 4.5], [0.75, 4.5 ]]
-            }
->>>>>>> 4b29cca1
-        }
-      }
-    },
-<<<<<<< HEAD
-    "static_keys": {
-      "input": [
-        [ 1.0 ],
-        [ 2.0 ],
-        [ 3.0 ],
-        [ 4.0 ]
-      ]
-    },
-    "inputs": {
-      "w0": [
-        [ 1.0 ],
-        [ 2 ]
-      ],
-      "b0": [ 1.0, 2.0 ],
-      "w1": [
-        [ 1.0, 0 ],
-        [ 2.0, 0 ]
-      ],
-      "b1": [ -2.0, 2.0 ],
-      "w2": [
-        [ 1.0, 1.0 ],
-        [ 1, 1 ]
-      ],
-      "b2": [ 1.0, 1.0 ]
-=======
-    "test_Composite_2-1": {
-        "model": {
-            "name": "Model",
-            "submodels": {
-                "m1": {
-                    "name": "Layer",
-                    "args": {
-                        "dimension": 2,
-                        "activation": "Relu"
-                    }
-                },
-                "m2": {
-                    "name": "Layer",
-                    "args": {
-                        "dimension": 2, 
-                        "activation": "Relu"
-                    }
-                },
-                "m3": {
-                    "name": "Layer",
-                    "args": {
-                        "dimension": 2, 
-                        "activation": "Relu"
-                    }
-                }
-            },
-            "connections": {
-                "m1": {
-                    "input": "input",
-                    "weight": "w0",
-                    "bias": "b0",
-                    "output": "output1"
-                },
-                "m2": {
-                    "input": "output1",
-                    "weight": "w1",
-                    "bias": "b1",
-                    "output": "output2"
-                },
-                "m3": {
-                    "input": "output2",
-                    "weight": "w2",
-                    "bias": "b2",
-                    "output": "output3"
-                }
-            },
-            "exposed_keys": ["output1", "output2", "output3"]
-        },
-        "static_keys": {
-            "input": [[1.0],[2.0],[3.0],[4.0]]
-        }, 
-        "inputs": {
-            "w0": [[1.0], [2]],
-            "b0": [1.0, 2.0],
-            "w1": [[1.0, 0], [2.0, 0]],
-            "b1": [-2.0, 2.0],
-            "w2": [[1.0, 1.0], [1, 1]],
-            "b2": [1.0, 1.0]
->>>>>>> 4b29cca1
-
-    },
-    "final_loss_combiner": "Sum",
-    "output_specs": {
-      "output1": {
-        "loss": "Relu",
-        "reduce_steps": [ "Mean" ]
-      },
-      "output2": {
-        "loss": "Relu",
-        "reduce_steps": [ "Mean" ]
-      },
-      "output3": {
-        "loss": "Relu",
-        "reduce_steps": [ "Mean" ]
-      }
-    },
-    "results": {
-      "eval": {
-        "final_cost": 22.0,
-        "output1": [
-          [ 2.0, 4 ],
-          [ 3, 6 ],
-          [ 4, 8 ],
-          [ 5, 10 ]
-        ],
-        "output2": [
-          [ 0.0, 6 ],
-          [ 1, 8 ],
-          [ 2, 10 ],
-          [ 3, 12 ]
-        ],
-        "output3": [
-          [ 7.0, 7 ],
-          [ 10, 10 ],
-          [ 13, 13 ],
-          [ 16, 16 ]
-        ]
-      },
-      "grad": {
-        "w0": [
-          [ 12.125 ],
-          [ 1.25 ]
-        ],
-        "b0": [ 4.625, 0.5 ],
-        "w1": [
-          [ 4.5, 9.0 ],
-          [ 5.25, 10.5 ]
-        ],
-        "b1": [ 1.125, 1.5 ],
-        "b2": [ 0.5, 0.5 ],
-        "w2": [
-          [ 0.75, 4.5 ],
-          [ 0.75, 4.5 ]
-        ]
-      }
-    }
-  },
-  "test_Composite_2-1": {
-    "model": {
-      "name": "Model",
-      "submodels": {
-        "m1": {
-          "name": "Layer",
-          "args": {
-            "dimension": 2,
-            "activation": "Relu"
-          }
-        },
-        "m2": {
-          "name": "Layer",
-          "args": {
-            "dimension": 2,
-            "activation": "Relu"
-          }
-        },
-        "m3": {
-          "name": "Layer",
-          "args": {
-            "dimension": 2,
-            "activation": "Relu"
-          }
-        }
-      },
-      "connections": {
-        "m1": {
-          "input": "input",
-          "weight": "w0",
-          "bias": "b0",
-          "output": {
-            "key": {
-              "name": "output1",
-              "expose": true
-            }
-          }
-        },
-        "m2": {
-          "input": "output1",
-          "weight": "w1",
-          "bias": "b1",
-          "output": {
-            "key": {
-              "name": "output2",
-              "expose": true
-            }
-          }
-        },
-        "m3": {
-          "input": "output2",
-          "weight": "w2",
-          "bias": "b2",
-          "output": {
-            "key": {
-              "name": "output3",
-              "expose": true
-            }
-          }
-        }
-      }
-    },
-<<<<<<< HEAD
-    "static_keys": {
-      "input": [
-        [ 1.0 ],
-        [ 2.0 ],
-        [ 3.0 ],
-        [ 4.0 ]
-      ]
-    },
-    "inputs": {
-      "w0": [
-        [ 1.0 ],
-        [ 2 ]
-      ],
-      "b0": [ 1.0, 2.0 ],
-      "w1": [
-        [ 1.0, 0 ],
-        [ 2.0, 0 ]
-      ],
-      "b1": [ -2.0, 2.0 ],
-      "w2": [
-        [ 1.0, 1.0 ],
-        [ 1, 1 ]
-      ],
-      "b2": [ 1.0, 1.0 ]
-=======
-    "test_Composite_2-2": {
-        "model": {
-            "name": "Model",
-            "submodels": {
-                "m1": {
-                    "name": "Layer",
-                    "args": {
-                        "dimension": 2,
-                        "activation": "Relu"
-                    }
-                },
-                "m2": {
-                    "name": "Layer",
-                    "args": {
-                        "dimension": 2, 
-                        "activation": "Relu"
-                    }
-                },
-                "m3": {
-                    "name": "Layer",
-                    "args": {
-                        "dimension": 2, 
-                        "activation": "Relu"
-                    }
-                }
-            },
-            "connections": {
-                "m1": {
-                    "input": "input",
-                    "weight": "w0",
-                    "bias": "b0",
-                    "output": "output1"
-                },
-                "m2": {
-                    "input": "output1",
-                    "weight": "w1",
-                    "bias": "b1",
-                    "output": "output2"
-                },
-                "m3": {
-                    "input": "output2",
-                    "weight": "w2",
-                    "bias": "b2",
-                    "output": "output3"
-                }
-            },
-            "exposed_keys": ["output1", "output2", "output3"]
-        },
-        "static_keys": {
-            "input": [[1.0],[2.0],[3.0],[4.0]]
-        }, 
-        "inputs": {
-            "w0": [[1.0], [2]],
-            "b0": [1.0, 2.0],
-            "w1": [[1.0, 0], [2.0, 0]],
-            "b1": [-2.0, 2.0],
-            "w2": [[1.0, 1.0], [1, 1]],
-            "b2": [1.0, 1.0]
->>>>>>> 4b29cca1
-
-    },
-    "regularizations": [
-      {
-        "model": "l1",
-        "coef": {
-          "tensor": 2e-1
-        },
-        "input": "w2"
-      }
-    ],
-    "final_loss_combiner": "Sum",
-    "output_specs": {
-      "output1": {
-        "loss": "Relu",
-        "reduce_steps": [ "Mean" ]
-      },
-      "output2": {
-        "loss": "Relu",
-        "reduce_steps": [ "Mean" ]
-      },
-      "output3": {
-        "loss": "Relu",
-        "reduce_steps": [ "Mean" ]
-      }
-    },
-    "results": {
-      "eval": {
-        "final_cost": 22.1,
-        "output1": [
-          [ 2.0, 4 ],
-          [ 3, 6 ],
-          [ 4, 8 ],
-          [ 5, 10 ]
-        ],
-        "output2": [
-          [ 0.0, 6 ],
-          [ 1, 8 ],
-          [ 2, 10 ],
-          [ 3, 12 ]
-        ],
-        "output3": [
-          [ 7.0, 7 ],
-          [ 10, 10 ],
-          [ 13, 13 ],
-          [ 16, 16 ]
-        ]
-      },
-      "grad": {
-        "w0": [
-          [ 12.125 ],
-          [ 1.25 ]
-        ],
-        "b0": [ 4.625, 0.5 ],
-        "w1": [
-          [ 4.5, 9.0 ],
-          [ 5.25, 10.5 ]
-        ],
-        "b1": [ 1.125, 1.5 ],
-        "b2": [ 0.5, 0.5 ],
-        "w2": [
-          [ 0.775, 4.525 ],
-          [ 0.775, 4.525 ]
-        ]
-      }
-    }
-  },
-  "test_Composite_2-2": {
-    "model": {
-      "name": "Model",
-      "submodels": {
-        "m1": {
-          "name": "Layer",
-          "args": {
-            "dimension": 2,
-            "activation": "Relu"
-          }
-        },
-        "m2": {
-          "name": "Layer",
-          "args": {
-            "dimension": 2,
-            "activation": "Relu"
-          }
-        },
-        "m3": {
-          "name": "Layer",
-          "args": {
-            "dimension": 2,
-            "activation": "Relu"
-          }
-        }
-      },
-      "connections": {
-        "m1": {
-          "input": "input",
-          "weight": "w0",
-          "bias": "b0",
-          "output": {
-            "key": {
-              "name": "output1",
-              "expose": true
-            }
-          }
-        },
-        "m2": {
-          "input": "output1",
-          "weight": "w1",
-          "bias": "b1",
-          "output": {
-            "key": {
-              "name": "output2",
-              "expose": true
-            }
-          }
-        },
-        "m3": {
-          "input": "output2",
-          "weight": "w2",
-          "bias": "b2",
-          "output": {
-            "key": {
-              "name": "output3",
-              "expose": true
-            }
-          }
-        }
-      }
-    },
-<<<<<<< HEAD
-    "static_keys": {
-      "input": [
-        [ 1.0 ],
-        [ 2.0 ],
-        [ 3.0 ],
-        [ 4.0 ]
-      ]
-    },
-    "inputs": {
-      "w0": [
-        [ 1.0 ],
-        [ 2 ]
-      ],
-      "b0": [ 1.0, 2.0 ],
-      "w1": [
-        [ 1.0, 0 ],
-        [ 2.0, 0 ]
-      ],
-      "b1": [ -2.0, 2.0 ],
-      "w2": [
-        [ 1.0, 1.0 ],
-        [ 1, 1 ]
-      ],
-      "b2": [ 1.0, 1.0 ]
-=======
-    "test_Composite_2-3": {
-        "model": {
-            "name": "Model",
-            "submodels": {
-                "m1": {
-                    "name": "Layer",
-                    "args": {
-                        "dimension": 2,
-                        "activation": "Relu"
-                    }
-                },
-                "m2": {
-                    "name": "Layer",
-                    "args": {
-                        "dimension": 2, 
-                        "activation": "Relu"
-                    }
-                },
-                "m3": {
-                    "name": "Layer",
-                    "args": {
-                        "dimension": 2, 
-                        "activation": "Relu"
-                    }
-                }
-            },
-            "connections": {
-                "m1": {
-                    "input": "input",
-                    "weight": "w0",
-                    "bias": "b0",
-                    "output": "output1"
-                },
-                "m2": {
-                    "input": "output1",
-                    "weight": "w1",
-                    "bias": "b1",
-                    "output": "output2"
-                },
-                "m3": {
-                    "input": "output2",
-                    "weight": "w2",
-                    "bias": "b2",
-                    "output": "output3"
-                }
-            },
-            "exposed_keys": ["output1", "output2", "output3"]
-        },
-        "static_keys": {
-            "input": [[1.0],[2.0],[3.0],[4.0]]
-        }, 
-        "inputs": {
-            "w0": [[1.0], [2]],
-            "b0": [1.0, 2.0],
-            "w1": [[1.0, 1e-100], [2.0, 1e-100]],
-            "b1": [-2.0, 2.0],
-            "w2": [[1.0, 1.0], [1, 1]],
-            "b2": [1.0, 1.0]
->>>>>>> 4b29cca1
-
-    },
-    "regularizations": [
-      {
-        "model": "l2",
-        "coef": {
-          "tensor": 2e-1
-        },
-        "input": "w2"
-      },
-      {
-        "model": "l1",
-        "coef": {
-          "tensor": 2e-1
-        },
-        "input": "w2"
-      }
-    ],
-    "final_loss_combiner": "Sum",
-    "output_specs": {
-      "output1": {
-        "loss": "Relu",
-        "reduce_steps": [ "Mean" ]
-      },
-      "output2": {
-        "loss": "Relu",
-        "reduce_steps": [ "Mean" ]
-      },
-      "output3": {
-        "loss": "Relu",
-        "reduce_steps": [ "Mean" ]
-      }
-    },
-    "results": {
-      "eval": {
-        "final_cost": 22.15,
-        "output1": [
-          [ 2.0, 4 ],
-          [ 3, 6 ],
-          [ 4, 8 ],
-          [ 5, 10 ]
-        ],
-        "output2": [
-          [ 0.0, 6 ],
-          [ 1, 8 ],
-          [ 2, 10 ],
-          [ 3, 12 ]
-        ],
-        "output3": [
-          [ 7.0, 7 ],
-          [ 10, 10 ],
-          [ 13, 13 ],
-          [ 16, 16 ]
-        ]
-      },
-      "grad": {
-        "w0": [
-          [ 12.125 ],
-          [ 1.25 ]
-        ],
-        "b0": [ 4.625, 0.5 ],
-        "w1": [
-          [ 4.5, 9.0 ],
-          [ 5.25, 10.5 ]
-        ],
-        "b1": [ 1.125, 1.5 ],
-        "b2": [ 0.5, 0.5 ],
-        "w2": [
-          [ 0.8, 4.55 ],
-          [ 0.8, 4.55 ]
-        ]
-      }
-    }
-  },
-  "test_Composite_2-3": {
-    "model": {
-      "name": "Model",
-      "submodels": {
-        "m1": {
-          "name": "Layer",
-          "args": {
-            "dimension": 2,
-            "activation": "Relu"
-          }
-        },
-        "m2": {
-          "name": "Layer",
-          "args": {
-            "dimension": 2,
-            "activation": "Relu"
-          }
-        },
-        "m3": {
-          "name": "Layer",
-          "args": {
-            "dimension": 2,
-            "activation": "Relu"
-          }
-        }
-      },
-      "connections": {
-        "m1": {
-          "input": "input",
-          "weight": "w0",
-          "bias": "b0",
-          "output": {
-            "key": {
-              "name": "output1",
-              "expose": true
-            }
-          }
-        },
-        "m2": {
-          "input": "output1",
-          "weight": "w1",
-          "bias": "b1",
-          "output": {
-            "key": {
-              "name": "output2",
-              "expose": true
-            }
-          }
-        },
-        "m3": {
-          "input": "output2",
-          "weight": "w2",
-          "bias": "b2",
-          "output": {
-            "key": {
-              "name": "output3",
-              "expose": true
-            }
-          }
-        }
-      }
-    },
-<<<<<<< HEAD
-    "static_keys": {
-      "input": [
-        [ 1.0 ],
-        [ 2.0 ],
-        [ 3.0 ],
-        [ 4.0 ]
-      ]
-    },
-    "inputs": {
-      "w0": [
-        [ 1.0 ],
-        [ 2 ]
-      ],
-      "b0": [ 1.0, 2.0 ],
-      "w1": [
-        [ 1.0, 1e-100 ],
-        [ 2.0, 1e-100 ]
-      ],
-      "b1": [ -2.0, 2.0 ],
-      "w2": [
-        [ 1.0, 1.0 ],
-        [ 1, 1 ]
-      ],
-      "b2": [ 1.0, 1.0 ]
-=======
-    "test_Composite_2-4": {
-        "model": {
-            "name": "Model",
-            "submodels": {
-                "m1": {
-                    "name": "Layer",
-                    "args": {
-                        "dimension": 2,
-                        "activation": "Relu"
-                    }
-                },
-                "m2": {
-                    "name": "Layer",
-                    "args": {
-                        "dimension": 2, 
-                        "activation": "Relu"
-                    }
-                },
-                "m3": {
-                    "name": "Layer",
-                    "args": {
-                        "dimension": 2, 
-                        "activation": "Relu"
-                    }
-                }
-            },
-            "connections": {
-                "m1": {
-                    "input": "input",
-                    "weight": "w0",
-                    "bias": "b0",
-                    "output": "output1"
-                },
-                "m2": {
-                    "input": "output1",
-                    "weight": "w1",
-                    "bias": "b1",
-                    "output": "output2"
-                },
-                "m3": {
-                    "input": "output2",
-                    "weight": "w2",
-                    "bias": "b2",
-                    "output": "output3"
-                }
-            },
-            "exposed_keys": ["output1", "output2", "output3"]
-        },
-        "static_keys": {
-            "input": [[1.0],[2.0],[3.0],[4.0]]
-        }, 
-        "inputs": {
-            "w0": [[1.0], [2]],
-            "b0": [1.0, 2.0],
-            "w1": [[1.0, 1e-100], [2.0, 1e-100]],
-            "b1": [-2.0, 2.0],
-            "w2": [[1.0, 1.0], [1, 1]],
-            "b2": [1.0, 1.0]
->>>>>>> 4b29cca1
-
-    },
-    "regularizations": [
-      {
-        "model": "l1",
-        "coef": {
-          "tensor": 2e-1
-        },
-        "input": "w2"
-      },
-      {
-        "model": "l1",
-        "coef": {
-          "tensor": 2e-1
-        },
-        "input": "w1"
-      }
-    ],
-    "final_loss_combiner": "Sum",
-    "output_specs": {
-      "output1": {
-        "loss": "Relu",
-        "reduce_steps": [ "Mean" ]
-      },
-      "output2": {
-        "loss": "Relu",
-        "reduce_steps": [ "Mean" ]
-      },
-      "output3": {
-        "loss": "Relu",
-        "reduce_steps": [ "Mean" ]
-      }
-    },
-    "results": {
-      "eval": {
-        "final_cost": 22.175,
-        "output1": [
-          [ 2.0, 4 ],
-          [ 3, 6 ],
-          [ 4, 8 ],
-          [ 5, 10 ]
-        ],
-        "output2": [
-          [ 0.0, 6 ],
-          [ 1, 8 ],
-          [ 2, 10 ],
-          [ 3, 12 ]
-        ],
-        "output3": [
-          [ 7.0, 7 ],
-          [ 10, 10 ],
-          [ 13, 13 ],
-          [ 16, 16 ]
-        ]
-      },
-      "grad": {
-        "w0": [
-          [ 12.125 ],
-          [ 1.25 ]
-        ],
-        "b0": [ 4.625, 0.5 ],
-        "w1": [
-          [ 4.525, 9.025 ],
-          [ 5.275, 10.525 ]
-        ],
-        "b1": [ 1.125, 1.5 ],
-        "b2": [ 0.5, 0.5 ],
-        "w2": [
-          [ 0.775, 4.525 ],
-          [ 0.775, 4.525 ]
-        ]
-      }
-    }
-  },
-  "test_Composite_2-4": {
-    "model": {
-      "name": "Model",
-      "submodels": {
-        "m1": {
-          "name": "Layer",
-          "args": {
-            "dimension": 2,
-            "activation": "Relu"
-          }
-        },
-        "m2": {
-          "name": "Layer",
-          "args": {
-            "dimension": 2,
-            "activation": "Relu"
-          }
-        },
-        "m3": {
-          "name": "Layer",
-          "args": {
-            "dimension": 2,
-            "activation": "Relu"
-          }
-        }
-      },
-      "connections": {
-        "m1": {
-          "input": "input",
-          "weight": "w0",
-          "bias": "b0",
-          "output": {
-            "key": {
-              "name": "output1",
-              "expose": true
-            }
-          }
-        },
-        "m2": {
-          "input": "output1",
-          "weight": "w1",
-          "bias": "b1",
-          "output": {
-            "key": {
-              "name": "output2",
-              "expose": true
-            }
-          }
-        },
-        "m3": {
-          "input": "output2",
-          "weight": "w2",
-          "bias": "b2",
-          "output": {
-            "key": {
-              "name": "output3",
-              "expose": true
-            }
-          }
-        }
-      }
-    },
-<<<<<<< HEAD
-    "static_keys": {
-      "input": [
-        [ 1.0 ],
-        [ 2.0 ],
-        [ 3.0 ],
-        [ 4.0 ]
-      ]
-    },
-    "inputs": {
-      "w0": [
-        [ 1.0 ],
-        [ 2 ]
-      ],
-      "b0": [ 1.0, 2.0 ],
-      "w1": [
-        [ 1.0, 1e-100 ],
-        [ 2.0, 1e-100 ]
-      ],
-      "b1": [ -2.0, 2.0 ],
-      "w2": [
-        [ 1.0, 1.0 ],
-        [ 1, 1 ]
-      ],
-      "b2": [ 1.0, 1.0 ]
-=======
-    "test_Composite_2-5": {
-        "model": {
-            "name": "Model",
-            "submodels": {
-                "m1": {
-                    "name": "Layer",
-                    "args": {
-                        "dimension": 2,
-                        "activation": "Relu"
-                    }
-                },
-                "m2": {
-                    "name": "Layer",
-                    "args": {
-                        "dimension": 2, 
-                        "activation": "Relu"
-                    }
-                },
-                "m3": {
-                    "name": "Layer",
-                    "args": {
-                        "dimension": 2, 
-                        "activation": "Relu"
-                    }
-                }
-            },
-            "connections": {
-                "m1": {
-                    "input": "input",
-                    "weight": "w0",
-                    "bias": "b0",
-                    "output": "output1"
-                },
-                "m2": {
-                    "input": "output1",
-                    "weight": "w1",
-                    "bias": "b1",
-                    "output": "output2"
-                },
-                "m3": {
-                    "input": "output2",
-                    "weight": "w2",
-                    "bias": "b2",
-                    "output": "output3"
-                }
-            },
-            "exposed_keys": ["output1", "output2", "output3"]
-        },
-        "static_keys": {
-            "input": [[1.0],[2.0],[3.0],[4.0]]
-        }, 
-        "inputs": {
-            "w0": [[1.0], [2]],
-            "b0": [1.0, 2.0],
-            "w1": [[1.0, 1e-100], [2.0, 1e-100]],
-            "b1": [-2.0, 2.0],
-            "w2": [[1.0, 1.0], [1, 1]],
-            "b2": [1.0, 1.0]
->>>>>>> 4b29cca1
-
-    },
-    "regularizations": [
-      {
-        "model": "l1",
-        "coef": {
-          "tensor": 2e-1
-        },
-        "input": "w1"
-      },
-      {
-        "model": "l1",
-        "coef": {
-          "tensor": 2e-1
-        },
-        "input": "w2"
-      }
-    ],
-    "final_loss_combiner": "Sum",
-    "output_specs": {
-      "output1": {
-        "loss": "Relu",
-        "reduce_steps": [ "Mean" ]
-      },
-      "output2": {
-        "loss": "Relu",
-        "reduce_steps": [ "Mean" ]
-      },
-      "output3": {
-        "loss": "Relu",
-        "reduce_steps": [ "Mean" ]
-      }
-    },
-    "results": {
-      "eval": {
-        "final_cost": 22.175,
-        "output1": [
-          [ 2.0, 4 ],
-          [ 3, 6 ],
-          [ 4, 8 ],
-          [ 5, 10 ]
-        ],
-        "output2": [
-          [ 0.0, 6 ],
-          [ 1, 8 ],
-          [ 2, 10 ],
-          [ 3, 12 ]
-        ],
-        "output3": [
-          [ 7.0, 7 ],
-          [ 10, 10 ],
-          [ 13, 13 ],
-          [ 16, 16 ]
-        ]
-      },
-      "grad": {
-        "w0": [
-          [ 12.125 ],
-          [ 1.25 ]
-        ],
-        "b0": [ 4.625, 0.5 ],
-        "w1": [
-          [ 4.525, 9.025 ],
-          [ 5.275, 10.525 ]
-        ],
-        "b1": [ 1.125, 1.5 ],
-        "b2": [ 0.5, 0.5 ],
-        "w2": [
-          [ 0.775, 4.525 ],
-          [ 0.775, 4.525 ]
-        ]
-      }
-    }
-  },
-  "test_Composite_2-5": {
-    "model": {
-      "name": "Model",
-      "submodels": {
-        "m1": {
-          "name": "Layer",
-          "args": {
-            "dimension": 2,
-            "activation": "Relu"
-          }
-        },
-        "m2": {
-          "name": "Layer",
-          "args": {
-            "dimension": 2,
-            "activation": "Relu"
-          }
-        },
-        "m3": {
-          "name": "Layer",
-          "args": {
-            "dimension": 2,
-            "activation": "Relu"
-          }
-        }
-      },
-      "connections": {
-        "m1": {
-          "input": "input",
-          "weight": "w0",
-          "bias": "b0",
-          "output": {
-            "key": {
-              "name": "output1",
-              "expose": true
-            }
-          }
-        },
-        "m2": {
-          "input": "output1",
-          "weight": "w1",
-          "bias": "b1",
-          "output": {
-            "key": {
-              "name": "output2",
-              "expose": true
-            }
-          }
-        },
-        "m3": {
-          "input": "output2",
-          "weight": "w2",
-          "bias": "b2",
-          "output": {
-            "key": {
-              "name": "output3",
-              "expose": true
-            }
-          }
-        }
-      }
-    },
-    "static_keys": {
-      "input": [
-        [ 1.0 ],
-        [ 2.0 ],
-        [ 3.0 ],
-        [ 4.0 ]
-      ]
-    },
-    "inputs": {
-      "w0": [
-        [ 1.0 ],
-        [ 2 ]
-      ],
-      "b0": [ 1.0, 2.0 ],
-      "w1": [
-        [ 1.0, 1e-100 ],
-        [ 2.0, 1e-100 ]
-      ],
-      "b1": [ -2.0, 2.0 ],
-      "w2": [
-        [ 1.0, 1.0 ],
-        [ 1, 1 ]
-      ],
-      "b2": [ 1.0, 1.0 ]
-
-<<<<<<< HEAD
-    },
-    "final_loss_combiner": "Sum",
-    "output_specs": {
-      "output1": {
-        "loss": "Relu",
-        "reduce_steps": [ "Mean" ]
-      },
-      "output2": {
-        "loss": "Relu",
-        "reduce_steps": [ "Sum" ]
-      },
-      "output3": {
-        "loss": "Relu",
-        "reduce_steps": [ "Mean" ]
-      }
-    },
-    "results": {
-      "eval": {
-        "final_cost": 58.75,
-        "output1": [
-          [ 2.0, 4 ],
-          [ 3, 6 ],
-          [ 4, 8 ],
-          [ 5, 10 ]
-        ],
-        "output2": [
-          [ 0.0, 6 ],
-          [ 1, 8 ],
-          [ 2, 10 ],
-          [ 3, 12 ]
-=======
-    "test_Composite_2-6": {
-        "model": {
-            "name": "Model",
-            "submodels": {
-                "m1": {
-                    "name": "Layer",
-                    "args": {
-                        "dimension": 2,
-                        "activation": "Buffer"
-                    }
-                },
-                "m2": {
-                    "name": "Layer",
-                    "args": {
-                        "dimension": 2, 
-                        "activation": "Buffer"
-                    }
-                },
-                "m3": {
-                    "name": "Layer",
-                    "args": {
-                        "dimension": 2, 
-                        "activation": "Buffer"
-                    }
-                }
-            },
-            "connections": {
-                "m1": {
-                    "input": "input",
-                    "weight": "w0",
-                    "bias": "b0",
-                    "output": "output1"
-                },
-                "m2": {
-                    "input": "output1",
-                    "weight": "w1",
-                    "bias": "b1",
-                    "output": "output2"
-                },
-                "m3": {
-                    "input": "output2",
-                    "weight": "w2",
-                    "bias": "b2",
-                    "output": "output3"
-                }
-            },
-            "exposed_keys": ["output1", "output2", "output3"]
-        },
-        "static_keys": {
-            "input": [[1.0],[2.0],[3.0],[4.0]]
-        }, 
-        "regularizations": [
-            {
-                "model": "l1",
-                "coef": {"tensor": 1e-1},
-                "input": "w1"
-            }
->>>>>>> 4b29cca1
-        ],
-        "output3": [
-          [ 7.0, 7 ],
-          [ 10, 10 ],
-          [ 13, 13 ],
-          [ 16, 16 ]
-        ]
-      },
-      "grad": {
-        "w0": [
-          [ 37.5 ],
-          [ 1.25 ]
-        ],
-        "b0": [ 14.250, 0.5 ],
-        "w1": [
-          [ 15.0, 30 ],
-          [ 17.5, 35.0 ]
-        ],
-        "b1": [ 3.750, 5.0 ],
-        "b2": [ 0.5, 0.5 ],
-        "w2": [
-          [ 0.75, 4.5 ],
-          [ 0.75, 4.5 ]
-        ]
-      }
-    }
-  },
-
-  "test_Composite_2-6": {
-    "model": {
-      "name": "Model",
-      "submodels": {
-        "m1": {
-          "name": "Layer",
-          "args": {
-            "dimension": 2,
-            "activation": "Buffer"
-          }
-        },
-        "m2": {
-          "name": "Layer",
-          "args": {
-            "dimension": 2,
-            "activation": "Buffer"
-          }
-        },
-        "m3": {
-          "name": "Layer",
-          "args": {
-            "dimension": 2,
-            "activation": "Buffer"
-          }
-        }
-      },
-      "connections": {
-        "m1": {
-          "input": "input",
-          "weight": "w0",
-          "bias": "b0",
-          "output": {
-            "key": {
-              "name": "output1",
-              "expose": true
-            }
-          }
-        },
-        "m2": {
-          "input": "output1",
-          "weight": "w1",
-          "bias": "b1",
-          "output": {
-            "key": {
-              "name": "output2",
-              "expose": true
-            }
-          }
-        },
-        "m3": {
-          "input": "output2",
-          "weight": "w2",
-          "bias": "b2",
-          "output": {
-            "key": {
-              "name": "output3",
-              "expose": true
-            }
-          }
-        }
-      }
-    },
-<<<<<<< HEAD
-    "static_keys": {
-      "input": [
-        [ 1.0 ],
-        [ 2.0 ],
-        [ 3.0 ],
-        [ 4.0 ]
-      ]
-    },
-    "regularizations": [
-      {
-        "model": "l1",
-        "coef": {
-          "tensor": 1e-1
-        },
-        "input": "w1"
-      }
-    ],
-    "inputs": {
-      "w0": [
-        [ 1.0 ],
-        [ 2 ]
-      ],
-      "b0": [ 1.0, 2.0 ],
-      "w1": [
-        [ 1.0, 1e-100 ],
-        [ 2.0, 1e-100 ]
-      ],
-      "b1": [ -2.0, 2.0 ],
-      "w2": [
-        [ 1.0, 1.0 ],
-        [ 1, 1 ]
-      ],
-      "b2": [ 1.0, 1.0 ]
-=======
-    "test_Composite_2-7": {
-        "model": {
-            "name": "Model",
-            "submodels": {
-                "m1": {
-                    "name": "Layer",
-                    "args": {
-                        "dimension": 2,
-                        "activation": "Buffer"
-                    }
-                },
-                "m2": {
-                    "name": "Layer",
-                    "args": {
-                        "dimension": 2, 
-                        "activation": "Buffer"
-                    }
-                },
-                "m3": {
-                    "name": "Layer",
-                    "args": {
-                        "dimension": 2, 
-                        "activation": "Buffer"
-                    }
-                }
-            },
-            "connections": {
-                "m1": {
-                    "input": "input",
-                    "weight": "w0",
-                    "bias": "b0",
-                    "output": "output1"
-                },
-                "m2": {
-                    "input": "output1",
-                    "weight": "w1",
-                    "bias": "b1",
-                    "output": "output2"
-                },
-                "m3": {
-                    "input": "output2",
-                    "weight": "w2",
-                    "bias": "b2",
-                    "output": "output3"
-                }
-            },
-            "exposed_keys": ["output1", "output2", "output3"]
-        },
-        "static_keys": {
-            "input": [[1.0],[2.0],[3.0],[4.0]]
-        }, 
-        "regularizations": [
-            {
-                "model": "l1",
-                "coef": {"tensor": 1e-1},
-                "input": "w0"
-            }
-        ],
-        "inputs": {
-            "w0": [[1.0], [2]],
-            "b0": [1.0, 2.0],
-            "w1": [[1.0, 1e-100], [2.0, 1e-100]],
-            "b1": [-2.0, 2.0],
-            "w2": [[1.0, 1.0], [1, 1]],
-            "b2": [1.0, 1.0]
->>>>>>> 4b29cca1
-
-    },
-<<<<<<< HEAD
-    "final_loss_combiner": "Sum",
-    "output_specs": {
-      "output1": {
-        "loss": "Buffer",
-        "reduce_steps": [ "Mean" ]
-      },
-      "output2": {
-        "loss": "Buffer",
-        "reduce_steps": [ "Sum" ]
-      },
-      "output3": {
-        "loss": "Buffer",
-        "reduce_steps": [ "Mean" ]
-      }
-    },
-    "results": {
-      "eval": {
-        "final_cost": 58.85606601717798,
-        "output1": [
-          [ 2.0, 4 ],
-          [ 3, 6 ],
-          [ 4, 8 ],
-          [ 5, 10 ]
-        ],
-        "output2": [
-          [ 0.0, 6 ],
-          [ 1, 8 ],
-          [ 2, 10 ],
-          [ 3, 12 ]
-        ],
-        "output3": [
-          [ 7.0, 7 ],
-          [ 10, 10 ],
-          [ 13, 13 ],
-          [ 16, 16 ]
-        ]
-      },
-      "grad": {
-        "w0": [
-          [ 38.75 ],
-          [ 1.25 ]
-=======
-    "test_Composite_2-8": {
-        "model": {
-            "name": "Model",
-            "submodels": {
-                "m1": {
-                    "name": "Layer",
-                    "args": {
-                        "dimension": 2,
-                        "activation": "Buffer"
-                    }
-                },
-                "m2": {
-                    "name": "Layer",
-                    "args": {
-                        "dimension": 2, 
-                        "activation": "Buffer"
-                    }
-                },
-                "m3": {
-                    "name": "Layer",
-                    "args": {
-                        "dimension": 2, 
-                        "activation": "Buffer"
-                    }
-                }
-            },
-            "connections": {
-                "m1": {
-                    "input": "input",
-                    "weight": "w0",
-                    "bias": "b0",
-                    "output": "output1"
-                },
-                "m2": {
-                    "input": "output1",
-                    "weight": "w1",
-                    "bias": "b1",
-                    "output": "output2"
-                },
-                "m3": {
-                    "input": "output2",
-                    "weight": "w2",
-                    "bias": "b2",
-                    "output": "output3"
-                }
-            },
-            "exposed_keys": ["output1", "output2", "output3"]
-        },
-        "static_keys": {
-            "input": [[1.0],[2.0],[3.0],[4.0]]
-        }, 
-        "regularizations": [
-            {
-                "model": "l1",
-                "coef": {"tensor": 1e-1},
-                "input": "w0"
-            },        
-            {
-                "model": "l1",
-                "coef": {"tensor": 1e-1},
-                "input": "w1"
-            }
->>>>>>> 4b29cca1
-        ],
-        "b0": [ 15.5, 0.5 ],
-        "w1": [
-          [ 17.53535533905932737622004, 35.03535533905932737622004 ],
-          [ 17.53535533905932737622004, 35.03535533905932737622004 ]
-        ],
-        "b1": [ 5.0, 5.0 ],
-        "b2": [ 0.5, 0.5 ],
-        "w2": [
-          [ 0.75, 4.5 ],
-          [ 0.75, 4.5 ]
-        ]
-      }
-    }
-  },
-  "test_Composite_2-7": {
-    "model": {
-      "name": "Model",
-      "submodels": {
-        "m1": {
-          "name": "Layer",
-          "args": {
-            "dimension": 2,
-            "activation": "Buffer"
-          }
-        },
-        "m2": {
-          "name": "Layer",
-          "args": {
-            "dimension": 2,
-            "activation": "Buffer"
-          }
-        },
-        "m3": {
-          "name": "Layer",
-          "args": {
-            "dimension": 2,
-            "activation": "Buffer"
-          }
-        }
-      },
-      "connections": {
-        "m1": {
-          "input": "input",
-          "weight": "w0",
-          "bias": "b0",
-          "output": {
-            "key": {
-              "name": "output1",
-              "expose": true
-            }
-          }
-        },
-        "m2": {
-          "input": "output1",
-          "weight": "w1",
-          "bias": "b1",
-          "output": {
-            "key": {
-              "name": "output2",
-              "expose": true
-            }
-          }
-        },
-        "m3": {
-          "input": "output2",
-          "weight": "w2",
-          "bias": "b2",
-          "output": {
-            "key": {
-              "name": "output3",
-              "expose": true
-            }
-          }
-        }
-      }
-    },
-    "static_keys": {
-      "input": [
-        [ 1.0 ],
-        [ 2.0 ],
-        [ 3.0 ],
-        [ 4.0 ]
-      ]
-    },
-    "regularizations": [
-      {
-        "model": "l1",
-        "coef": {
-          "tensor": 1e-1
-        },
-        "input": "w0"
-      }
-    ],
-    "inputs": {
-      "w0": [
-        [ 1.0 ],
-        [ 2 ]
-      ],
-      "b0": [ 1.0, 2.0 ],
-      "w1": [
-        [ 1.0, 1e-100 ],
-        [ 2.0, 1e-100 ]
-      ],
-      "b1": [ -2.0, 2.0 ],
-      "w2": [
-        [ 1.0, 1.0 ],
-        [ 1, 1 ]
-      ],
-      "b2": [ 1.0, 1.0 ]
-
-    },
-    "final_loss_combiner": "Sum",
-    "output_specs": {
-      "output1": {
-        "loss": "Buffer",
-        "reduce_steps": [ "Mean" ]
-      },
-      "output2": {
-        "loss": "Buffer",
-        "reduce_steps": [ "Sum" ]
-      },
-      "output3": {
-        "loss": "Buffer",
-        "reduce_steps": [ "Mean" ]
-      }
-    },
-    "results": {
-      "eval": {
-        "final_cost": 58.825,
-        "output1": [
-          [ 2.0, 4 ],
-          [ 3, 6 ],
-          [ 4, 8 ],
-          [ 5, 10 ]
-        ],
-        "output2": [
-          [ 0.0, 6 ],
-          [ 1, 8 ],
-          [ 2, 10 ],
-          [ 3, 12 ]
-        ],
-        "output3": [
-          [ 7.0, 7 ],
-          [ 10, 10 ],
-          [ 13, 13 ],
-          [ 16, 16 ]
-        ]
-      },
-      "grad": {
-        "w0": [
-          [ 38.775 ],
-          [ 1.275 ]
-        ],
-        "b0": [ 15.5, 0.5 ],
-        "w1": [
-          [ 17.5, 35 ],
-          [ 17.5, 35.0 ]
-        ],
-        "b1": [ 5.0, 5.0 ],
-        "b2": [ 0.5, 0.5 ],
-        "w2": [
-          [ 0.75, 4.5 ],
-          [ 0.75, 4.5 ]
-        ]
-      }
-    }
-  },
-  "test_Composite_2-8": {
-    "model": {
-      "name": "Model",
-      "submodels": {
-        "m1": {
-          "name": "Layer",
-          "args": {
-            "dimension": 2,
-            "activation": "Buffer"
-          }
-        },
-        "m2": {
-          "name": "Layer",
-          "args": {
-            "dimension": 2,
-            "activation": "Buffer"
-          }
-        },
-        "m3": {
-          "name": "Layer",
-          "args": {
-            "dimension": 2,
-            "activation": "Buffer"
-          }
-        }
-      },
-      "connections": {
-        "m1": {
-          "input": "input",
-          "weight": "w0",
-          "bias": "b0",
-          "output": {
-            "key": {
-              "name": "output1",
-              "expose": true
-            }
-          }
-        },
-        "m2": {
-          "input": "output1",
-          "weight": "w1",
-          "bias": "b1",
-          "output": {
-            "key": {
-              "name": "output2",
-              "expose": true
-            }
-          }
-        },
-        "m3": {
-          "input": "output2",
-          "weight": "w2",
-          "bias": "b2",
-          "output": {
-            "key": {
-              "name": "output3",
-              "expose": true
-            }
-          }
-        }
-      }
-    },
-<<<<<<< HEAD
-    "static_keys": {
-      "input": [
-        [ 1.0 ],
-        [ 2.0 ],
-        [ 3.0 ],
-        [ 4.0 ]
-      ]
-    },
-    "regularizations": [
-      {
-        "model": "l1",
-        "coef": {
-          "tensor": 1e-1
-        },
-        "input": "w0"
-      },
-      {
-        "model": "l1",
-        "coef": {
-          "tensor": 1e-1
-        },
-        "input": "w1"
-      }
-    ],
-    "inputs": {
-      "w0": [
-        [ 1.0 ],
-        [ 2 ]
-      ],
-      "b0": [ 1.0, 2.0 ],
-      "w1": [
-        [ 1.0, 1e-100 ],
-        [ 2.0, 1e-100 ]
-      ],
-      "b1": [ -2.0, 2.0 ],
-      "w2": [
-        [ 1.0, 1.0 ],
-        [ 1, 1 ]
-      ],
-      "b2": [ 1.0, 1.0 ]
-
-    },
-    "final_loss_combiner": "Sum",
-    "output_specs": {
-      "output1": {
-        "loss": "Buffer",
-        "reduce_steps": [ "Mean" ]
-      },
-      "output2": {
-        "loss": "Buffer",
-        "reduce_steps": [ "Sum" ]
-      },
-      "output3": {
-        "loss": "Buffer",
-        "reduce_steps": [ "Mean" ]
-      }
-    },
-    "results": {
-      "eval": {
-        "final_cost": 58.93106601717798212866012665431572735589272,
-        "output1": [
-          [ 2.0, 4 ],
-          [ 3, 6 ],
-          [ 4, 8 ],
-          [ 5, 10 ]
-=======
-    "test_Composite_1_extend_from_inputs_1": {
-        "model": {
-            "name": "Model",
-            "submodels": {
-                "m2": {
-                    "name": "Layer",
-                    "args": {
-                        "dimension": 2, 
-                        "activation": "Softmax"
-                    }
-                },
-                "m1": {
-                    "name": "Layer",
-                    "args": {
-                        "dimension": 3,
-                        "activation": "sigmoid"
-                    }
-                }
-            },
-            "connections": {
-                "m2": {
-                    "weight": "w1", 
-                    "bias": "b1", 
-                    "output": "output"
-                },
-                "m1": {
-                    "input": "input", 
-                    "weight": "w0", 
-                    "bias": "b0", 
-                    "output": {"key": {"connect": [["m2", "input"]]}}
-                }
-            },
-            "exposed_keys": ["output"]
-        },
-        "regularizations": [
-            {
-                "model": "l2",
-                "coef": {"tensor": 1e-1},
-                "input": "w\\d", 
-                "regex": true
-            }
->>>>>>> 4b29cca1
-        ],
-        "output2": [
-          [ 0.0, 6 ],
-          [ 1, 8 ],
-          [ 2, 10 ],
-          [ 3, 12 ]
-        ],
-        "output3": [
-          [ 7.0, 7 ],
-          [ 10, 10 ],
-          [ 13, 13 ],
-          [ 16, 16 ]
-        ]
-      },
-      "grad": {
-        "w0": [
-          [ 38.775 ],
-          [ 1.275 ]
-        ],
-        "b0": [ 15.5, 0.5 ],
-        "w1": [
-          [ 17.53535533905932737622004, 35.03535533905932737622004 ],
-          [ 17.53535533905932737622004, 35.03535533905932737622004 ]
-        ],
-        "b1": [ 5.0, 5.0 ],
-        "b2": [ 0.5, 0.5 ],
-        "w2": [
-          [ 0.75, 4.5 ],
-          [ 0.75, 4.5 ]
-        ]
-      }
-    }
-  },
-  "test_Composite_1_extend_from_inputs_1": {
-    "model": {
-      "name": "Model",
-      "submodels": {
-        "m2": {
-          "name": "Layer",
-          "args": {
-            "dimension": 2,
-            "activation": "Softmax"
-          }
-        },
-        "m1": {
-          "name": "Layer",
-          "args": {
-            "dimension": 3,
-            "activation": "sigmoid"
-          }
-        }
-      },
-      "connections": {
-        "m2": {
-          "weight": "w1",
-          "bias": "b1",
-          "output": {
-            "key": {
-              "name": "output",
-              "expose": true
-            }
-          }
-        },
-        "m1": {
-          "input": "input",
-          "weight": "w0",
-          "bias": "b0",
-          "output": {
-            "key": {
-              "connect": [
-                [ "m2", "input" ]
-              ]
-            }
-          }
-        }
-      }
-    },
-    "regularizations": [
-      {
-        "model": "l2",
-        "coef": {
-          "tensor": 1e-1
-        },
-        "input": "w\\d",
-        "regex": true
-      }
-    ],
-    "discard_keys": [ "output" ],
-    "static_keys": {
-      "input": [
-        [ 1.0 ]
-      ],
-      "target": [ 0 ]
-    },
-    "inputs": {
-      "w0": [
-        [ 1.0 ],
-        [ 2 ],
-        [ 3 ]
-      ],
-      "b0": [ -2.0, -3, 0 ],
-      "w1": [
-        [ -1.0, 0, 1 ],
-        [ -2, 0, 2 ]
-      ],
-      "b1": [ -5.0, 5 ]
-    },
-    "output_specs": {
-      "output": {
-        "loss": {
-          "fn": "CrossEntropy",
-          "params": {
-            "input_type": "probs"
-          }
-        },
-        "reduce_steps": [ "Mean" ],
-        "target_key": "target"
-      }
-    },
-    "results": {
-      "eval": {
-        "final_cost": 11.883655622163706
-      },
-      "grad": {
-        "w0": [
-          [ -0.09660742759420338 ],
-          [ 0.2 ],
-          [ 0.34517562444230764 ]
-        ],
-        "b0": [ -0.19660742759420338, 0, 0.04517562444230764 ],
-        "w1": [
-          [ -0.36893525818771367, -0.26893525818771363, -0.8525522972063397 ],
-          [ 0.06893525818771368, 0.2689352581877137, 1.15255229720634 ]
-        ],
-        "b1": [ -0.9999770835513174, 0.9999770835513175 ]
-      }
-    }
+      "discard_keys": ["output"],
+      "static_keys": {
+          "input": [[1.0]], 
+          "target": [0]
+      }, 
+      "inputs": {
+          "w0": [[1.0], [2], [3]],
+          "b0": [-2.0, -3, 0],
+          "w1": [[-1.0, 0, 1], [-2, 0, 2]],
+          "b1": [-5.0, 5]
+      },
+      "output_specs": {
+          "output": {
+              "loss": {
+                  "fn": "CrossEntropy",
+                  "params": {"input_type": "probs"}
+                  }, 
+              "reduce_steps": ["Mean"], 
+              "target_key": "target"
+          }
+      },
+      "results": {
+          "eval": {
+              "final_cost": 11.883655622163706
+          },
+          "grad": {
+              "w0": [[-0.09660742759420338], [0.2], [0.34517562444230764]], 
+              "b0": [-0.19660742759420338, 0, 0.04517562444230764],
+              "w1": [[-0.36893525818771367,  -0.26893525818771363, -0.8525522972063397], [0.06893525818771368,  0.2689352581877137, 1.15255229720634]],
+              "b1": [-0.9999770835513174, 0.9999770835513175]
+          }
+      }
   }
 }