# Copyright 2022 Synnada, Inc.
#
# Licensed under the Apache License, Version 2.0 (the "License");
# you may not use this file except in compliance with the License.
# You may obtain a copy of the License at
#
#     http://www.apache.org/licenses/LICENSE-2.0
#
# Unless required by applicable law or agreed to in writing, software
# distributed under the License is distributed on an "AS IS" BASIS,
# WITHOUT WARRANTIES OR CONDITIONS OF ANY KIND, either express or implied.
# See the License for the specific language governing permissions and
# limitations under the License.
import os
import typing
from copy import deepcopy
from importlib import import_module

import mithril
from mithril import CBackend, JaxBackend, NumpyBackend, TorchBackend
from mithril.backends.with_manualgrad.numpy_backend.ops_grad import add_grad
from mithril.framework import NOT_GIVEN, ConnectionType, ExtendInfo
from mithril.framework.common import BaseKey, IOKey, Tensor
from mithril.framework.constraints import bcast
from mithril.models import (
    Absolute,
    Add,
    Arange,
    BinaryCrossEntropy,
    Buffer,
    CartesianDifference,
    Cosine,
    CrossEntropy,
    Divide,
    Layer,
    Linear,
    LinearSVM,
    Mean,
    Model,
    Multiply,
    Power,
    PrimitiveModel,
    Relu,
    Sigmoid,
    Sine,
    Size,
    Softmax,
    Softplus,
    Subtract,
    TrainModel,
)
from mithril.utils.utils import BiMultiMap
from tests.scripts.test_utils import compare_callables

from ..utils import with_temp_file

# ruff: noqa: F821


def test_bimultimap_1():
    values = [["a", "b", "c"], ["c", "b", "a"], ["a", "a", "a", "a", "a"]]
    keys = ["x", "y", "z"]
    dict_1 = {key: value for key, value in zip(keys, values, strict=False)}
    bi_multi_map_obj: BiMultiMap[str, list[str]] = BiMultiMap(dict_1)
    assert bi_multi_map_obj.inverse == {
        "a": ["x", "y", "z", "z", "z", "z", "z"],
        "b": ["x", "y"],
        "c": ["x", "y"],
    }


def test_bimultimap_2():
    values = [["a", "b", "c"], ["c", "b", "a"], ["a", "a", "a", "a", "a"]]
    keys = ["x", "y", "z"]
    dict_1 = {key: value for key, value in zip(keys, values, strict=False)}
    bi_multi_map_obj: BiMultiMap[str, list[str]] = BiMultiMap(dict_1)
    bi_multi_map_obj_inv: BiMultiMap[str, list[str]] = BiMultiMap(
        bi_multi_map_obj.inverse
    )
    bi_multi_map_obj_inv_inv: BiMultiMap[str, list[str]] = BiMultiMap(
        bi_multi_map_obj_inv.inverse
    )
    table1 = bi_multi_map_obj._table
    table2 = bi_multi_map_obj_inv_inv._table

    table1_inverse = bi_multi_map_obj.inverse
    table2_inverse = bi_multi_map_obj_inv_inv.inverse

    for key, values in table1.items():
        value1 = table2[key]
        value1.sort()
        values.sort()
        assert values == value1

    for key, values in table1_inverse.items():  # type: ignore
        value1 = table2_inverse[key]
        value1.sort()
        values.sort()
        assert values == value1


def test_bimultimap_3():
    values = [["a", "b", "c"], ["c", "b", "a"], ["a", "a", "a", "a", "a"]]
    keys = ["x", "y", "z"]
    remove_item = "x"
    dict_1 = {key: value for key, value in zip(keys, values, strict=False)}
    bi_multi_map_obj: BiMultiMap[str, list[str]] = BiMultiMap(dict_1)
    table1_inv = deepcopy(bi_multi_map_obj.inverse)
    del bi_multi_map_obj[remove_item]
    table2_inv = bi_multi_map_obj.inverse

    for key, values in table1_inv.items():  # type: ignore
        value1 = list(filter(lambda a: a != remove_item, values))
        value2 = table2_inv[key]
        value1.sort()
        value2.sort()
        assert value1 == value2


def test_topological_sort_1():
    linear1 = Linear()
    linear2 = Linear()
    relu1 = Relu()
    relu2 = Relu()
    relu3 = Relu()
    svm1 = LinearSVM()
    model = Model()

    model += linear1()
    model += linear2(input=linear1.output)
    model += relu1(input=linear2.output)
    model += relu2(input=relu1.output)
    model += relu3(input=relu2.output)
    model += svm1(input=relu3.output, output=IOKey(name="output"))
    graph = model.get_models_in_topological_order()
    assert graph == [linear1, linear2, relu1, relu2, relu3, svm1]


def test_topological_sort_2():
    relu1 = Relu()
    relu2 = Relu()
    relu3 = Relu()
    relu4 = Relu()
    relu5 = Relu()
    relu6 = Relu()
    model = Model()
    model += relu1()
    model += relu2(input="", output=relu1.input)
    model += relu3(input=relu1.output)
    model += relu4(input=relu3.output)
    model += relu5(input="", output=relu2.input)
    model += relu6(input="", output=relu5.input)
    graph = model.get_models_in_topological_order()
    assert graph == [relu6, relu5, relu2, relu1, relu3, relu4]


def test_topological_sort_3():
    model = Model()
    model1 = Model()
    model2 = Model()
    add1 = Add()
    add2 = Add()
    buff1 = Buffer()
    buff2 = Buffer()
    model1 += add1(left="input", right="input", output=IOKey(name="output"))
    model2 += buff1(input="input", output=IOKey(name="output"))
    model += model1(input="input")
    model += model2(input=model1.output)  # type: ignore
    model += add2(left=model2.output, right="output")  # type: ignore
    model += buff2(input="", output=add2.right)
    graph = model.get_models_in_topological_order()
    assert graph == [model1, model2, buff2, add2]


def test_flatten_dag_1():
    model1 = Model()
    model2 = Model()
    model3 = Model()
    model4 = Model()
    add = Add()
    cart = CartesianDifference()
    substract = Subtract()
    mult1 = Multiply()
    power = Power()
    div = Divide()

    ordered_model_list = [add, mult1, cart, substract, power, div]

    model1 += add(left="in1", right="in2")
    model1 += mult1(left=add.output, right="in2", output=IOKey(name="output"))

    model2 += cart(left="in1", right="in2")
    model2 += substract(left=cart.output, right=cart.output)
    model2 += power(base="in1", exponent=substract.output, output=IOKey(name="output"))

    model3 += div(numerator="in1", denominator="in2", output=IOKey(name="output"))

    model4 += model1(in1="input1", in2="input2")
    model4 += model2(in1=model1.output, in2=model1.output)  # type: ignore
    model4 += model3(in1=model2.output, in2=model2.output, output=IOKey(name="output"))  # type: ignore

    comp_model = mithril.compile(
        model=model4, backend=JaxBackend(dtype=mithril.float64)
    )

    flatted_primitive_model_list = [
        key.__class__ for key in comp_model.flat_graph.get_models()
    ]

    assert flatted_primitive_model_list == [
        model.__class__ for model in ordered_model_list
    ]


def test_flatten_dag_2():
    model1 = Model()
    model2 = Model()
    model3 = Model()
    model4 = Model()

    relu_0 = Relu()
    sigmoid = Sigmoid()
    softmax = Softmax()
    softplus = Softplus()
    relu = Relu()
    leakyrelu = Relu()
    abs = Absolute()
    sine = Sine()
    cosine = Cosine()

    ordered_model_list = [
        relu_0,
        sigmoid,
        softmax,
        sine,
        cosine,
        softplus,
        relu,
        leakyrelu,
        abs,
    ]

    model1 += relu_0(input="in1")
    model1 += sigmoid(input="in1", output=IOKey(name="out1"))
    model1 += softmax(input=relu_0.output, output=IOKey(name="out2"))

    model2 += softplus(input="in1")
    model2 += relu(input=softplus.output, output=IOKey(name="out1"))
    model2 += leakyrelu(input="in2")
    model2 += abs(input=leakyrelu.output, output=IOKey(name="out2"))

    model3 += sine(input="in1")
    model3 += cosine(input=sine.output, output=IOKey(name="out"))

    model4 += model1(in1="in1")
    model4 += model3(in1=model1.out1)  # type: ignore
    model4 += model2(
        in1=model3.out,  # type: ignore
        in2=model1.out2,  # type: ignore
        out1=IOKey(name="out1"),
        out2=IOKey(name="out2"),
    )

    comp_model = mithril.compile(
        model=model4, backend=JaxBackend(dtype=mithril.float64)
    )

    flatted_primitive_model_list = [
        key.__class__ for key in comp_model.flat_graph.get_models()
    ]

    assert flatted_primitive_model_list == [
        model.__class__ for model in ordered_model_list
    ]


def test_flatten_dag_3():
    model1 = Model()

    relu_0 = Relu()
    sigmoid = Sigmoid()
    softmax = Softmax()
    softplus = Softplus()
    relu = Relu()
    leakyrelu = Relu()
    abs = Absolute()
    sine = Sine()

    model1 += relu_0(input="in1")
    model1 += sigmoid(input="in2")
    model1 += softmax(input="in3")
    model1 += softplus(input="in4")
    model1 += relu(input=softplus.output, output=IOKey(name="out4"))
    model1 += leakyrelu(input=softmax.output, output=IOKey(name="out3"))
    model1 += abs(input=sigmoid.output, output=IOKey(name="out2"))
    model1 += sine(input=relu_0.output, output=IOKey(name="out1"))

    ordered_model_list = [
        relu_0,
        sigmoid,
        softmax,
        softplus,
        relu,
        leakyrelu,
        abs,
        sine,
    ]

    comp_model = mithril.compile(
        model=model1, backend=JaxBackend(dtype=mithril.float64)
    )

    flatted_primitive_model_list = [
        key.__class__ for key in comp_model.flat_graph.get_models()
    ]

    assert flatted_primitive_model_list == [
        model.__class__ for model in ordered_model_list
    ]


@with_temp_file(".py")
def test_code_generator_1(file_path: str):
    model = Model()
    Lin1 = Linear()

    model += Lin1(input="add1", output=IOKey(name="output"))

    mithril.compile(
        model=model,
        backend=JaxBackend(dtype=mithril.float64),
        jit=False,
        file_path=file_path,
    )

    file_name = os.path.basename(file_path).split(".")[0]
    eval_func = import_module("tmp." + file_name).evaluate

    @typing.no_type_check
    def evaluate(params, data, cache):
        add1 = data["add1"]
        bias = params["bias"]
        weight = params["weight"]
        output_0 = transpose(weight, None)
        output_1 = matrix_multiplication(add1, output_0)
        del output_0
        output = add(output_1, bias)
        del output_1
        return {"output": output}

    compare_callables(evaluate, eval_func)


@with_temp_file(".py")
def test_code_generator_2(file_path: str):
    model = Model()
    buff1 = Buffer()
    buff2 = Buffer()
    buff3 = Buffer()
    buff4 = Buffer()

    model += buff1(input=IOKey("input", type=Tensor), output=IOKey(name="output1"))
    model += buff2(input=buff1.output)
    model += buff3(input=buff1.output)
    model += buff4(input=buff2.output, output=IOKey(name="output2"))

    mithril.compile(
        model=model,
        backend=JaxBackend(dtype=mithril.float64),
        jit=False,
        file_path=file_path,
    )

    file_name = os.path.basename(file_path).split(".")[0]
    eval_func = import_module("tmp." + file_name).evaluate

    def evaluate(params, data, cache):
        input = params["input"]
        return {"output1": input, "output2": input}

    compare_callables(evaluate, eval_func)


@with_temp_file(".py")
def test_code_generator_3(file_path: str):
    model = Model()
    Linear1 = Linear()
    Linear2 = Linear()

    model += Linear1(input="input")
    model += Linear2(input=Linear1.output, output=IOKey(name="output"))

    mithril.compile(
        model=model,
        backend=JaxBackend(dtype=mithril.float64),
        jit=False,
        file_path=file_path,
    )

    file_name = os.path.basename(file_path).split(".")[0]
    eval_func = import_module("tmp." + file_name).evaluate

    @typing.no_type_check
    def evaluate(params, data, cache):
        bias_0 = params["bias_0"]
        bias_1 = params["bias_1"]
        input = data["input"]
        weight_0 = params["weight_0"]
        weight_1 = params["weight_1"]
        output_0 = transpose(weight_0, None)
        output_1 = matrix_multiplication(input, output_0)
        del output_0
        output_2 = add(output_1, bias_0)
<<<<<<< HEAD
        del output_1
        output_3 = transpose(weight_1, axes_1)
=======
        output_3 = transpose(weight_1, None)
>>>>>>> 06f9445c
        output_4 = matrix_multiplication(output_2, output_3)
        del output_2
        del output_3
        output = add(output_4, bias_1)
        del output_4
        return {"output": output}

    compare_callables(evaluate, eval_func)


@with_temp_file(".py")
def test_code_generator_4(file_path: str):
    model = Model()

    def my_adder(input, rhs, cache: None):
        return input + rhs

    NumpyBackend.register_primitive(my_adder, add_grad)

    class MyAdder(PrimitiveModel):
        def __init__(self) -> None:
            super().__init__(
                formula_key="my_adder",
                output=BaseKey(shape=[("Var_out", ...)], type=Tensor),
                input=BaseKey(shape=[("Var_1", ...)], type=Tensor),
                rhs=BaseKey(shape=[("Var_2", ...)], type=Tensor),
            )
            self.set_constraint(
                fn=bcast, keys=[PrimitiveModel.output_key, "input", "rhs"]
            )

        def __call__(  # type: ignore[override]
            self,
            input: ConnectionType = NOT_GIVEN,
            rhs: ConnectionType = NOT_GIVEN,
            output: ConnectionType = NOT_GIVEN,
        ) -> ExtendInfo:
            kwargs = {"input": input, "rhs": rhs, "output": output}
            return ExtendInfo(self, kwargs)

    model += MyAdder()(input="input", rhs="rhs", output=IOKey(name="output"))
    context = TrainModel(model)
    context.add_loss(
        BinaryCrossEntropy(), reduce_steps=[Mean()], input="output", target="target"
    )
    mithril.compile(
        model=context,
        backend=NumpyBackend(dtype=mithril.float64),
        jit=False,
        file_path=file_path,
        data_keys={"target"},
    )

    file_name = os.path.basename(file_path).split(".")[0]
    eval_func = import_module("tmp." + file_name)

    @typing.no_type_check
    def evaluate(params, data, cache):
        input = params["input"]
        output_0_cache = cache["output_0_cache"]
        output_1_cache = cache["output_1_cache"]
        output_cache = cache["output_cache"]
        rhs = params["rhs"]
        target = data["target"]
        output = output_cache["output"] = make_array(my_adder(input, rhs, output_cache))
        output_0 = output_0_cache["output"] = make_array(
            binary_cross_entropy_with_logits(
                output, target, 2.2250738585072014e-308, cache=output_0_cache
            )
        )
        output_1 = output_1_cache["output"] = make_array(
            reduce_mean(output_0, cache=output_1_cache)
        )
        del output_0
        return {"final_cost": output_1, "output": output}

    @typing.no_type_check
    def evaluate_gradients(params, gradients, data, cache):
        input = params["input"]
        output = cache["output_cache"]["output"]
        output_0 = cache["output_0_cache"]["output"]
        output_0_cache = cache["output_0_cache"]
        output_1_cache = cache["output_1_cache"]
        output_cache = cache["output_cache"]
        rhs = params["rhs"]
        target = data["target"]
        gradients["output_1"] += gradients["final_cost"]
        gradients["output_0"] += accumulate_grads(
            make_array(
                reduce_mean_grad(gradients["output_1"], output_1_cache, 0, output_0)
            ),
            output_0,
            output_1_cache,
            0,
        )
        gradients["output"] += make_array(
            binary_cross_entropy_with_logits_grad(
                gradients["output_0"],
                output_0_cache,
                0,
                output,
                target,
                2.2250738585072014e-308,
            )
        )
        gradients["input"] += accumulate_grads(
            make_array(add_grad(gradients["output"], output_cache, 0, input, rhs)),
            input,
            output_cache,
            0,
        )
        gradients["rhs"] += accumulate_grads(
            make_array(add_grad(gradients["output"], output_cache, 1, input, rhs)),
            rhs,
            output_cache,
            1,
        )

    compare_callables(evaluate, eval_func.evaluate)
    compare_callables(evaluate_gradients, eval_func.evaluate_gradients)
    NumpyBackend.registered_primitives = {}


@with_temp_file(".py")
def test_code_generator_5(file_path: str):
    model = Model()

    def my_adder(input, rhs):
        return input + rhs

    JaxBackend.register_primitive(my_adder)

    class MyAdder(PrimitiveModel):
        def __init__(self) -> None:
            super().__init__(
                formula_key="my_adder",
                output=BaseKey(shape=[("Var_out", ...)], type=Tensor),
                input=BaseKey(shape=[("Var_1", ...)], type=Tensor),
                rhs=BaseKey(shape=[("Var_2", ...)], type=Tensor),
            )
            self.set_constraint(
                fn=bcast, keys=[PrimitiveModel.output_key, "input", "rhs"]
            )

        def __call__(  # type: ignore[override]
            self,
            input: ConnectionType = NOT_GIVEN,
            rhs: ConnectionType = NOT_GIVEN,
            output: ConnectionType = NOT_GIVEN,
        ) -> ExtendInfo:
            kwargs = {"input": input, "rhs": rhs, "output": output}
            return ExtendInfo(self, kwargs)

    model += MyAdder()(input="input", rhs="rhs", output=IOKey(name="output"))
    context = TrainModel(model)
    add = Add()
    add.set_types(right=Tensor)
    context.add_loss(
        BinaryCrossEntropy(), reduce_steps=[add], input="output", target="target"
    )
    mithril.compile(
        model=context,
        backend=JaxBackend(dtype=mithril.float64),
        jit=False,
        file_path=file_path,
        data_keys={"target"},
    )

    file_name = os.path.basename(file_path).split(".")[0]
    eval_func = import_module("tmp." + file_name)

    @typing.no_type_check
    def evaluate(params, data, cache):
        input = params["input"]
        rhs = params["rhs"]
        right = params["right"]
        target = data["target"]
        output = my_adder(input, rhs)
        output_0 = binary_cross_entropy_with_logits(
            output, target, 2.2250738585072014e-308
        )
        output_1 = add(output_0, right)
        del output_0
        return {"final_cost": output_1, "output": output}

    compare_callables(evaluate, eval_func.evaluate)
    JaxBackend.registered_primitives = {}


@with_temp_file(".py")
def test_code_generator_6(file_path: str):
    # Case array creator primitive used in static

    backend = TorchBackend(device="cpu")

    model = Model()
    layer2 = Layer(dimension=2, activation=Softmax())
    model += layer2(input="input", weight="w1", bias="b1")
    model += (arange := Arange())(stop=2, output=IOKey(name="arange_res"))
    model += Add()(left=arange.output, right=layer2.output, output=IOKey(name="output"))

    context = TrainModel(model)
    context.add_loss(
        CrossEntropy(input_type="probs"), [Mean()], target="target", input="output"
    )

    static_keys = {"target": backend.array([0])}

    mithril.compile(
        context,
        backend=backend,
        constant_keys=static_keys,  # type: ignore
        jit=False,
        file_path=file_path,
    )

    file_name = os.path.basename(file_path).split(".")[0]
    eval_func = import_module("tmp." + file_name)

    @typing.no_type_check
    def evaluate(params, data, cache):
        arange_res = cache["arange_res"]
        b1 = params["b1"]
        cutoff = cache["cutoff"]
        input = data["input"]
        target = cache["target"]
        w1 = params["w1"]
        output_0 = transpose(w1, None)
        output_1 = matrix_multiplication(input, output_0)
        del output_0
        output_2 = add(output_1, b1)
        del output_1
        output_3 = softmax(output_2)
        del output_2
        output = add(arange_res, output_3)
<<<<<<< HEAD
        del output_3
        output_4 = cross_entropy(output, target, weights, cutoff)
=======
        output_4 = cross_entropy(output, target, False, cutoff)
>>>>>>> 06f9445c
        output_5 = reduce_mean(output_4)
        del output_4
        return {"arange_res": arange_res, "final_cost": output_5, "output": output}

    compare_callables(evaluate, eval_func.evaluate)
    JaxBackend.registered_primitives = {}


@with_temp_file(".py")
def test_code_generator_7(file_path: str):
    # Case array creator partially initialized

    backend = TorchBackend(device="cpu")

    model = Model()
    layer2 = Layer(dimension=2, activation=Softmax())
    model += layer2(input="input", weight="w1", bias="b1")
    model += (s := Size(dim=1))
    model += (arange := Arange())(stop=s.output, output=IOKey(name="arange_res"))
    model += Add()(left=arange.output, right=layer2.output, output=IOKey(name="output"))

    context = TrainModel(model)
    context.add_loss(
        CrossEntropy(input_type="probs"), [Mean()], target="target", input="output"
    )

    static_keys = {"target": backend.array([0])}

    mithril.compile(
        context,
        backend=backend,
        constant_keys=static_keys,  # type: ignore
        jit=False,
        file_path=file_path,
    )

    file_name = os.path.basename(file_path).split(".")[0]
    eval_func = import_module("tmp." + file_name)

    @typing.no_type_check
    def evaluate(params, data, cache):
        arange_res = cache["arange_res"]
        b1 = params["b1"]
        cutoff = cache["cutoff"]
        input = data["input"]
        target = cache["target"]
        w1 = params["w1"]
        output_0 = transpose(w1, None)
        output_1 = matrix_multiplication(input, output_0)
        del output_0
        output_2 = add(output_1, b1)
        del output_1
        output_3 = softmax(output_2)
        del output_2
        output = add(arange_res, output_3)
<<<<<<< HEAD
        del output_3
        output_5 = cross_entropy(output, target, weights, cutoff)
=======
        output_5 = cross_entropy(output, target, False, cutoff)
>>>>>>> 06f9445c
        output_6 = reduce_mean(output_5)
        del output_5
        return {"arange_res": arange_res, "final_cost": output_6, "output": output}

    compare_callables(evaluate, eval_func.evaluate)


@with_temp_file(".c")
def test_code_generator_8(file_path: str):
    # Case array creator partially initialized

    backend = CBackend()

    model = Model()
    add = Add()
    add.set_types(left=Tensor, right=Tensor)
    model += add(left="left", right="right")
    model += Multiply()(left=add.output, right="right2", output="output")

    mithril.compile(model, backend=backend, jit=False, file_path=file_path)

    code = []
    with open(file_path) as f:
        code = f.readlines()

    eval_code = ""

    start_line = -1
    end_line = -1

    for idx, line in enumerate(code):
        if "evaluate" in line:
            start_line = idx
            break

    for idx, line in enumerate(code[start_line:]):
        if line == "\n":
            end_line = idx
            break

    eval_code = "".join(code[start_line : start_line + end_line])

    evaluate_gradient_code = ""

    start_line = -1
    end_line = len(code)

    for idx, line in enumerate(code):
        if "evaluate_gradients" in line:
            start_line = idx
            break

    evaluate_gradient_code = "".join(code[start_line:end_line])

    reference_eval_code = (
        "void evaluate(\n\tArray * left,\n\tArray * output,\n\tArray * output_0"
        ",\n\tArray * right,\n\tArray * right2\n)\n{\n    add(output_0, left, "
        "right);\n    multiplication(output, output_0, right2);\n}\n"
    )

    reference_eval_grad_code = (
        "void evaluate_gradients(\n\tArray * left,\n\tArray * "
        "left_grad,\n\tArray * output,\n\tArray * output_0,\n\t"
        "Array * output_0_grad,\n\tArray * output_grad,\n\tArray * right,\n\tArray "
        "* right2,\n\tArray * right2_grad,\n\tArray * right_grad\n)\n{\n    "
        "multiplication_grad(output_grad, 0, output, output_0, right2, "
        "output_0_grad, right2_grad);\n    multiplication_grad(output_grad"
        ", 1, output, output_0, right2, output_0_grad, right2_grad);\n"
        "    add_grad(output_0_grad, 0, output_0, left, right, left_grad,"
        " right_grad);\n    add_grad(output_0_grad, 1, output_0, left, "
        "right, left_grad, right_grad);\n}"
    )

    assert eval_code == reference_eval_code
    assert evaluate_gradient_code == reference_eval_grad_code
    os.remove(file_path.replace(".c", ".so"))<|MERGE_RESOLUTION|>--- conflicted
+++ resolved
@@ -411,12 +411,8 @@
         output_1 = matrix_multiplication(input, output_0)
         del output_0
         output_2 = add(output_1, bias_0)
-<<<<<<< HEAD
         del output_1
-        output_3 = transpose(weight_1, axes_1)
-=======
         output_3 = transpose(weight_1, None)
->>>>>>> 06f9445c
         output_4 = matrix_multiplication(output_2, output_3)
         del output_2
         del output_3
@@ -652,12 +648,8 @@
         output_3 = softmax(output_2)
         del output_2
         output = add(arange_res, output_3)
-<<<<<<< HEAD
         del output_3
-        output_4 = cross_entropy(output, target, weights, cutoff)
-=======
         output_4 = cross_entropy(output, target, False, cutoff)
->>>>>>> 06f9445c
         output_5 = reduce_mean(output_4)
         del output_4
         return {"arange_res": arange_res, "final_cost": output_5, "output": output}
@@ -713,12 +705,8 @@
         output_3 = softmax(output_2)
         del output_2
         output = add(arange_res, output_3)
-<<<<<<< HEAD
         del output_3
-        output_5 = cross_entropy(output, target, weights, cutoff)
-=======
         output_5 = cross_entropy(output, target, False, cutoff)
->>>>>>> 06f9445c
         output_6 = reduce_mean(output_5)
         del output_5
         return {"arange_res": arange_res, "final_cost": output_6, "output": output}
