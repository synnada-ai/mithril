# Copyright 2022 Synnada, Inc.
#
# Licensed under the Apache License, Version 2.0 (the "License");
# you may not use this file except in compliance with the License.
# You may obtain a copy of the License at
#
#     http://www.apache.org/licenses/LICENSE-2.0
#
# Unless required by applicable law or agreed to in writing, software
# distributed under the License is distributed on an "AS IS" BASIS,
# WITHOUT WARRANTIES OR CONDITIONS OF ANY KIND, either express or implied.
# See the License for the specific language governing permissions and
# limitations under the License.
import os
import typing
from copy import deepcopy
from importlib import import_module

import mithril
from mithril import CBackend, JaxBackend, NumpyBackend, TorchBackend
from mithril.backends.with_manualgrad.numpy_backend.ops_grad import add_grad
from mithril.framework import NOT_GIVEN, ConnectionType, ExtendInfo
<<<<<<< HEAD
from mithril.framework.common import IOKey, MyTensor
=======
from mithril.framework.common import BaseKey, GenericTensorType, IOKey
>>>>>>> 941bb503
from mithril.framework.constraints import bcast
from mithril.models import (
    Absolute,
    Add,
    Arange,
    BinaryCrossEntropy,
    Buffer,
    CartesianDifference,
    Cosine,
    CrossEntropy,
    Divide,
    Layer,
    Linear,
    LinearSVM,
    Mean,
    Model,
    Multiply,
    Power,
    PrimitiveModel,
    Relu,
    Sigmoid,
    Sine,
    Size,
    Softmax,
    Softplus,
    Subtract,
    TrainModel,
)
from mithril.utils.utils import BiMultiMap
from tests.scripts.test_utils import compare_callables

from ..utils import with_temp_file

# ruff: noqa: F821


def test_bimultimap_1():
    values = [["a", "b", "c"], ["c", "b", "a"], ["a", "a", "a", "a", "a"]]
    keys = ["x", "y", "z"]
    dict_1 = {key: value for key, value in zip(keys, values, strict=False)}
    bi_multi_map_obj = BiMultiMap(dict_1)
    assert bi_multi_map_obj.inverse == {
        "a": ["x", "y", "z", "z", "z", "z", "z"],
        "b": ["x", "y"],
        "c": ["x", "y"],
    }


def test_bimultimap_2():
    values = [["a", "b", "c"], ["c", "b", "a"], ["a", "a", "a", "a", "a"]]
    keys = ["x", "y", "z"]
    dict_1 = {key: value for key, value in zip(keys, values, strict=False)}
    bi_multi_map_obj = BiMultiMap(dict_1)
    bi_multi_map_obj_inv = BiMultiMap(bi_multi_map_obj.inverse)
    bi_multi_map_obj_inv_inv = BiMultiMap(bi_multi_map_obj_inv.inverse)
    table1 = bi_multi_map_obj._table
    table2 = bi_multi_map_obj_inv_inv._table

    table1_inverse = bi_multi_map_obj.inverse
    table2_inverse = bi_multi_map_obj_inv_inv.inverse

    for key, values in table1.items():
        value1 = table2[key]
        value1.sort()
        values.sort()
        assert values == value1

    for key, values in table1_inverse.items():
        value1 = table2_inverse[key]
        value1.sort()
        values.sort()
        assert values == value1


def test_bimultimap_3():
    values = [["a", "b", "c"], ["c", "b", "a"], ["a", "a", "a", "a", "a"]]
    keys = ["x", "y", "z"]
    remove_item = "x"
    dict_1 = {key: value for key, value in zip(keys, values, strict=False)}
    bi_multi_map_obj = BiMultiMap(dict_1)
    table1_inv = deepcopy(bi_multi_map_obj.inverse)
    del bi_multi_map_obj[remove_item]
    table2_inv = bi_multi_map_obj.inverse

    for key, values in table1_inv.items():
        value1 = list(filter(lambda a: a != remove_item, values))
        value2 = table2_inv[key]
        value1.sort()
        value2.sort()
        assert value1 == value2


def test_topological_sort_1():
    linear1 = Linear()
    linear2 = Linear()
    relu1 = Relu()
    relu2 = Relu()
    relu3 = Relu()
    svm1 = LinearSVM()
    model = Model()

    model += linear1()
    model += linear2(input=linear1.output)
    model += relu1(input=linear2.output)
    model += relu2(input=relu1.output)
    model += relu3(input=relu2.output)
    model += svm1(input=relu3.output, output=IOKey(name="output"))
    graph = model.get_models_in_topological_order()
    assert graph == [linear1, linear2, relu1, relu2, relu3, svm1]


def test_topological_sort_2():
    relu1 = Relu()
    relu2 = Relu()
    relu3 = Relu()
    relu4 = Relu()
    relu5 = Relu()
    relu6 = Relu()
    model = Model()
    model += relu1()
    model += relu2(input="", output=relu1.input)
    model += relu3(input=relu1.output)
    model += relu4(input=relu3.output)
    model += relu5(input="", output=relu2.input)
    model += relu6(input="", output=relu5.input)
    graph = model.get_models_in_topological_order()
    assert graph == [relu6, relu5, relu2, relu1, relu3, relu4]


def test_topological_sort_3():
    model = Model()
    model1 = Model()
    model2 = Model()
    add1 = Add()
    add2 = Add()
    buff1 = Buffer()
    buff2 = Buffer()
    model1 += add1(left="input", right="input", output=IOKey(name="output"))
    model2 += buff1(input="input", output=IOKey(name="output"))
    model += model1(input="input")
    model += model2(input=model1.output)  # type: ignore
    model += add2(left=model2.output, right="output")  # type: ignore
    model += buff2(input="", output=add2.right)
    graph = model.get_models_in_topological_order()
    assert graph == [model1, model2, buff2, add2]


def test_flatten_dag_1():
    model1 = Model()
    model2 = Model()
    model3 = Model()
    model4 = Model()
    add = Add()
    cart = CartesianDifference()
    substract = Subtract()
    mult1 = Multiply()
    power = Power()
    div = Divide()

    ordered_model_list = [add, mult1, cart, substract, power, div]

    model1 += add(left="in1", right="in2")
    model1 += mult1(left=add.output, right="in2", output=IOKey(name="output"))

    model2 += cart(left="in1", right="in2")
    model2 += substract(left=cart.output, right=cart.output)
    model2 += power(base="in1", exponent=substract.output, output=IOKey(name="output"))

    model3 += div(numerator="in1", denominator="in2", output=IOKey(name="output"))

    model4 += model1(in1="input1", in2="input2")
    model4 += model2(in1=model1.output, in2=model1.output)  # type: ignore
    model4 += model3(in1=model2.output, in2=model2.output, output=IOKey(name="output"))  # type: ignore

    comp_model = mithril.compile(model=model4, backend=JaxBackend(precision=64))

    flatted_primitive_model_list = [
        key.__class__ for key in comp_model.flat_graph.get_models()
    ]

    assert flatted_primitive_model_list == [
        model.__class__ for model in ordered_model_list
    ]


def test_flatten_dag_2():
    model1 = Model()
    model2 = Model()
    model3 = Model()
    model4 = Model()

    relu_0 = Relu()
    sigmoid = Sigmoid()
    softmax = Softmax()
    softplus = Softplus()
    relu = Relu()
    leakyrelu = Relu()
    abs = Absolute()
    sine = Sine()
    cosine = Cosine()

    ordered_model_list = [
        relu_0,
        sigmoid,
        softmax,
        sine,
        cosine,
        softplus,
        relu,
        leakyrelu,
        abs,
    ]

    model1 += relu_0(input="in1")
    model1 += sigmoid(input="in1", output=IOKey(name="out1"))
    model1 += softmax(input=relu_0.output, output=IOKey(name="out2"))

    model2 += softplus(input="in1")
    model2 += relu(input=softplus.output, output=IOKey(name="out1"))
    model2 += leakyrelu(input="in2")
    model2 += abs(input=leakyrelu.output, output=IOKey(name="out2"))

    model3 += sine(input="in1")
    model3 += cosine(input=sine.output, output=IOKey(name="out"))

    model4 += model1(in1="in1")
    model4 += model3(in1=model1.out1)  # type: ignore
    model4 += model2(
        in1=model3.out,  # type: ignore
        in2=model1.out2,  # type: ignore
        out1=IOKey(name="out1"),
        out2=IOKey(name="out2"),
    )

    comp_model = mithril.compile(model=model4, backend=JaxBackend(precision=64))

    flatted_primitive_model_list = [
        key.__class__ for key in comp_model.flat_graph.get_models()
    ]

    assert flatted_primitive_model_list == [
        model.__class__ for model in ordered_model_list
    ]


def test_flatten_dag_3():
    model1 = Model()

    relu_0 = Relu()
    sigmoid = Sigmoid()
    softmax = Softmax()
    softplus = Softplus()
    relu = Relu()
    leakyrelu = Relu()
    abs = Absolute()
    sine = Sine()

    model1 += relu_0(input="in1")
    model1 += sigmoid(input="in2")
    model1 += softmax(input="in3")
    model1 += softplus(input="in4")
    model1 += relu(input=softplus.output, output=IOKey(name="out4"))
    model1 += leakyrelu(input=softmax.output, output=IOKey(name="out3"))
    model1 += abs(input=sigmoid.output, output=IOKey(name="out2"))
    model1 += sine(input=relu_0.output, output=IOKey(name="out1"))

    ordered_model_list = [
        relu_0,
        sigmoid,
        softmax,
        softplus,
        relu,
        leakyrelu,
        abs,
        sine,
    ]

    comp_model = mithril.compile(model=model1, backend=JaxBackend(precision=64))

    flatted_primitive_model_list = [
        key.__class__ for key in comp_model.flat_graph.get_models()
    ]

    assert flatted_primitive_model_list == [
        model.__class__ for model in ordered_model_list
    ]


@with_temp_file(".py")
def test_code_generator_1(file_path: str):
    model = Model()
    Lin1 = Linear()

    model += Lin1(input="add1", output=IOKey(name="output"))

    mithril.compile(
        model=model, backend=JaxBackend(precision=64), jit=False, file_path=file_path
    )

    file_name = os.path.basename(file_path).split(".")[0]
    eval_func = import_module("tmp." + file_name).evaluate

    @typing.no_type_check
    def evaluate(params, data, cache):
        add1 = data["add1"]
        axes = cache["axes"]
        bias = params["bias"]
        weight = params["weight"]
        output_0 = transpose(weight, axes)
        output_1 = matrix_multiplication(add1, output_0)
        output = add(output_1, bias)
        return {"output": output}

    compare_callables(evaluate, eval_func)


@with_temp_file(".py")
def test_code_generator_2(file_path: str):
    model = Model()
    buff1 = Buffer()
    buff2 = Buffer()
    buff3 = Buffer()
    buff4 = Buffer()

    model += buff1(input=IOKey("input", type=MyTensor), output=IOKey(name="output1"))
    model += buff2(input=buff1.output)
    model += buff3(input=buff1.output)
    model += buff4(input=buff2.output, output=IOKey(name="output2"))

    mithril.compile(
        model=model, backend=JaxBackend(precision=64), jit=False, file_path=file_path
    )

    file_name = os.path.basename(file_path).split(".")[0]
    eval_func = import_module("tmp." + file_name).evaluate

    def evaluate(params, data, cache):
        input = params["input"]
        return {"output1": input, "output2": input}

    compare_callables(evaluate, eval_func)


@with_temp_file(".py")
def test_code_generator_3(file_path: str):
    model = Model()
    Linear1 = Linear()
    Linear2 = Linear()

    model += Linear1(input="input")
    model += Linear2(input=Linear1.output, output=IOKey(name="output"))

    mithril.compile(
        model=model, backend=JaxBackend(precision=64), jit=False, file_path=file_path
    )

    file_name = os.path.basename(file_path).split(".")[0]
    eval_func = import_module("tmp." + file_name).evaluate

    @typing.no_type_check
    def evaluate(params, data, cache):
        axes_0 = cache["axes_0"]
        axes_1 = cache["axes_1"]
        bias_0 = params["bias_0"]
        bias_1 = params["bias_1"]
        input = data["input"]
        weight_0 = params["weight_0"]
        weight_1 = params["weight_1"]
        output_0 = transpose(weight_0, axes_0)
        output_1 = matrix_multiplication(input, output_0)
        output_2 = add(output_1, bias_0)
        output_3 = transpose(weight_1, axes_1)
        output_4 = matrix_multiplication(output_2, output_3)
        output = add(output_4, bias_1)
        return {"output": output}

    compare_callables(evaluate, eval_func)


@with_temp_file(".py")
def test_code_generator_4(file_path: str):
    model = Model()

    def my_adder(input, rhs, cache: None):
        return input + rhs

    NumpyBackend.register_primitive(my_adder, add_grad)

    class MyAdder(PrimitiveModel):
        def __init__(self) -> None:
            super().__init__(
                formula_key="my_adder",
<<<<<<< HEAD
                output=IOKey(shape=[("Var_out", ...)], type=MyTensor),
                input=IOKey(shape=[("Var_1", ...)], type=MyTensor),
                rhs=IOKey(shape=[("Var_2", ...)], type=MyTensor),
=======
                output=BaseKey(shape=[("Var_out", ...)], type=GenericTensorType),
                input=BaseKey(shape=[("Var_1", ...)], type=GenericTensorType),
                rhs=BaseKey(shape=[("Var_2", ...)], type=GenericTensorType),
>>>>>>> 941bb503
            )
            self.set_constraint(
                fn=bcast, keys=[PrimitiveModel.output_key, "input", "rhs"]
            )

        def __call__(  # type: ignore[override]
            self,
            input: ConnectionType = NOT_GIVEN,
            rhs: ConnectionType = NOT_GIVEN,
            output: ConnectionType = NOT_GIVEN,
        ) -> ExtendInfo:
            kwargs = {"input": input, "rhs": rhs, "output": output}
            return ExtendInfo(self, kwargs)

    model += MyAdder()(input="input", rhs="rhs", output=IOKey(name="output"))
    context = TrainModel(model)
    context.add_loss(
        BinaryCrossEntropy(), reduce_steps=[Mean()], input="output", target="target"
    )
    mithril.compile(
        model=context,
        backend=NumpyBackend(precision=64),
        jit=False,
        file_path=file_path,
        data_keys={"target"},
    )

    file_name = os.path.basename(file_path).split(".")[0]
    eval_func = import_module("tmp." + file_name)

    @typing.no_type_check
    def evaluate(params, data, cache):
        cutoff = cache["cutoff"]
        input = params["input"]
        output_0_cache = cache["output_0_cache"]
        output_1_cache = cache["output_1_cache"]
        output_cache = cache["output_cache"]
        rhs = params["rhs"]
        target = data["target"]
        output = output_cache["output"] = make_array(my_adder(input, rhs, output_cache))
        output_0 = output_0_cache["output"] = make_array(
            binary_cross_entropy_with_logits(
                output, target, cutoff, cache=output_0_cache
            )
        )
        output_1 = output_1_cache["output"] = make_array(
            reduce_mean(output_0, cache=output_1_cache)
        )
        return {"final_cost": output_1, "output": output}

    @typing.no_type_check
    def evaluate_gradients(params, gradients, data, cache):
        cutoff = cache["cutoff"]
        input = params["input"]
        output = cache["output_cache"]["output"]
        output_0 = cache["output_0_cache"]["output"]
        output_0_cache = cache["output_0_cache"]
        output_1_cache = cache["output_1_cache"]
        output_cache = cache["output_cache"]
        rhs = params["rhs"]
        target = data["target"]
        gradients["output_1"] += gradients["final_cost"]
        gradients["output_0"] += accumulate_grads(
            make_array(
                reduce_mean_grad(gradients["output_1"], output_1_cache, 0, output_0)
            ),
            output_0,
            output_1_cache,
            0,
        )
        gradients["output"] += make_array(
            binary_cross_entropy_with_logits_grad(
                gradients["output_0"], output_0_cache, 0, output, target, cutoff
            )
        )
        gradients["input"] += accumulate_grads(
            make_array(add_grad(gradients["output"], output_cache, 0, input, rhs)),
            input,
            output_cache,
            0,
        )
        gradients["rhs"] += accumulate_grads(
            make_array(add_grad(gradients["output"], output_cache, 1, input, rhs)),
            rhs,
            output_cache,
            1,
        )

    compare_callables(evaluate, eval_func.evaluate)
    compare_callables(evaluate_gradients, eval_func.evaluate_gradients)
    NumpyBackend.registered_primitives = {}


@with_temp_file(".py")
def test_code_generator_5(file_path: str):
    model = Model()

    def my_adder(input, rhs):
        return input + rhs

    JaxBackend.register_primitive(my_adder)

    class MyAdder(PrimitiveModel):
        def __init__(self) -> None:
            super().__init__(
                formula_key="my_adder",
<<<<<<< HEAD
                output=IOKey(shape=[("Var_out", ...)], type=MyTensor),
                input=IOKey(shape=[("Var_1", ...)], type=MyTensor),
                rhs=IOKey(shape=[("Var_2", ...)], type=MyTensor),
=======
                output=BaseKey(shape=[("Var_out", ...)], type=GenericTensorType),
                input=BaseKey(shape=[("Var_1", ...)], type=GenericTensorType),
                rhs=BaseKey(shape=[("Var_2", ...)], type=GenericTensorType),
>>>>>>> 941bb503
            )
            self.set_constraint(
                fn=bcast, keys=[PrimitiveModel.output_key, "input", "rhs"]
            )

        def __call__(  # type: ignore[override]
            self,
            input: ConnectionType = NOT_GIVEN,
            rhs: ConnectionType = NOT_GIVEN,
            output: ConnectionType = NOT_GIVEN,
        ) -> ExtendInfo:
            kwargs = {"input": input, "rhs": rhs, "output": output}
            return ExtendInfo(self, kwargs)

    model += MyAdder()(input="input", rhs="rhs", output=IOKey(name="output"))
    context = TrainModel(model)
    add = Add()
    add.set_types(right=MyTensor)
    context.add_loss(
        BinaryCrossEntropy(), reduce_steps=[add], input="output", target="target"
    )
    mithril.compile(
        model=context,
        backend=JaxBackend(precision=64),
        jit=False,
        file_path=file_path,
        data_keys={"target"},
    )

    file_name = os.path.basename(file_path).split(".")[0]
    eval_func = import_module("tmp." + file_name)

    @typing.no_type_check
    def evaluate(params, data, cache):
        cutoff = cache["cutoff"]
        input = params["input"]
        rhs = params["rhs"]
        right = params["right"]
        target = data["target"]
        output = my_adder(input, rhs)
        output_0 = binary_cross_entropy_with_logits(output, target, cutoff)
        output_1 = add(output_0, right)
        return {"final_cost": output_1, "output": output}

    compare_callables(evaluate, eval_func.evaluate)
    JaxBackend.registered_primitives = {}


@with_temp_file(".py")
def test_code_generator_6(file_path: str):
    # Case array creator primitive used in static

    backend = TorchBackend(precision=32, device="cpu")

    model = Model()
    layer2 = Layer(dimension=2, activation=Softmax())
    model += layer2(input="input", weight="w1", bias="b1")
    model += (arange := Arange())(stop=2, output=IOKey(name="arange_res"))
    model += Add()(left=arange.output, right=layer2.output, output=IOKey(name="output"))

    context = TrainModel(model)
    context.add_loss(
        CrossEntropy(input_type="probs"), [Mean()], target="target", input="output"
    )

    static_keys = {"target": backend.array([0])}

    mithril.compile(
        context,
        backend=backend,
        constant_keys=static_keys,  # type: ignore
        jit=False,
        file_path=file_path,
    )

    file_name = os.path.basename(file_path).split(".")[0]
    eval_func = import_module("tmp." + file_name)

    @typing.no_type_check
    def evaluate(params, data, cache):
        arange_res = cache["arange_res"]
        axes = cache["axes"]
        b1 = params["b1"]
        cutoff = cache["cutoff"]
        input = data["input"]
        target = cache["target"]
        w1 = params["w1"]
        weights = cache["weights"]
        output_0 = transpose(w1, axes)
        output_1 = matrix_multiplication(input, output_0)
        output_2 = add(output_1, b1)
        output_3 = softmax(output_2)
        output = add(arange_res, output_3)
        output_4 = cross_entropy(output, target, weights, cutoff)
        output_5 = reduce_mean(output_4)
        return {"arange_res": arange_res, "final_cost": output_5, "output": output}

    compare_callables(evaluate, eval_func.evaluate)
    JaxBackend.registered_primitives = {}


@with_temp_file(".py")
def test_code_generator_7(file_path: str):
    # Case array creator partially initialized

    backend = TorchBackend(precision=32, device="cpu")

    model = Model()
    layer2 = Layer(dimension=2, activation=Softmax())
    model += layer2(input="input", weight="w1", bias="b1")
    model += (s := Size(dim=1))
    model += (arange := Arange())(stop=s.output, output=IOKey(name="arange_res"))
    model += Add()(left=arange.output, right=layer2.output, output=IOKey(name="output"))

    context = TrainModel(model)
    context.add_loss(
        CrossEntropy(input_type="probs"), [Mean()], target="target", input="output"
    )

    static_keys = {"target": backend.array([0])}

    mithril.compile(
        context,
        backend=backend,
        constant_keys=static_keys,  # type: ignore
        jit=False,
        file_path=file_path,
    )

    file_name = os.path.basename(file_path).split(".")[0]
    eval_func = import_module("tmp." + file_name)

    @typing.no_type_check
    def evaluate(params, data, cache):
        arange_res = cache["arange_res"]
        axes = cache["axes"]
        b1 = params["b1"]
        cutoff = cache["cutoff"]
        input = data["input"]
        target = cache["target"]
        w1 = params["w1"]
        weights = cache["weights"]
        output_0 = transpose(w1, axes)
        output_1 = matrix_multiplication(input, output_0)
        output_2 = add(output_1, b1)
        output_3 = softmax(output_2)
        output = add(arange_res, output_3)
        output_5 = cross_entropy(output, target, weights, cutoff)
        output_6 = reduce_mean(output_5)
        return {"arange_res": arange_res, "final_cost": output_6, "output": output}

    compare_callables(evaluate, eval_func.evaluate)


@with_temp_file(".c")
def test_code_generator_8(file_path: str):
    # Case array creator partially initialized

    backend = CBackend()

    model = Model()
    add = Add()
    add.set_types(left=MyTensor, right=MyTensor)
    model += add(left="left", right="right")
    model += Multiply()(left=add.output, right="right2", output="output")

    mithril.compile(model, backend=backend, jit=False, file_path=file_path)

    code = []
    with open(file_path) as f:
        code = f.readlines()

    eval_code = ""

    start_line = -1
    end_line = -1

    for idx, line in enumerate(code):
        if "evaluate" in line:
            start_line = idx
            break

    for idx, line in enumerate(code[start_line:]):
        if line == "\n":
            end_line = idx
            break

    eval_code = "".join(code[start_line : start_line + end_line])

    evaluate_gradient_code = ""

    start_line = -1
    end_line = len(code)

    for idx, line in enumerate(code):
        if "evaluate_gradients" in line:
            start_line = idx
            break

    evaluate_gradient_code = "".join(code[start_line:end_line])

    reference_eval_code = (
        "void evaluate(\n\tArray * left,\n\tArray * output,\n\tArray * output_0"
        ",\n\tArray * right,\n\tArray * right2\n)\n{\n    add(output_0, left, "
        "right);\n    multiplication(output, output_0, right2);\n}\n"
    )

    reference_eval_grad_code = (
        "void evaluate_gradients(\n\tArray * left,\n\tArray * "
        "left_grad,\n\tArray * output,\n\tArray * output_0,\n\t"
        "Array * output_0_grad,\n\tArray * output_grad,\n\tArray * right,\n\tArray "
        "* right2,\n\tArray * right2_grad,\n\tArray * right_grad\n)\n{\n    "
        "multiplication_grad(output_grad, 0, output, output_0, right2, "
        "output_0_grad, right2_grad);\n    multiplication_grad(output_grad"
        ", 1, output, output_0, right2, output_0_grad, right2_grad);\n"
        "    add_grad(output_0_grad, 0, output_0, left, right, left_grad,"
        " right_grad);\n    add_grad(output_0_grad, 1, output_0, left, "
        "right, left_grad, right_grad);\n}"
    )

    assert eval_code == reference_eval_code
    assert evaluate_gradient_code == reference_eval_grad_code
    os.remove(file_path.replace(".c", ".so"))<|MERGE_RESOLUTION|>--- conflicted
+++ resolved
@@ -20,11 +20,7 @@
 from mithril import CBackend, JaxBackend, NumpyBackend, TorchBackend
 from mithril.backends.with_manualgrad.numpy_backend.ops_grad import add_grad
 from mithril.framework import NOT_GIVEN, ConnectionType, ExtendInfo
-<<<<<<< HEAD
-from mithril.framework.common import IOKey, MyTensor
-=======
-from mithril.framework.common import BaseKey, GenericTensorType, IOKey
->>>>>>> 941bb503
+from mithril.framework.common import BaseKey, IOKey, MyTensor
 from mithril.framework.constraints import bcast
 from mithril.models import (
     Absolute,
@@ -417,15 +413,9 @@
         def __init__(self) -> None:
             super().__init__(
                 formula_key="my_adder",
-<<<<<<< HEAD
-                output=IOKey(shape=[("Var_out", ...)], type=MyTensor),
-                input=IOKey(shape=[("Var_1", ...)], type=MyTensor),
-                rhs=IOKey(shape=[("Var_2", ...)], type=MyTensor),
-=======
-                output=BaseKey(shape=[("Var_out", ...)], type=GenericTensorType),
-                input=BaseKey(shape=[("Var_1", ...)], type=GenericTensorType),
-                rhs=BaseKey(shape=[("Var_2", ...)], type=GenericTensorType),
->>>>>>> 941bb503
+                output=BaseKey(shape=[("Var_out", ...)], type=MyTensor),
+                input=BaseKey(shape=[("Var_1", ...)], type=MyTensor),
+                rhs=BaseKey(shape=[("Var_2", ...)], type=MyTensor),
             )
             self.set_constraint(
                 fn=bcast, keys=[PrimitiveModel.output_key, "input", "rhs"]
@@ -532,15 +522,9 @@
         def __init__(self) -> None:
             super().__init__(
                 formula_key="my_adder",
-<<<<<<< HEAD
-                output=IOKey(shape=[("Var_out", ...)], type=MyTensor),
-                input=IOKey(shape=[("Var_1", ...)], type=MyTensor),
-                rhs=IOKey(shape=[("Var_2", ...)], type=MyTensor),
-=======
-                output=BaseKey(shape=[("Var_out", ...)], type=GenericTensorType),
-                input=BaseKey(shape=[("Var_1", ...)], type=GenericTensorType),
-                rhs=BaseKey(shape=[("Var_2", ...)], type=GenericTensorType),
->>>>>>> 941bb503
+                output=BaseKey(shape=[("Var_out", ...)], type=MyTensor),
+                input=BaseKey(shape=[("Var_1", ...)], type=MyTensor),
+                rhs=BaseKey(shape=[("Var_2", ...)], type=MyTensor),
             )
             self.set_constraint(
                 fn=bcast, keys=[PrimitiveModel.output_key, "input", "rhs"]
