# Copyright 2022 Synnada, Inc.
#
# Licensed under the Apache License, Version 2.0 (the "License");
# you may not use this file except in compliance with the License.
# You may obtain a copy of the License at
#
#     http://www.apache.org/licenses/LICENSE-2.0
#
# Unless required by applicable law or agreed to in writing, software
# distributed under the License is distributed on an "AS IS" BASIS,
# WITHOUT WARRANTIES OR CONDITIONS OF ANY KIND, either express or implied.
# See the License for the specific language governing permissions and
# limitations under the License.

from collections.abc import Sequence
from types import EllipsisType, NoneType, UnionType
from typing import Any

import numpy as np
import pytest
import torch

import mithril
from mithril.framework.common import (
    NOT_GIVEN,
    BaseKey,
    ToBeDetermined,
    find_intersection_type,
)
from mithril.framework.logical.model import ConnectionType
from mithril.framework.utils import (
    find_type,
    infer_all_possible_types,
    sort_type,
)
from mithril.models import (
    TBD,
    Convolution2D,
    ExtendInfo,
    IOKey,
    Linear,
    Mean,
    Model,
    Multiply,
    PrimitiveUnion,
    Shape,
    Sigmoid,
    Tensor,
)
from mithril.models.primitives import PrimitiveModel
from mithril.utils.utils import find_dominant_type

from .test_constant_inputs import ReduceMult


class Model1(PrimitiveModel):
    def __init__(self) -> None:
        super().__init__(
            formula_key="None",
            input1=BaseKey(type=tuple[int, ...]),
            input2=BaseKey(type=list[float]),
            output=BaseKey(type=tuple[tuple[int, ...]]),
        )

    def __call__(  # type: ignore[override]
        self,
        input1: ConnectionType = NOT_GIVEN,
        input2: ConnectionType = NOT_GIVEN,
        output: ConnectionType = NOT_GIVEN,
    ) -> ExtendInfo:
        kwargs = {"input1": input1, "input2": input2, "output": output}
        return ExtendInfo(self, kwargs)


class Model2(PrimitiveModel):
    def __init__(self) -> None:
        super().__init__(
            formula_key="None",
            input1=BaseKey(type=int | float),
            input2=BaseKey(type=int | str),
            input3=BaseKey(type=str | float),
            output=BaseKey(type=tuple[int | float, int | float, int | float]),
        )

    def __call__(  # type: ignore[override]
        self,
        input1: ConnectionType = NOT_GIVEN,
        input2: ConnectionType = NOT_GIVEN,
        input3: ConnectionType = NOT_GIVEN,
        output: ConnectionType = NOT_GIVEN,
    ) -> ExtendInfo:
        kwargs = {
            "input1": input1,
            "input2": input2,
            "input3": input3,
            "output": output,
        }
        return ExtendInfo(self, kwargs)


class Model3(PrimitiveModel):
    def __init__(self) -> None:
        super().__init__(
            formula_key="None",
            input1=BaseKey(
                type=tuple[tuple[int | float, ...], ...]
                | list[int | float]
                | tuple[int, int, int, int]
            ),
            input2=BaseKey(
                type=list[int] | tuple[int, ...] | tuple[tuple[int | float]]
            ),
            input3=BaseKey(
                type=list[tuple[int | tuple[float | int]]]
                | int
                | float
                | tuple[int | float, ...]
            ),
            output=BaseKey(type=int | float | str | tuple[int, int]),
        )

    def __call__(  # type: ignore[override]
        self,
        input1: ConnectionType = NOT_GIVEN,
        input2: ConnectionType = NOT_GIVEN,
        input3: ConnectionType = NOT_GIVEN,
        output: ConnectionType = NOT_GIVEN,
    ) -> ExtendInfo:
        kwargs = {
            "input1": input1,
            "input2": input2,
            "input3": input3,
            "output": output,
        }
        return ExtendInfo(self, kwargs)


def test_default_given_extend_4_numpy_error():
    """This test should raise ValueError for multi-write. Model1 axis is None type and
    model2 axis is int type. Since these 2 are connected it should raise
    TypeError.
    """
    model = Model()
    model1 = ReduceMult(axis=TBD)
    model2 = Mean(axis=1)
    model |= model1(axis=IOKey("axis", value=None))
    with pytest.raises(TypeError) as err_info:
        model |= model2(input="input2", axis=model1.axis, output="output")

    assert str(err_info.value) == (
        "Acceptable types are <class 'NoneType'>, "
        "but <class 'int'> type is provided!"
    )


def test_constant_backendvar_numpy():
    """Should throw connection error since axis key of model is of type int and
    axis key of other model is of type None. These 2 keys can not be connected.
    """
    model = Model()
    mean_model = Mean(axis=TBD)
    rdc = Mean(axis=TBD)
    model |= rdc(input="input", axis=IOKey("axis", value=0))
    model |= Multiply()(
        left=rdc.output,
        right=IOKey(value=Tensor(2.0), name="rhs"),
        output=IOKey(name="mult_out"),
    )
    model |= mean_model(
        input=model.mult_out,  # type: ignore
        axis=model.axis,  # type: ignore
        output=IOKey(name="output"),
    )
    other_model = Model()
    other_model |= Mean(axis=TBD)(input="input", axis=IOKey("axis", value=None))
    with pytest.raises(TypeError) as err_info:
        model |= other_model(input=model.mult_out, axis=model.axis)  # type: ignore
    assert str(err_info.value) == (
        "Acceptable types are <class 'int'>, "
        "but <class 'NoneType'> type is provided!"
    )


def test_type_1():
    model = Model()
    shape1 = Shape()
    reduce1 = Mean(axis=TBD)
    model |= shape1(input=Tensor([[1, 2, 4], [3, 5, 7]]))
    model |= reduce1(
        axis=shape1.output,
        input=Tensor([[[[1.0, 2.0, 3.0], [1.0, 2.0, 3.0], [1.0, 2.0, 3.0]]]]),
    )

    assert shape1.output.metadata.value_type == tuple[int, int]


def test_type_2():
    model = Model()
    union1 = PrimitiveUnion(n=3)
    shape1 = Shape()
    shape2 = Shape()
    shape3 = Shape()
    model |= shape1(input=Tensor([[1, 2, 4], [3, 5, 7]]))
    model |= shape2(input=Tensor([[1, 2, 4], [3, 5, 7]]))
    model |= shape3(input=Tensor([[1, 2, 4], [3, 5, 7]]))
    model |= union1(input1=shape1.output, input2=shape2.output, input3=shape3.output)

    assert shape1.output.metadata.value_type == tuple[int, int]


def test_type_3():
    model = Model()
    union1 = PrimitiveUnion(n=3)
    shape1 = Shape()
    shape2 = Shape()
    shape3 = Shape()
    model |= union1()
    input1 = union1.input1  # type: ignore
<<<<<<< HEAD
    assert input1.metadata.value_type == int | float | tuple[int | float, ...]
    model += shape1(input=Tensor([[1, 2, 4], [3, 5, 7]]), output=input1)
    model += shape2(input=Tensor([[1, 2, 4], [3, 5, 7]]), output=union1.input2)  # type: ignore
    model += shape3(input=Tensor([[1, 2, 4], [3, 5, 7]]), output=union1.input3)  # type: ignore
    assert input1.metadata.value_type == tuple[int, int]
=======
    assert input1.data.metadata.value_type == int | float | tuple[int | float, ...]
    model |= shape1(input=Tensor([[1, 2, 4], [3, 5, 7]]), output=input1)
    model |= shape2(input=Tensor([[1, 2, 4], [3, 5, 7]]), output=union1.input2)  # type: ignore
    model |= shape3(input=Tensor([[1, 2, 4], [3, 5, 7]]), output=union1.input3)  # type: ignore
    assert input1.data.metadata.value_type == tuple[int, int]
>>>>>>> ec90603b


def test_type_5():
    model = Model()
    conv1 = Convolution2D(kernel_size=5, stride=TBD)
    shape1 = Shape()
    reduce1 = Mean(axis=TBD)
    model |= shape1(input=Tensor([[1, 2, 4], [3, 5, 7]]))
    model |= reduce1(
        axis=shape1.output,
        input=Tensor([[[[1.0, 2.0, 3.0], [1.0, 2.0, 3.0], [1.0, 2.0, 3.0]]]]),
    )
<<<<<<< HEAD
    model += conv1(input="", stride=shape1.output)
    assert shape1.output.metadata.value_type == tuple[int, int]
=======
    model |= conv1(stride=shape1.output)
    assert shape1.output.data.metadata.value_type == tuple[int, int]
>>>>>>> ec90603b


def test_type_6():
    model = Model()
    test_model_1 = Model1()
    test_model_2 = Model1()
    model |= test_model_1(input1="input1", input2="input2")
    with pytest.raises(TypeError) as err_info:
        model |= test_model_2(input1=test_model_1.output)  # type: ignore
    assert str(err_info.value) == (
        "Acceptable types are tuple[tuple[int, ...]], but tuple[int, ...] type "
        "is provided!"
    )


def test_type_7():
    model = Model()
    test_model_1 = Model2()
    test_model_2 = Model2()
    test_model_3 = Model2()
    model |= test_model_1(input1="input1", input2="input2", input3="input3")
    input1 = model.input1  # type: ignore
<<<<<<< HEAD
    assert input1.metadata.value_type == int | float
    model += test_model_2(input1="", input2="input1")
    assert input1.metadata.value_type is int
=======
    assert input1.data.metadata.value_type == int | float
    model |= test_model_2(input2="input1")
    assert input1.data.metadata.value_type is int
>>>>>>> ec90603b
    with pytest.raises(TypeError) as err_info:
        model |= test_model_3(input3="input1")
    assert (
        str(err_info.value)
        == "Acceptable types are <class 'int'>, but float | str type is provided!"
    )


def test_type_8():
    model = Model()
    model1 = Model1()
    model2 = Model2()
    model3 = Model3()
    model |= model3(input1="input1", input2="input1", input3="input1", output="output")
    input1 = model.input1  # type: ignore
<<<<<<< HEAD
    assert input1.metadata.value_type == tuple[int, int, int, int]
    model += model1(input1="input1")
    assert input1.metadata.value_type == tuple[int, int, int, int]
=======
    assert input1.data.metadata.value_type == tuple[int, int, int, int]
    model |= model1(input1="input1")
    assert input1.data.metadata.value_type == tuple[int, int, int, int]
>>>>>>> ec90603b
    with pytest.raises(TypeError) as err_info:
        model |= model2(input1="input1")
    assert str(err_info.value) == (
        "Acceptable types are tuple[int, int, int, int], but float | int type "
        "is provided!"
    )


def test_type_9():
    model = Model()
    lin_model = Linear()
    assert lin_model.input.metadata.value_type == int | float | bool
    model += lin_model(
        input=IOKey(value=Tensor([[1.0, 2.0], [3.0, 4.0]]), name="input"),
        weight="w",
        bias="b",
        output=IOKey(name="output"),
    )
    assert lin_model.input.metadata.value_type is float


def test_type_10():
    model = Model()
    lin_model = Linear()
    assert lin_model.input.metadata.value_type == int | float | bool
    model += lin_model(
        input=IOKey(value=Tensor([[False, 1], [True, False]]), name="input"),  # type: ignore
        weight="w",
        bias="b",
        output=IOKey(name="output"),
    )
    assert lin_model.input.metadata.value_type is int


def test_type_11():
    model = Model()
    lin_model = Linear()
    assert lin_model.input.metadata.value_type == int | float | bool
    model += lin_model(
        input=IOKey(value=Tensor([[False, 1], [2.2, False]]), name="input"),  # type: ignore
        weight="w",
        bias="b",
        output=IOKey(name="output"),
    )
    assert lin_model.input.metadata.value_type is float


def test_type_12():
    model = Model()
    lin_model = Linear()
    assert lin_model.input.metadata.value_type == int | float | bool
    model += lin_model(
        input=IOKey(value=Tensor([[False, 1], [2.2, False]]), name="input"),  # type: ignore
        weight="w",
        bias="b",
        output=IOKey(name="output"),
    )
    assert lin_model.input.metadata.value_type is float


def test_type_13():
    model = Model()
    lin_model = Linear()
    assert lin_model.input.metadata.value_type == int | float | bool
    model += lin_model(
        input=IOKey(value=Tensor([[False, True], [False, False]]), name="input"),
        weight="w",
        bias="b",
        output=IOKey(name="output"),
    )
    # model.make_static("input", Tensor([[False, True], [False, False]]))
    assert lin_model.input.metadata.value_type is bool


def test_type_14():
    model = Model()
    lin_model = Linear()
    assert lin_model.input.metadata.value_type == int | float | bool
    model += lin_model(
        input=IOKey(value=Tensor([[False, 1.0], [2, 3]]), name="input"),  # type: ignore
        weight="w",
        bias="b",
        output=IOKey(name="output"),
    )
    assert lin_model.input.metadata.value_type is float


def test_type_15():
    model = Model()
    sig_model = Sigmoid()
    sig_model_2 = Sigmoid()
<<<<<<< HEAD
    sig_model_2.input.metadata.set_type(Tensor[float])
    model += sig_model(input="input", output=IOKey(name="output"))
=======
    sig_model_2.input.data.metadata.set_type(Tensor[float])
    model |= sig_model(input="input", output=IOKey(name="output"))
>>>>>>> ec90603b

    model |= sig_model_2(
        input=IOKey(value=Tensor([1.0, 2.0]), name="input"),
        output=IOKey(name="output2"),
    )
    backend = mithril.TorchBackend()
    pm = mithril.compile(model, backend, inference=True)

    results = pm.evaluate()
    expected_result = np.array(backend.sigmoid(backend.array([1.0, 2.0])))
    out = results["output"]
    assert isinstance(out, torch.Tensor)
    out2 = results["output2"]
    assert isinstance(out2, torch.Tensor)

    np.testing.assert_allclose(out, expected_result, rtol=1e-6, atol=1e-6)
    np.testing.assert_allclose(out2, expected_result, rtol=1e-6, atol=1e-6)


def test_type_16():
    model = Model()
    sig_model_1 = Sigmoid()
    sig_model_2 = Sigmoid()
<<<<<<< HEAD
    sig_model_1.input.metadata.set_type(Tensor[float])
    model += sig_model_1(input="input", output=IOKey(name="output"))
=======
    sig_model_1.input.data.metadata.set_type(Tensor[float])
    model |= sig_model_1(input="input", output=IOKey(name="output"))
>>>>>>> ec90603b

    with pytest.raises(TypeError) as err_info:
        model |= sig_model_2(
            input=IOKey(connections={sig_model_1.input}, value=Tensor([False, True])),
            output=IOKey(name="output2"),
        )
    assert str(err_info.value) == (
        "Acceptable types are <class 'float'>, but <class 'bool'> type " "is provided!"
    )


def test_type_17():
    model = Model()
    sig_model_1 = Sigmoid()
    sig_model_2 = Sigmoid()
    sig_model_1.input.metadata.set_type(Tensor[float])
    model.extend(sig_model_1, input="input", output="output")
    with pytest.raises(TypeError) as err_info:
        model.extend(
            sig_model_2,
            input=IOKey(
                connections={sig_model_1.input},
                value=Tensor([False, True]),
                name="a",
                expose=True,
            ),
            output=IOKey(name="output2"),
        )
    assert str(err_info.value) == (
        "Acceptable types are <class 'float'>, " "but <class 'bool'> type is provided!"
    )


def test_check_all_possible_types_1():
    types: type = tuple[int, int]
    all_types = infer_all_possible_types(types)
    assert all_types == {tuple[int, int]}


def test_check_all_possible_types_2():
    types = tuple[int, int] | float | str
    all_types = infer_all_possible_types(types)
    assert all_types == {tuple[int, int], float, str, tuple[int, int] | float | str}


def test_check_all_possible_types_3():
    types: type = tuple[tuple[tuple[tuple[tuple[int]]]]]
    all_types = infer_all_possible_types(types)
    assert all_types == {tuple[tuple[tuple[tuple[tuple[int]]]]]}


def test_check_all_possible_types_4():
    types = tuple[int, ...]
    all_types = infer_all_possible_types(types)
    assert all_types == {tuple[int], tuple[int, ...]}


def test_check_all_possible_types_5():
    types: type = tuple[float, int]
    all_types = infer_all_possible_types(types)
    assert all_types == {tuple[float, int]}


def test_check_all_possible_types_6():
    types = list[int | list[float | int]]
    all_types = infer_all_possible_types(types)
    assert all_types == {
        list[int | list[float | int]],
        list[list[int]],
        list[list[float]],
        list[list[float | int]],
        list[int],
    }


def test_check_all_possible_types_7():
    types = tuple[int, ...]
    all_types = infer_all_possible_types(types)
    assert all_types == {tuple[int], tuple[int, ...]}


def test_check_all_possible_types_8():
    types = list[int]
    all_types = infer_all_possible_types(types)
    assert all_types == {list[int]}


def test_check_all_possible_types_9():
    types = tuple[int | float, ...]
    all_types = infer_all_possible_types(types)
    assert all_types == {
        tuple[int | float, ...],
        tuple[int, ...],
        tuple[float, ...],
        tuple[int],
        tuple[float],
        tuple[int | float],
    }


def test_check_all_possible_types_10():
    types = list[int | float]
    all_types = infer_all_possible_types(types)
    assert all_types == {
        list[int],
        list[float],
        list[int | float],
    }


def test_check_all_possible_types_11():
    types = list[int]
    all_types = infer_all_possible_types(types)
    assert all_types == {
        list[int],
    }


def test_check_all_possible_types_12():
    types = list[int] | tuple[int, int | float]
    all_types = infer_all_possible_types(types)
    assert all_types == {
        list[int] | tuple[int, int | float],
        list[int],
        tuple[int, int],
        tuple[int, float],
        tuple[int, int | float],
    }


def test_check_all_possible_types_13():
    types = tuple[float | None, ...]
    all_types = infer_all_possible_types(types)
    assert all_types == {
        tuple[float, ...],
        tuple[float | NoneType, ...],  # type: ignore
        tuple[NoneType, ...],  # type: ignore
        tuple[NoneType],  # type: ignore
        tuple[float],
        tuple[float | NoneType],  # type: ignore
    }


def test_check_all_possible_types_14():
    types = tuple[NoneType, ...]  # type: ignore
    all_types = infer_all_possible_types(types)
    assert all_types == {tuple[NoneType], tuple[NoneType, ...]}  # type: ignore


def test_check_all_possible_types_15():
    types = list[tuple[int, int | float]]
    all_types = infer_all_possible_types(types)
    assert all_types == {
        list[tuple[int, int]],
        list[tuple[int, int | float]],
        list[tuple[int, float]],
    }


def test_check_all_possible_types_16():
    types = list[int | float | bool]
    all_types = infer_all_possible_types(types)
    assert all_types == {
        list[int],
        list[float],
        list[bool],
        list[int | float | bool],
    }


def test_find_intersection_types_1():
    type_1: type = tuple[int, ...]
    type_2: type = tuple[int, int]
    all_types = find_intersection_type(type_1, type_2)
    assert all_types == tuple[int, int]


def test_find_intersection_types_2():
    type_1 = tuple[float | None | int, ...]
    type_2 = tuple[float | None, ...]
    all_types = find_intersection_type(type_1, type_2)
    assert all_types == tuple[float | None, ...]


def test_find_intersection_types_3():
    type_1 = tuple[float | None | int] | float
    type_2 = tuple[float | None] | float
    all_types = find_intersection_type(type_1, type_2)
    assert all_types == tuple[float | None] | float


def test_find_intersection_types_4():
    type_1 = (
        tuple[tuple[int, int], float | NoneType, int | float, tuple[int, ...]]  # type: ignore
        | tuple[str]
    )
    type_2 = (
        tuple[tuple[int, ...], NoneType, int, tuple[int, int, int]]  # type: ignore
        | tuple[tuple[tuple[str, ...]]]
    )
    all_types = find_intersection_type(type_1, type_2)
    assert all_types == tuple[tuple[int, int], NoneType, int, tuple[int, int, int]]  # type: ignore


def test_find_intersection_types_5():
    type_1: type = tuple[tuple[tuple[float | str, ...], ...]]
    type_2: type = tuple[
        tuple[tuple[float | str, float | str], tuple[float | str, float | str]]
    ]
    all_types = find_intersection_type(type_1, type_2)
    assert (
        all_types
        == tuple[
            tuple[tuple[float | str, float | str], tuple[float | str, float | str]]
        ]
    )


def test_find_intersection_types_6():
    type_1: type = tuple[tuple[float, ...]]
    type_2: type = tuple[tuple[float | str, ...]]
    all_types = find_intersection_type(type_1, type_2)
    assert all_types == tuple[tuple[float, ...]]


def test_find_intersection_types_7():
    type_1: type = tuple[
        tuple[float | str | NoneType, str | int | float, tuple[int, ...] | float]  # type: ignore
    ]
    type_2: type = tuple[tuple[float, ...]]
    all_types = find_intersection_type(type_1, type_2)
    assert all_types == tuple[tuple[float, float, float]]


def test_find_intersection_types_8():
    type_1: type = tuple[tuple[tuple[float | str, ...], ...]]
    type_2: type = tuple[
        tuple[tuple[float | str, float | str], tuple[float | str, float | str]]
    ]
    all_types = find_intersection_type(type_1, type_2)
    assert (
        all_types
        == tuple[
            tuple[tuple[float | str, float | str], tuple[float | str, float | str]]
        ]
    )


def test_find_intersection_types_9():
    type_1: type = tuple[tuple[float, ...], ...]
    type_2: type = tuple[tuple[float, float, float], tuple[float, float]]
    all_types = find_intersection_type(type_1, type_2)
    assert all_types == tuple[tuple[float, float, float], tuple[float, float]]


def test_find_intersection_types_10():
    type_1: type = tuple[tuple[float, ...], ...]
    type_2: type = tuple[tuple[float, float, float], tuple[float, int]]
    all_types = find_intersection_type(type_1, type_2)
    assert all_types is None


def test_find_intersection_types_11():
    type_1 = tuple[int, ...]
    type_2 = tuple[int, ...]
    all_types = find_intersection_type(type_1, type_2)
    assert all_types == tuple[int, ...]


def test_find_intersection_types_12():
    type_1 = list
    type_2 = list[list[list[int]]]
    all_types = find_intersection_type(type_1, type_2)
    assert all_types == list[list[list[int]]]


def test_find_intersection_types_13():
    type_1 = list | tuple
    type_2 = list[list[list[int]]] | tuple[int, ...]
    all_types = find_intersection_type(type_1, type_2)
    assert all_types == list[list[list[int]]] | tuple[int, ...]


def test_find_intersection_types_14():
    type_1 = list | tuple[int, ...]
    type_2 = list[list[list[int]]] | tuple
    all_types = find_intersection_type(type_1, type_2)
    assert all_types == list[list[list[int]]] | tuple[int, ...]


def test_find_intersection_types_15():
    type_1 = list | tuple[int, ...] | tuple
    type_2 = list[list[list[int]]] | tuple
    all_types = find_intersection_type(type_1, type_2)
    assert all_types == list[list[list[int]]] | tuple[int, ...] | tuple


def test_find_intersection_types_16():
    type_1 = tuple
    type_2 = tuple[int, int] | tuple[int]
    all_types = find_intersection_type(type_1, type_2)
    assert all_types == tuple[int, int] | tuple[int]


def test_find_intersection_types_17():
    type_1 = list
    type_2 = int | float | list[float] | list[list[float]]
    all_types = find_intersection_type(type_1, type_2)
    assert all_types == list[float] | list[list[float]]


def test_find_intersection_types_18():
    type_1: type = tuple[int, float]
    type_2: type = tuple[int, float]
    all_types = find_intersection_type(type_1, type_2)
    assert all_types == tuple[int, float]


def test_find_intersection_types_19():
    type_1: type = tuple[int, float]
    type_2: UnionType = int | float
    all_types = find_intersection_type(type_1, type_2)
    assert all_types is None


def test_find_intersection_types_20():
    type_1: type = tuple[int | None, ...]
    type_2: type = tuple[int, int, NoneType, NoneType]  # type: ignore
    all_types = find_intersection_type(type_1, type_2)
    assert all_types == tuple[int, int, NoneType, NoneType]  # type: ignore


def test_find_intersection_types_21():
    type_1 = list[int]
    type_2 = list[int | float]
    all_types = find_intersection_type(type_1, type_2)
    assert all_types == list[int]


def test_find_intersection_types_22():
    type_1 = list[int | float | bool]
    type_2 = list[int | float]
    all_types = find_intersection_type(type_1, type_2)
    assert all_types == list[int | float]


def test_find_intersection_types_23():
    type_1 = list[list[int | float]]
    type_2 = list[list[int]]
    all_types = find_intersection_type(type_1, type_2)
    assert all_types == list[list[int]]


def test_find_intersection_types_24():
    type_1 = list[list[int | float] | tuple[int, ...]]
    type_2 = list[list[int] | tuple[int, int]]
    all_types = find_intersection_type(type_1, type_2)
    assert all_types == list[list[int] | tuple[int, int]]


def test_find_intersection_types_25():
    type_1: type = tuple[int | float]
    type_2: type = tuple[int, float]
    assert find_intersection_type(type_1, type_2) is None


def test_find_intersection_types_26():
    type_1: type = range
    type_2: type = Sequence[int | float]
    assert find_intersection_type(type_1, type_2) is range


def test_find_intersection_types_27():
    type_1: type = tuple[range, list[int | float]]
    type_2: type = Sequence[Sequence[int | float]]
    assert find_intersection_type(type_1, type_2) == tuple[range, list[int | float]]


def test_find_intersection_types_28():
    type_1: type = tuple[range, list[int | float]]
    type_2: type = Sequence[list[int | float]]
    assert find_intersection_type(type_1, type_2) is None


def test_find_intersection_types_29():
    type_1: type = tuple[range, list[int | float]]
    type_2: type = Sequence[Any]
    assert find_intersection_type(type_1, type_2) == tuple[range, list[int | float]]


def test_find_intersection_types_30():
    type_1: type = tuple[range, list[int | float]]
    type_2: type = Sequence[range]
    assert find_intersection_type(type_1, type_2) is None


def test_find_intersection_types_31():
    type_1: type = tuple[range, list[int | float]]
    type_2: type = Sequence[list[int | float]]
    assert find_intersection_type(type_1, type_2) is None


def test_find_intersection_types_32():
    type_1: type = tuple[range, list[int | float]]
    type_2: type = tuple[list[int | float], range]
    assert find_intersection_type(type_1, type_2) is None


def test_find_intersection_types_33():
    type_1: type = tuple[range, list[int | float]]
    type_2: type = tuple[range, list[int]]
    assert find_intersection_type(type_1, type_2) == tuple[range, list[int]]


def test_find_intersection_types_34():
    type_1: type = range
    type_2: type = Sequence[bool | float]
    assert find_intersection_type(type_1, type_2) is None


def test_find_intersection_types_35():
    type_1 = Tensor[int] | int
    type_2 = Tensor[int]
    assert find_intersection_type(type_1, type_2) is Tensor[int]


def test_find_intersection_types_36():
    type_1 = Tensor[int] | int
    type_2 = Tensor[int] | int | float
    assert find_intersection_type(type_1, type_2) == Tensor[int] | int


def test_find_intersection_types_37():
    type_1 = Tensor[int] | int
    type_2 = ToBeDetermined
    assert find_intersection_type(type_1, type_2) == Tensor[int] | int


def test_find_intersection_types_38():
    type_1 = Tensor[int] | int | Tensor[float]
    type_2 = ToBeDetermined
    assert find_intersection_type(type_1, type_2) == Tensor[int] | int | Tensor[float]


def test_find_intersection_types_39():
    type_1 = Tensor[int] | int | Tensor[int | float]
    type_2 = Tensor[int] | int | float
    assert find_intersection_type(type_1, type_2) == Tensor[int] | int


def test_find_intersection_types_40():
    type_1 = Tensor[int] | int | Tensor[int | float]
    type_2 = Tensor[int | float] | int | float
    assert find_intersection_type(type_1, type_2) == Tensor[int | float] | int


def test_find_intersection_types_41():
    type_1 = Tensor[int] | Tensor[int | float]
    type_2 = Tensor[int | float]
    assert find_intersection_type(type_1, type_2) == Tensor[int | float]


def test_find_type_1():
    input = (3, 4)
    typ = find_type(input)
    assert typ == tuple[int, int]


def test_find_type_2():
    input = (3, 4, [3, 4, 5])
    typ = find_type(input)
    assert typ == tuple[int, int, list[int]]


def test_find_type_3():
    input = (3, 4, [3, 4, 5.0])
    typ = find_type(input)
    assert typ == tuple[int, int, list[int | float]]


def test_find_type_4():
    input = [(3, 4, [3, 4, 5.0]), (3, 4, [3, 4, 5.0])]
    typ = find_type(input)
    assert typ == list[tuple[int, int, list[int | float]]]


def test_find_type_5():
    input = [(3, 4, [3, 4, 5.0]), (3, 4, [3, 4, 5])]
    typ = find_type(input)
    assert typ == list[tuple[int, int, list[int | float]] | tuple[int, int, list[int]]]


def test_find_type_6():
    input = (1, 2, (3, 4, 5))
    typ = find_type(input)
    assert typ == tuple[int, int, tuple[int, int, int]]


def test_find_type_7():
    input = [2, 3.0, False, (2, 3)]
    typ = find_type(input)
    assert typ == list[int | float | bool | tuple[int, int]]


def test_find_type_8():
    input = 3.0
    typ = find_type(input)
    assert typ is float


def test_find_type_9():
    input = None
    typ = find_type(input)
    assert typ == NoneType


def test_find_type_10():
    input = ...
    typ = find_type(input)
    assert typ == EllipsisType


def test_find_type_11():
    input = (3, 4, ...)
    typ = find_type(input)
    assert typ == tuple[int, int, EllipsisType]


def test_find_type_12():
    input = [3, 4.0, None, 4.0]
    typ = find_type(input)
    assert typ == list[int | float | NoneType]  # type: ignore


def test_find_type_13():
    input = (3, (4.0, (5.2, (True, (None, 2)))))
    typ = find_type(input)
    assert (
        typ == tuple[int, tuple[float, tuple[float, tuple[bool, tuple[NoneType, int]]]]]  # type: ignore
    )


def test_find_type_14():
    input = [
        (3, (4.0, (5.2, (True, (None, 2))))),
        (3, (4.0, (5.2, (True, (None, 2))))),
        (3, (4.0, (5.2, (True, (None, 2))))),
    ]
    typ = find_type(input)
    assert (
        typ
        == list[
            tuple[int, tuple[float, tuple[float, tuple[bool, tuple[NoneType, int]]]]]  # type: ignore
        ]
    )


def test_find_type_15():
    input = [1.0, 0.3, 0.5, 0.7, 0.9]
    typ = find_type(input)
    assert typ == list[float]


def test_find_type_16():
    input = [
        (3, (4.0, (5.2, (True, (None, 2))))),
        (3, (4.0, (5.2, (True, (3.0, 2))))),
        (True, (4.0, (5.2, (True, (None, 2))))),
    ]
    typ = find_type(input)
    assert (
        typ
        == list[
            tuple[int, tuple[float, tuple[float, tuple[bool, tuple[NoneType, int]]]]]  # type: ignore
            | tuple[int, tuple[float, tuple[float, tuple[bool, tuple[float, int]]]]]
            | tuple[bool, tuple[float, tuple[float, tuple[bool, tuple[NoneType, int]]]]]  # type: ignore
        ]
    )


def test_find_dominant_type_1():
    input = [2.0]
    typ = find_dominant_type(input)
    assert typ is float


def test_find_dominant_type_2():
    input = [2.0, 2]
    typ = find_dominant_type(input)
    assert typ is float


def test_find_dominant_type_3():
    input = [2.0, 2, True, True, True]
    typ = find_dominant_type(input)
    assert typ is float


def test_find_dominant_type_4():
    input = [True, True]
    typ = find_dominant_type(input)
    assert typ is bool


def test_find_dominant_type_5():
    input = [2, True]
    typ = find_dominant_type(input)
    assert typ is int


def test_find_dominant_type_6():
    input = [2.0, True]
    typ = find_dominant_type(input)
    assert typ is float


def test_find_dominant_type_7():
    input = True
    typ = find_dominant_type(input)
    assert typ is bool


def test_find_dominant_type_8():
    input = 2.0
    typ = find_dominant_type(input)
    assert typ is float


def test_find_dominant_type_9():
    input = 2
    typ = find_dominant_type(input)
    assert typ is int


def test_find_dominant_type_10():
    input = True
    typ = find_dominant_type(input)
    assert typ is bool


def test_find_dominant_type_11():
    input = [
        [[True, False], [False, True]],
        [[True, False], [2, True]],
        [[True, False], [False, True]],
        [[True, False], [False, True]],
    ]
    typ = find_dominant_type(input)
    assert typ is int


def test_find_dominant_type_12():
    input = [
        [[True, False], [False, True]],
        [[True, False], [2, True]],
        [[True, False], [False, True]],
        [[3.0, False], [False, True]],
    ]
    typ = find_dominant_type(input)
    assert typ is float


def test_find_dominant_type_13():
    input = [
        [[True, False], [False, True]],
        [[True, False], [False, True]],
        [[True, False], [False, True]],
        [[False, False], [False, True]],
    ]
    typ = find_dominant_type(input)
    assert typ is bool


def test_find_dominant_type_14():
    input = [
        [[True, False], ["abc", True]],
        [[True, False], [False, True]],
        [[True, False], [False, True]],
        [[False, False], [False, True]],
    ]
    with pytest.raises(ValueError) as err_info:
        find_dominant_type(input)

    assert str(err_info.value) == (
        "given input contains <class 'str'> type. Allowed types are: list, "
        "tuple, float, int, bool"
    )


def test_find_dominant_type_15():
    input = [
        [[True, False], [False, True]],
        [[True, False], [False, set()]],
        [[True, False], [False, True]],
        [[False, False], [False, True]],
    ]
    with pytest.raises(ValueError) as err_info:
        find_dominant_type(input)

    assert str(err_info.value) == (
        "given input contains <class 'set'> type. Allowed types are: list, "
        "tuple, float, int, bool"
    )


def test_find_dominant_type_16():
    input = [[[2, 1], [1, 2]], [[2, 1], [1, 3]], [[2, 1], [1, 2]], [[1, 1], [1, 2]]]
    typ = find_dominant_type(input)
    assert typ is int


def test_sort_type_1():
    input = int
    new_type = sort_type(input)
    assert new_type.__name__ == "int"  # type: ignore


def test_sort_type_2():
    input = int | bool
    new_type = sort_type(input)
    assert str(new_type) == "bool | int"


def test_sort_type_3():
    input = bool | int
    new_type = sort_type(input)
    assert str(new_type) == "bool | int"


def test_sort_type_4():
    input: type = tuple[tuple[int, int], tuple[int, int]]
    new_type = sort_type(input)
    assert str(new_type) == "tuple[tuple[int, int], tuple[int, int]]"


def test_sort_type_5():
    input: type = tuple[float | int | bool]
    new_type = sort_type(input)
    assert str(new_type) == "tuple[bool | float | int]"


def test_sort_type_6():
    input: type = tuple[tuple[list | int | bool]]
    new_type = sort_type(input)
    assert str(new_type) == "tuple[tuple[bool | int | list]]"


def test_sort_type_7():
    input: type = tuple[tuple[tuple[float, bool, int] | int | bool]]
    new_type = sort_type(input)
    assert str(new_type) == "tuple[tuple[bool | int | tuple[float, bool, int]]]"


def test_sort_type_8():
    input: type = tuple[tuple[tuple[float | int | bool, bool, int] | int | bool]]
    new_type = sort_type(input)
    assert (
        str(new_type)
        == "tuple[tuple[bool | int | tuple[bool | float | int, bool, int]]]"
    )<|MERGE_RESOLUTION|>--- conflicted
+++ resolved
@@ -216,19 +216,11 @@
     shape3 = Shape()
     model |= union1()
     input1 = union1.input1  # type: ignore
-<<<<<<< HEAD
     assert input1.metadata.value_type == int | float | tuple[int | float, ...]
-    model += shape1(input=Tensor([[1, 2, 4], [3, 5, 7]]), output=input1)
-    model += shape2(input=Tensor([[1, 2, 4], [3, 5, 7]]), output=union1.input2)  # type: ignore
-    model += shape3(input=Tensor([[1, 2, 4], [3, 5, 7]]), output=union1.input3)  # type: ignore
-    assert input1.metadata.value_type == tuple[int, int]
-=======
-    assert input1.data.metadata.value_type == int | float | tuple[int | float, ...]
     model |= shape1(input=Tensor([[1, 2, 4], [3, 5, 7]]), output=input1)
     model |= shape2(input=Tensor([[1, 2, 4], [3, 5, 7]]), output=union1.input2)  # type: ignore
     model |= shape3(input=Tensor([[1, 2, 4], [3, 5, 7]]), output=union1.input3)  # type: ignore
-    assert input1.data.metadata.value_type == tuple[int, int]
->>>>>>> ec90603b
+    assert input1.metadata.value_type == tuple[int, int]
 
 
 def test_type_5():
@@ -241,13 +233,8 @@
         axis=shape1.output,
         input=Tensor([[[[1.0, 2.0, 3.0], [1.0, 2.0, 3.0], [1.0, 2.0, 3.0]]]]),
     )
-<<<<<<< HEAD
-    model += conv1(input="", stride=shape1.output)
+    model |= conv1(stride=shape1.output)
     assert shape1.output.metadata.value_type == tuple[int, int]
-=======
-    model |= conv1(stride=shape1.output)
-    assert shape1.output.data.metadata.value_type == tuple[int, int]
->>>>>>> ec90603b
 
 
 def test_type_6():
@@ -270,15 +257,9 @@
     test_model_3 = Model2()
     model |= test_model_1(input1="input1", input2="input2", input3="input3")
     input1 = model.input1  # type: ignore
-<<<<<<< HEAD
     assert input1.metadata.value_type == int | float
-    model += test_model_2(input1="", input2="input1")
+    model |= test_model_2(input2="input1")
     assert input1.metadata.value_type is int
-=======
-    assert input1.data.metadata.value_type == int | float
-    model |= test_model_2(input2="input1")
-    assert input1.data.metadata.value_type is int
->>>>>>> ec90603b
     with pytest.raises(TypeError) as err_info:
         model |= test_model_3(input3="input1")
     assert (
@@ -294,15 +275,9 @@
     model3 = Model3()
     model |= model3(input1="input1", input2="input1", input3="input1", output="output")
     input1 = model.input1  # type: ignore
-<<<<<<< HEAD
     assert input1.metadata.value_type == tuple[int, int, int, int]
-    model += model1(input1="input1")
+    model |= model1(input1="input1")
     assert input1.metadata.value_type == tuple[int, int, int, int]
-=======
-    assert input1.data.metadata.value_type == tuple[int, int, int, int]
-    model |= model1(input1="input1")
-    assert input1.data.metadata.value_type == tuple[int, int, int, int]
->>>>>>> ec90603b
     with pytest.raises(TypeError) as err_info:
         model |= model2(input1="input1")
     assert str(err_info.value) == (
@@ -394,13 +369,8 @@
     model = Model()
     sig_model = Sigmoid()
     sig_model_2 = Sigmoid()
-<<<<<<< HEAD
     sig_model_2.input.metadata.set_type(Tensor[float])
-    model += sig_model(input="input", output=IOKey(name="output"))
-=======
-    sig_model_2.input.data.metadata.set_type(Tensor[float])
     model |= sig_model(input="input", output=IOKey(name="output"))
->>>>>>> ec90603b
 
     model |= sig_model_2(
         input=IOKey(value=Tensor([1.0, 2.0]), name="input"),
@@ -424,13 +394,8 @@
     model = Model()
     sig_model_1 = Sigmoid()
     sig_model_2 = Sigmoid()
-<<<<<<< HEAD
     sig_model_1.input.metadata.set_type(Tensor[float])
-    model += sig_model_1(input="input", output=IOKey(name="output"))
-=======
-    sig_model_1.input.data.metadata.set_type(Tensor[float])
     model |= sig_model_1(input="input", output=IOKey(name="output"))
->>>>>>> ec90603b
 
     with pytest.raises(TypeError) as err_info:
         model |= sig_model_2(
