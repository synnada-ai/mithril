--- conflicted
+++ resolved
@@ -393,23 +393,11 @@
 def test_type_16():
     model = Model()
     sig_model_1 = Sigmoid()
-<<<<<<< HEAD
-    sig_model_1.input.data.metadata.set_type(Tensor[float])
-    model += sig_model_1(input="input", output=IOKey(name="output"))
+    sig_model_1.input.metadata.set_type(Tensor[float])
+    model |= sig_model_1(input="input", output=IOKey(name="output"))
 
     with pytest.raises(TypeError) as err_info:
         model.set_values({sig_model_1.input: Tensor([False, True])})
-=======
-    sig_model_2 = Sigmoid()
-    sig_model_1.input.metadata.set_type(Tensor[float])
-    model |= sig_model_1(input="input", output=IOKey(name="output"))
-
-    with pytest.raises(TypeError) as err_info:
-        model |= sig_model_2(
-            input=IOKey(connections={sig_model_1.input}, value=Tensor([False, True])),
-            output=IOKey(name="output2"),
-        )
->>>>>>> f45c18f4
     assert str(err_info.value) == (
         "Acceptable types are <class 'float'>, but <class 'bool'> type " "is provided!"
     )
@@ -418,12 +406,7 @@
 def test_type_17():
     model = Model()
     sig_model_1 = Sigmoid()
-<<<<<<< HEAD
-    sig_model_1.input.data.metadata.set_type(Tensor[float])
-=======
-    sig_model_2 = Sigmoid()
     sig_model_1.input.metadata.set_type(Tensor[float])
->>>>>>> f45c18f4
     model.extend(sig_model_1, input="input", output="output")
     with pytest.raises(TypeError) as err_info:
         model.set_values({sig_model_1.input: Tensor([False, True])})
