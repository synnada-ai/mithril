# Copyright 2022 Synnada, Inc.
#
# Licensed under the Apache License, Version 2.0 (the "License");
# you may not use this file except in compliance with the License.
# You may obtain a copy of the License at
#
#     http://www.apache.org/licenses/LICENSE-2.0
#
# Unless required by applicable law or agreed to in writing, software
# distributed under the License is distributed on an "AS IS" BASIS,
# WITHOUT WARRANTIES OR CONDITIONS OF ANY KIND, either express or implied.
# See the License for the specific language governing permissions and
# limitations under the License.

from collections.abc import Sequence
from types import EllipsisType, NoneType, UnionType
from typing import Any

import numpy as np
import pytest
import torch

import mithril
from mithril.common import find_dominant_type
from mithril.framework.common import (
    NOT_GIVEN,
<<<<<<< HEAD
=======
    BaseKey,
    Tensor,
>>>>>>> 28e954c5
    ToBeDetermined,
    find_intersection_type,
    find_type,
)
from mithril.framework.logical.base import BaseKey
from mithril.framework.logical.model import ConnectionType
from mithril.framework.utils import (
    infer_all_possible_types,
    sort_type,
)
from mithril.models import (
    TBD,
    Convolution2D,
    ExtendInfo,
    IOKey,
    Linear,
    Mean,
    Model,
    Multiply,
    PrimitiveUnion,
    Shape,
    Sigmoid,
)
from mithril.models.primitives import PrimitiveModel

from .test_constant_inputs import ReduceMult


class Model1(PrimitiveModel):
    def __init__(self) -> None:
        super().__init__(
            formula_key="None",
            input1=BaseKey(type=tuple[int, ...]),
            input2=BaseKey(type=list[float]),
            output=BaseKey(type=tuple[tuple[int, ...]]),
        )

    def __call__(  # type: ignore[override]
        self,
        input1: ConnectionType = NOT_GIVEN,
        input2: ConnectionType = NOT_GIVEN,
        output: ConnectionType = NOT_GIVEN,
    ) -> ExtendInfo:
        kwargs = {"input1": input1, "input2": input2, "output": output}
        return ExtendInfo(self, kwargs)


class Model2(PrimitiveModel):
    def __init__(self) -> None:
        super().__init__(
            formula_key="None",
            input1=BaseKey(type=int | float),
            input2=BaseKey(type=int | str),
            input3=BaseKey(type=str | float),
            output=BaseKey(type=tuple[int | float, int | float, int | float]),
        )

    def __call__(  # type: ignore[override]
        self,
        input1: ConnectionType = NOT_GIVEN,
        input2: ConnectionType = NOT_GIVEN,
        input3: ConnectionType = NOT_GIVEN,
        output: ConnectionType = NOT_GIVEN,
    ) -> ExtendInfo:
        kwargs = {
            "input1": input1,
            "input2": input2,
            "input3": input3,
            "output": output,
        }
        return ExtendInfo(self, kwargs)


class Model3(PrimitiveModel):
    def __init__(self) -> None:
        super().__init__(
            formula_key="None",
            input1=BaseKey(
                type=tuple[tuple[int | float, ...], ...]
                | list[int | float]
                | tuple[int, int, int, int]
            ),
            input2=BaseKey(
                type=list[int] | tuple[int, ...] | tuple[tuple[int | float]]
            ),
            input3=BaseKey(
                type=list[tuple[int | tuple[float | int]]]
                | int
                | float
                | tuple[int | float, ...]
            ),
            output=BaseKey(type=int | float | str | tuple[int, int]),
        )

    def __call__(  # type: ignore[override]
        self,
        input1: ConnectionType = NOT_GIVEN,
        input2: ConnectionType = NOT_GIVEN,
        input3: ConnectionType = NOT_GIVEN,
        output: ConnectionType = NOT_GIVEN,
    ) -> ExtendInfo:
        kwargs = {
            "input1": input1,
            "input2": input2,
            "input3": input3,
            "output": output,
        }
        return ExtendInfo(self, kwargs)


def test_default_given_extend_4_numpy_error():
    """This test should raise ValueError for multi-write. Model1 axis is None type and
    model2 axis is int type. Since these 2 are connected it should raise
    TypeError.
    """
    model = Model()
    model1 = ReduceMult(axis=TBD)
    model2 = Mean(axis=1)
    model |= model1(axis=IOKey("axis", value=None))
    with pytest.raises(TypeError) as err_info:
        model |= model2(input="input2", axis=model1.axis, output="output")

    assert str(err_info.value) == (
        "Acceptable types are <class 'NoneType'>, "
        "but <class 'int'> type is provided!"
    )


def test_constant_backendvar_numpy():
    """Should throw connection error since axis key of model is of type int and
    axis key of other model is of type None. These 2 keys can not be connected.
    """
    model = Model()
    mean_model = Mean(axis=TBD)
    rdc = Mean(axis=TBD)
    model |= rdc(input="input", axis=IOKey("axis", value=0))
    model |= Multiply()(
        left=rdc.output,
        right=IOKey(value=Tensor(2.0), name="rhs"),
        output=IOKey(name="mult_out"),
    )
    model |= mean_model(
        input=model.mult_out,  # type: ignore
        axis=model.axis,  # type: ignore
        output=IOKey(name="output"),
    )
    other_model = Model()
    other_model |= Mean(axis=TBD)(input="input", axis=IOKey("axis", value=None))
    with pytest.raises(TypeError) as err_info:
        model |= other_model(input=model.mult_out, axis=model.axis)  # type: ignore
    assert str(err_info.value) == (
        "Acceptable types are <class 'int'>, "
        "but <class 'NoneType'> type is provided!"
    )


def test_type_1():
    model = Model()
    shape1 = Shape()
    reduce1 = Mean(axis=TBD)
    model |= shape1(input=Tensor([[1, 2, 4], [3, 5, 7]]))
    model |= reduce1(
        axis=shape1.output,
        input=Tensor([[[[1.0, 2.0, 3.0], [1.0, 2.0, 3.0], [1.0, 2.0, 3.0]]]]),
    )

    assert shape1.output.metadata.value_type == tuple[int, int]


def test_type_2():
    model = Model()
    union1 = PrimitiveUnion(n=3)
    shape1 = Shape()
    shape2 = Shape()
    shape3 = Shape()
    model |= shape1(input=Tensor([[1, 2, 4], [3, 5, 7]]))
    model |= shape2(input=Tensor([[1, 2, 4], [3, 5, 7]]))
    model |= shape3(input=Tensor([[1, 2, 4], [3, 5, 7]]))
    model |= union1(input1=shape1.output, input2=shape2.output, input3=shape3.output)

    assert shape1.output.metadata.value_type == tuple[int, int]


def test_type_3():
    model = Model()
    union1 = PrimitiveUnion(n=3)
    shape1 = Shape()
    shape2 = Shape()
    shape3 = Shape()
    model |= union1()
    input1 = union1.input1  # type: ignore
    assert input1.metadata.value_type == int | float | tuple[int | float, ...]
    model |= shape1(input=Tensor([[1, 2, 4], [3, 5, 7]]), output=input1)
    model |= shape2(input=Tensor([[1, 2, 4], [3, 5, 7]]), output=union1.input2)  # type: ignore
    model |= shape3(input=Tensor([[1, 2, 4], [3, 5, 7]]), output=union1.input3)  # type: ignore
    assert input1.metadata.value_type == tuple[int, int]


def test_type_5():
    model = Model()
    conv1 = Convolution2D(kernel_size=5, stride=TBD)
    shape1 = Shape()
    reduce1 = Mean(axis=TBD)
    model |= shape1(input=Tensor([[1, 2, 4], [3, 5, 7]]))
    model |= reduce1(
        axis=shape1.output,
        input=Tensor([[[[1.0, 2.0, 3.0], [1.0, 2.0, 3.0], [1.0, 2.0, 3.0]]]]),
    )
    model |= conv1(stride=shape1.output)
    assert shape1.output.metadata.value_type == tuple[int, int]


def test_type_6():
    model = Model()
    test_model_1 = Model1()
    test_model_2 = Model1()
    model |= test_model_1(input1="input1", input2="input2")
    with pytest.raises(TypeError) as err_info:
        model |= test_model_2(input1=test_model_1.output)  # type: ignore
    assert str(err_info.value) == (
        "Acceptable types are tuple[tuple[int, ...]], but tuple[int, ...] type "
        "is provided!"
    )


def test_type_7():
    model = Model()
    test_model_1 = Model2()
    test_model_2 = Model2()
    test_model_3 = Model2()
    model |= test_model_1(input1="input1", input2="input2", input3="input3")
    input1 = model.input1  # type: ignore
    assert input1.metadata.value_type == int | float
    model |= test_model_2(input2="input1")
    assert input1.metadata.value_type is int
    with pytest.raises(TypeError) as err_info:
        model |= test_model_3(input3="input1")
    assert (
        str(err_info.value)
        == "Acceptable types are <class 'int'>, but float | str type is provided!"
    )


def test_type_8():
    model = Model()
    model1 = Model1()
    model2 = Model2()
    model3 = Model3()
    model |= model3(input1="input1", input2="input1", input3="input1", output="output")
    input1 = model.input1  # type: ignore
    assert input1.metadata.value_type == tuple[int, int, int, int]
    model |= model1(input1="input1")
    assert input1.metadata.value_type == tuple[int, int, int, int]
    with pytest.raises(TypeError) as err_info:
        model |= model2(input1="input1")
    assert str(err_info.value) == (
        "Acceptable types are tuple[int, int, int, int], but float | int type "
        "is provided!"
    )


def test_type_9():
    model = Model()
    lin_model = Linear()
    assert lin_model.input.metadata.value_type == int | float | bool
    model += lin_model(
        input=IOKey(value=Tensor([[1.0, 2.0], [3.0, 4.0]]), name="input"),
        weight="w",
        bias="b",
        output=IOKey(name="output"),
    )
    assert lin_model.input.metadata.value_type is float


def test_type_10():
    model = Model()
    lin_model = Linear()
    assert lin_model.input.metadata.value_type == int | float | bool
    model += lin_model(
        input=IOKey(value=Tensor([[False, 1], [True, False]]), name="input"),  # type: ignore
        weight="w",
        bias="b",
        output=IOKey(name="output"),
    )
    assert lin_model.input.metadata.value_type is int


def test_type_11():
    model = Model()
    lin_model = Linear()
    assert lin_model.input.metadata.value_type == int | float | bool
    model += lin_model(
        input=IOKey(value=Tensor([[False, 1], [2.2, False]]), name="input"),  # type: ignore
        weight="w",
        bias="b",
        output=IOKey(name="output"),
    )
    assert lin_model.input.metadata.value_type is float


def test_type_12():
    model = Model()
    lin_model = Linear()
    assert lin_model.input.metadata.value_type == int | float | bool
    model += lin_model(
        input=IOKey(value=Tensor([[False, 1], [2.2, False]]), name="input"),  # type: ignore
        weight="w",
        bias="b",
        output=IOKey(name="output"),
    )
    assert lin_model.input.metadata.value_type is float


def test_type_13():
    model = Model()
    lin_model = Linear()
    assert lin_model.input.metadata.value_type == int | float | bool
    model += lin_model(
        input=IOKey(value=Tensor([[False, True], [False, False]]), name="input"),
        weight="w",
        bias="b",
        output=IOKey(name="output"),
    )
    # model.make_static("input", Tensor([[False, True], [False, False]]))
    assert lin_model.input.metadata.value_type is bool


def test_type_14():
    model = Model()
    lin_model = Linear()
    assert lin_model.input.metadata.value_type == int | float | bool
    model += lin_model(
        input=IOKey(value=Tensor([[False, 1.0], [2, 3]]), name="input"),  # type: ignore
        weight="w",
        bias="b",
        output=IOKey(name="output"),
    )
    assert lin_model.input.metadata.value_type is float


def test_type_15():
    model = Model()
    sig_model = Sigmoid()
    sig_model_2 = Sigmoid()
    sig_model_2.input.metadata.set_type(Tensor[float])
    model |= sig_model(input="input", output=IOKey(name="output"))

    model |= sig_model_2(
        input=IOKey(value=Tensor([1.0, 2.0]), name="input"),
        output=IOKey(name="output2"),
    )
    backend = mithril.TorchBackend()
    pm = mithril.compile(model, backend, inference=True)

    results = pm.evaluate()
    expected_result = np.array(backend.sigmoid(backend.array([1.0, 2.0])))
    out = results["output"]
    assert isinstance(out, torch.Tensor)
    out2 = results["output2"]
    assert isinstance(out2, torch.Tensor)

    np.testing.assert_allclose(out, expected_result, rtol=1e-6, atol=1e-6)
    np.testing.assert_allclose(out2, expected_result, rtol=1e-6, atol=1e-6)


def test_type_16():
    model = Model()
    sig_model_1 = Sigmoid()
    sig_model_1.input.metadata.set_type(Tensor[float])
    model |= sig_model_1(input="input", output=IOKey(name="output"))

    with pytest.raises(TypeError) as err_info:
        model.set_values({sig_model_1.input: Tensor([False, True])})
    assert str(err_info.value) == (
        "Acceptable types are mithril.framework.common.Tensor[float], "
        "but mithril.framework.common.Tensor[bool] type "
        "is provided!"
    )


def test_check_all_possible_types_1():
    types: type = tuple[int, int]
    all_types = infer_all_possible_types(types)
    assert all_types == {tuple[int, int]}


def test_check_all_possible_types_2():
    types = tuple[int, int] | float | str
    all_types = infer_all_possible_types(types)
    assert all_types == {tuple[int, int], float, str, tuple[int, int] | float | str}


def test_check_all_possible_types_3():
    types: type = tuple[tuple[tuple[tuple[tuple[int]]]]]
    all_types = infer_all_possible_types(types)
    assert all_types == {tuple[tuple[tuple[tuple[tuple[int]]]]]}


def test_check_all_possible_types_4():
    types = tuple[int, ...]
    all_types = infer_all_possible_types(types)
    assert all_types == {tuple[int], tuple[int, ...]}


def test_check_all_possible_types_5():
    types: type = tuple[float, int]
    all_types = infer_all_possible_types(types)
    assert all_types == {tuple[float, int]}


def test_check_all_possible_types_6():
    types = list[int | list[float | int]]
    all_types = infer_all_possible_types(types)
    assert all_types == {
        list[int | list[float | int]],
        list[list[int]],
        list[list[float]],
        list[list[float | int]],
        list[int],
    }


def test_check_all_possible_types_7():
    types = tuple[int, ...]
    all_types = infer_all_possible_types(types)
    assert all_types == {tuple[int], tuple[int, ...]}


def test_check_all_possible_types_8():
    types = list[int]
    all_types = infer_all_possible_types(types)
    assert all_types == {list[int]}


def test_check_all_possible_types_9():
    types = tuple[int | float, ...]
    all_types = infer_all_possible_types(types)
    assert all_types == {
        tuple[int | float, ...],
        tuple[int, ...],
        tuple[float, ...],
        tuple[int],
        tuple[float],
        tuple[int | float],
    }


def test_check_all_possible_types_10():
    types = list[int | float]
    all_types = infer_all_possible_types(types)
    assert all_types == {
        list[int],
        list[float],
        list[int | float],
    }


def test_check_all_possible_types_11():
    types = list[int]
    all_types = infer_all_possible_types(types)
    assert all_types == {
        list[int],
    }


def test_check_all_possible_types_12():
    types = list[int] | tuple[int, int | float]
    all_types = infer_all_possible_types(types)
    assert all_types == {
        list[int] | tuple[int, int | float],
        list[int],
        tuple[int, int],
        tuple[int, float],
        tuple[int, int | float],
    }


def test_check_all_possible_types_13():
    types = tuple[float | None, ...]
    all_types = infer_all_possible_types(types)
    assert all_types == {
        tuple[float, ...],
        tuple[float | NoneType, ...],  # type: ignore
        tuple[NoneType, ...],  # type: ignore
        tuple[NoneType],  # type: ignore
        tuple[float],
        tuple[float | NoneType],  # type: ignore
    }


def test_check_all_possible_types_14():
    types = tuple[NoneType, ...]  # type: ignore
    all_types = infer_all_possible_types(types)
    assert all_types == {tuple[NoneType], tuple[NoneType, ...]}  # type: ignore


def test_check_all_possible_types_15():
    types = list[tuple[int, int | float]]
    all_types = infer_all_possible_types(types)
    assert all_types == {
        list[tuple[int, int]],
        list[tuple[int, int | float]],
        list[tuple[int, float]],
    }


def test_check_all_possible_types_16():
    types = list[int | float | bool]
    all_types = infer_all_possible_types(types)
    assert all_types == {
        list[int],
        list[float],
        list[bool],
        list[int | float | bool],
    }


def test_find_intersection_types_1():
    type_1: type = tuple[int, ...]
    type_2: type = tuple[int, int]
    all_types = find_intersection_type(type_1, type_2)
    assert all_types == tuple[int, int]


def test_find_intersection_types_2():
    type_1 = tuple[float | None | int, ...]
    type_2 = tuple[float | None, ...]
    all_types = find_intersection_type(type_1, type_2)
    assert all_types == tuple[float | None, ...]


def test_find_intersection_types_3():
    type_1 = tuple[float | None | int] | float
    type_2 = tuple[float | None] | float
    all_types = find_intersection_type(type_1, type_2)
    assert all_types == tuple[float | None] | float


def test_find_intersection_types_4():
    type_1 = (
        tuple[tuple[int, int], float | NoneType, int | float, tuple[int, ...]]  # type: ignore
        | tuple[str]
    )
    type_2 = (
        tuple[tuple[int, ...], NoneType, int, tuple[int, int, int]]  # type: ignore
        | tuple[tuple[tuple[str, ...]]]
    )
    all_types = find_intersection_type(type_1, type_2)
    assert all_types == tuple[tuple[int, int], NoneType, int, tuple[int, int, int]]  # type: ignore


def test_find_intersection_types_5():
    type_1: type = tuple[tuple[tuple[float | str, ...], ...]]
    type_2: type = tuple[
        tuple[tuple[float | str, float | str], tuple[float | str, float | str]]
    ]
    all_types = find_intersection_type(type_1, type_2)
    assert (
        all_types
        == tuple[
            tuple[tuple[float | str, float | str], tuple[float | str, float | str]]
        ]
    )


def test_find_intersection_types_6():
    type_1: type = tuple[tuple[float, ...]]
    type_2: type = tuple[tuple[float | str, ...]]
    all_types = find_intersection_type(type_1, type_2)
    assert all_types == tuple[tuple[float, ...]]


def test_find_intersection_types_7():
    type_1: type = tuple[
        tuple[float | str | NoneType, str | int | float, tuple[int, ...] | float]  # type: ignore
    ]
    type_2: type = tuple[tuple[float, ...]]
    all_types = find_intersection_type(type_1, type_2)
    assert all_types == tuple[tuple[float, float, float]]


def test_find_intersection_types_8():
    type_1: type = tuple[tuple[tuple[float | str, ...], ...]]
    type_2: type = tuple[
        tuple[tuple[float | str, float | str], tuple[float | str, float | str]]
    ]
    all_types = find_intersection_type(type_1, type_2)
    assert (
        all_types
        == tuple[
            tuple[tuple[float | str, float | str], tuple[float | str, float | str]]
        ]
    )


def test_find_intersection_types_9():
    type_1: type = tuple[tuple[float, ...], ...]
    type_2: type = tuple[tuple[float, float, float], tuple[float, float]]
    all_types = find_intersection_type(type_1, type_2)
    assert all_types == tuple[tuple[float, float, float], tuple[float, float]]


def test_find_intersection_types_10():
    type_1: type = tuple[tuple[float, ...], ...]
    type_2: type = tuple[tuple[float, float, float], tuple[float, int]]
    all_types = find_intersection_type(type_1, type_2)
    assert all_types is None


def test_find_intersection_types_11():
    type_1 = tuple[int, ...]
    type_2 = tuple[int, ...]
    all_types = find_intersection_type(type_1, type_2)
    assert all_types == tuple[int, ...]


def test_find_intersection_types_12():
    type_1 = list
    type_2 = list[list[list[int]]]
    all_types = find_intersection_type(type_1, type_2)
    assert all_types == list[list[list[int]]]


def test_find_intersection_types_13():
    type_1 = list | tuple
    type_2 = list[list[list[int]]] | tuple[int, ...]
    all_types = find_intersection_type(type_1, type_2)
    assert all_types == list[list[list[int]]] | tuple[int, ...]


def test_find_intersection_types_14():
    type_1 = list | tuple[int, ...]
    type_2 = list[list[list[int]]] | tuple
    all_types = find_intersection_type(type_1, type_2)
    assert all_types == list[list[list[int]]] | tuple[int, ...]


def test_find_intersection_types_15():
    type_1 = list | tuple[int, ...] | tuple
    type_2 = list[list[list[int]]] | tuple
    all_types = find_intersection_type(type_1, type_2)
    assert all_types == list[list[list[int]]] | tuple[int, ...] | tuple


def test_find_intersection_types_16():
    type_1 = tuple
    type_2 = tuple[int, int] | tuple[int]
    all_types = find_intersection_type(type_1, type_2)
    assert all_types == tuple[int, int] | tuple[int]


def test_find_intersection_types_17():
    type_1 = list
    type_2 = int | float | list[float] | list[list[float]]
    all_types = find_intersection_type(type_1, type_2)
    assert all_types == list[float] | list[list[float]]


def test_find_intersection_types_18():
    type_1: type = tuple[int, float]
    type_2: type = tuple[int, float]
    all_types = find_intersection_type(type_1, type_2)
    assert all_types == tuple[int, float]


def test_find_intersection_types_19():
    type_1: type = tuple[int, float]
    type_2: UnionType = int | float
    all_types = find_intersection_type(type_1, type_2)
    assert all_types is None


def test_find_intersection_types_20():
    type_1: type = tuple[int | None, ...]
    type_2: type = tuple[int, int, NoneType, NoneType]  # type: ignore
    all_types = find_intersection_type(type_1, type_2)
    assert all_types == tuple[int, int, NoneType, NoneType]  # type: ignore


def test_find_intersection_types_21():
    type_1 = list[int]
    type_2 = list[int | float]
    all_types = find_intersection_type(type_1, type_2)
    assert all_types == list[int]


def test_find_intersection_types_22():
    type_1 = list[int | float | bool]
    type_2 = list[int | float]
    all_types = find_intersection_type(type_1, type_2)
    assert all_types == list[int | float]


def test_find_intersection_types_23():
    type_1 = list[list[int | float]]
    type_2 = list[list[int]]
    all_types = find_intersection_type(type_1, type_2)
    assert all_types == list[list[int]]


def test_find_intersection_types_24():
    type_1 = list[list[int | float] | tuple[int, ...]]
    type_2 = list[list[int] | tuple[int, int]]
    all_types = find_intersection_type(type_1, type_2)
    assert all_types == list[list[int] | tuple[int, int]]


def test_find_intersection_types_25():
    type_1: type = tuple[int | float]
    type_2: type = tuple[int, float]
    assert find_intersection_type(type_1, type_2) is None


def test_find_intersection_types_26():
    type_1: type = range
    type_2: type = Sequence[int | float]
    assert find_intersection_type(type_1, type_2) is range


def test_find_intersection_types_27():
    type_1: type = tuple[range, list[int | float]]
    type_2: type = Sequence[Sequence[int | float]]
    assert find_intersection_type(type_1, type_2) == tuple[range, list[int | float]]


def test_find_intersection_types_28():
    type_1: type = tuple[range, list[int | float]]
    type_2: type = Sequence[list[int | float]]
    assert find_intersection_type(type_1, type_2) is None


def test_find_intersection_types_29():
    type_1: type = tuple[range, list[int | float]]
    type_2: type = Sequence[Any]
    assert find_intersection_type(type_1, type_2) == tuple[range, list[int | float]]


def test_find_intersection_types_30():
    type_1: type = tuple[range, list[int | float]]
    type_2: type = Sequence[range]
    assert find_intersection_type(type_1, type_2) is None


def test_find_intersection_types_31():
    type_1: type = tuple[range, list[int | float]]
    type_2: type = Sequence[list[int | float]]
    assert find_intersection_type(type_1, type_2) is None


def test_find_intersection_types_32():
    type_1: type = tuple[range, list[int | float]]
    type_2: type = tuple[list[int | float], range]
    assert find_intersection_type(type_1, type_2) is None


def test_find_intersection_types_33():
    type_1: type = tuple[range, list[int | float]]
    type_2: type = tuple[range, list[int]]
    assert find_intersection_type(type_1, type_2) == tuple[range, list[int]]


def test_find_intersection_types_34():
    type_1: type = range
    type_2: type = Sequence[bool | float]
    assert find_intersection_type(type_1, type_2) is None


def test_find_intersection_types_35():
    type_1 = Tensor[int] | int
    type_2 = Tensor[int]
    assert find_intersection_type(type_1, type_2) == Tensor[int]


def test_find_intersection_types_36():
    type_1 = Tensor[int] | int
    type_2 = Tensor[int] | int | float
    assert find_intersection_type(type_1, type_2) == Tensor[int] | int


def test_find_intersection_types_37():
    type_1 = Tensor[int] | int
    type_2 = ToBeDetermined
    assert find_intersection_type(type_1, type_2) == Tensor[int] | int


def test_find_intersection_types_38():
    type_1 = Tensor[int] | int | Tensor[float]
    type_2 = ToBeDetermined
    assert find_intersection_type(type_1, type_2) == Tensor[int | float] | int


def test_find_intersection_types_39():
    type_1 = Tensor[int] | int | Tensor[int | float]
    type_2 = Tensor[int] | int | float
    assert find_intersection_type(type_1, type_2) == Tensor[int] | int


def test_find_intersection_types_40():
    type_1 = Tensor[int] | int | Tensor[int | float]
    type_2 = Tensor[int | float] | int | float
    assert find_intersection_type(type_1, type_2) == Tensor[int | float] | int


def test_find_intersection_types_41():
    type_1 = Tensor[int] | Tensor[int | float]
    type_2 = Tensor[int | float]
    assert find_intersection_type(type_1, type_2) == Tensor[int | float]


def test_find_intersection_types_42():
    type_1 = list[int]
    type_2 = list[int | float]
    assert find_intersection_type(type_1, type_2) == list[int]


def test_find_intersection_types_43():
    type_1: type = tuple[Tensor, Tensor[int]]
    type_2 = tuple[Tensor, ...]
    assert (
        find_intersection_type(type_1, type_2)
        == tuple[Tensor[int | float | bool], Tensor[int]]
    )


def test_find_intersection_types_44():
    type_1 = list[Tensor[int] | Tensor[float]]
    type_2 = ToBeDetermined
    assert find_intersection_type(type_1, type_2) == list[Tensor[int | float]]


def test_find_intersection_types_45():
    type_1 = list[list[Tensor[int] | Tensor[int | bool]] | Tensor[float]]
    type_2 = ToBeDetermined
    assert (
        find_intersection_type(type_1, type_2)
        == list[list[Tensor[int | bool]] | Tensor[float]]
    )


def test_find_intersection_types_46():
    type_1 = list[list[Tensor[int] | Tensor[int | bool]] | Tensor[float]]
    type_2 = list[list[Tensor[int] | Tensor[int | bool]] | Tensor[float]]
    assert (
        find_intersection_type(type_1, type_2)
        == list[list[Tensor[int | bool]] | Tensor[float]]
    )


def test_find_type_1():
    input = (3, 4)
    typ = find_type(input)
    assert typ == tuple[int, int]


def test_find_type_2():
    input = (3, 4, [3, 4, 5])
    typ = find_type(input)
    assert typ == tuple[int, int, list[int]]


def test_find_type_3():
    input = (3, 4, [3, 4, 5.0])
    typ = find_type(input)
    assert typ == tuple[int, int, list[int | float]]


def test_find_type_4():
    input = [(3, 4, [3, 4, 5.0]), (3, 4, [3, 4, 5.0])]
    typ = find_type(input)
    assert typ == list[tuple[int, int, list[int | float]]]


def test_find_type_5():
    input = [(3, 4, [3, 4, 5.0]), (3, 4, [3, 4, 5])]
    typ = find_type(input)
    assert typ == list[tuple[int, int, list[int | float]] | tuple[int, int, list[int]]]


def test_find_type_6():
    input = (1, 2, (3, 4, 5))
    typ = find_type(input)
    assert typ == tuple[int, int, tuple[int, int, int]]


def test_find_type_7():
    input = [2, 3.0, False, (2, 3)]
    typ = find_type(input)
    assert typ == list[int | float | bool | tuple[int, int]]


def test_find_type_8():
    input = 3.0
    typ = find_type(input)
    assert typ is float


def test_find_type_9():
    input = None
    typ = find_type(input)
    assert typ == NoneType


def test_find_type_10():
    input = ...
    typ = find_type(input)
    assert typ == EllipsisType


def test_find_type_11():
    input = (3, 4, ...)
    typ = find_type(input)
    assert typ == tuple[int, int, EllipsisType]


def test_find_type_12():
    input = [3, 4.0, None, 4.0]
    typ = find_type(input)
    assert typ == list[int | float | NoneType]  # type: ignore


def test_find_type_13():
    input = (3, (4.0, (5.2, (True, (None, 2)))))
    typ = find_type(input)
    assert (
        typ == tuple[int, tuple[float, tuple[float, tuple[bool, tuple[NoneType, int]]]]]  # type: ignore
    )


def test_find_type_14():
    input = [
        (3, (4.0, (5.2, (True, (None, 2))))),
        (3, (4.0, (5.2, (True, (None, 2))))),
        (3, (4.0, (5.2, (True, (None, 2))))),
    ]
    typ = find_type(input)
    assert (
        typ
        == list[
            tuple[int, tuple[float, tuple[float, tuple[bool, tuple[NoneType, int]]]]]  # type: ignore
        ]
    )


def test_find_type_15():
    input = [1.0, 0.3, 0.5, 0.7, 0.9]
    typ = find_type(input)
    assert typ == list[float]


def test_find_type_16():
    input = [
        (3, (4.0, (5.2, (True, (None, 2))))),
        (3, (4.0, (5.2, (True, (3.0, 2))))),
        (True, (4.0, (5.2, (True, (None, 2))))),
    ]
    typ = find_type(input)
    assert (
        typ
        == list[
            tuple[int, tuple[float, tuple[float, tuple[bool, tuple[NoneType, int]]]]]  # type: ignore
            | tuple[int, tuple[float, tuple[float, tuple[bool, tuple[float, int]]]]]
            | tuple[bool, tuple[float, tuple[float, tuple[bool, tuple[NoneType, int]]]]]  # type: ignore
        ]
    )


def test_find_dominant_type_1():
    input = [2.0]
    typ = find_dominant_type(input)
    assert typ is float


def test_find_dominant_type_2():
    input = [2.0, 2]
    typ = find_dominant_type(input)
    assert typ is float


def test_find_dominant_type_3():
    input = [2.0, 2, True, True, True]
    typ = find_dominant_type(input)
    assert typ is float


def test_find_dominant_type_4():
    input = [True, True]
    typ = find_dominant_type(input)
    assert typ is bool


def test_find_dominant_type_5():
    input = [2, True]
    typ = find_dominant_type(input)
    assert typ is int


def test_find_dominant_type_6():
    input = [2.0, True]
    typ = find_dominant_type(input)
    assert typ is float


def test_find_dominant_type_7():
    input = True
    typ = find_dominant_type(input)
    assert typ is bool


def test_find_dominant_type_8():
    input = 2.0
    typ = find_dominant_type(input)
    assert typ is float


def test_find_dominant_type_9():
    input = 2
    typ = find_dominant_type(input)
    assert typ is int


def test_find_dominant_type_10():
    input = True
    typ = find_dominant_type(input)
    assert typ is bool


def test_find_dominant_type_11():
    input = [
        [[True, False], [False, True]],
        [[True, False], [2, True]],
        [[True, False], [False, True]],
        [[True, False], [False, True]],
    ]
    typ = find_dominant_type(input)
    assert typ is int


def test_find_dominant_type_12():
    input = [
        [[True, False], [False, True]],
        [[True, False], [2, True]],
        [[True, False], [False, True]],
        [[3.0, False], [False, True]],
    ]
    typ = find_dominant_type(input)
    assert typ is float


def test_find_dominant_type_13():
    input = [
        [[True, False], [False, True]],
        [[True, False], [False, True]],
        [[True, False], [False, True]],
        [[False, False], [False, True]],
    ]
    typ = find_dominant_type(input)
    assert typ is bool


def test_find_dominant_type_14():
    input = [
        [[True, False], ["abc", True]],
        [[True, False], [False, True]],
        [[True, False], [False, True]],
        [[False, False], [False, True]],
    ]
    with pytest.raises(ValueError) as err_info:
        find_dominant_type(input)

    assert str(err_info.value) == (
        "given input contains <class 'str'> type. Allowed types are: list, "
        "tuple, float, int, bool"
    )


def test_find_dominant_type_15():
    input = [
        [[True, False], [False, True]],
        [[True, False], [False, set()]],
        [[True, False], [False, True]],
        [[False, False], [False, True]],
    ]
    with pytest.raises(ValueError) as err_info:
        find_dominant_type(input)

    assert str(err_info.value) == (
        "given input contains <class 'set'> type. Allowed types are: list, "
        "tuple, float, int, bool"
    )


def test_find_dominant_type_16():
    input = [[[2, 1], [1, 2]], [[2, 1], [1, 3]], [[2, 1], [1, 2]], [[1, 1], [1, 2]]]
    typ = find_dominant_type(input)
    assert typ is int


def test_sort_type_1():
    input = int
    new_type = sort_type(input)
    assert new_type.__name__ == "int"  # type: ignore


def test_sort_type_2():
    input = int | bool
    new_type = sort_type(input)
    assert str(new_type) == "bool | int"


def test_sort_type_3():
    input = bool | int
    new_type = sort_type(input)
    assert str(new_type) == "bool | int"


def test_sort_type_4():
    input: type = tuple[tuple[int, int], tuple[int, int]]
    new_type = sort_type(input)
    assert str(new_type) == "tuple[tuple[int, int], tuple[int, int]]"


def test_sort_type_5():
    input: type = tuple[float | int | bool]
    new_type = sort_type(input)
    assert str(new_type) == "tuple[bool | float | int]"


def test_sort_type_6():
    input: type = tuple[tuple[list | int | bool]]
    new_type = sort_type(input)
    assert str(new_type) == "tuple[tuple[bool | int | list]]"


def test_sort_type_7():
    input: type = tuple[tuple[tuple[float, bool, int] | int | bool]]
    new_type = sort_type(input)
    assert str(new_type) == "tuple[tuple[bool | int | tuple[float, bool, int]]]"


def test_sort_type_8():
    input: type = tuple[tuple[tuple[float | int | bool, bool, int] | int | bool]]
    new_type = sort_type(input)
    assert (
        str(new_type)
        == "tuple[tuple[bool | int | tuple[bool | float | int, bool, int]]]"
    )<|MERGE_RESOLUTION|>--- conflicted
+++ resolved
@@ -24,11 +24,7 @@
 from mithril.common import find_dominant_type
 from mithril.framework.common import (
     NOT_GIVEN,
-<<<<<<< HEAD
-=======
-    BaseKey,
     Tensor,
->>>>>>> 28e954c5
     ToBeDetermined,
     find_intersection_type,
     find_type,
