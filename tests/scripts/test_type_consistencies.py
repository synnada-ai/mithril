--- conflicted
+++ resolved
@@ -134,16 +134,6 @@
     model = Model()
     model1 = ReduceMult(axis=TBD)
     model2 = Mean(axis=1)
-<<<<<<< HEAD
-    model += model1(axis="axis")
-    with pytest.raises(TypeError) as err_info:
-        model += model2(input="input2", axis=model1.axis, output="output")
-    ref_error = (
-        "Acceptable types are <class 'NoneType'>, "
-        "but <class 'int'> type value is provided!"
-    )
-    assert str(err_info.value) == ref_error
-=======
     model += model1(axis=IOKey("axis", value=None))
     with pytest.raises(TypeError) as err_info:
         model += model2(input="input2", axis=model1.axis, output="output")
@@ -152,7 +142,6 @@
         "Acceptable types are <class 'NoneType'>, "
         "but <class 'int'> type value is provided!"
     )
->>>>>>> 4ebda010
 
 
 def test_constant_backendvar_numpy():
