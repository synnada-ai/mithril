--- conflicted
+++ resolved
@@ -24,11 +24,7 @@
 from mithril.framework.common import (
     NOT_GIVEN,
     BaseKey,
-<<<<<<< HEAD
-    ConnectionType,
     Tensor,
-=======
->>>>>>> 8fb0a5d7
     ToBeDetermined,
     find_intersection_type,
     find_type,
