--- conflicted
+++ resolved
@@ -389,11 +389,7 @@
 
     with pytest.raises(TypeError) as err_info:
         model += sig_model_2(
-<<<<<<< HEAD
-            input=Connect(sig_model_1.input, key=IOKey(value=MyTensor([False, True]))),
-=======
-            input=IOKey(connections=[sig_model_1.input], value=[False, True]),
->>>>>>> de075737
+            input=IOKey(connections=[sig_model_1.input], value=MyTensor([False, True])),
             output=IOKey(name="output2"),
         )
     assert str(err_info.value) == (
@@ -411,16 +407,11 @@
     with pytest.raises(TypeError) as err_info:
         model.extend(
             sig_model_2,
-<<<<<<< HEAD
-            input=Connect(
-                sig_model_1.input, key=IOKey(value=MyTensor([False, True]), name="a")
-=======
             input=IOKey(
                 connections=[sig_model_1.input],
-                value=[False, True],
+                value=MyTensor([False, True]),
                 name="a",
                 expose=True,
->>>>>>> de075737
             ),
             output=IOKey(name="output2"),
         )
