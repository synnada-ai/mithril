--- conflicted
+++ resolved
@@ -18,9 +18,7 @@
 
 import mithril
 from mithril import JaxBackend, MlxBackend, NumpyBackend, TorchBackend
-<<<<<<< HEAD
 from mithril.models import Arange, Concat, Linear, Mean, Model, Relu, ToTensor
-=======
 from mithril.models import (
     Concat,
     Convolution1D,
@@ -31,7 +29,6 @@
     Shape,
     ToTensor,
 )
->>>>>>> 4698bedc
 from tests.scripts.test_utils import compare_callables
 
 from ..utils import with_temp_file
@@ -421,13 +418,28 @@
 
 
 @with_temp_file(".py")
-<<<<<<< HEAD
 def test_array_creation_primitive(file_path: str):
     model = Model()
     model += Arange(dtype=mithril.bfloat16)(stop="stop", output="output")
 
     backend = TorchBackend()
-=======
+    mithril.compile(model, backend, inference=False, jit=False, file_path=file_path)
+
+    file_name = os.path.basename(file_path).split(".")[0]
+    eval_func = import_module("tmp." + file_name).evaluate
+
+    @typing.no_type_check  # type: ignore
+    def evaluate(params, data, cache):
+        _dtype = cache['_dtype']
+        stop = data['stop']
+        output = arange(0, stop, 1, dtype=_dtype)
+        return {'output': output}
+
+    compare_callables(evaluate, eval_func)
+
+
+
+@with_temp_file(".py")
 def test_inline_caching_1(file_path: str):
     model = Model()
     model += Convolution1D(
@@ -435,22 +447,11 @@
     )(input="input", output="conv1_out")
     backend = TorchBackend()
 
->>>>>>> 4698bedc
-    mithril.compile(model, backend, inference=False, jit=False, file_path=file_path)
-
-    file_name = os.path.basename(file_path).split(".")[0]
-    eval_func = import_module("tmp." + file_name).evaluate
-
-<<<<<<< HEAD
-    @typing.no_type_check  # type: ignore
-    def evaluate(params, data, cache):
-        _dtype = cache["_dtype"]
-        start = cache["start"]
-        step = cache["step"]
-        stop = data["stop"]
-        output = arange(start, stop, step, dtype=_dtype)
-        return {"output": output}
-=======
+    mithril.compile(model, backend, inference=False, jit=False, file_path=file_path)
+
+    file_name = os.path.basename(file_path).split(".")[0]
+    eval_func = import_module("tmp." + file_name).evaluate
+
     @typing.no_type_check
     def evaluate(params, data, cache):
         bias = params["bias"]
@@ -482,6 +483,5 @@
     @typing.no_type_check
     def evaluate(params, data, cache):
         return {"output": (2, 3, 4, 5, 1, 2)}
->>>>>>> 4698bedc
 
     compare_callables(evaluate, eval_func)