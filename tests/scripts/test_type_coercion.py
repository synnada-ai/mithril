# Copyright 2022 Synnada, Inc.
#
# Licensed under the Apache License, Version 2.0 (the "License");
# you may not use this file except in compliance with the License.
# You may obtain a copy of the License at
#
#     http://www.apache.org/licenses/LICENSE-2.0
#
# Unless required by applicable law or agreed to in writing, software
# distributed under the License is distributed on an "AS IS" BASIS,
# WITHOUT WARRANTIES OR CONDITIONS OF ANY KIND, either express or implied.
# See the License for the specific language governing permissions and
# limitations under the License.

from types import UnionType
from typing import Any

import jax.numpy as jnp
import pytest

import mithril
from mithril import JaxBackend, NumpyBackend, TorchBackend, compile
from mithril.framework.common import (
    NOT_GIVEN,
    BaseKey,
    Connection,
    ConnectionType,
    IOHyperEdge,
    IOKey,
    MyTensor,
    NestedListType,
    ShapeTemplateType,
    Updates,
    find_intersection_type,
)
from mithril.framework.constraints import set_edge_type
from mithril.models import (
    MLP,
    TBD,
    Add,
    Buffer,
    Concat,
    ExtendInfo,
    FloorDivide,
    LeakyRelu,
    Linear,
    MatrixMultiply,
    Mean,
    Model,
    PrimitiveModel,
    PrimitiveUnion,
    Relu,
    ScalarItem,
    Shape,
    Sigmoid,
    Slice,
    Sum,
    TensorToList,
    ToTensor,
    ToTuple,
)

from ..utils import compare_models
from .test_utils import assert_results_equal


def test_scalar_to_tensor_1():
    # Manuel conversion
    model = Model()
    lin_1 = Linear(dimension=2)
    lin_2 = Linear(dimension=2)
    model += lin_1(input="input_1", weight="w_1", bias="b_1")
    model += lin_2(input="input_2", weight="w_2", bias="b_2")
    add_1 = lin_1.input + lin_1.bias
    add_2 = lin_2.input + lin_2.bias
    add_3 = add_1 + add_2
    tensor = ToTensor()
    model += tensor(input=2.0)
    model += Add()(left=tensor.output, right=add_3, output="output")
    model_1 = model

    # Auto conversion.
    model = Model()
    lin_3 = Linear(dimension=2)
    lin_4 = Linear(dimension=2)
    model += lin_3(input="input_1", weight="w_1", bias="b_1")
    model += lin_4(input="input_2", weight="w_2", bias="b_2")
    add_4 = lin_3.input + lin_3.bias
    add_5 = lin_4.input + lin_4.bias
    add_6 = add_4 + add_5
    model += Add()(left=IOKey(value=2.0).tensor(), right=add_6, output="output")

    model_2 = model

    # Provide backend and data.
    backend = JaxBackend(precision=32)
    data = {
        "input_1": backend.array([[1.0, 2]]),
        "input_2": backend.array(
            [
                [
                    2.0,
                    3,
                ]
            ]
        ),
    }
    # Check equality.
    compare_models(model_1, model_2, backend, data)


def test_scalar_to_tensor_2():
    # Manuel conversion
    model = Model()
    lin_1 = Linear(dimension=1)
    lin_2 = Linear(dimension=2)
    model += lin_1(input="input_1", weight="w_1", bias="b_1")
    model += lin_2(input="input_2", weight="w_2", bias="b_2")
    shp_1 = lin_1.input.shape
    reshaped_1 = lin_2.output.reshape(shp_1)
    to_tensor = ToTensor()
    model += to_tensor(input=shp_1)
    model += Add()(left=to_tensor.output, right=reshaped_1, output="output")
    model_1 = model

    # Auto conversion
    model = Model()
    lin_3 = Linear(dimension=1)
    lin_4 = Linear(dimension=2)
    model += lin_3(input="input_1", weight="w_1", bias="b_1")
    model += lin_4(input="input_2", weight="w_2", bias="b_2")
    shp_2 = lin_3.input.shape
    reshaped_2 = lin_4.output.reshape(shp_2)
    model += Add()(left=shp_2.tensor(), right=reshaped_2, output="output")
    model_2 = model

    # Provide backend and data.
    backend = JaxBackend(precision=32)
    data = {
        "input_1": backend.array([[1.0], [2]]),
        "input_2": backend.array(
            [
                [
                    2.0,
                    3,
                ]
            ]
        ),
    }
    # Check equality.
    compare_models(model_1, model_2, backend, data)


def test_scalar_to_tensor_3():
    # Manuel conversion
    model = Model()
    add_1 = Add()
    shp_1 = Shape()
    tensor_1 = ToTensor()
    tensor_2 = ToTensor()
    model += tensor_1(input=[[[1]]])
    model += add_1(left=tensor_1.output, right=IOKey("right", type=MyTensor))
    model += shp_1(input=add_1.output)
    model += tensor_2(input=shp_1.output)
    model += Add()(
        left=IOKey("left", type=MyTensor), right=tensor_2.output, output="output"
    )

    model_1 = model

    # Auto conversion
    model = Model()
    add_2 = Add()
    shp_2 = Shape()
    model += add_2(
        left=IOKey(value=[[[1]]]).tensor(), right=IOKey("right", type=MyTensor)
    )
    model += shp_2(input=add_2.output)
    model += Add()(
        left=IOKey("left", type=MyTensor), right=shp_2.output.tensor(), output="output"
    )
    model_2 = model

    # Provide backend and data.
    backend = JaxBackend(precision=32)
    data = {
        "right": backend.array([[1.0], [2]]),
    }
    # Check equality.
    compare_models(model_1, model_2, backend, data)


def test_tensor_to_scalar_1():
    """Model enforces Jit so we reshape with to_tensor_1_output.shape.
    We can not directly reshape with to_tensor_1_output which is valued
    as [2, 1] in tensor domain since it requires TensorToList conversion before
    being argument to reshape method.
    """
    # Manuel conversion
    model = Model()
    to_tensor_1 = ToTensor()
    to_tensor_2 = ToTensor()
    add_1 = Add()

    model += to_tensor_1(input=[2, 1])
    model += to_tensor_2(input=[[1, 1]])
    model += add_1(left=to_tensor_1.output, right=to_tensor_2.output)
    reshaped_1 = add_1.output.reshape(to_tensor_1.output.shape)
    model += Buffer()(input=reshaped_1, output="output")
    model_1 = model

    # Auto conversion
    model = Model()
    add_2 = Add()
    left = IOKey(value=[2, 1]).tensor()
    right = IOKey(value=[1, 1]).tensor()
    model += add_2(left=left, right=right)
    reshaped_2 = add_2.output.reshape(add_2.left.shape)
    model += Buffer()(input=reshaped_2, output="output")

    model_2 = model

    # Provide backend and data.
    backend = JaxBackend(precision=32)
    data: dict[str, Any] = {}
    # Check equality.
    compare_models(model_1, model_2, backend, data, check_internals=False)


def test_tensor_to_scalar_1_non_jittable():
    """Model does not enforce Jit so we can reshape with to_tensor_1_output
    directly. Reshape with to_tensor_1_output is valued as [2, 1] in tensor domain,
    it requires TensorToList conversion before being argument to reshape method which
    is not a problem for non-jitted models. Note that we don't jit model in compile.
    """
    model = Model(enforce_jit=False)
    to_tensor_1 = ToTensor()
    to_tensor_2 = ToTensor()
    add_1 = Add()
    model += to_tensor_1(input=[2, 1])
    model += to_tensor_2(input=[[1, 1]])
    model += add_1(left=to_tensor_1.output, right=to_tensor_2.output)
    model += (to_list := TensorToList())(to_tensor_1.output)
    reshaped_1 = add_1.output.reshape(to_list.output)
    model += Buffer()(input=reshaped_1, output="output")
    model_1 = model

    # Auto conversion
    model = Model(enforce_jit=False)
    add_2 = Add()
    model += add_2(
        left=IOKey(value=[2, 1]).tensor(), right=IOKey(value=[[1, 1]]).tensor()
    )
    model += (to_list := TensorToList())(add_2.left)
    reshaped_2 = add_2.output.reshape(to_list.output)
    model += Buffer()(input=reshaped_2, output="output")
    model_2 = model

    # Provide backend and data.
    backend = JaxBackend(precision=32)
    data: dict[str, Any] = {}
    # Check equality.
    compare_models(model_1, model_2, backend, data, jit=False, check_internals=False)


def test_slice_item_conversions():
    """Tests if right conversions done when slice and item operations
    exist.
    """

    slice_model = Model()
    slice_model += (slc := Slice())(start=None, stop=None, step=None)
    slice_model += ScalarItem()(input="input", index=slc.output, output=IOKey("output"))

    # Manuel conversion
    model = Model()
    lin_1 = Linear(dimension=1)
    shp1 = Shape()
    item = ScalarItem()
    tensor_1 = ToTensor()
    tensor_2 = ToTensor()
    model += lin_1(input="input", weight="w", bias="b")
    model += shp1(input=lin_1.input)
    model += item(input=shp1.output, index=1)
    model += tensor_1(input=item.output)
    model += (slc := Slice())(start=None, stop=None, step=None)
    model += (sc_item := ScalarItem())(input=shp1.output, index=slc.output)
    model += tensor_2(input=sc_item.output)  # type: ignore
    model += Add()(left=tensor_1.output, right=tensor_2.output, output="output")
    model_1 = model

    # Auto conversion
    model = Model()
    lin_2 = Linear(dimension=1)
    model += lin_2(input="input", weight="w", bias="b")
    shp2 = lin_2.input.shape
    shp2_1 = shp2[1]
    assert shp2_1 is not None
    shp_item = shp2_1.tensor()
    shp2_ellipsis = shp2[:]
    assert shp2_ellipsis is not None
    slc = shp2_ellipsis.tensor()
    model += Add()(left=shp_item, right=slc, output="output")  # type: ignore
    model_2 = model

    # Provide backend and data.
    backend = JaxBackend(precision=32)
    data = {"input": backend.array([[1.0], [2]])}
    # Check equality.
    compare_models(model_1, model_2, backend, data, check_internals=False)


def test_tuple_conversion_1():
    """Tests if tuple converter works properly.
    exist.
    """
    # Manuel conversion
    model = Model()
    lin_1 = Linear(dimension=2)
    model += lin_1(input="input", weight="w", bias="b")
    shp1 = lin_1.output.shape
    model += ToTensor()(input=(shp1[0], shp1[1]), output="output")
    model_1 = model

    # Auto conversion
    model = Model()
    lin_2 = Linear(dimension=2)
    tupl = ToTuple(n=2)
    model += lin_2(input="input", weight="w", bias="b")
    shp2 = lin_2.output.shape
    model += tupl(input1=shp2[0], input2=shp2[1])
    model += ToTensor()(input=tupl.output, output="output")  # type: ignore
    model_2 = model

    # Provide backend and data.
    backend = JaxBackend(precision=32)
    data = {"input": backend.array([[1.0], [2]])}
    # Check equality.
    compare_models(model_1, model_2, backend, data)


def test_tuple_conversion_2():
    """Tests if tuple converter works properly.
    exist.
    """
    # With auto to_tuple.
    model = Model()
    lin_1 = Linear(dimension=2)
    tt1 = ToTensor()
<<<<<<< HEAD
    model += lin_1(input=MyTensor([[1], [2.0]]), weight="w", bias="b")
    shp1 = lin_1.input.shape()
=======
    model += lin_1(input=[[1], [2.0]], weight="w", bias="b")
    shp1 = lin_1.input.shape
>>>>>>> 941bb503
    model += tt1(input=(shp1[0], shp1[1]))
    model += Add()(left=lin_1.output, right=tt1.output, output="output")
    model_1 = model

    # Without any to_tuple, hardcoded shape info.
    model = Model()
    lin_2 = Linear(dimension=2)
    tt2 = ToTensor()
    model += lin_2(input=MyTensor([[1], [2.0]]), weight="w", bias="b")
    model += tt2(input=(2, 1))
    model += Add()(left=lin_2.output, right=tt2.output, output="output")
    model_2 = model

    # Provide backend and data.
    backend = JaxBackend(precision=32)
    # Check equality.
    pm_1 = mithril.compile(model=model_1, backend=backend)
    pm_2 = mithril.compile(model=model_2, backend=backend)
    params = pm_1.randomize_params()
    eval_1 = pm_1.evaluate(params=params)
    eval_2 = pm_2.evaluate(params=params)
    eval_1_output = eval_1["output"]
    assert isinstance(eval_1_output, jnp.ndarray)
    output_gradients = {"output": backend.randn(eval_1_output.shape)}
    grad_1 = pm_1.evaluate_gradients(params=params, output_gradients=output_gradients)
    grad_2 = pm_2.evaluate_gradients(params=params, output_gradients=output_gradients)
    # Check outputs
    for key, value in eval_1.items():
        assert isinstance(value, jnp.ndarray)
        assert (value == eval_2[key]).all()
    # Check gradients.
    for key, value in grad_1.items():
        assert (value == grad_2[key]).all()


def test_tuple_conversion_3():
    """Tests if tuple converter works properly with an int argument
    together with ExtendTemplate.
    exist.
    """
    # With auto to_tuple.
    model = Model()
    lin_1 = Linear(dimension=3)
    tt1 = ToTensor()
<<<<<<< HEAD
    model += lin_1(input=MyTensor([[1], [2.0]]), weight="w", bias="b")
    shp1 = lin_1.input.shape()
=======
    model += lin_1(input=[[1], [2.0]], weight="w", bias="b")
    shp1 = lin_1.input.shape
>>>>>>> 941bb503
    model += tt1(input=(shp1[0], shp1[1], 3))
    model += Add()(left=lin_1.output, right=tt1.output, output="output")
    model_1 = model

    # Without any to_tuple, hardcoded shape info.
    model = Model()
    lin_2 = Linear(dimension=3)
    tt2 = ToTensor()
    model += lin_2(input=MyTensor([[1], [2.0]]), weight="w", bias="b")
    model += tt2(input=(2, 1, 3.0))
    model += Add()(left=lin_2.output, right=tt2.output, output="output")
    model_2 = model

    # Provide backend and data.
    backend = JaxBackend(precision=32)
    # Check equality.
    pm_1 = mithril.compile(model=model_1, backend=backend)
    pm_2 = mithril.compile(model=model_2, backend=backend)
    params = pm_1.randomize_params()
    eval_1 = pm_1.evaluate(params=params)
    eval_2 = pm_2.evaluate(params=params)
    out = eval_1["output"]
    assert isinstance(out, jnp.ndarray)
    output_gradients = {"output": backend.randn(out.shape)}
    grad_1 = pm_1.evaluate_gradients(params=params, output_gradients=output_gradients)
    grad_2 = pm_2.evaluate_gradients(params=params, output_gradients=output_gradients)
    # Check outputs
    for key, value in eval_1.items():
        assert isinstance(value, jnp.ndarray)
        assert (value == eval_2[key]).all()
    # Check gradients.
    for key, value in grad_1.items():
        assert (value == grad_2[key]).all()


def test_list_conversion_1():
    """Tests if tuple converter works properly with an int argument
    together with ExtendTemplate.
    exist.
    """
    # With auto to_tuple.
    model = Model()
    lin_1 = Linear(dimension=3)
    tt1 = ToTensor()
<<<<<<< HEAD
    model += lin_1(input=MyTensor([[1], [2.0]]), weight="w", bias="b")
    shp1 = lin_1.input.shape()
=======
    model += lin_1(input=[[1], [2.0]], weight="w", bias="b")
    shp1 = lin_1.input.shape
>>>>>>> 941bb503
    model += tt1(input=[shp1[0], shp1[1], 3.0])
    model += Add()(left=lin_1.output, right=tt1.output, output="output")
    model_1 = model

    # Without any to_tuple, hardcoded shape info.
    model = Model()
    lin_2 = Linear(dimension=3)
    tt2 = ToTensor()
    model += lin_2(input=MyTensor([[1], [2.0]]), weight="w", bias="b")
    model += tt2(input=[2, 1, 3.0])
    model += Add()(left=lin_2.output, right=tt2.output, output="output")
    model_2 = model

    # Provide backend and data.
    backend = JaxBackend(precision=32)
    # Check equality.
    pm_1 = mithril.compile(model=model_1, backend=backend)
    pm_2 = mithril.compile(model=model_2, backend=backend)
    params = pm_1.randomize_params()
    eval_1 = pm_1.evaluate(params=params)
    eval_2 = pm_2.evaluate(params=params)
    out = eval_1["output"]
    assert isinstance(out, jnp.ndarray)
    output_gradients = {"output": backend.randn(out.shape)}
    grad_1 = pm_1.evaluate_gradients(params=params, output_gradients=output_gradients)
    grad_2 = pm_2.evaluate_gradients(params=params, output_gradients=output_gradients)
    # Check outputs
    for key, value in eval_1.items():
        assert isinstance(value, jnp.ndarray)
        assert (value == eval_2[key]).all()
    # Check gradients.
    for key, value in grad_1.items():
        assert (value == grad_2[key]).all()


def test_nested_list_conversion_1():
    """Tests if tuple converter works properly with an int argument
    together with ExtendTemplate.
    """
    # With auto to_tuple.
    model = Model()
    lin_1 = Linear(dimension=3)
    tt1 = ToTensor()
<<<<<<< HEAD
    model += lin_1(input=MyTensor([[1], [2.0]]), weight="w", bias="b")
    shp1 = lin_1.input.shape()
=======
    model += lin_1(input=[[1], [2.0]], weight="w", bias="b")
    shp1 = lin_1.input.shape
>>>>>>> 941bb503
    model += tt1(input=[[shp1[0], shp1[1], 3.0]])
    model += Add()(left=lin_1.output, right=tt1.output, output="output")
    model_1 = model

    # Without any to_tuple, hardcoded shape info.
    model = Model()
    lin_2 = Linear(dimension=3)
    tt2 = ToTensor()
    model += lin_2(input=MyTensor([[1], [2.0]]), weight="w", bias="b")
    model += tt2(input=[[2, 1, 3.0]])
    model += Add()(left=lin_2.output, right=tt2.output, output="output")
    model_2 = model

    # Provide backend and data.
    backend = JaxBackend(precision=32)
    # Check equality.
    pm_1 = mithril.compile(model=model_1, backend=backend)
    pm_2 = mithril.compile(model=model_2, backend=backend)
    params = pm_1.randomize_params()
    eval_1 = pm_1.evaluate(params=params)
    eval_2 = pm_2.evaluate(params=params)
    out = eval_1["output"]
    assert isinstance(out, jnp.ndarray)
    output_gradients = {"output": backend.randn(out.shape)}
    grad_1 = pm_1.evaluate_gradients(params=params, output_gradients=output_gradients)
    grad_2 = pm_2.evaluate_gradients(params=params, output_gradients=output_gradients)
    # Check outputs
    for key, value in eval_1.items():
        assert isinstance(value, jnp.ndarray)
        assert (value == eval_2[key]).all()
    # Check gradients.
    for key, value in grad_1.items():
        assert (value == grad_2[key]).all()


def test_nested_list_conversion_2():
    """Tests if tuple converter works properly with an int argument
    together with ExtendTemplate. Here input data is given at compile.
    """
    # With auto to_list.
    model = Model()
    lin_1 = Linear(dimension=3)
    tt1 = ToTensor()
    model += lin_1(input="input", weight="w", bias="b")
    shp1 = lin_1.input.shape
    model += tt1(input=[[shp1[0], shp1[1], 3.0]])
    model += Add()(left=lin_1.output, right=tt1.output, output="output")
    model_1 = model

    # Without any to_list, hardcoded shape info.
    model = Model()
    lin_2 = Linear(dimension=3)
    tt2 = ToTensor()
    model += lin_2(input="input", weight="w", bias="b")
    model += tt2(input=[[2, 1, 3.0]])
    model += Add()(left=lin_2.output, right=tt2.output, output="output")
    model_2 = model

    # Provide backend and data.
    backend = JaxBackend(precision=32)
    data = {"input": backend.array([[1.0], [2.0]])}
    # Check equality.
    pm_1 = mithril.compile(model=model_1, backend=backend, constant_keys=data)
    pm_2 = mithril.compile(model=model_2, backend=backend, constant_keys=data)
    params = pm_1.randomize_params()
    eval_1 = pm_1.evaluate(params=params)
    eval_2 = pm_2.evaluate(params=params)
    out = eval_1["output"]
    assert isinstance(out, jnp.ndarray)
    output_gradients = {"output": backend.randn(out.shape)}
    grad_1 = pm_1.evaluate_gradients(params=params, output_gradients=output_gradients)
    grad_2 = pm_2.evaluate_gradients(params=params, output_gradients=output_gradients)
    # Check outputs
    for key, value in eval_1.items():
        assert isinstance(value, jnp.ndarray)
        value2 = eval_2[key]
        assert isinstance(value2, jnp.ndarray)
        assert (value == value2).all()
    # Check gradients.
    for key, value in grad_1.items():
        assert isinstance(value, jnp.ndarray)
        value2 = grad_2[key]
        assert isinstance(value2, jnp.ndarray)
        assert (value == value2).all()


def test_type_propagation_1():
    """Tests type propagation."""
    model = Model()
    model += Add()(
        left=IOKey(value=MyTensor(1), name="left"),
        right=IOKey(value=MyTensor(2), name="right"),
        output=IOKey(name="output"),
    )
<<<<<<< HEAD
    assert model.left.metadata.value_type is int  # type: ignore
    assert model.right.metadata.value_type is int  # type: ignore
    assert model.output.metadata.value_type is int  # type: ignore
=======
    assert model.left.metadata.data.type is int  # type: ignore
    assert model.right.metadata.data.type is int  # type: ignore
    assert model.output.metadata.data.type is int  # type: ignore
>>>>>>> 941bb503


def test_type_propagation_2():
    """Tests type propagation."""
    model = Model()
    model += Add()(
        left=IOKey(value=MyTensor(1), name="left"),
        right=IOKey("right", type=MyTensor),
        output=IOKey(name="output"),
    )
<<<<<<< HEAD
    assert model.left.metadata.value_type is int  # type: ignore
    assert model.right.metadata.value_type == float | int | bool  # type: ignore
    assert model.output.metadata.value_type == float | int  # type: ignore
=======
    assert model.left.metadata.data.type is int  # type: ignore
    assert model.right.metadata.data.type == float | int | bool  # type: ignore
    assert model.output.metadata.data.type == float | int  # type: ignore
>>>>>>> 941bb503


def test_type_propagation_3():
    """Tests type propagation."""
    model = Model()
    model += Add()(
        left=IOKey(value=MyTensor(1.0), name="left"),
        right=IOKey("right", type=MyTensor),
        output=IOKey(name="output"),
    )
<<<<<<< HEAD
    assert model.left.metadata.value_type is float  # type: ignore
    assert model.right.metadata.value_type == float | int | bool  # type: ignore
    assert model.output.metadata.value_type is float  # type: ignore
=======
    assert model.left.metadata.data.type is float  # type: ignore
    assert model.right.metadata.data.type == float | int | bool  # type: ignore
    assert model.output.metadata.data.type is float  # type: ignore
>>>>>>> 941bb503


def test_type_propagation_4():
    """Tests type propagation."""
    model = Model()
    add = Add()
    model += add(
        left=IOKey(value=MyTensor([True]), name="left"),
        right=IOKey("right", type=MyTensor),
        output=IOKey(name="output"),
    )
<<<<<<< HEAD
    assert add.left.metadata.value_type is bool
    assert model.right.metadata.value_type == float | int | bool  # type: ignore
    assert model.output.metadata.value_type == float | int | bool  # type: ignore
=======
    assert add.left.metadata.data.type is bool
    assert model.right.metadata.data.type == float | int | bool  # type: ignore
    assert model.output.metadata.data.type == float | int | bool  # type: ignore
>>>>>>> 941bb503


def test_type_propagation_5():
    """Tests type propagation."""
    model = Model()
    add = Add()
    model += add(
        left=IOKey(value=MyTensor([True]), name="left"),
        right=IOKey(value=MyTensor([1]), name="right"),
        output=IOKey(name="output"),
    )

<<<<<<< HEAD
    assert add.left.metadata.value_type is bool
    assert add.right.metadata.value_type is int
    assert model.output.metadata.value_type is int  # type: ignore
=======
    assert add.left.metadata.data.type is bool
    assert add.right.metadata.data.type is int
    assert model.output.metadata.data.type is int  # type: ignore
>>>>>>> 941bb503


def test_type_propagation_6():
    """Tests type propagation."""
    model = Model()
    add = Add()
    model += add(
        left=IOKey(value=MyTensor([True]), name="left"),
        right=IOKey(value=MyTensor([1.0]), name="right"),
        output=IOKey(name="output"),
    )

<<<<<<< HEAD
    assert add.left.metadata.value_type is bool
    assert add.right.metadata.value_type is float
    assert model.output.metadata.value_type is float  # type: ignore
=======
    assert add.left.metadata.data.type is bool
    assert add.right.metadata.data.type is float
    assert model.output.metadata.data.type is float  # type: ignore
>>>>>>> 941bb503


def test_type_propagation_7():
    """Tests type propagation."""
    model = Model()
    add = Add()
    model += add(
        left=IOKey(value=MyTensor([1]), name="left"),
        right=IOKey(value=MyTensor([1.0]), name="right"),
        output=IOKey(name="output"),
    )

<<<<<<< HEAD
    assert add.left.metadata.value_type is int
    assert add.right.metadata.value_type is float
    assert model.output.metadata.value_type is float  # type: ignore
=======
    assert add.left.metadata.data.type is int
    assert add.right.metadata.data.type is float
    assert model.output.metadata.data.type is float  # type: ignore
>>>>>>> 941bb503


class ArtificialPrimitive(PrimitiveModel):
    input: Connection
    output: Connection

    def __init__(self, type) -> None:
        super().__init__(
            formula_key="tensor_to_list",
<<<<<<< HEAD
            output=IOKey(shape=[("Var1", ...)], type=MyTensor),
            input=IOKey(shape=[("Var2", ...)], type=type),
=======
            output=BaseKey(shape=[("Var1", ...)], type=GenericTensorType),
            input=BaseKey(shape=[("Var2", ...)], type=type),
>>>>>>> 941bb503
        )
        self._set_constraint(
            fn=self.artificial_constraint, keys=[PrimitiveModel.output_key, "input"]
        )

    def __call__(  # type: ignore[override]
        self, input: ConnectionType = NOT_GIVEN, output: ConnectionType = NOT_GIVEN
    ) -> Any:
        kwargs = {"input": input, "output": output}
        return ExtendInfo(self, kwargs)

    @classmethod
    def artificial_constraint(cls, output: IOHyperEdge, input: IOHyperEdge):
        status = False
        updates = Updates()
        # Reverse inference
<<<<<<< HEAD
        if not isinstance(output.value_type, UnionType):
            # update_type(input, output.value_type, updates)
            set_edge_type(input, output.value_type)
            # updates.add(input, UpdateType._TYPE)
            status = True
        # Forward inference
        elif not isinstance(input.value_type, UnionType):
            # update_type(output, input._type, updates)
            set_edge_type(output, input.value_type)
=======
        if not isinstance(output.type, UnionType):
            # update_type(input, output.type, updates)
            input.set_type(output.type)
            # updates.add(input, UpdateType._TYPE)
            status = True
        # Forward inference
        elif not isinstance(input, UnionType):
            # update_type(output, input.type, updates)
            output.set_type(input.type)
>>>>>>> 941bb503
            # updates.add(output, UpdateType._TYPE)
            status = True
        return status, updates


def test_type_propagation_8():
    """Tests type propagation."""
    model = Model()
    add = Add()
    model += add(
        left=IOKey(value=MyTensor([1]), name="left"),
        right=IOKey(name="right", type=MyTensor),
    )
    primitive = ArtificialPrimitive(type=MyTensor[int | bool])
    model += primitive(input=add.output, output=IOKey(name="output"))

<<<<<<< HEAD
    assert add.left.metadata.value_type is int
    assert add.right.metadata.value_type == int | bool
    assert add.output.metadata.value_type is int
    assert model.output.metadata.value_type is int  # type: ignore
=======
    assert add.left.metadata.data.type is int
    assert add.right.metadata.data.type == int | bool
    assert add.output.metadata.data.type is int
    assert model.output.metadata.data.type is int  # type: ignore
>>>>>>> 941bb503


def test_type_propagation_9():
    """Tests type propagation."""
    model = Model(enforce_jit=False)
    add = Add()
    tensor_to_list = ArtificialPrimitive(type=MyTensor[float])
    model += add(
        left=IOKey(value=MyTensor([1]), name="left"),
        right=IOKey("right", type=MyTensor),
    )
    model += tensor_to_list(input=add.output, output=IOKey(name="output"))

<<<<<<< HEAD
    assert add.left.metadata.value_type is int
    assert add.right.metadata.value_type is float
    assert model.output.metadata.value_type is float  # type: ignore
=======
    assert add.left.metadata.data.type is int
    assert add.right.metadata.data.type is float
    assert model.output.metadata.data.type is float  # type: ignore
>>>>>>> 941bb503


def test_type_propagation_10():
    """Tests type propagation."""
    model = Model(enforce_jit=False)
    add = Add()
    add.set_types(left=MyTensor, right=MyTensor)
    tensor_to_list = ArtificialPrimitive(type=MyTensor[int | bool])
    model += add(left="right", right="right")
    model += tensor_to_list(input=add.output, output=IOKey(name="output"))

<<<<<<< HEAD
    assert add.left.metadata.value_type == int | bool
    assert add.right.metadata.value_type == int | bool
    assert model.output.metadata.value_type == int | bool | float  # type: ignore
=======
    assert add.left.metadata.data.type == int | bool
    assert add.right.metadata.data.type == int | bool
    assert model.output.metadata.data.type == int | bool  # type: ignore
>>>>>>> 941bb503


def test_type_propagation_floor_divide_1():
    """Tests type propagation."""
    model = Model()
    add = Add()
    floor_divide = FloorDivide()
    model += add(
        left=IOKey(value=MyTensor([1]), name="left"),
        right=IOKey("right", type=MyTensor),
    )
    model += floor_divide(
        numerator=add.left, denominator=add.output, output=IOKey(name="output")
    )

<<<<<<< HEAD
    assert add.left.metadata.value_type is int
    assert add.right.metadata.value_type == float | int | bool
    assert model.output.metadata.value_type == float | int  # type: ignore
=======
    assert add.left.metadata.data.type is int
    assert add.right.metadata.data.type == float | int | bool
    assert model.output.metadata.data.type == float | int  # type: ignore
>>>>>>> 941bb503


def test_type_propagation_floor_divide_2():
    """Tests type propagation."""
    model = Model()
    add = Add()
    floor_div = FloorDivide()
    ap = ArtificialPrimitive(type=MyTensor[int])
    model += add(
        left=IOKey(value=MyTensor([1]), name="left"),
        right=IOKey("right", type=MyTensor),
    )
    model += floor_div(numerator=add.left, denominator=add.output)
    model += ap(input=floor_div.output, output=IOKey(name="output"))

<<<<<<< HEAD
    assert add.left.metadata.value_type is int
    assert add.right.metadata.value_type == int | bool
    assert floor_div.denominator.metadata.value_type is int
    assert floor_div.output.metadata.value_type is int
    assert model.output.metadata.value_type is int  # type: ignore
=======
    assert add.left.metadata.data.type is int
    assert add.right.metadata.data.type == int | bool
    assert floor_div.denominator.metadata.data.type is int
    assert floor_div.output.metadata.data.type is int
    assert model.output.metadata.data.type is int  # type: ignore
>>>>>>> 941bb503


def test_type_propagation_floor_divide_3():
    """Tests type propagation."""
    model = Model()
    add = Add()
    floor_div = FloorDivide()
    ap = ArtificialPrimitive(type=MyTensor[int | float])
    model += add(
        left=IOKey(value=MyTensor([1]), name="left"),
        right=IOKey("right", type=MyTensor),
    )
    model += floor_div(numerator=add.left, denominator=add.output)
    model += ap(input=floor_div.output, output=IOKey(name="output"))

<<<<<<< HEAD
    assert add.left.metadata.value_type is int
    assert add.right.metadata.value_type == float | int | bool
    assert floor_div.denominator.metadata.value_type == float | int
    assert floor_div.output.metadata.value_type == float | int
    assert model.output.metadata.value_type == float | int | bool  # type: ignore
=======
    assert add.left.metadata.data.type is int
    assert add.right.metadata.data.type == float | int | bool
    assert floor_div.denominator.metadata.data.type == float | int
    assert floor_div.output.metadata.data.type == float | int
    assert model.output.metadata.data.type == float | int  # type: ignore
>>>>>>> 941bb503


def test_type_propagation_floor_divide_4():
    """Floor divide output can not be bool type. Raises TypeError"""
    for _ in range(100):
        model = Model()
        add = Add()
        floor_div = FloorDivide()
        model += add(
            left=IOKey(value=MyTensor([1]), name="left"),
            right=IOKey("right", type=MyTensor),
        )
        model += floor_div(numerator=add.left, denominator=add.output)

        with pytest.raises(TypeError) as error_info:
            model += ArtificialPrimitive(type=MyTensor[bool])(
                input=floor_div.output, output=IOKey(name="output")
            )

        assert (
            str(error_info.value)
            == (
                "Acceptable types are int | float, but <class 'bool'> type value is "
                "provided!"
            )
        ) or (
            str(error_info.value)
            == (
                "Acceptable types are float | int, but <class 'bool'> type value is "
                "provided!"
            )
        )


class Model1(PrimitiveModel):
    def __init__(self) -> None:
        super().__init__(
            formula_key="buffer",
<<<<<<< HEAD
            input=IOKey(shape=[("Var1", ...)], type=MyTensor),
            output=IOKey(shape=[("Var1", ...)], type=MyTensor),
=======
            input=BaseKey(shape=[("Var1", ...)], type=GenericTensorType),
            output=BaseKey(shape=[("Var1", ...)], type=GenericTensorType),
>>>>>>> 941bb503
        )

    def __call__(  # type: ignore[override]
        self, input: ConnectionType = NOT_GIVEN, output: ConnectionType = NOT_GIVEN
    ) -> Any:
        kwargs = {"input": input, "output": output}
        return ExtendInfo(self, kwargs)


def test_connect_type_conv_handling_1():
    """Tests connect type input type conversion with 2
    possible ways. Connect has Connection or str type
    connections in it for 3 different model definitions.
    They should be equal models.
    """
    output_shape: ShapeTemplateType = ["u", 4]
    model = Model()
    model.extend((a1 := Buffer()), input="input1")
    model.extend((a2 := Buffer()), input="input2")
    con_object = IOKey(
<<<<<<< HEAD
        name="abcd",
        connections=[a1.input, a2.input],
        value=MyTensor([[2.0]]),
        expose=True,
=======
        name="abcd", connections={a1.input, a2.input}, value=[[2.0]], expose=True
>>>>>>> 941bb503
    )
    model.extend(
        mat_mul := MatrixMultiply(), left=con_object, output=IOKey(name="output")
    )
    mat_mul.set_shapes({"output": output_shape})
    model_1 = model

    # Second model
    model = Model()
    model.extend((a1 := Buffer()), input="input1")
    model.extend((a2 := Buffer()), input="input2")
    con_object = IOKey(
<<<<<<< HEAD
        connections=["input1", "input2"],
        value=MyTensor([[2.0]]),
        name="abcd",
        expose=True,
=======
        connections={"input1", "input2"}, value=[[2.0]], name="abcd", expose=True
>>>>>>> 941bb503
    )
    model.extend(
        (mat_mul := MatrixMultiply()), left=con_object, output=IOKey(name="output")
    )
    mat_mul.set_shapes({"output": output_shape})
    model_2 = model

    # Third model
    model = Model()
    model.extend((a1 := Buffer()), input="input1")
    model.extend((a2 := Buffer()), input="input2")
    con_object = IOKey(
<<<<<<< HEAD
        connections=["input1", a2.input],
        value=MyTensor([[2.0]]),
        name="abcd",
        expose=True,
=======
        connections={"input1", a2.input}, value=[[2.0]], name="abcd", expose=True
>>>>>>> 941bb503
    )
    model.extend(
        (mat_mul := MatrixMultiply()), left=con_object, output=IOKey(name="output")
    )
    mat_mul.set_shapes({"output": output_shape})
    model_3 = model

    # Provide backend and data.
    backend = JaxBackend(precision=32)
    data: dict[str, Any] = {}
    # Check equality.
    compare_models(model_1, model_2, backend, data)
    compare_models(model_2, model_3, backend, data)


def test_type_initialization_1():
    model = Model()
    model += LeakyRelu()(slope=IOKey("slope", MyTensor(0.5)))

<<<<<<< HEAD
    assert model.slope.metadata.value_type is float  # type: ignore
=======
    assert model.slope.metadata.data.type is float  # type: ignore
>>>>>>> 941bb503


def test_connect_1():
    """simple test that tests Connect's ability of merging three input connections of
    Concat model"""
    model = Model()
    concat_model = Concat(n=3)
    model += concat_model(
        input1="input1", input2="input2", input3="input3", output=IOKey(name="output")
    )
    conns = {concat_model.input1, concat_model.input2, concat_model.input3}  # type: ignore
    conn = IOKey(connections=conns, name="abcd", expose=True)
    model += Sigmoid()(input=conn, output=IOKey(name="output1"))

    assert (
        concat_model.input1.metadata  # type: ignore
        == concat_model.input2.metadata  # type: ignore
        == concat_model.input3.metadata  # type: ignore
        == model.abcd.metadata  # type: ignore
    )


def test_connect_2():
    """Similar to test_connect_1. However, this test also tests Connect's ability of
    merging Scalar inputs We have also given these connection's name as "abcd". It is
    also expected that abcd name appear sa one of the model's connections
    """
    model = Model(enforce_jit=False)
    concat_model = PrimitiveUnion(n=3)
    model += concat_model(
        input1="input1", input2="input2", input3="input3", output=IOKey(name="output")
    )
    conns = {concat_model.input1, concat_model.input2, concat_model.input3}  # type: ignore
    conn = IOKey(connections=conns, name="abcd", expose=True)

    model += ToTensor()(conn)

    assert (
        concat_model.input1.metadata  # type: ignore
        == concat_model.input2.metadata  # type: ignore
        == concat_model.input3.metadata  # type: ignore
        == model.abcd.metadata  # type: ignore
    )


def test_connect_3():
    """Similar to test_connect_3, However, In this test, value = 3.0 is also given.
    It is also expected that calue 3.0 will be appear at connection abcd's metadata
    """
    model = Model(enforce_jit=False)
    concat_model = PrimitiveUnion(n=3)
    model += concat_model(
        input1="input1", input2="input2", input3="input3", output=IOKey(name="output")
    )
    conns = {concat_model.input1, concat_model.input2, concat_model.input3}  # type: ignore
    conn = IOKey(connections=conns, name="abcd", expose=True, value=3.0)

    model += (to_tensor := ToTensor())(conn)

    assert (
        concat_model.input1.metadata  # type: ignore
        == concat_model.input2.metadata  # type: ignore
        == concat_model.input3.metadata  # type: ignore
        == model.abcd.metadata  # type: ignore
        == to_tensor.input.metadata  # type: ignore
    )
    assert model.abcd.metadata.value == 3.0  # type: ignore


@pytest.mark.skip(
    reason="Connect currently does not spoort ExtendTemplate"
    "we must convert it to: "
    "conn = Connect(concat_model.input1, union_model.input1.tensor()"
)
def test_connect_4():
    """This test is mixing Connections of scalar value type and tensor value type,
    If value is given, It is expected that ToTensor will be applied to Tensor
    connections, and value will be directly written to scalar connections,
    """
    backend = JaxBackend()
    model = Model()
    concat_model = Concat(n=3)
    union_model = PrimitiveUnion(n=1)
    model += concat_model(
        input1="input1", input2="input2", input3="input3", output=IOKey(name="output")
    )
    model += union_model(input1="")
    conns = {
        concat_model.input1,  # type: ignore
        concat_model.input2,  # type: ignore
        concat_model.input3,  # type: ignore
        union_model.input1.tensor(),  # type: ignore
<<<<<<< HEAD
    ]
    conn = IOKey(
        connections=conn_list, name="abcd", expose=True, value=MyTensor((3, 2))
    )
=======
    }
    conn = IOKey(connections=conns, name="abcd", expose=True, value=(3, 2))
>>>>>>> 941bb503

    model += Buffer()(input=conn, output=IOKey(name="output1"))
    pm = compile(model=model, backend=backend, jit=False, inference=True)

    output = pm.evaluate()

    ref_output = {
        "output1": backend.array([3, 2]),
        "output": backend.array([3, 2, 3, 2, 3, 2]),
    }
    assert_results_equal(output, ref_output)
    assert hasattr(model, "abcd")


def test_connect_6():
    """In this test, one of the inputs of concat model is valued,
    If we connect all three inputs of concat model, It is expected that
    values of all three inputs will be also valued.
    """
    backend = JaxBackend()
    model = Model()
    concat_model = Concat(n=3)
<<<<<<< HEAD
    model += concat_model(input1=MyTensor([[3.0]]), output=IOKey(name="output"))
    conn_list = [concat_model.input1, concat_model.input2, concat_model.input3]  # type: ignore
    conn = IOKey(connections=conn_list, name="abcd", expose=True)
=======
    model += concat_model(input1=[[3.0]], output=IOKey(name="output"))
    conns = {concat_model.input1, concat_model.input2, concat_model.input3}  # type: ignore
    conn = IOKey(connections=conns, name="abcd", expose=True)
>>>>>>> 941bb503

    model += Buffer()(input=conn, output=IOKey(name="output1"))

    pm = compile(model=model, backend=backend, jit=False)
    output = pm.evaluate()
    ref_output = {
        "output": backend.array([[3.0], [3.0], [3.0]]),
        "output1": backend.array([[3.0]]),
    }

    assert_results_equal(ref_output, output)


def test_connect_7():
    """This test tests if Connect object can merge exposed output connection
    with other input connections, In this test, it is expected that Connect will
    be able to connect an input with an output and merge these connections as
    internal key, since it has also name of "abcd", It is expected that the internall
    connection also an exposed output key with a name of abcd.
    """

    backend = JaxBackend()
    model = Model()
    add_model_1 = Add()
    add_model_2 = Add()
    add_model_1.set_types(left=MyTensor, right=MyTensor)
    add_model_2.set_types(left=MyTensor, right=MyTensor)
    model += add_model_1(left="left", right="right", output=IOKey(name="output2"))
    model += add_model_2(left="left1", right="right1")

    conn = IOKey(
        connections={add_model_2.output, model.right},  # type: ignore
        name="abcd",
        expose=False,
    )
    model += Buffer()(input=conn, output=IOKey(name="output"))

    assert (
        add_model_2.output.metadata  # type: ignore
        == model.right.metadata  # type: ignore
        == model.abcd.metadata  # type: ignore
        # == buf.input.metadata  # type: ignore
    )
    pm = compile(model=model, backend=backend, jit=False)
    params = {
        "left": backend.array([3.0]),
        "right1": backend.array([3.0]),
        "left1": backend.array([3.0]),
    }
    pm.evaluate(params=params)
    output_gradients = {
        "output2": backend.array([1.0]),
        # "abcd": backend.array([2.0]),
        "output": backend.array([1.0]),
    }

    ref_outputs = {
        "output": backend.array([6.0]),
        "output2": backend.array([9.0]),
        # "abcd": backend.array([6.0])
    }
    ref_gradients = {
        "left": backend.array([1.0]),
        "right1": backend.array([2.0]),
        "left1": backend.array([2.0]),
    }

    output, grads = pm.evaluate_all(params=params, output_gradients=output_gradients)

    assert_results_equal(output, ref_outputs)
    assert_results_equal(ref_gradients, grads)


def test_connect_7_expose_output():
    """Same test with test_connect_7, but this time, expose_output is used."""
    backend = JaxBackend()
    model = Model()
    add_model_1 = Add()
    add_model_2 = Add()
    add_model_1.set_types(left=MyTensor, right=MyTensor)
    add_model_2.set_types(left=MyTensor, right=MyTensor)
    model += add_model_1(left="left", right="right", output=IOKey(name="output2"))
    model += add_model_2(left="left1", right="right1")
    conns = {add_model_2.output, model.right}  # type: ignore
    conn = IOKey(name="abcd", expose=True, connections=conns)  # type: ignore
    model += (buf := Buffer())(input=conn, output=IOKey(name="output"))

    assert (
        add_model_2.output.metadata
        == model.right.metadata  # type: ignore
        == model.abcd.metadata  # type: ignore
        == buf.input.metadata
    )

    pm = compile(model=model, backend=backend, jit=False)
    params = {
        "left": backend.array([3.0]),
        "right1": backend.array([3.0]),
        "left1": backend.array([3.0]),
    }
    output_gradients = {
        "output2": backend.array([1.0]),
        "abcd": backend.array([2.0]),
        "output": backend.array([1.0]),
    }

    ref_outputs = {
        "output": backend.array([6.0]),
        "output2": backend.array([9.0]),
        "abcd": backend.array([6.0]),
    }
    ref_gradients = {
        "left": backend.array([1.0]),
        "right1": backend.array([4.0]),
        "left1": backend.array([4.0]),
    }
    output = pm.evaluate(params=params)
    output, grads = pm.evaluate_all(params=params, output_gradients=output_gradients)

    assert_results_equal(output, ref_outputs)
    assert_results_equal(ref_gradients, grads)


def test_connect_8():
    """this test is similar to test_connect_7. differences are
    output of add_model_1 is not exposed at the beginning, and other difference
    is left of add_model_2 is connected to output of add_model_1. In this test,
    it is expected that key named "right1" will be an internal key that connects
    between right of add_model_2 and output of add_model_1. It is also expected
    that this internal key will be external output key with name of abcd
    """
    backend = JaxBackend()
    model = Model()
    add_model_1 = Add()
    add_model_2 = Add()
    add_model_1.set_types(left=MyTensor, right=MyTensor)
    add_model_2.set_types(left=MyTensor, right=MyTensor)
    model += add_model_1(left="left", right="right")
    model += add_model_2(
        left=add_model_1.output, right="right1", output=IOKey(name="output1")
    )
    conn = IOKey(
        connections={add_model_1.output, model.right1},  # type: ignore
        name="abcd",
        expose=False,
    )

    model += Buffer()(input=conn, output=IOKey(name="output"))

    pm = compile(model=model, backend=backend, jit=False)

    params = {"left": backend.array(1.0), "right": backend.array(1.0)}
    output_gradients = {
        "output1": backend.array(1.0),
        "output": backend.array(1.0),
        # "abcd": backend.array(1.0)
    }

    ref_outputs = {
        # "abcd": backend.array(2.0),
        "output": backend.array(2.0),
        "output1": backend.array(4.0),
    }

    ref_grads = {"left": backend.array(3.0), "right": backend.array(3.0)}

    output, grads = pm.evaluate_all(params=params, output_gradients=output_gradients)
    assert_results_equal(output, ref_outputs)
    assert_results_equal(ref_grads, grads)


def test_connect_9():
    """This test is an error case of Connect.
    if two inputs of different values are given in Connection.
    It is a Multi-write error case
    """
    model = Model()
    concat_model = Concat(n=3)
<<<<<<< HEAD
    model += concat_model(
        input1=MyTensor([[3.0]]), input2=MyTensor([[2.0]]), input3="input3"
    )
    con_list = [concat_model.input1, concat_model.input2, concat_model.input3]  # type: ignore
    conn = IOKey(connections=con_list)
=======
    model += concat_model(input1=[[3.0]], input2=[[2.0]], input3="input3")
    conns = {concat_model.input1, concat_model.input2, concat_model.input3}  # type: ignore
    conn = IOKey(connections=conns)
>>>>>>> 941bb503
    with pytest.raises(ValueError) as err_info:
        model += Buffer()(input=conn, output=IOKey(name="output"))

    error_msg = "Value is set before as [[3.0]]. A value can not be reset."
    assert str(err_info.value) == error_msg


def test_connect_10():
    """Error case of Connect,
    if one of the connections of valued connection has a value,
    raise Multi-write error
    """
    model = Model()
    concat_model = Concat(n=3)
<<<<<<< HEAD
    model += concat_model(input1=MyTensor([[3.0]]), input3="input3")
    conn_list = [concat_model.input1, concat_model.input2, concat_model.input3]  # type: ignore
    conn = IOKey(connections=conn_list, value=MyTensor(2.0), expose=True)
=======
    model += concat_model(input1=[[3.0]], input3="input3")
    conns = {concat_model.input1, concat_model.input2, concat_model.input3}  # type: ignore
    conn = IOKey(connections=conns, value=2.0, expose=True)
>>>>>>> 941bb503

    with pytest.raises(ValueError) as err_info:
        model += Buffer()(input=conn, output=IOKey(name="output"))

    assert str(err_info.value) == (
        "Value is set before as [[3.0]]. A value can not be reset."
    )


@pytest.mark.skip(
    reason="Connect currently does not spoort ExtendTemplate"
    "we must convert it to: "
    "conn = Connect(concat_model.input1, union_model.input1.tensor()"
)
def test_connect_11():
    """valued connect with mixed Scalar and Tensor connections
    It is expected that, Connect object will handle this type of connections
    """
    backend = NumpyBackend()
    model = Model()
    concat_model = Concat(n=2)
    union_model = PrimitiveUnion(n=2)
    model += concat_model(input1="", output=IOKey(name="output1"))
    model += union_model(input1="", output=IOKey(name="output2"))
    conns = {
        concat_model.input1,  # type: ignore
        concat_model.input2,  # type: ignore
        union_model.input1,  # type: ignore
        union_model.input2,  # type: ignore
    }
    conn = IOKey(connections=conns, value=(2.0,), expose=True)

    model += Buffer()(input=conn, output=IOKey(name="output3"))
    pm = compile(model=model, backend=backend, jit=False)
    output = pm()

    ref_outputs = {
        "output1": backend.array([2.0, 2.0]),
        "output2": (2.0, 2.0),
        "output3": backend.array([2.0]),
    }

    assert_results_equal(ref_outputs, output)


@pytest.mark.skip(
    reason="Connect currently does not spoort ExtendTemplate"
    "we must convert it to: "
    "conn = Connect(concat_model.input1, union_model.input1.tensor()"
)
def test_connect_12():
    """valued connect with mixed Scalar and Tensor connections
    It is expected that, Connect object will handle this type of connections
    """
    backend = NumpyBackend()
    model = Model()
    concat_model = Concat(n=2)
    union_model = PrimitiveUnion(n=2)
    model += concat_model(input1="", output=IOKey(name="output1"))
    model += union_model(input1="", output=IOKey(name="output2"))
    conn = IOKey(
        connections={
            concat_model.input1,  # type: ignore
            concat_model.input2,  # type: ignore
            union_model.input1,  # type: ignore
            union_model.input2,  # type: ignore
        },
        value=(2.0,),
    )
    model += Buffer()(input=conn, output=IOKey(name="output3"))

    pm = compile(model=model, backend=backend, jit=False)
    output = pm()

    ref_outputs = {
        "output1": backend.array([2.0, 2.0]),
        "output2": (2.0, 2.0),
        "output3": backend.array([2.0]),
    }

    assert_results_equal(ref_outputs, output)


def test_tensor_to_scalar_4():
    auto_model = Model()

    # Auto conversion
    auto_model += Relu()(input="input")
    auto_model += (shp := Shape())
    auto_model += Add()(left=shp.output.tensor(), right=IOKey(type=MyTensor))

    # Manuel conversion
    manual_model = Model()

    manual_model += Relu()(input="input")
    manual_model += Shape()
    manual_model += ToTensor()
    manual_model += Add()(right=IOKey(type=MyTensor))

    backend = TorchBackend(precision=32)

    data = {"input": backend.array([2.0])}

    compare_models(auto_model, manual_model, backend, data, check_internals=False)


def test_tensor_to_scalar_connect_1():
    model = Model(enforce_jit=False)
    mean_model_1 = Mean(axis=TBD)
    mean_model_2 = Mean(axis=TBD)
    mean_model_3 = Mean(axis=TBD)
    model += mean_model_1(axis="axis1")
    model += mean_model_2(axis="axis2")
    model += mean_model_3(axis="axis3")

    axis1 = mean_model_1.axis
    axis2 = mean_model_2.axis
    axis3 = mean_model_3.axis

    con = IOKey(connections={axis1, axis2, axis3}, name="axis4", value=(2, 3))
    model += Mean(axis=TBD)(axis=con)

    assert axis1.data.metadata == axis2.data.metadata == axis3.data.metadata
    assert axis1.data.metadata.value == (2, 3)


def test_tensor_to_scalar_connect_3_error_existing_key():
    model = Model(enforce_jit=False)
    mean_model_1 = Mean(axis=TBD)
    mean_model_2 = Mean(axis=TBD)
    mean_model_3 = Mean(axis=TBD)

    axis1 = mean_model_1.axis
    axis2 = mean_model_2.axis
    axis3 = mean_model_3.axis

    model += mean_model_1(axis="axis1")
    model += mean_model_2(axis="axis2")
    model += mean_model_3(axis="axis3")

    con = IOKey(connections={axis1, axis2, axis3}, name="axis2", value=(2, 3))

    model += Mean(axis=TBD)(axis=con)

    assert axis1.data.metadata == axis2.data.metadata == axis3.data.metadata
    assert axis3.data.metadata.key_origin == "axis2"


def test_coercion_1():
    # output should be equal to input1.sum() + input2.sum() + axis1.sum() + axis2.sum()
    backend = JaxBackend()
    model = Model()
    reduce_model_1 = Sum(axis=TBD)
    reduce_model_2 = Sum(axis=TBD)
    reduce_model_3 = Sum(axis=TBD)
    add_model_1 = Add()
    add_model_2 = Add()

    model += reduce_model_1(input="input1", axis="axis1")
    model += reduce_model_2(input="input2", axis="axis2")
    model += add_model_1(
        left=reduce_model_1.axis.tensor(), right=reduce_model_2.axis.tensor()
    )
    model += reduce_model_3(input=add_model_1.output, axis=0)
    model += add_model_2(
        left=reduce_model_1.output.sum(), right=reduce_model_2.output.sum()
    )
    model += Add()(
        left=add_model_2.output, right=reduce_model_3.output.sum(), output="output"
    )

    pm = compile(model=model, backend=backend, jit=False)

    params = {
        "input1": backend.ones(1, 2, 3, 4, 5),
        "input2": backend.ones(1, 2, 3, 4, 5),
    }

    data = {"axis1": (3, 4), "axis2": (1, 2)}
    output_gradients = {"output": backend.array(1.0)}
    outputs, grads = pm.evaluate_all(
        params=params, data=data, output_gradients=output_gradients
    )

    ref_outputs = {"output": backend.array(250.0)}
    ref_grads = {
        "input1": backend.ones(1, 2, 3, 4, 5),
        "input2": backend.ones(1, 2, 3, 4, 5),
    }
    assert_results_equal(outputs, ref_outputs)
    assert_results_equal(grads, ref_grads)


def test_coercion_2():
    backend = TorchBackend(precision=32)
    model = Model()
    reduce_model_1 = Sum(axis=TBD)
    reduce_model_2 = Sum(axis=TBD)
    l_relu = LeakyRelu()
    model += reduce_model_1(input="input1", axis="axis1")
    model += reduce_model_2(input="input2", axis="axis2")
    axis1 = reduce_model_1.axis.tensor().sum()
    axis2 = reduce_model_2.axis.tensor().sum()

    l_relu_slope = (
        (axis1 + axis2)
        / (axis1 ** MyTensor(2) + axis2 ** MyTensor(2)) ** MyTensor(1)
        / MyTensor(2)
    )
    model += l_relu(
        input=MyTensor(0) - (reduce_model_1.output.sum() + reduce_model_2.output.sum()),
        slope=l_relu_slope,
        output=IOKey(name="output1"),
    )
    model += Buffer()(input=l_relu_slope, output=IOKey(name="output2"))

    pm = compile(model=model, backend=backend, jit=False)

    params = {
        "input1": backend.ones(1, 2, 3, 4, 5),
        "input2": backend.ones(1, 2, 3, 4, 5),
    }

    data = {"axis1": (1, 2), "axis2": (1, 3)}

    output_gradients = {"output1": backend.array(1.0), "output2": backend.array(1.0)}

    outputs, grads = pm.evaluate_all(
        params=params, data=data, output_gradients=output_gradients
    )

    ref_outputs = {"output1": backend.array(-33.6), "output2": backend.array(0.14)}
    ref_grads = {
        "input1": backend.ones(1, 2, 3, 4, 5) * -0.14,
        "input2": backend.ones(1, 2, 3, 4, 5) * -0.14,
    }

    assert_results_equal(outputs, ref_outputs)
    assert_results_equal(grads, ref_grads)


def test_coercion_3():
    backend = JaxBackend()
    model = Model(enforce_jit=False)
    reduce_model = Sum(axis=TBD)
    add_model = Add()
    model += add_model(
        left=IOKey("left", type=MyTensor), right=IOKey(value=[0, 1]).tensor()
    )
    model += (to_list := TensorToList())(input=add_model.output)
    model += reduce_model(input="input", axis=to_list.output, output="output")

    pm = compile(model=model, backend=backend, jit=False)
    params = {"input": backend.ones(1, 2, 3, 4, 5), "left": backend.array([1, 2])}

    output_gradients = {"output": backend.ones(1, 3, 5)}

    outputs, grads = pm.evaluate_all(params=params, output_gradients=output_gradients)

    ref_outputs = {"output": backend.ones(1, 3, 5) * 8}
    assert_results_equal(outputs, ref_outputs)


def test_coercion_4():
    backend = JaxBackend()
    model = Model(enforce_jit=False)
    reduce_model = Sum(axis=TBD)
    add_model = Add()
    model += add_model(
        left=IOKey("left", type=MyTensor), right=IOKey(value=[0, 1]).tensor()
    )
    model += (to_list := TensorToList())(input=add_model.output)
    model += reduce_model(input="input", axis=to_list.output, output="output")

    pm = compile(model=model, backend=backend, jit=False)

    params = {"input": backend.ones(1, 2, 3, 4, 5), "left": backend.array([1, 2])}
    outputs, _ = pm.evaluate_all(
        params=params, output_gradients={"output": backend.ones(1, 3, 5)}
    )

    ref_outputs = {"output": backend.ones(1, 3, 5) * 8}
    assert_results_equal(outputs, ref_outputs)


def test_coercion_5():
    backend = JaxBackend()
    model = Model(enforce_jit=False)
    add = Add()
    to_list = TensorToList()
    model += add(left=IOKey("left", type=MyTensor), right=MyTensor([2.0]))
    model += to_list(input=add.output)
    model += Buffer()(input=to_list.output.tensor(), output="output")

    pm = compile(model=model, backend=backend, jit=False)
    params = {"left": backend.array([2.0])}
    outputs = pm.evaluate(params=params)
    ref_outputs = {"output": backend.array([4.0])}
    assert_results_equal(outputs, ref_outputs)


# TODO: What is the purpose of this test? No assertions!
def test_coersion_6():
    backend = JaxBackend()
    mlp_model = MLP(activations=[Relu(), Relu(), Relu()], dimensions=[1, 1, 1])
    to_list = TensorToList()
    buff_model = Buffer()
    model = Model(enforce_jit=False)
    model += mlp_model(input="input")
    model += to_list
    model += buff_model(input=to_list.output.tensor(), output="output")
    constant_keys = {"input": backend.array([[1.0]])}

    compile(model=model, backend=backend, constant_keys=constant_keys, jit=False)


def test_tensor_to_scalar_template_1():
    backend = JaxBackend()
    model = Model()
    buff_model_1 = Buffer()
    model += buff_model_1(input="input1")

    in1 = buff_model_1.output
<<<<<<< HEAD
    out1 = in1.shape().tensor() ** MyTensor(2)
=======
    out1 = in1.shape.tensor() ** 2
>>>>>>> 941bb503
    model += Buffer()(input=out1, output="output")

    model.set_shapes({"input1": [3, 4, 5, 6]})
    pm = compile(model=model, backend=backend, inference=True)

    ref_outputs = {"output": backend.array([9, 16, 25, 36])}
    assert_results_equal(pm.evaluate(), ref_outputs)


def test_tensor_to_scalar_template_2():
    backend = TorchBackend()
    model = Model()
    buff_model_1 = Buffer()
    buff_model_2 = Buffer()
    buff_model_3 = Buffer()
    buff_model_1.set_types(input=MyTensor)
    buff_model_2.set_types(input=MyTensor)
    buff_model_3.set_types(input=MyTensor)
    model += buff_model_1(input="input1")
    model += buff_model_2(input="input2")
    model += buff_model_3(input="input3")

    in1 = buff_model_1.output
    in2 = buff_model_2.output
    in3 = buff_model_3.output
<<<<<<< HEAD
    out1 = (in1.shape().tensor() ** MyTensor(2) * in2) @ in3 / MyTensor(2)
=======
    out1 = (in1.shape.tensor() ** 2 * in2) @ in3 / 2
>>>>>>> 941bb503
    model += Buffer()(input=out1, output="output")

    pm = compile(model=model, backend=backend)

    ref_inputs = {
        "input1": backend.array([[[2.0, 4.0]]]),
        "input2": backend.array([[1.0, 2, 3], [4, 5, 6], [7, 8, 9]]),
        "input3": backend.array([[1.0, 0, 0], [0, 1, 0], [0, 0, 1]]),
    }
    outputs, grads = pm.evaluate_all(
        params=ref_inputs, output_gradients={"output": backend.ones(3, 3)}
    )
    ref_outputs = {
        "output": backend.array([[0.5, 1.0, 6.0], [2.0, 2.5, 12.0], [3.5, 4.0, 18.0]])
    }

    ref_grads = {
        "input1": backend.array([[[0.0, 0.0]]]),
        "input2": backend.array([[0.5, 0.5, 2.0], [0.5, 0.5, 2.0], [0.5, 0.5, 2.0]]),
        "input3": backend.array([[6.0, 6.0, 6.0], [7.5, 7.5, 7.5], [36.0, 36.0, 36.0]]),
    }

    assert_results_equal(outputs, ref_outputs)
    assert_results_equal(grads, ref_grads)


def test_find_intersection_type_nested_list_type():
    type1 = int | float | list | tuple
    type2 = NestedListType(int | float)
    assert find_intersection_type(type1, type2) == type2<|MERGE_RESOLUTION|>--- conflicted
+++ resolved
@@ -347,13 +347,8 @@
     model = Model()
     lin_1 = Linear(dimension=2)
     tt1 = ToTensor()
-<<<<<<< HEAD
     model += lin_1(input=MyTensor([[1], [2.0]]), weight="w", bias="b")
-    shp1 = lin_1.input.shape()
-=======
-    model += lin_1(input=[[1], [2.0]], weight="w", bias="b")
     shp1 = lin_1.input.shape
->>>>>>> 941bb503
     model += tt1(input=(shp1[0], shp1[1]))
     model += Add()(left=lin_1.output, right=tt1.output, output="output")
     model_1 = model
@@ -398,13 +393,8 @@
     model = Model()
     lin_1 = Linear(dimension=3)
     tt1 = ToTensor()
-<<<<<<< HEAD
     model += lin_1(input=MyTensor([[1], [2.0]]), weight="w", bias="b")
-    shp1 = lin_1.input.shape()
-=======
-    model += lin_1(input=[[1], [2.0]], weight="w", bias="b")
     shp1 = lin_1.input.shape
->>>>>>> 941bb503
     model += tt1(input=(shp1[0], shp1[1], 3))
     model += Add()(left=lin_1.output, right=tt1.output, output="output")
     model_1 = model
@@ -449,13 +439,8 @@
     model = Model()
     lin_1 = Linear(dimension=3)
     tt1 = ToTensor()
-<<<<<<< HEAD
     model += lin_1(input=MyTensor([[1], [2.0]]), weight="w", bias="b")
-    shp1 = lin_1.input.shape()
-=======
-    model += lin_1(input=[[1], [2.0]], weight="w", bias="b")
     shp1 = lin_1.input.shape
->>>>>>> 941bb503
     model += tt1(input=[shp1[0], shp1[1], 3.0])
     model += Add()(left=lin_1.output, right=tt1.output, output="output")
     model_1 = model
@@ -499,13 +484,8 @@
     model = Model()
     lin_1 = Linear(dimension=3)
     tt1 = ToTensor()
-<<<<<<< HEAD
     model += lin_1(input=MyTensor([[1], [2.0]]), weight="w", bias="b")
-    shp1 = lin_1.input.shape()
-=======
-    model += lin_1(input=[[1], [2.0]], weight="w", bias="b")
     shp1 = lin_1.input.shape
->>>>>>> 941bb503
     model += tt1(input=[[shp1[0], shp1[1], 3.0]])
     model += Add()(left=lin_1.output, right=tt1.output, output="output")
     model_1 = model
@@ -600,15 +580,9 @@
         right=IOKey(value=MyTensor(2), name="right"),
         output=IOKey(name="output"),
     )
-<<<<<<< HEAD
     assert model.left.metadata.value_type is int  # type: ignore
     assert model.right.metadata.value_type is int  # type: ignore
     assert model.output.metadata.value_type is int  # type: ignore
-=======
-    assert model.left.metadata.data.type is int  # type: ignore
-    assert model.right.metadata.data.type is int  # type: ignore
-    assert model.output.metadata.data.type is int  # type: ignore
->>>>>>> 941bb503
 
 
 def test_type_propagation_2():
@@ -619,15 +593,9 @@
         right=IOKey("right", type=MyTensor),
         output=IOKey(name="output"),
     )
-<<<<<<< HEAD
     assert model.left.metadata.value_type is int  # type: ignore
     assert model.right.metadata.value_type == float | int | bool  # type: ignore
     assert model.output.metadata.value_type == float | int  # type: ignore
-=======
-    assert model.left.metadata.data.type is int  # type: ignore
-    assert model.right.metadata.data.type == float | int | bool  # type: ignore
-    assert model.output.metadata.data.type == float | int  # type: ignore
->>>>>>> 941bb503
 
 
 def test_type_propagation_3():
@@ -638,15 +606,9 @@
         right=IOKey("right", type=MyTensor),
         output=IOKey(name="output"),
     )
-<<<<<<< HEAD
     assert model.left.metadata.value_type is float  # type: ignore
     assert model.right.metadata.value_type == float | int | bool  # type: ignore
     assert model.output.metadata.value_type is float  # type: ignore
-=======
-    assert model.left.metadata.data.type is float  # type: ignore
-    assert model.right.metadata.data.type == float | int | bool  # type: ignore
-    assert model.output.metadata.data.type is float  # type: ignore
->>>>>>> 941bb503
 
 
 def test_type_propagation_4():
@@ -658,15 +620,9 @@
         right=IOKey("right", type=MyTensor),
         output=IOKey(name="output"),
     )
-<<<<<<< HEAD
     assert add.left.metadata.value_type is bool
     assert model.right.metadata.value_type == float | int | bool  # type: ignore
     assert model.output.metadata.value_type == float | int | bool  # type: ignore
-=======
-    assert add.left.metadata.data.type is bool
-    assert model.right.metadata.data.type == float | int | bool  # type: ignore
-    assert model.output.metadata.data.type == float | int | bool  # type: ignore
->>>>>>> 941bb503
 
 
 def test_type_propagation_5():
@@ -679,15 +635,9 @@
         output=IOKey(name="output"),
     )
 
-<<<<<<< HEAD
     assert add.left.metadata.value_type is bool
     assert add.right.metadata.value_type is int
     assert model.output.metadata.value_type is int  # type: ignore
-=======
-    assert add.left.metadata.data.type is bool
-    assert add.right.metadata.data.type is int
-    assert model.output.metadata.data.type is int  # type: ignore
->>>>>>> 941bb503
 
 
 def test_type_propagation_6():
@@ -700,15 +650,9 @@
         output=IOKey(name="output"),
     )
 
-<<<<<<< HEAD
     assert add.left.metadata.value_type is bool
     assert add.right.metadata.value_type is float
     assert model.output.metadata.value_type is float  # type: ignore
-=======
-    assert add.left.metadata.data.type is bool
-    assert add.right.metadata.data.type is float
-    assert model.output.metadata.data.type is float  # type: ignore
->>>>>>> 941bb503
 
 
 def test_type_propagation_7():
@@ -721,15 +665,9 @@
         output=IOKey(name="output"),
     )
 
-<<<<<<< HEAD
     assert add.left.metadata.value_type is int
     assert add.right.metadata.value_type is float
     assert model.output.metadata.value_type is float  # type: ignore
-=======
-    assert add.left.metadata.data.type is int
-    assert add.right.metadata.data.type is float
-    assert model.output.metadata.data.type is float  # type: ignore
->>>>>>> 941bb503
 
 
 class ArtificialPrimitive(PrimitiveModel):
@@ -739,13 +677,8 @@
     def __init__(self, type) -> None:
         super().__init__(
             formula_key="tensor_to_list",
-<<<<<<< HEAD
-            output=IOKey(shape=[("Var1", ...)], type=MyTensor),
-            input=IOKey(shape=[("Var2", ...)], type=type),
-=======
-            output=BaseKey(shape=[("Var1", ...)], type=GenericTensorType),
+            output=BaseKey(shape=[("Var1", ...)], type=MyTensor),
             input=BaseKey(shape=[("Var2", ...)], type=type),
->>>>>>> 941bb503
         )
         self._set_constraint(
             fn=self.artificial_constraint, keys=[PrimitiveModel.output_key, "input"]
@@ -762,7 +695,6 @@
         status = False
         updates = Updates()
         # Reverse inference
-<<<<<<< HEAD
         if not isinstance(output.value_type, UnionType):
             # update_type(input, output.value_type, updates)
             set_edge_type(input, output.value_type)
@@ -772,17 +704,6 @@
         elif not isinstance(input.value_type, UnionType):
             # update_type(output, input._type, updates)
             set_edge_type(output, input.value_type)
-=======
-        if not isinstance(output.type, UnionType):
-            # update_type(input, output.type, updates)
-            input.set_type(output.type)
-            # updates.add(input, UpdateType._TYPE)
-            status = True
-        # Forward inference
-        elif not isinstance(input, UnionType):
-            # update_type(output, input.type, updates)
-            output.set_type(input.type)
->>>>>>> 941bb503
             # updates.add(output, UpdateType._TYPE)
             status = True
         return status, updates
@@ -799,17 +720,10 @@
     primitive = ArtificialPrimitive(type=MyTensor[int | bool])
     model += primitive(input=add.output, output=IOKey(name="output"))
 
-<<<<<<< HEAD
     assert add.left.metadata.value_type is int
     assert add.right.metadata.value_type == int | bool
     assert add.output.metadata.value_type is int
     assert model.output.metadata.value_type is int  # type: ignore
-=======
-    assert add.left.metadata.data.type is int
-    assert add.right.metadata.data.type == int | bool
-    assert add.output.metadata.data.type is int
-    assert model.output.metadata.data.type is int  # type: ignore
->>>>>>> 941bb503
 
 
 def test_type_propagation_9():
@@ -823,15 +737,9 @@
     )
     model += tensor_to_list(input=add.output, output=IOKey(name="output"))
 
-<<<<<<< HEAD
     assert add.left.metadata.value_type is int
     assert add.right.metadata.value_type is float
     assert model.output.metadata.value_type is float  # type: ignore
-=======
-    assert add.left.metadata.data.type is int
-    assert add.right.metadata.data.type is float
-    assert model.output.metadata.data.type is float  # type: ignore
->>>>>>> 941bb503
 
 
 def test_type_propagation_10():
@@ -843,15 +751,9 @@
     model += add(left="right", right="right")
     model += tensor_to_list(input=add.output, output=IOKey(name="output"))
 
-<<<<<<< HEAD
     assert add.left.metadata.value_type == int | bool
     assert add.right.metadata.value_type == int | bool
     assert model.output.metadata.value_type == int | bool | float  # type: ignore
-=======
-    assert add.left.metadata.data.type == int | bool
-    assert add.right.metadata.data.type == int | bool
-    assert model.output.metadata.data.type == int | bool  # type: ignore
->>>>>>> 941bb503
 
 
 def test_type_propagation_floor_divide_1():
@@ -867,15 +769,9 @@
         numerator=add.left, denominator=add.output, output=IOKey(name="output")
     )
 
-<<<<<<< HEAD
     assert add.left.metadata.value_type is int
     assert add.right.metadata.value_type == float | int | bool
     assert model.output.metadata.value_type == float | int  # type: ignore
-=======
-    assert add.left.metadata.data.type is int
-    assert add.right.metadata.data.type == float | int | bool
-    assert model.output.metadata.data.type == float | int  # type: ignore
->>>>>>> 941bb503
 
 
 def test_type_propagation_floor_divide_2():
@@ -891,19 +787,11 @@
     model += floor_div(numerator=add.left, denominator=add.output)
     model += ap(input=floor_div.output, output=IOKey(name="output"))
 
-<<<<<<< HEAD
     assert add.left.metadata.value_type is int
     assert add.right.metadata.value_type == int | bool
     assert floor_div.denominator.metadata.value_type is int
     assert floor_div.output.metadata.value_type is int
     assert model.output.metadata.value_type is int  # type: ignore
-=======
-    assert add.left.metadata.data.type is int
-    assert add.right.metadata.data.type == int | bool
-    assert floor_div.denominator.metadata.data.type is int
-    assert floor_div.output.metadata.data.type is int
-    assert model.output.metadata.data.type is int  # type: ignore
->>>>>>> 941bb503
 
 
 def test_type_propagation_floor_divide_3():
@@ -919,19 +807,11 @@
     model += floor_div(numerator=add.left, denominator=add.output)
     model += ap(input=floor_div.output, output=IOKey(name="output"))
 
-<<<<<<< HEAD
     assert add.left.metadata.value_type is int
     assert add.right.metadata.value_type == float | int | bool
     assert floor_div.denominator.metadata.value_type == float | int
     assert floor_div.output.metadata.value_type == float | int
     assert model.output.metadata.value_type == float | int | bool  # type: ignore
-=======
-    assert add.left.metadata.data.type is int
-    assert add.right.metadata.data.type == float | int | bool
-    assert floor_div.denominator.metadata.data.type == float | int
-    assert floor_div.output.metadata.data.type == float | int
-    assert model.output.metadata.data.type == float | int  # type: ignore
->>>>>>> 941bb503
 
 
 def test_type_propagation_floor_divide_4():
@@ -970,13 +850,8 @@
     def __init__(self) -> None:
         super().__init__(
             formula_key="buffer",
-<<<<<<< HEAD
-            input=IOKey(shape=[("Var1", ...)], type=MyTensor),
-            output=IOKey(shape=[("Var1", ...)], type=MyTensor),
-=======
-            input=BaseKey(shape=[("Var1", ...)], type=GenericTensorType),
-            output=BaseKey(shape=[("Var1", ...)], type=GenericTensorType),
->>>>>>> 941bb503
+            input=BaseKey(shape=[("Var1", ...)], type=MyTensor),
+            output=BaseKey(shape=[("Var1", ...)], type=MyTensor),
         )
 
     def __call__(  # type: ignore[override]
@@ -997,14 +872,10 @@
     model.extend((a1 := Buffer()), input="input1")
     model.extend((a2 := Buffer()), input="input2")
     con_object = IOKey(
-<<<<<<< HEAD
         name="abcd",
-        connections=[a1.input, a2.input],
+        connections={a1.input, a2.input},
         value=MyTensor([[2.0]]),
         expose=True,
-=======
-        name="abcd", connections={a1.input, a2.input}, value=[[2.0]], expose=True
->>>>>>> 941bb503
     )
     model.extend(
         mat_mul := MatrixMultiply(), left=con_object, output=IOKey(name="output")
@@ -1017,14 +888,10 @@
     model.extend((a1 := Buffer()), input="input1")
     model.extend((a2 := Buffer()), input="input2")
     con_object = IOKey(
-<<<<<<< HEAD
-        connections=["input1", "input2"],
+        connections={"input1", "input2"},
         value=MyTensor([[2.0]]),
         name="abcd",
         expose=True,
-=======
-        connections={"input1", "input2"}, value=[[2.0]], name="abcd", expose=True
->>>>>>> 941bb503
     )
     model.extend(
         (mat_mul := MatrixMultiply()), left=con_object, output=IOKey(name="output")
@@ -1037,14 +904,10 @@
     model.extend((a1 := Buffer()), input="input1")
     model.extend((a2 := Buffer()), input="input2")
     con_object = IOKey(
-<<<<<<< HEAD
-        connections=["input1", a2.input],
+        connections={"input1", a2.input},
         value=MyTensor([[2.0]]),
         name="abcd",
         expose=True,
-=======
-        connections={"input1", a2.input}, value=[[2.0]], name="abcd", expose=True
->>>>>>> 941bb503
     )
     model.extend(
         (mat_mul := MatrixMultiply()), left=con_object, output=IOKey(name="output")
@@ -1064,11 +927,7 @@
     model = Model()
     model += LeakyRelu()(slope=IOKey("slope", MyTensor(0.5)))
 
-<<<<<<< HEAD
     assert model.slope.metadata.value_type is float  # type: ignore
-=======
-    assert model.slope.metadata.data.type is float  # type: ignore
->>>>>>> 941bb503
 
 
 def test_connect_1():
@@ -1161,15 +1020,8 @@
         concat_model.input2,  # type: ignore
         concat_model.input3,  # type: ignore
         union_model.input1.tensor(),  # type: ignore
-<<<<<<< HEAD
-    ]
-    conn = IOKey(
-        connections=conn_list, name="abcd", expose=True, value=MyTensor((3, 2))
-    )
-=======
-    }
-    conn = IOKey(connections=conns, name="abcd", expose=True, value=(3, 2))
->>>>>>> 941bb503
+    }
+    conn = IOKey(connections=conns, name="abcd", expose=True, value=MyTensor((3, 2)))
 
     model += Buffer()(input=conn, output=IOKey(name="output1"))
     pm = compile(model=model, backend=backend, jit=False, inference=True)
@@ -1192,15 +1044,9 @@
     backend = JaxBackend()
     model = Model()
     concat_model = Concat(n=3)
-<<<<<<< HEAD
     model += concat_model(input1=MyTensor([[3.0]]), output=IOKey(name="output"))
-    conn_list = [concat_model.input1, concat_model.input2, concat_model.input3]  # type: ignore
+    conn_list = {concat_model.input1, concat_model.input2, concat_model.input3}  # type: ignore
     conn = IOKey(connections=conn_list, name="abcd", expose=True)
-=======
-    model += concat_model(input1=[[3.0]], output=IOKey(name="output"))
-    conns = {concat_model.input1, concat_model.input2, concat_model.input3}  # type: ignore
-    conn = IOKey(connections=conns, name="abcd", expose=True)
->>>>>>> 941bb503
 
     model += Buffer()(input=conn, output=IOKey(name="output1"))
 
@@ -1379,17 +1225,11 @@
     """
     model = Model()
     concat_model = Concat(n=3)
-<<<<<<< HEAD
     model += concat_model(
         input1=MyTensor([[3.0]]), input2=MyTensor([[2.0]]), input3="input3"
     )
-    con_list = [concat_model.input1, concat_model.input2, concat_model.input3]  # type: ignore
+    con_list = {concat_model.input1, concat_model.input2, concat_model.input3}  # type: ignore
     conn = IOKey(connections=con_list)
-=======
-    model += concat_model(input1=[[3.0]], input2=[[2.0]], input3="input3")
-    conns = {concat_model.input1, concat_model.input2, concat_model.input3}  # type: ignore
-    conn = IOKey(connections=conns)
->>>>>>> 941bb503
     with pytest.raises(ValueError) as err_info:
         model += Buffer()(input=conn, output=IOKey(name="output"))
 
@@ -1404,15 +1244,9 @@
     """
     model = Model()
     concat_model = Concat(n=3)
-<<<<<<< HEAD
     model += concat_model(input1=MyTensor([[3.0]]), input3="input3")
-    conn_list = [concat_model.input1, concat_model.input2, concat_model.input3]  # type: ignore
+    conn_list = {concat_model.input1, concat_model.input2, concat_model.input3}  # type: ignore
     conn = IOKey(connections=conn_list, value=MyTensor(2.0), expose=True)
-=======
-    model += concat_model(input1=[[3.0]], input3="input3")
-    conns = {concat_model.input1, concat_model.input2, concat_model.input3}  # type: ignore
-    conn = IOKey(connections=conns, value=2.0, expose=True)
->>>>>>> 941bb503
 
     with pytest.raises(ValueError) as err_info:
         model += Buffer()(input=conn, output=IOKey(name="output"))
@@ -1736,11 +1570,7 @@
     model += buff_model_1(input="input1")
 
     in1 = buff_model_1.output
-<<<<<<< HEAD
-    out1 = in1.shape().tensor() ** MyTensor(2)
-=======
     out1 = in1.shape.tensor() ** 2
->>>>>>> 941bb503
     model += Buffer()(input=out1, output="output")
 
     model.set_shapes({"input1": [3, 4, 5, 6]})
@@ -1766,11 +1596,7 @@
     in1 = buff_model_1.output
     in2 = buff_model_2.output
     in3 = buff_model_3.output
-<<<<<<< HEAD
-    out1 = (in1.shape().tensor() ** MyTensor(2) * in2) @ in3 / MyTensor(2)
-=======
     out1 = (in1.shape.tensor() ** 2 * in2) @ in3 / 2
->>>>>>> 941bb503
     model += Buffer()(input=out1, output="output")
 
     pm = compile(model=model, backend=backend)
