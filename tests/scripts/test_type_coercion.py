--- conflicted
+++ resolved
@@ -31,11 +31,8 @@
     ShapeTemplateType,
     Updates,
 )
-<<<<<<< HEAD
 from mithril.framework.constraints import set_edge_type
-=======
 from mithril.framework.utils import NestedListType, find_intersection_type
->>>>>>> d65d0134
 from mithril.models import (
     MLP,
     TBD,
