# Copyright 2022 Synnada, Inc.
#
# Licensed under the Apache License, Version 2.0 (the "License");
# you may not use this file except in compliance with the License.
# You may obtain a copy of the License at
#
#     http://www.apache.org/licenses/LICENSE-2.0
#
# Unless required by applicable law or agreed to in writing, software
# distributed under the License is distributed on an "AS IS" BASIS,
# WITHOUT WARRANTIES OR CONDITIONS OF ANY KIND, either express or implied.
# See the License for the specific language governing permissions and
# limitations under the License.

from types import UnionType
from typing import Any

import jax.numpy as jnp
import pytest

import mithril
from mithril import JaxBackend, NumpyBackend, TorchBackend, compile
from mithril.framework.common import (
    NOT_GIVEN,
    Connection,
    ConnectionType,
    IOHyperEdge,
    IOKey,
    MyTensor,
    NestedListType,
    ShapeTemplateType,
    Updates,
    find_intersection_type,
)
from mithril.framework.constraints import set_edge_type
from mithril.models import (
    MLP,
    TBD,
    Add,
    Buffer,
    Concat,
    ExtendInfo,
    FloorDivide,
    LeakyRelu,
    Linear,
    MatrixMultiply,
    Mean,
    Model,
    PrimitiveModel,
    PrimitiveSlice,
    PrimitiveUnion,
    Relu,
    ScalarItem,
    Shape,
    Sigmoid,
    Sum,
    TensorToList,
    ToTensor,
    ToTuple,
)

from ..utils import compare_models
from .test_utils import assert_results_equal


def test_scalar_to_tensor_1():
    # Manuel conversion
    model = Model()
    lin_1 = Linear(dimension=2)
    lin_2 = Linear(dimension=2)
    model += lin_1(input="input_1", weight="w_1", bias="b_1")
    model += lin_2(input="input_2", weight="w_2", bias="b_2")
    add_1 = lin_1.input + lin_1.bias
    add_2 = lin_2.input + lin_2.bias
    add_3 = add_1 + add_2
    tensor = ToTensor()
    model += tensor(input=2.0)
    model += Add()(left=tensor.output, right=add_3, output="output")
    model_1 = model

    # Auto conversion.
    model = Model()
    lin_3 = Linear(dimension=2)
    lin_4 = Linear(dimension=2)
    model += lin_3(input="input_1", weight="w_1", bias="b_1")
    model += lin_4(input="input_2", weight="w_2", bias="b_2")
    add_4 = lin_3.input + lin_3.bias
    add_5 = lin_4.input + lin_4.bias
    add_6 = add_4 + add_5
    model += Add()(left=IOKey(value=2.0).tensor(), right=add_6, output="output")

    model_2 = model

    # Provide backend and data.
    backend = JaxBackend(precision=32)
    data = {
        "input_1": backend.array([[1.0, 2]]),
        "input_2": backend.array(
            [
                [
                    2.0,
                    3,
                ]
            ]
        ),
    }
    # Check equality.
    compare_models(model_1, model_2, backend, data)


def test_scalar_to_tensor_2():
    # Manuel conversion
    model = Model()
    lin_1 = Linear(dimension=1)
    lin_2 = Linear(dimension=2)
    model += lin_1(input="input_1", weight="w_1", bias="b_1")
    model += lin_2(input="input_2", weight="w_2", bias="b_2")
    shp_1 = lin_1.input.shape()
    reshaped_1 = lin_2.output.reshape(shp_1)
    to_tensor = ToTensor()
    model += to_tensor(input=shp_1)
    model += Add()(left=to_tensor.output, right=reshaped_1, output="output")
    model_1 = model

    # Auto conversion
    model = Model()
    lin_3 = Linear(dimension=1)
    lin_4 = Linear(dimension=2)
    model += lin_3(input="input_1", weight="w_1", bias="b_1")
    model += lin_4(input="input_2", weight="w_2", bias="b_2")
    shp_2 = lin_3.input.shape()
    reshaped_2 = lin_4.output.reshape(shp_2)
    model += Add()(left=shp_2.tensor(), right=reshaped_2, output="output")
    model_2 = model

    # Provide backend and data.
    backend = JaxBackend(precision=32)
    data = {
        "input_1": backend.array([[1.0], [2]]),
        "input_2": backend.array(
            [
                [
                    2.0,
                    3,
                ]
            ]
        ),
    }
    # Check equality.
    compare_models(model_1, model_2, backend, data)


def test_scalar_to_tensor_3():
    # Manuel conversion
    model = Model()
    add_1 = Add()
    shp_1 = Shape()
    tensor_1 = ToTensor()
    tensor_2 = ToTensor()
    model += tensor_1(input=[[[1]]])
    model += add_1(left=tensor_1.output, right="right")
    model += shp_1(input=add_1.output)
    model += tensor_2(input=shp_1.output)
    model += Add()(left="left", right=tensor_2.output, output="output")

    model_1 = model

    # Auto conversion
    model = Model()
    add_2 = Add()
    shp_2 = Shape()
    model += add_2(left=IOKey(value=[[[1]]]).tensor(), right="right")
    model += shp_2(input=add_2.output)
    model += Add()(left="left", right=shp_2.output.tensor(), output="output")
    model_2 = model

    # Provide backend and data.
    backend = JaxBackend(precision=32)
    data = {
        "right": backend.array([[1.0], [2]]),
    }
    # Check equality.
    compare_models(model_1, model_2, backend, data)


def test_tensor_to_scalar_1():
    """Model enforces Jit so we reshape with to_tensor_1_output.shape().
    We can not directly reshape with to_tensor_1_output which is valued
    as [2, 1] in tensor domain since it requires TensorToList conversion before
    being argument to reshape method.
    """
    # Manuel conversion
    model = Model()
    to_tensor_1 = ToTensor()
    to_tensor_2 = ToTensor()
    add_1 = Add()

    model += to_tensor_1(input=[2, 1])
    model += to_tensor_2(input=[[1, 1]])
    model += add_1(left=to_tensor_1.output, right=to_tensor_2.output)
    reshaped_1 = add_1.output.reshape(to_tensor_1.output.shape())
    model += Buffer()(input=reshaped_1, output="output")
    model_1 = model

    # Auto conversion
    model = Model()
    add_2 = Add()
    left = IOKey(value=[2, 1]).tensor()
    right = IOKey(value=[1, 1]).tensor()
    model += add_2(left=left, right=right)
    reshaped_2 = add_2.output.reshape(add_2.left.shape())
    model += Buffer()(input=reshaped_2, output="output")

    model_2 = model

    # Provide backend and data.
    backend = JaxBackend(precision=32)
    data: dict[str, Any] = {}
    # Check equality.
    compare_models(model_1, model_2, backend, data, check_internals=False)


def test_tensor_to_scalar_1_non_jittable():
    """Model does not enforce Jit so we can reshape with to_tensor_1_output
    directly. Reshape with to_tensor_1_output is valued as [2, 1] in tensor domain,
    it requires TensorToList conversion before being argument to reshape method which
    is not a problem for non-jitted models. Note that we don't jit model in compile.
    """
    model = Model(enforce_jit=False)
    to_tensor_1 = ToTensor()
    to_tensor_2 = ToTensor()
    add_1 = Add()
    model += to_tensor_1(input=[2, 1])
    model += to_tensor_2(input=[[1, 1]])
    model += add_1(left=to_tensor_1.output, right=to_tensor_2.output)
    model += (to_list := TensorToList())(to_tensor_1.output)
    reshaped_1 = add_1.output.reshape(to_list.output)
    model += Buffer()(input=reshaped_1, output="output")
    model_1 = model

    # Auto conversion
    model = Model(enforce_jit=False)
    add_2 = Add()
    model += add_2(
        left=IOKey(value=[2, 1]).tensor(), right=IOKey(value=[[1, 1]]).tensor()
    )
    model += (to_list := TensorToList())(add_2.left)
    reshaped_2 = add_2.output.reshape(to_list.output)
    model += Buffer()(input=reshaped_2, output="output")
    model_2 = model

    # Provide backend and data.
    backend = JaxBackend(precision=32)
    data: dict[str, Any] = {}
    # Check equality.
    compare_models(model_1, model_2, backend, data, jit=False, check_internals=False)


def test_slice_item_conversions():
    """Tests if right conversions done when slice and item operations
    exist.
    """
    # Manuel conversion
    model = Model()
    lin_1 = Linear(dimension=1)
    shp1 = Shape()
    item = ScalarItem()
    tensor_1 = ToTensor()
    slice_model = PrimitiveSlice()
    tensor_2 = ToTensor()
    model += lin_1(input="input", weight="w", bias="b")
    model += shp1(input=lin_1.input)
    model += item(input=shp1.output, index=1)
    model += tensor_1(input=item.output)
    model += slice_model(input=shp1.output)
    model += tensor_2(input=slice_model.output)
    model += Add()(left=tensor_1.output, right=tensor_2.output, output="output")
    model_1 = model

    # Auto conversion
    model = Model()
    lin_2 = Linear(dimension=1)
    model += lin_2(input="input", weight="w", bias="b")
    shp2 = lin_2.input.shape()
    shp2_1 = shp2[1]
    assert shp2_1 is not None
    shp_item = shp2_1.tensor()
    shp2_ellipsis = shp2[:]
    assert shp2_ellipsis is not None
    slc = shp2_ellipsis.tensor()
    model += Add()(left=shp_item, right=slc, output="output")
    model_2 = model

    # Provide backend and data.
    backend = JaxBackend(precision=32)
    data = {"input": backend.array([[1.0], [2]])}
    # Check equality.
    compare_models(model_1, model_2, backend, data, check_internals=False)


def test_tuple_conversion_1():
    """Tests if tuple converter works properly.
    exist.
    """
    # Manuel conversion
    model = Model()
    lin_1 = Linear(dimension=2)
    model += lin_1(input="input", weight="w", bias="b")
    shp1 = lin_1.output.shape()
    model += ToTensor()(input=(shp1[0], shp1[1]), output="output")
    model_1 = model

    # Auto conversion
    model = Model()
    lin_2 = Linear(dimension=2)
    tupl = ToTuple(n=2)
    model += lin_2(input="input", weight="w", bias="b")
    shp2 = lin_2.output.shape()
    model += tupl(input1=shp2[0], input2=shp2[1])
    model += ToTensor()(input=tupl.output, output="output")  # type: ignore
    model_2 = model

    # Provide backend and data.
    backend = JaxBackend(precision=32)
    data = {"input": backend.array([[1.0], [2]])}
    # Check equality.
    compare_models(model_1, model_2, backend, data)


def test_tuple_conversion_2():
    """Tests if tuple converter works properly.
    exist.
    """
    # With auto to_tuple.
    model = Model()
    lin_1 = Linear(dimension=2)
    tt1 = ToTensor()
    model += lin_1(input=MyTensor([[1], [2.0]]), weight="w", bias="b")
    shp1 = lin_1.input.shape()
    model += tt1(input=(shp1[0], shp1[1]))
    model += Add()(left=lin_1.output, right=tt1.output, output="output")
    model_1 = model

    # Without any to_tuple, hardcoded shape info.
    model = Model()
    lin_2 = Linear(dimension=2)
    tt2 = ToTensor()
    model += lin_2(input=MyTensor([[1], [2.0]]), weight="w", bias="b")
    model += tt2(input=(2, 1))
    model += Add()(left=lin_2.output, right=tt2.output, output="output")
    model_2 = model

    # Provide backend and data.
    backend = JaxBackend(precision=32)
    # Check equality.
    pm_1 = mithril.compile(model=model_1, backend=backend)
    pm_2 = mithril.compile(model=model_2, backend=backend)
    params = pm_1.randomize_params()
    eval_1 = pm_1.evaluate(params=params)
    eval_2 = pm_2.evaluate(params=params)
    eval_1_output = eval_1["output"]
    assert isinstance(eval_1_output, jnp.ndarray)
    output_gradients = {"output": backend.randn(eval_1_output.shape)}
    grad_1 = pm_1.evaluate_gradients(params=params, output_gradients=output_gradients)
    grad_2 = pm_2.evaluate_gradients(params=params, output_gradients=output_gradients)
    # Check outputs
    for key, value in eval_1.items():
        assert isinstance(value, jnp.ndarray)
        assert (value == eval_2[key]).all()
    # Check gradients.
    for key, value in grad_1.items():
        assert (value == grad_2[key]).all()


def test_tuple_conversion_3():
    """Tests if tuple converter works properly with an int argument
    together with ExtendTemplate.
    exist.
    """
    # With auto to_tuple.
    model = Model()
    lin_1 = Linear(dimension=3)
    tt1 = ToTensor()
    model += lin_1(input=MyTensor([[1], [2.0]]), weight="w", bias="b")
    shp1 = lin_1.input.shape()
    model += tt1(input=(shp1[0], shp1[1], 3))
    model += Add()(left=lin_1.output, right=tt1.output, output="output")
    model_1 = model

    # Without any to_tuple, hardcoded shape info.
    model = Model()
    lin_2 = Linear(dimension=3)
    tt2 = ToTensor()
    model += lin_2(input=MyTensor([[1], [2.0]]), weight="w", bias="b")
    model += tt2(input=(2, 1, 3.0))
    model += Add()(left=lin_2.output, right=tt2.output, output="output")
    model_2 = model

    # Provide backend and data.
    backend = JaxBackend(precision=32)
    # Check equality.
    pm_1 = mithril.compile(model=model_1, backend=backend)
    pm_2 = mithril.compile(model=model_2, backend=backend)
    params = pm_1.randomize_params()
    eval_1 = pm_1.evaluate(params=params)
    eval_2 = pm_2.evaluate(params=params)
    out = eval_1["output"]
    assert isinstance(out, jnp.ndarray)
    output_gradients = {"output": backend.randn(out.shape)}
    grad_1 = pm_1.evaluate_gradients(params=params, output_gradients=output_gradients)
    grad_2 = pm_2.evaluate_gradients(params=params, output_gradients=output_gradients)
    # Check outputs
    for key, value in eval_1.items():
        assert isinstance(value, jnp.ndarray)
        assert (value == eval_2[key]).all()
    # Check gradients.
    for key, value in grad_1.items():
        assert (value == grad_2[key]).all()


def test_list_conversion_1():
    """Tests if tuple converter works properly with an int argument
    together with ExtendTemplate.
    exist.
    """
    # With auto to_tuple.
    model = Model()
    lin_1 = Linear(dimension=3)
    tt1 = ToTensor()
    model += lin_1(input=MyTensor([[1], [2.0]]), weight="w", bias="b")
    shp1 = lin_1.input.shape()
    model += tt1(input=[shp1[0], shp1[1], 3.0])
    model += Add()(left=lin_1.output, right=tt1.output, output="output")
    model_1 = model

    # Without any to_tuple, hardcoded shape info.
    model = Model()
    lin_2 = Linear(dimension=3)
    tt2 = ToTensor()
    model += lin_2(input=MyTensor([[1], [2.0]]), weight="w", bias="b")
    model += tt2(input=[2, 1, 3.0])
    model += Add()(left=lin_2.output, right=tt2.output, output="output")
    model_2 = model

    # Provide backend and data.
    backend = JaxBackend(precision=32)
    # Check equality.
    pm_1 = mithril.compile(model=model_1, backend=backend)
    pm_2 = mithril.compile(model=model_2, backend=backend)
    params = pm_1.randomize_params()
    eval_1 = pm_1.evaluate(params=params)
    eval_2 = pm_2.evaluate(params=params)
    out = eval_1["output"]
    assert isinstance(out, jnp.ndarray)
    output_gradients = {"output": backend.randn(out.shape)}
    grad_1 = pm_1.evaluate_gradients(params=params, output_gradients=output_gradients)
    grad_2 = pm_2.evaluate_gradients(params=params, output_gradients=output_gradients)
    # Check outputs
    for key, value in eval_1.items():
        assert isinstance(value, jnp.ndarray)
        assert (value == eval_2[key]).all()
    # Check gradients.
    for key, value in grad_1.items():
        assert (value == grad_2[key]).all()


def test_nested_list_conversion_1():
    """Tests if tuple converter works properly with an int argument
    together with ExtendTemplate.
    """
    # With auto to_tuple.
    model = Model()
    lin_1 = Linear(dimension=3)
    tt1 = ToTensor()
    model += lin_1(input=MyTensor([[1], [2.0]]), weight="w", bias="b")
    shp1 = lin_1.input.shape()
    model += tt1(input=[[shp1[0], shp1[1], 3.0]])
    model += Add()(left=lin_1.output, right=tt1.output, output="output")
    model_1 = model

    # Without any to_tuple, hardcoded shape info.
    model = Model()
    lin_2 = Linear(dimension=3)
    tt2 = ToTensor()
    model += lin_2(input=MyTensor([[1], [2.0]]), weight="w", bias="b")
    model += tt2(input=[[2, 1, 3.0]])
    model += Add()(left=lin_2.output, right=tt2.output, output="output")
    model_2 = model

    # Provide backend and data.
    backend = JaxBackend(precision=32)
    # Check equality.
    pm_1 = mithril.compile(model=model_1, backend=backend)
    pm_2 = mithril.compile(model=model_2, backend=backend)
    params = pm_1.randomize_params()
    eval_1 = pm_1.evaluate(params=params)
    eval_2 = pm_2.evaluate(params=params)
    out = eval_1["output"]
    assert isinstance(out, jnp.ndarray)
    output_gradients = {"output": backend.randn(out.shape)}
    grad_1 = pm_1.evaluate_gradients(params=params, output_gradients=output_gradients)
    grad_2 = pm_2.evaluate_gradients(params=params, output_gradients=output_gradients)
    # Check outputs
    for key, value in eval_1.items():
        assert isinstance(value, jnp.ndarray)
        assert (value == eval_2[key]).all()
    # Check gradients.
    for key, value in grad_1.items():
        assert (value == grad_2[key]).all()


def test_nested_list_conversion_2():
    """Tests if tuple converter works properly with an int argument
    together with ExtendTemplate. Here input data is given at compile.
    """
    # With auto to_list.
    model = Model()
    lin_1 = Linear(dimension=3)
    tt1 = ToTensor()
    model += lin_1(input="input", weight="w", bias="b")
    shp1 = lin_1.input.shape()
    model += tt1(input=[[shp1[0], shp1[1], 3.0]])
    model += Add()(left=lin_1.output, right=tt1.output, output="output")
    model_1 = model

    # Without any to_list, hardcoded shape info.
    model = Model()
    lin_2 = Linear(dimension=3)
    tt2 = ToTensor()
    model += lin_2(input="input", weight="w", bias="b")
    model += tt2(input=[[2, 1, 3.0]])
    model += Add()(left=lin_2.output, right=tt2.output, output="output")
    model_2 = model

    # Provide backend and data.
    backend = JaxBackend(precision=32)
    data = {"input": backend.array([[1.0], [2.0]])}
    # Check equality.
    pm_1 = mithril.compile(model=model_1, backend=backend, constant_keys=data)
    pm_2 = mithril.compile(model=model_2, backend=backend, constant_keys=data)
    params = pm_1.randomize_params()
    eval_1 = pm_1.evaluate(params=params)
    eval_2 = pm_2.evaluate(params=params)
    out = eval_1["output"]
    assert isinstance(out, jnp.ndarray)
    output_gradients = {"output": backend.randn(out.shape)}
    grad_1 = pm_1.evaluate_gradients(params=params, output_gradients=output_gradients)
    grad_2 = pm_2.evaluate_gradients(params=params, output_gradients=output_gradients)
    # Check outputs
    for key, value in eval_1.items():
        assert isinstance(value, jnp.ndarray)
        value2 = eval_2[key]
        assert isinstance(value2, jnp.ndarray)
        assert (value == value2).all()
    # Check gradients.
    for key, value in grad_1.items():
        assert isinstance(value, jnp.ndarray)
        value2 = grad_2[key]
        assert isinstance(value2, jnp.ndarray)
        assert (value == value2).all()


def test_type_propagation_1():
    """Tests type propagation."""
    model = Model()
    model += Add()(
        left=IOKey(value=MyTensor(1), name="left"),
        right=IOKey(value=MyTensor(2), name="right"),
        output=IOKey(name="output"),
    )
    assert model.left.metadata.value_type is int  # type: ignore
    assert model.right.metadata.value_type is int  # type: ignore
    assert model.output.metadata.value_type is int  # type: ignore


def test_type_propagation_2():
    """Tests type propagation."""
    model = Model()
    model += Add()(
        left=IOKey(value=MyTensor(1), name="left"),
        right="right",
        output=IOKey(name="output"),
    )
    assert model.left.metadata.value_type is int  # type: ignore
    assert model.right.metadata.value_type == float | int | bool  # type: ignore
    assert model.output.metadata.value_type == float | int  # type: ignore


def test_type_propagation_3():
    """Tests type propagation."""
    model = Model()
    model += Add()(
        left=IOKey(value=MyTensor(1.0), name="left"),
        right="right",
        output=IOKey(name="output"),
    )
    assert model.left.metadata.value_type is float  # type: ignore
    assert model.right.metadata.value_type == float | int | bool  # type: ignore
    assert model.output.metadata.value_type is float  # type: ignore


def test_type_propagation_4():
    """Tests type propagation."""
    model = Model()
    add = Add()
    model += add(
        left=IOKey(value=MyTensor([True]), name="left"),
        right="right",
        output=IOKey(name="output"),
    )
    assert add.left.metadata.value_type is bool
    assert model.right.metadata.value_type == float | int | bool  # type: ignore
    assert model.output.metadata.value_type == float | int | bool  # type: ignore


def test_type_propagation_5():
    """Tests type propagation."""
    model = Model()
    add = Add()
    model += add(
        left=IOKey(value=MyTensor([True]), name="left"),
        right=IOKey(value=MyTensor([1]), name="right"),
        output=IOKey(name="output"),
    )

    assert add.left.metadata.value_type is bool
    assert add.right.metadata.value_type is int
    assert model.output.metadata.value_type is int  # type: ignore


def test_type_propagation_6():
    """Tests type propagation."""
    model = Model()
    add = Add()
    model += add(
        left=IOKey(value=MyTensor([True]), name="left"),
        right=IOKey(value=MyTensor([1.0]), name="right"),
        output=IOKey(name="output"),
    )

    assert add.left.metadata.value_type is bool
    assert add.right.metadata.value_type is float
    assert model.output.metadata.value_type is float  # type: ignore


def test_type_propagation_7():
    """Tests type propagation."""
    model = Model()
    add = Add()
    model += add(
        left=IOKey(value=MyTensor([1]), name="left"),
        right=IOKey(value=MyTensor([1.0]), name="right"),
        output=IOKey(name="output"),
    )

    assert add.left.metadata.value_type is int
    assert add.right.metadata.value_type is float
    assert model.output.metadata.value_type is float  # type: ignore


class ArtificialPrimitive(PrimitiveModel):
    input: Connection
    output: Connection

    def __init__(self, type) -> None:
        super().__init__(
            formula_key="tensor_to_list",
            output=IOKey(shape=[("Var1", ...)], type=MyTensor),
            input=IOKey(shape=[("Var2", ...)], type=type),
        )
        self._set_constraint(
            fn=self.artificial_constraint, keys=[PrimitiveModel.output_key, "input"]
        )

    def __call__(  # type: ignore[override]
        self, input: ConnectionType = NOT_GIVEN, output: ConnectionType = NOT_GIVEN
    ) -> Any:
        kwargs = {"input": input, "output": output}
        return ExtendInfo(self, kwargs)

    @classmethod
    def artificial_constraint(cls, output: IOHyperEdge, input: IOHyperEdge):
        status = False
        updates = Updates()
        # Reverse inference
        if not isinstance(output.value_type, UnionType):
            # update_type(input, output.value_type, updates)
            set_edge_type(input, output.value_type)
            # updates.add(input, UpdateType._TYPE)
            status = True
        # Forward inference
        elif not isinstance(input.value_type, UnionType):
            # update_type(output, input._type, updates)
            set_edge_type(output, input.value_type)
            # updates.add(output, UpdateType._TYPE)
            status = True
        return status, updates


def test_type_propagation_8():
    """Tests type propagation."""
    model = Model()
    add = Add()
    model += add(
        left=IOKey(value=MyTensor([1]), name="left"), right=IOKey(name="right")
    )
    primitive = ArtificialPrimitive(type=MyTensor[int | bool])
    model += primitive(input=add.output, output=IOKey(name="output"))

    assert add.left.metadata.value_type is int
    assert add.right.metadata.value_type == int | bool
    assert add.output.metadata.value_type is int
    assert model.output.metadata.value_type is int  # type: ignore


def test_type_propagation_9():
    """Tests type propagation."""
    model = Model(enforce_jit=False)
    add = Add()
    tensor_to_list = ArtificialPrimitive(type=MyTensor[float])
    model += add(left=IOKey(value=MyTensor([1]), name="left"), right="right")
    model += tensor_to_list(input=add.output, output=IOKey(name="output"))

    assert add.left.metadata.value_type is int
    assert add.right.metadata.value_type is float
    assert model.output.metadata.value_type is float  # type: ignore


def test_type_propagation_10():
    """Tests type propagation."""
    model = Model(enforce_jit=False)
    add = Add()
    tensor_to_list = ArtificialPrimitive(type=MyTensor[int | bool])
    model += add(left="right", right="right")
    model += tensor_to_list(input=add.output, output=IOKey(name="output"))

    assert add.left.metadata.value_type == int | bool
    assert add.right.metadata.value_type == int | bool
    assert model.output.metadata.value_type == int | bool | float  # type: ignore


def test_type_propagation_floor_divide_1():
    """Tests type propagation."""
    model = Model()
    add = Add()
    floor_divide = FloorDivide()
    model += add(left=IOKey(value=MyTensor([1]), name="left"), right="right")
    model += floor_divide(
        numerator=add.left, denominator=add.output, output=IOKey(name="output")
    )

    assert add.left.metadata.value_type is int
    assert add.right.metadata.value_type == float | int | bool
    assert model.output.metadata.value_type == float | int  # type: ignore


def test_type_propagation_floor_divide_2():
    """Tests type propagation."""
    model = Model()
    add = Add()
    floor_div = FloorDivide()
    ap = ArtificialPrimitive(type=MyTensor[int])
    model += add(left=IOKey(value=MyTensor([1]), name="left"), right="right")
    model += floor_div(numerator=add.left, denominator=add.output)
    model += ap(input=floor_div.output, output=IOKey(name="output"))

    assert add.left.metadata.value_type is int
    assert add.right.metadata.value_type == int | bool
    assert floor_div.denominator.metadata.value_type is int
    assert floor_div.output.metadata.value_type is int
    assert model.output.metadata.value_type is int  # type: ignore


def test_type_propagation_floor_divide_3():
    """Tests type propagation."""
    model = Model()
    add = Add()
    floor_div = FloorDivide()
    ap = ArtificialPrimitive(type=MyTensor[int | float])
    model += add(left=IOKey(value=MyTensor([1]), name="left"), right="right")
    model += floor_div(numerator=add.left, denominator=add.output)
    model += ap(input=floor_div.output, output=IOKey(name="output"))

    assert add.left.metadata.value_type is int
    assert add.right.metadata.value_type == float | int | bool
    assert floor_div.denominator.metadata.value_type == float | int
    assert floor_div.output.metadata.value_type == float | int
    assert model.output.metadata.value_type == float | int | bool  # type: ignore


def test_type_propagation_floor_divide_4():
    """Floor divide output can not be bool type. Raises TypeError"""
    for _ in range(100):
        model = Model()
        add = Add()
        floor_div = FloorDivide()
        model += add(left=IOKey(value=MyTensor([1]), name="left"), right="right")
        model += floor_div(numerator=add.left, denominator=add.output)

        with pytest.raises(TypeError) as error_info:
            model += ArtificialPrimitive(type=MyTensor[bool])(
                input=floor_div.output, output=IOKey(name="output")
            )

        assert (
            str(error_info.value)
            == (
                "Acceptable types are int | float, but <class 'bool'> type value is "
                "provided!"
            )
        ) or (
            str(error_info.value)
            == (
                "Acceptable types are float | int, but <class 'bool'> type value is "
                "provided!"
            )
        )


class Model1(PrimitiveModel):
    def __init__(self) -> None:
        super().__init__(
            formula_key="buffer",
            input=IOKey(shape=[("Var1", ...)], type=MyTensor),
            output=IOKey(shape=[("Var1", ...)], type=MyTensor),
        )

    def __call__(  # type: ignore[override]
        self, input: ConnectionType = NOT_GIVEN, output: ConnectionType = NOT_GIVEN
    ) -> Any:
        kwargs = {"input": input, "output": output}
        return ExtendInfo(self, kwargs)


def test_connect_type_conv_handling_1():
    """Tests connect type input type conversion with 2
    possible ways. Connect has Connection or str type
    connections in it for 3 different model definitions.
    They should be equal models.
    """
    output_shape: ShapeTemplateType = ["u", 4]
    model = Model()
    model.extend((a1 := Buffer()), input="input1")
    model.extend((a2 := Buffer()), input="input2")
<<<<<<< HEAD
    con_object = Connect(
        a1.input, a2.input, key=IOKey(value=MyTensor([[2.0]]), name="abcd")
=======
    con_object = IOKey(
        name="abcd", connections=[a1.input, a2.input], value=[[2.0]], expose=True
>>>>>>> de075737
    )
    model.extend(
        mat_mul := MatrixMultiply(), left=con_object, output=IOKey(name="output")
    )
    mat_mul.set_shapes({"output": output_shape})
    model_1 = model

    # Second model
    model = Model()
    model.extend((a1 := Buffer()), input="input1")
    model.extend((a2 := Buffer()), input="input2")
<<<<<<< HEAD
    con_object = Connect(
        "input1", "input2", key=IOKey(value=MyTensor([[2.0]]), name="abcd")
=======
    con_object = IOKey(
        connections=["input1", "input2"], value=[[2.0]], name="abcd", expose=True
>>>>>>> de075737
    )
    model.extend(
        (mat_mul := MatrixMultiply()), left=con_object, output=IOKey(name="output")
    )
    mat_mul.set_shapes({"output": output_shape})
    model_2 = model

    # Third model
    model = Model()
    model.extend((a1 := Buffer()), input="input1")
    model.extend((a2 := Buffer()), input="input2")
<<<<<<< HEAD
    con_object = Connect(
        "input1", a2.input, key=IOKey(value=MyTensor([[2.0]]), name="abcd")
=======
    con_object = IOKey(
        connections=["input1", a2.input], value=[[2.0]], name="abcd", expose=True
>>>>>>> de075737
    )
    model.extend(
        (mat_mul := MatrixMultiply()), left=con_object, output=IOKey(name="output")
    )
    mat_mul.set_shapes({"output": output_shape})
    model_3 = model

    # Provide backend and data.
    backend = JaxBackend(precision=32)
    data: dict[str, Any] = {}
    # Check equality.
    compare_models(model_1, model_2, backend, data)
    compare_models(model_2, model_3, backend, data)


def test_type_initialization_1():
    model = Model()
    model += LeakyRelu()(slope=IOKey("slope", MyTensor(0.5)))

    assert model.slope.metadata.value_type is float  # type: ignore


def test_connect_1():
    """simple test that tests Connect's ability of merging three input connections of
    Concat model"""
    model = Model()
    concat_model = Concat(n=3)
    model += concat_model(
        input1="input1", input2="input2", input3="input3", output=IOKey(name="output")
    )
    conn_list = [concat_model.input1, concat_model.input2, concat_model.input3]  # type: ignore
    conn = IOKey(connections=conn_list, name="abcd", expose=True)
    model += Sigmoid()(input=conn, output=IOKey(name="output1"))

    assert (
        concat_model.input1.metadata  # type: ignore
        == concat_model.input2.metadata  # type: ignore
        == concat_model.input3.metadata  # type: ignore
        == model.abcd.metadata  # type: ignore
    )


def test_connect_2():
    """Similar to test_connect_1. However, this test also tests Connect's ability of
    merging Scalar inputs We have also given these connection's name as "abcd". It is
    also expected that abcd name appear sa one of the model's connections
    """
    model = Model(enforce_jit=False)
    concat_model = PrimitiveUnion(n=3)
    model += concat_model(
        input1="input1", input2="input2", input3="input3", output=IOKey(name="output")
    )
    conn_list = [concat_model.input1, concat_model.input2, concat_model.input3]  # type: ignore
    conn = IOKey(connections=conn_list, name="abcd", expose=True)

    model += ToTensor()(conn)

    assert (
        concat_model.input1.metadata  # type: ignore
        == concat_model.input2.metadata  # type: ignore
        == concat_model.input3.metadata  # type: ignore
        == model.abcd.metadata  # type: ignore
    )


def test_connect_3():
    """Similar to test_connect_3, However, In this test, value = 3.0 is also given.
    It is also expected that calue 3.0 will be appear at connection abcd's metadata
    """
    model = Model(enforce_jit=False)
    concat_model = PrimitiveUnion(n=3)
    model += concat_model(
        input1="input1", input2="input2", input3="input3", output=IOKey(name="output")
    )
    conn_list = [concat_model.input1, concat_model.input2, concat_model.input3]  # type: ignore
    conn = IOKey(connections=conn_list, name="abcd", expose=True, value=3.0)

    model += (to_tensor := ToTensor())(conn)

    assert (
        concat_model.input1.metadata  # type: ignore
        == concat_model.input2.metadata  # type: ignore
        == concat_model.input3.metadata  # type: ignore
        == model.abcd.metadata  # type: ignore
        == to_tensor.input.metadata  # type: ignore
    )
    assert model.abcd.metadata.value == 3.0  # type: ignore


@pytest.mark.skip(
    reason="Connect currently does not spoort ExtendTemplate"
    "we must convert it to: "
    "conn = Connect(concat_model.input1, union_model.input1.tensor()"
)
def test_connect_4():
    """This test is mixing Connections of scalar value type and tensor value type,
    If value is given, It is expected that ToTensor will be applied to Tensor
    connections, and value will be directly written to scalar connections,
    """
    backend = JaxBackend()
    model = Model()
    concat_model = Concat(n=3)
    union_model = PrimitiveUnion(n=1)
    model += concat_model(
        input1="input1", input2="input2", input3="input3", output=IOKey(name="output")
    )
    model += union_model(input1="")
    conn_list = [
        concat_model.input1,  # type: ignore
        concat_model.input2,  # type: ignore
        concat_model.input3,  # type: ignore
        union_model.input1.tensor(),  # type: ignore
<<<<<<< HEAD
        key=IOKey(name="abcd", value=MyTensor((3, 2))),
    )
=======
    ]
    conn = IOKey(connections=conn_list, name="abcd", expose=True, value=(3, 2))

>>>>>>> de075737
    model += Buffer()(input=conn, output=IOKey(name="output1"))
    pm = compile(model=model, backend=backend, jit=False, inference=True)

    output = pm.evaluate()

    ref_output = {
        "output1": backend.array([3, 2]),
        "output": backend.array([3, 2, 3, 2, 3, 2]),
    }
    assert_results_equal(output, ref_output)
    assert hasattr(model, "abcd")


def test_connect_6():
    """In this test, one of the inputs of concat model is valued,
    If we connect all three inputs of concat model, It is expected that
    values of all three inputs will be also valued.
    """
    backend = JaxBackend()
    model = Model()
    concat_model = Concat(n=3)
<<<<<<< HEAD
    model += concat_model(input1=MyTensor([[3.0]]), output=IOKey(name="output"))
    conn = Connect(
        concat_model.input1,  # type: ignore
        concat_model.input2,  # type: ignore
        concat_model.input3,  # type: ignore
        key=IOKey(name="abcd"),
    )
=======
    model += concat_model(input1=[[3.0]], output=IOKey(name="output"))
    conn_list = [concat_model.input1, concat_model.input2, concat_model.input3]  # type: ignore
    conn = IOKey(connections=conn_list, name="abcd", expose=True)

>>>>>>> de075737
    model += Buffer()(input=conn, output=IOKey(name="output1"))

    pm = compile(model=model, backend=backend, jit=False)
    output = pm.evaluate()
    ref_output = {
        "output": backend.array([[3.0], [3.0], [3.0]]),
        "output1": backend.array([[3.0]]),
    }

    assert_results_equal(ref_output, output)


def test_connect_7():
    """This test tests if Connect object can merge exposed output connection
    with other input connections, In this test, it is expected that Connect will
    be able to connect an input with an output and merge these connections as
    internal key, since it has also name of "abcd", It is expected that the internall
    connection also an exposed output key with a name of abcd.
    """

    backend = JaxBackend()
    model = Model()
    add_model_1 = Add()
    add_model_2 = Add()
    model += add_model_1(left="left", right="right", output=IOKey(name="output2"))
    model += add_model_2(left="left1", right="right1")

    conn = IOKey(
        connections=[add_model_2.output, model.right],  # type: ignore
        name="abcd",
        expose=False,
    )
    model += Buffer()(input=conn, output=IOKey(name="output"))

    assert (
        add_model_2.output.metadata  # type: ignore
        == model.right.metadata  # type: ignore
        == model.abcd.metadata  # type: ignore
        # == buf.input.metadata  # type: ignore
    )
    pm = compile(model=model, backend=backend, jit=False)
    params = {
        "left": backend.array([3.0]),
        "right1": backend.array([3.0]),
        "left1": backend.array([3.0]),
    }
    pm.evaluate(params=params)
    output_gradients = {
        "output2": backend.array([1.0]),
        # "abcd": backend.array([2.0]),
        "output": backend.array([1.0]),
    }

    ref_outputs = {
        "output": backend.array([6.0]),
        "output2": backend.array([9.0]),
        # "abcd": backend.array([6.0])
    }
    ref_gradients = {
        "left": backend.array([1.0]),
        "right1": backend.array([2.0]),
        "left1": backend.array([2.0]),
    }

    output, grads = pm.evaluate_all(params=params, output_gradients=output_gradients)

    assert_results_equal(output, ref_outputs)
    assert_results_equal(ref_gradients, grads)


def test_connect_7_expose_output():
    """Same test with test_connect_7, but this time, expose_output is used."""
    backend = JaxBackend()
    model = Model()
    add_model_1 = Add()
    add_model_2 = Add()
    model += add_model_1(left="left", right="right", output=IOKey(name="output2"))
    model += add_model_2(left="left1", right="right1")
    conn_list = [add_model_2.output, model.right]  # type: ignore
    conn = IOKey(name="abcd", expose=True, connections=conn_list)  # type: ignore
    model += (buf := Buffer())(input=conn, output=IOKey(name="output"))

    assert (
        add_model_2.output.metadata
        == model.right.metadata  # type: ignore
        == model.abcd.metadata  # type: ignore
        == buf.input.metadata
    )

    pm = compile(model=model, backend=backend, jit=False)
    params = {
        "left": backend.array([3.0]),
        "right1": backend.array([3.0]),
        "left1": backend.array([3.0]),
    }
    output_gradients = {
        "output2": backend.array([1.0]),
        "abcd": backend.array([2.0]),
        "output": backend.array([1.0]),
    }

    ref_outputs = {
        "output": backend.array([6.0]),
        "output2": backend.array([9.0]),
        "abcd": backend.array([6.0]),
    }
    ref_gradients = {
        "left": backend.array([1.0]),
        "right1": backend.array([4.0]),
        "left1": backend.array([4.0]),
    }
    output = pm.evaluate(params=params)
    output, grads = pm.evaluate_all(params=params, output_gradients=output_gradients)

    assert_results_equal(output, ref_outputs)
    assert_results_equal(ref_gradients, grads)


def test_connect_8():
    """this test is similar to test_connect_7. differences are
    output of add_model_1 is not exposed at the beginning, and other difference
    is left of add_model_2 is connected to output of add_model_1. In this test,
    it is expected that key named "right1" will be an internal key that connects
    between right of add_model_2 and output of add_model_1. It is also expected
    that this internal key will be external output key with name of abcd
    """
    backend = JaxBackend()
    model = Model()
    add_model_1 = Add()
    add_model_2 = Add()
    model += add_model_1(left="left", right="right")
    model += add_model_2(
        left=add_model_1.output, right="right1", output=IOKey(name="output1")
    )
    conn = IOKey(
        connections=[add_model_1.output, model.right1],  # type: ignore
        name="abcd",
        expose=False,
    )

    model += Buffer()(input=conn, output=IOKey(name="output"))

    pm = compile(model=model, backend=backend, jit=False)

    params = {"left": backend.array(1.0), "right": backend.array(1.0)}
    output_gradients = {
        "output1": backend.array(1.0),
        "output": backend.array(1.0),
        # "abcd": backend.array(1.0)
    }

    ref_outputs = {
        # "abcd": backend.array(2.0),
        "output": backend.array(2.0),
        "output1": backend.array(4.0),
    }

    ref_grads = {"left": backend.array(3.0), "right": backend.array(3.0)}

    output, grads = pm.evaluate_all(params=params, output_gradients=output_gradients)
    assert_results_equal(output, ref_outputs)
    assert_results_equal(ref_grads, grads)


def test_connect_9():
    """This test is an error case of Connect.
    if two inputs of different values are given in Connection.
    It is a Multi-write error case
    """
    model = Model()
    concat_model = Concat(n=3)
<<<<<<< HEAD
    model += concat_model(
        input1=MyTensor([[3.0]]), input2=MyTensor([[2.0]]), input3="input3"
    )
    conn = Connect(concat_model.input1, concat_model.input2, concat_model.input3)  # type: ignore
=======
    model += concat_model(input1=[[3.0]], input2=[[2.0]], input3="input3")
    con_list = [concat_model.input1, concat_model.input2, concat_model.input3]  # type: ignore
    conn = IOKey(connections=con_list)
>>>>>>> de075737
    with pytest.raises(ValueError) as err_info:
        model += Buffer()(input=conn, output=IOKey(name="output"))

    error_msg = "Value is set before as [[2.0]]. A value can not be reset."
    assert str(err_info.value) == error_msg


def test_connect_10():
    """Error case of Connect,
    if one of the connections of valued connection has a value,
    raise Multi-write error
    """
    model = Model()
    concat_model = Concat(n=3)
<<<<<<< HEAD
    model += concat_model(input1=MyTensor([[3.0]]), input3="input3")
    conn = Connect(
        concat_model.input1,  # type: ignore
        concat_model.input2,  # type: ignore
        concat_model.input3,  # type: ignore
        key=IOKey(value=MyTensor(2.0)),
    )
=======
    model += concat_model(input1=[[3.0]], input3="input3")
    conn_list = [concat_model.input1, concat_model.input2, concat_model.input3]  # type: ignore
    conn = IOKey(connections=conn_list, value=2.0, expose=True)

>>>>>>> de075737
    with pytest.raises(ValueError) as err_info:
        model += Buffer()(input=conn, output=IOKey(name="output"))

    assert str(err_info.value) == (
        "Value is set before as [[3.0]]. A value can not be reset."
    )


@pytest.mark.skip(
    reason="Connect currently does not spoort ExtendTemplate"
    "we must convert it to: "
    "conn = Connect(concat_model.input1, union_model.input1.tensor()"
)
def test_connect_11():
    """valued connect with mixed Scalar and Tensor connections
    It is expected that, Connect object will handle this type of connections
    """
    backend = NumpyBackend()
    model = Model()
    concat_model = Concat(n=2)
    union_model = PrimitiveUnion(n=2)
    model += concat_model(input1="", output=IOKey(name="output1"))
    model += union_model(input1="", output=IOKey(name="output2"))
    conn_list = [
        concat_model.input1,  # type: ignore
        concat_model.input2,  # type: ignore
        union_model.input1,  # type: ignore
        union_model.input2,  # type: ignore
    ]
    conn = IOKey(connections=conn_list, value=(2.0,), expose=True)

    model += Buffer()(input=conn, output=IOKey(name="output3"))
    pm = compile(model=model, backend=backend, jit=False)
    output = pm()

    ref_outputs = {
        "output1": backend.array([2.0, 2.0]),
        "output2": (2.0, 2.0),
        "output3": backend.array([2.0]),
    }

    assert_results_equal(ref_outputs, output)


@pytest.mark.skip(
    reason="Connect currently does not spoort ExtendTemplate"
    "we must convert it to: "
    "conn = Connect(concat_model.input1, union_model.input1.tensor()"
)
def test_connect_12():
    """valued connect with mixed Scalar and Tensor connections
    It is expected that, Connect object will handle this type of connections
    """
    backend = NumpyBackend()
    model = Model()
    concat_model = Concat(n=2)
    union_model = PrimitiveUnion(n=2)
    model += concat_model(input1="", output=IOKey(name="output1"))
    model += union_model(input1="", output=IOKey(name="output2"))
    conn = IOKey(
        connections=[
            concat_model.input1,  # type: ignore
            concat_model.input2,  # type: ignore
            union_model.input1,  # type: ignore
            union_model.input2,  # type: ignore
        ],
        value=(2.0,),
    )
    model += Buffer()(input=conn, output=IOKey(name="output3"))

    pm = compile(model=model, backend=backend, jit=False)
    output = pm()

    ref_outputs = {
        "output1": backend.array([2.0, 2.0]),
        "output2": (2.0, 2.0),
        "output3": backend.array([2.0]),
    }

    assert_results_equal(ref_outputs, output)


def test_tensor_to_scalar_4():
    auto_model = Model()

    # Auto conversion
    auto_model += Relu()(input="input")
    auto_model += (shp := Shape())
    auto_model += Add()(left=shp.output.tensor())

    # Manuel conversion
    manual_model = Model()

    manual_model += Relu()(input="input")
    manual_model += Shape()
    manual_model += ToTensor()
    manual_model += Add()

    backend = TorchBackend(precision=32)

    data = {"input": backend.array([2.0])}

    compare_models(auto_model, manual_model, backend, data, check_internals=False)


def test_tensor_to_scalar_connect_1():
    model = Model(enforce_jit=False)
    mean_model_1 = Mean(axis=TBD)
    mean_model_2 = Mean(axis=TBD)
    mean_model_3 = Mean(axis=TBD)
    model += mean_model_1(axis="axis1")
    model += mean_model_2(axis="axis2")
    model += mean_model_3(axis="axis3")

    axis1 = mean_model_1.axis
    axis2 = mean_model_2.axis
    axis3 = mean_model_3.axis

    con = IOKey(connections=[axis1, axis2, axis3], name="axis4", value=(2, 3))
    model += Mean(axis=TBD)(axis=con)

    assert axis1.data.metadata == axis2.data.metadata == axis3.data.metadata
    assert axis1.data.metadata.value == (2, 3)


def test_tensor_to_scalar_connect_3_error_existing_key():
    model = Model(enforce_jit=False)
    mean_model_1 = Mean(axis=TBD)
    mean_model_2 = Mean(axis=TBD)
    mean_model_3 = Mean(axis=TBD)

    axis1 = mean_model_1.axis
    axis2 = mean_model_2.axis
    axis3 = mean_model_3.axis

    model += mean_model_1(axis="axis1")
    model += mean_model_2(axis="axis2")
    model += mean_model_3(axis="axis3")

    con = IOKey(connections=[axis1, axis2, axis3], name="axis2", value=(2, 3))

    model += Mean(axis=TBD)(axis=con)

    assert axis1.data.metadata == axis2.data.metadata == axis3.data.metadata
    assert axis3.data.metadata.key_origin == "axis2"


def test_coercion_1():
    # output should be equal to input1.sum() + input2.sum() + axis1.sum() + axis2.sum()
    backend = JaxBackend()
    model = Model()
    reduce_model_1 = Sum(axis=TBD)
    reduce_model_2 = Sum(axis=TBD)
    reduce_model_3 = Sum(axis=TBD)
    add_model_1 = Add()
    add_model_2 = Add()

    model += reduce_model_1(input="input1", axis="axis1")
    model += reduce_model_2(input="input2", axis="axis2")
    model += add_model_1(
        left=reduce_model_1.axis.tensor(), right=reduce_model_2.axis.tensor()
    )
    model += reduce_model_3(input=add_model_1.output, axis=0)
    model += add_model_2(
        left=reduce_model_1.output.sum(), right=reduce_model_2.output.sum()
    )
    model += Add()(
        left=add_model_2.output, right=reduce_model_3.output.sum(), output="output"
    )

    pm = compile(model=model, backend=backend, jit=False)

    params = {
        "input1": backend.ones(1, 2, 3, 4, 5),
        "input2": backend.ones(1, 2, 3, 4, 5),
    }

    data = {"axis1": (3, 4), "axis2": (1, 2)}
    output_gradients = {"output": backend.array(1.0)}
    outputs, grads = pm.evaluate_all(
        params=params, data=data, output_gradients=output_gradients
    )

    ref_outputs = {"output": backend.array(250.0)}
    ref_grads = {
        "input1": backend.ones(1, 2, 3, 4, 5),
        "input2": backend.ones(1, 2, 3, 4, 5),
    }
    assert_results_equal(outputs, ref_outputs)
    assert_results_equal(grads, ref_grads)


def test_coercion_2():
    backend = TorchBackend(precision=32)
    model = Model()
    reduce_model_1 = Sum(axis=TBD)
    reduce_model_2 = Sum(axis=TBD)
    l_relu = LeakyRelu()
    model += reduce_model_1(input="input1", axis="axis1")
    model += reduce_model_2(input="input2", axis="axis2")
    axis1 = reduce_model_1.axis.tensor().sum()
    axis2 = reduce_model_2.axis.tensor().sum()

    l_relu_slope = (
        (axis1 + axis2)
        / (axis1 ** MyTensor(2) + axis2 ** MyTensor(2)) ** MyTensor(1)
        / MyTensor(2)
    )
    model += l_relu(
        input=MyTensor(0) - (reduce_model_1.output.sum() + reduce_model_2.output.sum()),
        slope=l_relu_slope,
        output=IOKey(name="output1"),
    )
    model += Buffer()(input=l_relu_slope, output=IOKey(name="output2"))

    pm = compile(model=model, backend=backend, jit=False)

    params = {
        "input1": backend.ones(1, 2, 3, 4, 5),
        "input2": backend.ones(1, 2, 3, 4, 5),
    }

    data = {"axis1": (1, 2), "axis2": (1, 3)}

    output_gradients = {"output1": backend.array(1.0), "output2": backend.array(1.0)}

    outputs, grads = pm.evaluate_all(
        params=params, data=data, output_gradients=output_gradients
    )

    ref_outputs = {"output1": backend.array(-33.6), "output2": backend.array(0.14)}
    ref_grads = {
        "input1": backend.ones(1, 2, 3, 4, 5) * -0.14,
        "input2": backend.ones(1, 2, 3, 4, 5) * -0.14,
    }

    assert_results_equal(outputs, ref_outputs)
    assert_results_equal(grads, ref_grads)


def test_coercion_3():
    backend = JaxBackend()
    model = Model(enforce_jit=False)
    reduce_model = Sum(axis=TBD)
    add_model = Add()
    model += add_model(left="left", right=IOKey(value=[0, 1]).tensor())
    model += (to_list := TensorToList())(input=add_model.output)
    model += reduce_model(input="input", axis=to_list.output, output="output")

    pm = compile(model=model, backend=backend, jit=False)
    params = {"input": backend.ones(1, 2, 3, 4, 5), "left": backend.array([1, 2])}

    output_gradients = {"output": backend.ones(1, 3, 5)}

    outputs, grads = pm.evaluate_all(params=params, output_gradients=output_gradients)

    ref_outputs = {"output": backend.ones(1, 3, 5) * 8}
    assert_results_equal(outputs, ref_outputs)


def test_coercion_4():
    backend = JaxBackend()
    model = Model(enforce_jit=False)
    reduce_model = Sum(axis=TBD)
    add_model = Add()
    model += add_model(left="left", right=IOKey(value=[0, 1]).tensor())
    model += (to_list := TensorToList())(input=add_model.output)
    model += reduce_model(input="input", axis=to_list.output, output="output")

    pm = compile(model=model, backend=backend, jit=False)

    params = {"input": backend.ones(1, 2, 3, 4, 5), "left": backend.array([1, 2])}
    outputs, _ = pm.evaluate_all(
        params=params, output_gradients={"output": backend.ones(1, 3, 5)}
    )

    ref_outputs = {"output": backend.ones(1, 3, 5) * 8}
    assert_results_equal(outputs, ref_outputs)


def test_coercion_5():
    backend = JaxBackend()
    model = Model(enforce_jit=False)
    add = Add()
    to_list = TensorToList()
    model += add(left="left", right=MyTensor([2.0]))
    model += to_list(input=add.output)
    model += Buffer()(input=to_list.output.tensor(), output="output")

    pm = compile(model=model, backend=backend, jit=False)
    params = {"left": backend.array([2.0])}
    outputs = pm.evaluate(params=params)
    ref_outputs = {"output": backend.array([4.0])}
    assert_results_equal(outputs, ref_outputs)


# TODO: What is the purpose of this test? No assertions!
def test_coersion_6():
    backend = JaxBackend()
    mlp_model = MLP(activations=[Relu(), Relu(), Relu()], dimensions=[1, 1, 1])
    to_list = TensorToList()
    buff_model = Buffer()
    model = Model(enforce_jit=False)
    model += mlp_model(input="input")
    model += to_list
    model += buff_model(input=to_list.output.tensor(), output="output")
    constant_keys = {"input": backend.array([[1.0]])}

    compile(model=model, backend=backend, constant_keys=constant_keys, jit=False)


def test_tensor_to_scalar_template_1():
    backend = JaxBackend()
    model = Model()
    buff_model_1 = Buffer()
    model += buff_model_1(input="input1")

    in1 = buff_model_1.output
    out1 = in1.shape().tensor() ** MyTensor(2)
    model += Buffer()(input=out1, output="output")

    model.set_shapes({"input1": [3, 4, 5, 6]})
    pm = compile(model=model, backend=backend, inference=True)

    ref_outputs = {"output": backend.array([9, 16, 25, 36])}
    assert_results_equal(pm.evaluate(), ref_outputs)


def test_tensor_to_scalar_template_2():
    backend = TorchBackend()
    model = Model()
    buff_model_1 = Buffer()
    buff_model_2 = Buffer()
    buff_model_3 = Buffer()
    model += buff_model_1(input="input1")
    model += buff_model_2(input="input2")
    model += buff_model_3(input="input3")

    in1 = buff_model_1.output
    in2 = buff_model_2.output
    in3 = buff_model_3.output
    out1 = (in1.shape().tensor() ** MyTensor(2) * in2) @ in3 / MyTensor(2)
    model += Buffer()(input=out1, output="output")

    pm = compile(model=model, backend=backend)

    ref_inputs = {
        "input1": backend.array([[[2.0, 4.0]]]),
        "input2": backend.array([[1.0, 2, 3], [4, 5, 6], [7, 8, 9]]),
        "input3": backend.array([[1.0, 0, 0], [0, 1, 0], [0, 0, 1]]),
    }
    outputs, grads = pm.evaluate_all(
        params=ref_inputs, output_gradients={"output": backend.ones(3, 3)}
    )
    ref_outputs = {
        "output": backend.array([[0.5, 1.0, 6.0], [2.0, 2.5, 12.0], [3.5, 4.0, 18.0]])
    }

    ref_grads = {
        "input1": backend.array([[[0.0, 0.0]]]),
        "input2": backend.array([[0.5, 0.5, 2.0], [0.5, 0.5, 2.0], [0.5, 0.5, 2.0]]),
        "input3": backend.array([[6.0, 6.0, 6.0], [7.5, 7.5, 7.5], [36.0, 36.0, 36.0]]),
    }

    assert_results_equal(outputs, ref_outputs)
    assert_results_equal(grads, ref_grads)


def test_find_intersection_type_nested_list_type():
    type1 = int | float | list | tuple
    type2 = NestedListType(int | float)
    assert find_intersection_type(type1, type2) == type2<|MERGE_RESOLUTION|>--- conflicted
+++ resolved
@@ -158,10 +158,12 @@
     tensor_1 = ToTensor()
     tensor_2 = ToTensor()
     model += tensor_1(input=[[[1]]])
-    model += add_1(left=tensor_1.output, right="right")
+    model += add_1(left=tensor_1.output, right=IOKey("right", type=MyTensor))
     model += shp_1(input=add_1.output)
     model += tensor_2(input=shp_1.output)
-    model += Add()(left="left", right=tensor_2.output, output="output")
+    model += Add()(
+        left=IOKey("left", type=MyTensor), right=tensor_2.output, output="output"
+    )
 
     model_1 = model
 
@@ -169,9 +171,13 @@
     model = Model()
     add_2 = Add()
     shp_2 = Shape()
-    model += add_2(left=IOKey(value=[[[1]]]).tensor(), right="right")
+    model += add_2(
+        left=IOKey(value=[[[1]]]).tensor(), right=IOKey("right", type=MyTensor)
+    )
     model += shp_2(input=add_2.output)
-    model += Add()(left="left", right=shp_2.output.tensor(), output="output")
+    model += Add()(
+        left=IOKey("left", type=MyTensor), right=shp_2.output.tensor(), output="output"
+    )
     model_2 = model
 
     # Provide backend and data.
@@ -578,7 +584,7 @@
     model = Model()
     model += Add()(
         left=IOKey(value=MyTensor(1), name="left"),
-        right="right",
+        right=IOKey("right", type=MyTensor),
         output=IOKey(name="output"),
     )
     assert model.left.metadata.value_type is int  # type: ignore
@@ -591,7 +597,7 @@
     model = Model()
     model += Add()(
         left=IOKey(value=MyTensor(1.0), name="left"),
-        right="right",
+        right=IOKey("right", type=MyTensor),
         output=IOKey(name="output"),
     )
     assert model.left.metadata.value_type is float  # type: ignore
@@ -605,7 +611,7 @@
     add = Add()
     model += add(
         left=IOKey(value=MyTensor([True]), name="left"),
-        right="right",
+        right=IOKey("right", type=MyTensor),
         output=IOKey(name="output"),
     )
     assert add.left.metadata.value_type is bool
@@ -702,7 +708,8 @@
     model = Model()
     add = Add()
     model += add(
-        left=IOKey(value=MyTensor([1]), name="left"), right=IOKey(name="right")
+        left=IOKey(value=MyTensor([1]), name="left"),
+        right=IOKey(name="right", type=MyTensor),
     )
     primitive = ArtificialPrimitive(type=MyTensor[int | bool])
     model += primitive(input=add.output, output=IOKey(name="output"))
@@ -718,7 +725,10 @@
     model = Model(enforce_jit=False)
     add = Add()
     tensor_to_list = ArtificialPrimitive(type=MyTensor[float])
-    model += add(left=IOKey(value=MyTensor([1]), name="left"), right="right")
+    model += add(
+        left=IOKey(value=MyTensor([1]), name="left"),
+        right=IOKey("right", type=MyTensor),
+    )
     model += tensor_to_list(input=add.output, output=IOKey(name="output"))
 
     assert add.left.metadata.value_type is int
@@ -730,6 +740,7 @@
     """Tests type propagation."""
     model = Model(enforce_jit=False)
     add = Add()
+    add.set_types(left=MyTensor, right=MyTensor)
     tensor_to_list = ArtificialPrimitive(type=MyTensor[int | bool])
     model += add(left="right", right="right")
     model += tensor_to_list(input=add.output, output=IOKey(name="output"))
@@ -744,7 +755,10 @@
     model = Model()
     add = Add()
     floor_divide = FloorDivide()
-    model += add(left=IOKey(value=MyTensor([1]), name="left"), right="right")
+    model += add(
+        left=IOKey(value=MyTensor([1]), name="left"),
+        right=IOKey("right", type=MyTensor),
+    )
     model += floor_divide(
         numerator=add.left, denominator=add.output, output=IOKey(name="output")
     )
@@ -760,7 +774,10 @@
     add = Add()
     floor_div = FloorDivide()
     ap = ArtificialPrimitive(type=MyTensor[int])
-    model += add(left=IOKey(value=MyTensor([1]), name="left"), right="right")
+    model += add(
+        left=IOKey(value=MyTensor([1]), name="left"),
+        right=IOKey("right", type=MyTensor),
+    )
     model += floor_div(numerator=add.left, denominator=add.output)
     model += ap(input=floor_div.output, output=IOKey(name="output"))
 
@@ -777,7 +794,10 @@
     add = Add()
     floor_div = FloorDivide()
     ap = ArtificialPrimitive(type=MyTensor[int | float])
-    model += add(left=IOKey(value=MyTensor([1]), name="left"), right="right")
+    model += add(
+        left=IOKey(value=MyTensor([1]), name="left"),
+        right=IOKey("right", type=MyTensor),
+    )
     model += floor_div(numerator=add.left, denominator=add.output)
     model += ap(input=floor_div.output, output=IOKey(name="output"))
 
@@ -794,7 +814,10 @@
         model = Model()
         add = Add()
         floor_div = FloorDivide()
-        model += add(left=IOKey(value=MyTensor([1]), name="left"), right="right")
+        model += add(
+            left=IOKey(value=MyTensor([1]), name="left"),
+            right=IOKey("right", type=MyTensor),
+        )
         model += floor_div(numerator=add.left, denominator=add.output)
 
         with pytest.raises(TypeError) as error_info:
@@ -842,13 +865,11 @@
     model = Model()
     model.extend((a1 := Buffer()), input="input1")
     model.extend((a2 := Buffer()), input="input2")
-<<<<<<< HEAD
-    con_object = Connect(
-        a1.input, a2.input, key=IOKey(value=MyTensor([[2.0]]), name="abcd")
-=======
     con_object = IOKey(
-        name="abcd", connections=[a1.input, a2.input], value=[[2.0]], expose=True
->>>>>>> de075737
+        name="abcd",
+        connections=[a1.input, a2.input],
+        value=MyTensor([[2.0]]),
+        expose=True,
     )
     model.extend(
         mat_mul := MatrixMultiply(), left=con_object, output=IOKey(name="output")
@@ -860,13 +881,11 @@
     model = Model()
     model.extend((a1 := Buffer()), input="input1")
     model.extend((a2 := Buffer()), input="input2")
-<<<<<<< HEAD
-    con_object = Connect(
-        "input1", "input2", key=IOKey(value=MyTensor([[2.0]]), name="abcd")
-=======
     con_object = IOKey(
-        connections=["input1", "input2"], value=[[2.0]], name="abcd", expose=True
->>>>>>> de075737
+        connections=["input1", "input2"],
+        value=MyTensor([[2.0]]),
+        name="abcd",
+        expose=True,
     )
     model.extend(
         (mat_mul := MatrixMultiply()), left=con_object, output=IOKey(name="output")
@@ -878,13 +897,11 @@
     model = Model()
     model.extend((a1 := Buffer()), input="input1")
     model.extend((a2 := Buffer()), input="input2")
-<<<<<<< HEAD
-    con_object = Connect(
-        "input1", a2.input, key=IOKey(value=MyTensor([[2.0]]), name="abcd")
-=======
     con_object = IOKey(
-        connections=["input1", a2.input], value=[[2.0]], name="abcd", expose=True
->>>>>>> de075737
+        connections=["input1", a2.input],
+        value=MyTensor([[2.0]]),
+        name="abcd",
+        expose=True,
     )
     model.extend(
         (mat_mul := MatrixMultiply()), left=con_object, output=IOKey(name="output")
@@ -997,14 +1014,11 @@
         concat_model.input2,  # type: ignore
         concat_model.input3,  # type: ignore
         union_model.input1.tensor(),  # type: ignore
-<<<<<<< HEAD
-        key=IOKey(name="abcd", value=MyTensor((3, 2))),
-    )
-=======
     ]
-    conn = IOKey(connections=conn_list, name="abcd", expose=True, value=(3, 2))
-
->>>>>>> de075737
+    conn = IOKey(
+        connections=conn_list, name="abcd", expose=True, value=MyTensor((3, 2))
+    )
+
     model += Buffer()(input=conn, output=IOKey(name="output1"))
     pm = compile(model=model, backend=backend, jit=False, inference=True)
 
@@ -1026,20 +1040,10 @@
     backend = JaxBackend()
     model = Model()
     concat_model = Concat(n=3)
-<<<<<<< HEAD
     model += concat_model(input1=MyTensor([[3.0]]), output=IOKey(name="output"))
-    conn = Connect(
-        concat_model.input1,  # type: ignore
-        concat_model.input2,  # type: ignore
-        concat_model.input3,  # type: ignore
-        key=IOKey(name="abcd"),
-    )
-=======
-    model += concat_model(input1=[[3.0]], output=IOKey(name="output"))
     conn_list = [concat_model.input1, concat_model.input2, concat_model.input3]  # type: ignore
     conn = IOKey(connections=conn_list, name="abcd", expose=True)
 
->>>>>>> de075737
     model += Buffer()(input=conn, output=IOKey(name="output1"))
 
     pm = compile(model=model, backend=backend, jit=False)
@@ -1064,6 +1068,8 @@
     model = Model()
     add_model_1 = Add()
     add_model_2 = Add()
+    add_model_1.set_types(left=MyTensor, right=MyTensor)
+    add_model_2.set_types(left=MyTensor, right=MyTensor)
     model += add_model_1(left="left", right="right", output=IOKey(name="output2"))
     model += add_model_2(left="left1", right="right1")
 
@@ -1116,6 +1122,8 @@
     model = Model()
     add_model_1 = Add()
     add_model_2 = Add()
+    add_model_1.set_types(left=MyTensor, right=MyTensor)
+    add_model_2.set_types(left=MyTensor, right=MyTensor)
     model += add_model_1(left="left", right="right", output=IOKey(name="output2"))
     model += add_model_2(left="left1", right="right1")
     conn_list = [add_model_2.output, model.right]  # type: ignore
@@ -1170,6 +1178,8 @@
     model = Model()
     add_model_1 = Add()
     add_model_2 = Add()
+    add_model_1.set_types(left=MyTensor, right=MyTensor)
+    add_model_2.set_types(left=MyTensor, right=MyTensor)
     model += add_model_1(left="left", right="right")
     model += add_model_2(
         left=add_model_1.output, right="right1", output=IOKey(name="output1")
@@ -1211,16 +1221,11 @@
     """
     model = Model()
     concat_model = Concat(n=3)
-<<<<<<< HEAD
     model += concat_model(
         input1=MyTensor([[3.0]]), input2=MyTensor([[2.0]]), input3="input3"
     )
-    conn = Connect(concat_model.input1, concat_model.input2, concat_model.input3)  # type: ignore
-=======
-    model += concat_model(input1=[[3.0]], input2=[[2.0]], input3="input3")
     con_list = [concat_model.input1, concat_model.input2, concat_model.input3]  # type: ignore
     conn = IOKey(connections=con_list)
->>>>>>> de075737
     with pytest.raises(ValueError) as err_info:
         model += Buffer()(input=conn, output=IOKey(name="output"))
 
@@ -1235,20 +1240,10 @@
     """
     model = Model()
     concat_model = Concat(n=3)
-<<<<<<< HEAD
     model += concat_model(input1=MyTensor([[3.0]]), input3="input3")
-    conn = Connect(
-        concat_model.input1,  # type: ignore
-        concat_model.input2,  # type: ignore
-        concat_model.input3,  # type: ignore
-        key=IOKey(value=MyTensor(2.0)),
-    )
-=======
-    model += concat_model(input1=[[3.0]], input3="input3")
     conn_list = [concat_model.input1, concat_model.input2, concat_model.input3]  # type: ignore
-    conn = IOKey(connections=conn_list, value=2.0, expose=True)
-
->>>>>>> de075737
+    conn = IOKey(connections=conn_list, value=MyTensor(2.0), expose=True)
+
     with pytest.raises(ValueError) as err_info:
         model += Buffer()(input=conn, output=IOKey(name="output"))
 
@@ -1337,7 +1332,7 @@
     # Auto conversion
     auto_model += Relu()(input="input")
     auto_model += (shp := Shape())
-    auto_model += Add()(left=shp.output.tensor())
+    auto_model += Add()(left=shp.output.tensor(), right=IOKey(type=MyTensor))
 
     # Manuel conversion
     manual_model = Model()
@@ -1345,7 +1340,7 @@
     manual_model += Relu()(input="input")
     manual_model += Shape()
     manual_model += ToTensor()
-    manual_model += Add()
+    manual_model += Add()(right=IOKey(type=MyTensor))
 
     backend = TorchBackend(precision=32)
 
@@ -1494,7 +1489,9 @@
     model = Model(enforce_jit=False)
     reduce_model = Sum(axis=TBD)
     add_model = Add()
-    model += add_model(left="left", right=IOKey(value=[0, 1]).tensor())
+    model += add_model(
+        left=IOKey("left", type=MyTensor), right=IOKey(value=[0, 1]).tensor()
+    )
     model += (to_list := TensorToList())(input=add_model.output)
     model += reduce_model(input="input", axis=to_list.output, output="output")
 
@@ -1514,7 +1511,9 @@
     model = Model(enforce_jit=False)
     reduce_model = Sum(axis=TBD)
     add_model = Add()
-    model += add_model(left="left", right=IOKey(value=[0, 1]).tensor())
+    model += add_model(
+        left=IOKey("left", type=MyTensor), right=IOKey(value=[0, 1]).tensor()
+    )
     model += (to_list := TensorToList())(input=add_model.output)
     model += reduce_model(input="input", axis=to_list.output, output="output")
 
@@ -1534,7 +1533,7 @@
     model = Model(enforce_jit=False)
     add = Add()
     to_list = TensorToList()
-    model += add(left="left", right=MyTensor([2.0]))
+    model += add(left=IOKey("left", type=MyTensor), right=MyTensor([2.0]))
     model += to_list(input=add.output)
     model += Buffer()(input=to_list.output.tensor(), output="output")
 
@@ -1583,6 +1582,9 @@
     buff_model_1 = Buffer()
     buff_model_2 = Buffer()
     buff_model_3 = Buffer()
+    buff_model_1.set_types(input=MyTensor)
+    buff_model_2.set_types(input=MyTensor)
+    buff_model_3.set_types(input=MyTensor)
     model += buff_model_1(input="input1")
     model += buff_model_2(input="input2")
     model += buff_model_3(input="input3")
