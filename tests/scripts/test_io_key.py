--- conflicted
+++ resolved
@@ -76,16 +76,20 @@
 
 
 def compare_evaluate(
-    model1: Model, model2: Model, backend: TorchBackend, data: dict | None = None
+    model1: Model,
+    model2: Model,
+    backend: TorchBackend,
+    data: dict | None = None,
+    inference=False,
 ):
     if data is None:
         data = {}
 
-    pm1 = mithril.compile(model=model1, backend=backend)
+    pm1 = mithril.compile(model=model1, backend=backend, inference=inference)
 
     params: dict = pm1.randomize_params()
 
-    pm2 = mithril.compile(model=model2, backend=backend)
+    pm2 = mithril.compile(model=model2, backend=backend, inference=inference)
 
     outputs1 = pm1.evaluate(params, data)
     outputs2 = pm2.evaluate(params, data)
@@ -301,7 +305,7 @@
     model += Sigmoid()(input=out, output=IOKey("output"))
 
     backend = TorchBackend()
-    pm = mithril.compile(model=model, backend=backend, jit=False)
+    pm = mithril.compile(model=model, backend=backend, jit=False, inference=True)
 
     res = pm.evaluate(data={"input": backend.ones(5, 5)})
     out1 = res["output"]
@@ -319,7 +323,7 @@
     model += Relu()(input="input", output=middle)
 
     backend = TorchBackend()
-    pm = mithril.compile(model=model, backend=backend, jit=False)
+    pm = mithril.compile(model=model, backend=backend, jit=False, inference=True)
     res = pm.evaluate(data={"input": backend.ones(5, 5)})
     out = res["output"]
     assert isinstance(out, torch.Tensor)
@@ -337,7 +341,7 @@
     model += Sigmoid()(input=IOKey(name="out", expose=True), output=IOKey("output"))
 
     backend = TorchBackend()
-    pm = mithril.compile(model=model, backend=backend, jit=False)
+    pm = mithril.compile(model=model, backend=backend, jit=False, inference=True)
 
     res = pm.evaluate(data={"input": backend.ones(5, 5)})
     out = res["output"]
@@ -354,7 +358,7 @@
     model += Relu()(input="input", output=IOKey(name="middle", expose=False))
 
     backend = TorchBackend()
-    pm = mithril.compile(model=model, backend=backend, jit=False)
+    pm = mithril.compile(model=model, backend=backend, jit=False, inference=True)
     res = pm.evaluate(data={"input": backend.ones(5, 5)})
     out = res["output"]
     assert isinstance(out, torch.Tensor)
@@ -374,7 +378,7 @@
     )
 
     backend = TorchBackend()
-    pm = mithril.compile(model=model, backend=backend, jit=False)
+    pm = mithril.compile(model=model, backend=backend, jit=False, inference=True)
     res = pm.evaluate(data={"input": backend.ones(5, 5)})
     out1 = res["output1"]
     assert isinstance(out1, torch.Tensor)
@@ -753,7 +757,7 @@
 
         # if code reaches this far. It is expected model to be compiled and evaluated
         # successfully.
-        pm = mithril.compile(model=model, backend=backend)
+        pm = mithril.compile(model=model, backend=backend, inference=True)
         if value is TBD:
             data = {"left": backend.array([[2.0]]), "right": backend.array([[3.0]])}
         else:
@@ -951,7 +955,9 @@
 
         # if code reaches this far. It is expected model to be compiled and evaluated
         # successfully.
-        pm = mithril.compile(model=model, backend=backend, safe_names=False)
+        pm = mithril.compile(
+            model=model, backend=backend, safe_names=False, inference=True
+        )
         data: dict = {
             "input": backend.ones(2, 2),
         }
@@ -1046,7 +1052,7 @@
 
         # if code reaches this far. It is expected model to be compiled and
         # evaluated successfully.
-        pm = mithril.compile(model=model, backend=backend)
+        pm = mithril.compile(model=model, backend=backend, inference=True)
         data = {"left": backend.array([[2.0]]), "right": backend.array([[3.0]])}
         if name is not None:  # and expose:
             ref_outputs = {"output1": backend.array([[5.0]])}
@@ -1081,7 +1087,9 @@
         "input2": backend.ones(5, 5),
         "input3": backend.ones(5, 5),
     }
-    compare_evaluate(model1=model1, model2=model2, backend=backend, data=data)
+    compare_evaluate(
+        model1=model1, model2=model2, backend=backend, data=data, inference=True
+    )
 
 
 def test_compare_models_2():
@@ -1135,7 +1143,9 @@
     model2.set_shapes({"input": [2, 2]})
 
     data = {"input": backend.ones(2, 2)}
-    compare_evaluate(model1=model1, model2=model2, backend=backend, data=data)
+    compare_evaluate(
+        model1=model1, model2=model2, backend=backend, data=data, inference=True
+    )
 
 
 def test_compare_models_4():
@@ -1163,7 +1173,9 @@
     model2.set_shapes({"input": [2, 2]})
 
     data = {"input": backend.ones(2, 2)}
-    compare_evaluate(model1=model1, model2=model2, backend=backend, data=data)
+    compare_evaluate(
+        model1=model1, model2=model2, backend=backend, data=data, inference=True
+    )
 
 
 def test_compare_models_5():
@@ -1186,7 +1198,9 @@
     model2.set_shapes({"input": [2, 2]})
 
     data = {"input": backend.ones(2, 2)}
-    compare_evaluate(model1=model1, model2=model2, backend=backend, data=data)
+    compare_evaluate(
+        model1=model1, model2=model2, backend=backend, data=data, inference=True
+    )
 
 
 def test_iokey_shape_error_1():
@@ -1226,7 +1240,7 @@
 
     backend = TorchBackend()
 
-    pm = mithril.compile(model=model, backend=backend, jit=False)
+    pm = mithril.compile(model=model, backend=backend, jit=False, inference=True)
     out = pm.evaluate(
         data={"left": backend.array([2.0]), "right": backend.array([3.0])}
     )
@@ -1248,7 +1262,7 @@
 
     backend = TorchBackend()
 
-    pm = mithril.compile(model=model, backend=backend, jit=False)
+    pm = mithril.compile(model=model, backend=backend, jit=False, inference=True)
     res = pm.evaluate(
         data={"left": backend.array([2.0]), "right": backend.array([3.0])}
     )
@@ -1269,7 +1283,7 @@
 
     backend = TorchBackend()
 
-    pm = mithril.compile(model=model, backend=backend, jit=False)
+    pm = mithril.compile(model=model, backend=backend, jit=False, inference=True)
     out = pm.evaluate(data={"left": backend.array([2.0])})
     expected_result = np.array([5.0])
 
@@ -1288,13 +1302,8 @@
 
     backend = TorchBackend()
 
-<<<<<<< HEAD
     pm = mithril.compile(model=model, backend=backend, jit=False, inference=True)
-    out = pm.evaluate(params={"left": backend.ones((9, 8, 7))})
-=======
-    pm = mithril.compile(model=model, backend=backend, jit=False)
     out = pm.evaluate(data={"left": backend.ones((9, 8, 7))})
->>>>>>> 5b9d92c4
     expected_result = 9
 
     assert pm.input_keys == {"left", "index"}
@@ -1329,7 +1338,7 @@
     buff.set_types(input=Tensor)
     model += buff(input[0], IOKey("output"))
     backend = TorchBackend()
-    pm = mithril.compile(model=model, backend=backend, jit=False)
+    pm = mithril.compile(model=model, backend=backend, jit=False, inference=True)
 
     pm._input_keys = {"input"}
     pm._output_keys = {"output"}
