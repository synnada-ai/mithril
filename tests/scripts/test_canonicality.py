--- conflicted
+++ resolved
@@ -515,19 +515,10 @@
     assert model1.conns.cins == set()
 
     model2 = Add(left=Tensor([[3]]))
-<<<<<<< HEAD
-    model2.set_cin("left", "right", safe=False)
     assert model2.conns.cins == {model2.right}
 
     model3 = Add(right=Tensor([[3]]))
-    model3.set_cin("left", "right", safe=False)
     assert model3.conns.cins == {model3.left}
-=======
-    assert model2.conns.cins == {model2.right.data}
-
-    model3 = Add(right=Tensor([[3]]))
-    assert model3.conns.cins == {model3.left.data}
->>>>>>> ec90603b
 
     model4 = Add(left=Tensor([[3]]), right=Tensor([[3]]))
     assert model4.conns.cins == set()
@@ -541,11 +532,7 @@
     model += (add := Add())(right="right")
 
     assert model.conns.cins == {
-<<<<<<< HEAD
-        model.conns.get_con_by_metadata(add_model.right.metadata),
-=======
-        model.conns.get_con_by_metadata(add.right.data.metadata),
->>>>>>> ec90603b
+        model.conns.get_con_by_metadata(add.right.metadata),
     }
 
 
@@ -562,11 +549,7 @@
     model |= Linear(input=Tensor([[3]]))
     model += (add := Add())(right=IOKey("right"))
     assert model.conns.cins == {
-<<<<<<< HEAD
-        model.conns.get_con_by_metadata(add_model.right.metadata),
-=======
-        model.conns.get_con_by_metadata(add.right.data.metadata),
->>>>>>> ec90603b
+        model.conns.get_con_by_metadata(add.right.metadata),
     }
 
 
