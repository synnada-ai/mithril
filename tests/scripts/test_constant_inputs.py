--- conflicted
+++ resolved
@@ -607,13 +607,8 @@
 def test_scalar_mean_2_1():
     mean_model = Model()
     mean_1 = Mean()
-<<<<<<< HEAD
     with pytest.raises(TypeError) as err_info:
-        mean_model += mean_1(axis=1, input="input")
-=======
-    with pytest.raises(ValueError) as err_info:
         mean_model |= mean_1(axis=1, input="input")
->>>>>>> 634c853b
     assert (
         str(err_info.value)
         == "Acceptable types are <class 'NoneType'>, but <class 'int'> "
@@ -639,15 +634,9 @@
     mean_model = Model()
     mean_1 = Mean(axis=TBD)
 
-<<<<<<< HEAD
     with pytest.raises(TypeError) as err_info_1:
-        mean_model += mean_1(input="input", axis=None)
-        mean_1.set_values({"axis": 1})
-=======
-    with pytest.raises(ValueError) as err_info_1:
         mean_model |= mean_1(input="input", axis=None)
         mean_1.set_values(axis=1)
->>>>>>> 634c853b
     assert (
         str(err_info_1.value)
         == "Acceptable types are <class 'NoneType'>, but <class 'int'> "
@@ -2256,18 +2245,10 @@
 def test_concat_axis_ellipsis_1():
     backend = NumpyBackend()
     model = Model()
-<<<<<<< HEAD
     concat_model = Concat(axis=TBD)
-    input1 = IOKey("input1", differantiable=True)
-    input2 = IOKey("input2", differantiable=True)
+    input1 = IOKey("input1", differentiable=True)
+    input2 = IOKey("input2", differentiable=True)
     model += concat_model(input=[input1, input2])
-=======
-    concat_model = Concat(n=2, axis=TBD)
-    model += concat_model(
-        input1=IOKey("input1", differentiable=True),
-        input2=IOKey("input2", differentiable=True),
-    )
->>>>>>> 634c853b
     comp_model = ml.compile(model=model, backend=backend, safe_names=False)
 
     in1 = backend.array([[2.0]])
@@ -2285,19 +2266,10 @@
 def test_concat_axis_ellipsis_2():
     backend = NumpyBackend()
     model = Model()
-<<<<<<< HEAD
-    input1 = IOKey("input1", differantiable=True)
-    input2 = IOKey("input2", differantiable=True)
+    input1 = IOKey("input1", differentiable=True)
+    input2 = IOKey("input2", differentiable=True)
     concat_model = Concat(axis=TBD)
     model += concat_model(input=[input1, input2], axis="axis")
-=======
-    concat_model = Concat(n=2, axis=TBD)
-    model += concat_model(
-        input1=IOKey("input1", differentiable=True),
-        input2=IOKey("input2", differentiable=True),
-        axis="axis",
-    )
->>>>>>> 634c853b
     comp_model = ml.compile(model=model, backend=backend)
 
     in1 = backend.array([[2.0]])
