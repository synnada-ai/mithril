--- conflicted
+++ resolved
@@ -86,13 +86,8 @@
 )
 
 
-<<<<<<< HEAD
-def assert_all_backends_device_dtype(model: Model):
+def assert_all_backends_device_dtype(model: Model, inference: bool = False):
     """This function tests that whether all dtype and device
-=======
-def assert_all_backends_device_precision(model: Model, inference=False):
-    """This function tests that whether all precision and device
->>>>>>> 9874f248
     handling algorithms of the library is working successfully.
     This function compiles the given model, randomizes the inputs with
     all possible devices and dtypes that backend has,
@@ -181,19 +176,12 @@
                 params=randomized_inputs,
             )
 
-<<<<<<< HEAD
         # Check if gradients have correct device and dtype
         for grad in grads.values():
             assert (
                 backend.backend_type == "mlx" or get_array_device(grad, _type) == device
             )
             assert get_array_precision(grad, _type) == DtypeBits[dtype.name].value
-=======
-            # Check if gradients have correct device and precision
-            for grad in grads.values():
-                assert get_array_device(grad, _type) == device
-                assert get_array_precision(grad, _type) == precision
->>>>>>> 9874f248
 
         # In final step. we compare used inputs (used inputs are given as input to the
         # either to comp_model.evaluate() or comp_model.evaluate_gradients()) with their
@@ -326,13 +314,8 @@
     model += model2(input=model1.output, axis=model1.axis, output=IOKey(name="output"))
     static_inputs: dict[str, np.ndarray | int] = {"input": np_input, "axis": 0}
     expected_result = (np_input.mean(0) * 2).mean(0)
-<<<<<<< HEAD
     compiled_model = ml.compile(
-        model=model, backend=NumpyBackend(), constant_keys=static_inputs
-=======
-    compiled_model = mithril.compile(
         model=model, backend=NumpyBackend(), constant_keys=static_inputs, inference=True
->>>>>>> 9874f248
     )
     inputs = compiled_model.randomize_params()
     data = {"axis": None}
@@ -1047,17 +1030,11 @@
     not_1 = LogicalNot()
     add_1 = Add()
     ref = np.array([8.0, 9.0])
-<<<<<<< HEAD
-    model += not_1(input=IOKey(value=[False, False], name="input"))
-    model += add_1(left=[7.0, 8.0], right=not_1.output, output=IOKey(name="output"))
-    comp_model = ml.compile(model=model, backend=NumpyBackend())
-=======
     model += not_1(input=IOKey(value=Tensor([False, False]), name="input"))
     model += add_1(
         left=Tensor([7.0, 8.0]), right=not_1.output, output=IOKey(name="output")
     )
-    comp_model = mithril.compile(model=model, backend=NumpyBackend(), inference=True)
->>>>>>> 9874f248
+    comp_model = ml.compile(model=model, backend=NumpyBackend(), inference=True)
     output = comp_model.evaluate()["output"]
     assert isinstance(output, np.ndarray)
     np.testing.assert_allclose(output, ref)
@@ -1070,17 +1047,11 @@
     add_1 = Add()
     ref = np.array([8.0, 9.0])
     model += not_1(input=IOKey(name="input", value=TBD))
-<<<<<<< HEAD
-    model += add_1(left=[7.0, 8.0], right=not_1.output, output=IOKey(name="output"))
-    model.set_values({model.input: [False, False]})  # type: ignore
-    comp_model = ml.compile(model=model, backend=NumpyBackend())
-=======
     model += add_1(
         left=Tensor([7.0, 8.0]), right=not_1.output, output=IOKey(name="output")
     )
     model.set_values({model.input: Tensor([False, False])})  # type: ignore
-    comp_model = mithril.compile(model=model, backend=NumpyBackend(), inference=True)
->>>>>>> 9874f248
+    comp_model = ml.compile(model=model, backend=NumpyBackend(), inference=True)
     output = comp_model.evaluate()["output"]
     assert isinstance(output, np.ndarray)
     np.testing.assert_allclose(output, ref)
@@ -1092,19 +1063,13 @@
     not_1 = LogicalNot()
     add_1 = Add()
     ref = np.array([8.0, 9.0])
-<<<<<<< HEAD
-    model += not_1(input=IOKey(value=[False, False], name="input"))
-    model += add_1(left=[7.0, 8.0], right=not_1.output, output=IOKey(name="output"))
-    comp_model = ml.compile(model=model, backend=NumpyBackend(dtype=ml.float64))
-=======
     model += not_1(input=IOKey(value=Tensor([False, False]), name="input"))
     model += add_1(
         left=Tensor([7.0, 8.0]), right=not_1.output, output=IOKey(name="output")
     )
-    comp_model = mithril.compile(
+    comp_model = ml.compile(
         model=model, backend=NumpyBackend(precision=64), inference=True
     )
->>>>>>> 9874f248
     output = comp_model.evaluate()["output"]
     assert isinstance(output, np.ndarray)
     np.testing.assert_allclose(output, ref)
@@ -1116,19 +1081,13 @@
     not_1 = LogicalNot()
     add_1 = Add()
     ref = np.array([8.0, 9.0])
-<<<<<<< HEAD
-    model += not_1(input=IOKey(value=[False, False], name="input"))
-    model += add_1(left=[7.0, 8.0], right=not_1.output, output=IOKey(name="output"))
-    comp_model = ml.compile(model=model, backend=TorchBackend())
-=======
     model += not_1(input=IOKey(value=Tensor([False, False]), name="input"))
     model += add_1(
         left=Tensor([7.0, 8.0]), right=not_1.output, output=IOKey(name="output")
     )
-    comp_model = mithril.compile(
+    comp_model = ml.compile(
         model=model, backend=TorchBackend(precision=32), inference=True
     )
->>>>>>> 9874f248
     output = comp_model.evaluate()["output"]
     assert isinstance(output, torch.Tensor)
     out = output.numpy()
@@ -1141,19 +1100,13 @@
     not_1 = LogicalNot()
     add_1 = Add()
     ref = np.array([8.0, 9.0])
-<<<<<<< HEAD
-    model += not_1(input=IOKey(value=[False, False], name="input"))
-    model += add_1(left=[7.0, 8.0], right=not_1.output, output=IOKey(name="output"))
-    comp_model = ml.compile(model=model, backend=TorchBackend(dtype=ml.float64))
-=======
     model += not_1(input=IOKey(value=Tensor([False, False]), name="input"))
     model += add_1(
         left=Tensor([7.0, 8.0]), right=not_1.output, output=IOKey(name="output")
     )
-    comp_model = mithril.compile(
+    comp_model = ml.compile(
         model=model, backend=TorchBackend(precision=64), inference=True
     )
->>>>>>> 9874f248
     output = comp_model.evaluate()["output"]
     assert isinstance(output, torch.Tensor)
     out = output.numpy()
@@ -1166,19 +1119,13 @@
     not_1 = LogicalNot()
     add_1 = Add()
     ref = np.array([8.0, 9.0])
-<<<<<<< HEAD
-    model += not_1(input=IOKey(value=[False, False], name="input"))
-    model += add_1(left=[7.0, 8.0], right=not_1.output, output=IOKey(name="output"))
-    comp_model = ml.compile(model=model, backend=JaxBackend())
-=======
     model += not_1(input=IOKey(value=Tensor([False, False]), name="input"))
     model += add_1(
         left=Tensor([7.0, 8.0]), right=not_1.output, output=IOKey(name="output")
     )
-    comp_model = mithril.compile(
+    comp_model = ml.compile(
         model=model, backend=JaxBackend(precision=32), inference=True
     )
->>>>>>> 9874f248
     output = np.array(comp_model.evaluate()["output"])
     np.testing.assert_allclose(output, ref)
     assert output.dtype == np.float32
@@ -1189,19 +1136,13 @@
     not_1 = LogicalNot()
     add_1 = Add()
     ref = np.array([8.0, 9.0])
-<<<<<<< HEAD
-    model += not_1(input=IOKey(value=[False, False], name="input"))
-    model += add_1(left=[7.0, 8.0], right=not_1.output, output=IOKey(name="output"))
-    comp_model = ml.compile(model=model, backend=JaxBackend(dtype=ml.float64))
-=======
     model += not_1(input=IOKey(value=Tensor([False, False]), name="input"))
     model += add_1(
         left=Tensor([7.0, 8.0]), right=not_1.output, output=IOKey(name="output")
     )
-    comp_model = mithril.compile(
+    comp_model = ml.compile(
         model=model, backend=JaxBackend(precision=64), inference=True
     )
->>>>>>> 9874f248
     output = np.array(comp_model.evaluate()["output"])
     np.testing.assert_allclose(output, ref)
     assert output.dtype == np.float64
@@ -1212,19 +1153,13 @@
     not_1 = LogicalNot()
     add_1 = Add()
     ref = np.array([8.0, 9.0])
-<<<<<<< HEAD
-    model += not_1(input=IOKey(value=[False, False], name="input"))
-    model += add_1(left=[7.0, 8.0], right=not_1.output, output=IOKey(name="output"))
-    comp_model = ml.compile(model=model, backend=JaxBackend())
-=======
     model += not_1(input=IOKey(value=Tensor([False, False]), name="input"))
     model += add_1(
         left=Tensor([7.0, 8.0]), right=not_1.output, output=IOKey(name="output")
     )
-    comp_model = mithril.compile(
+    comp_model = ml.compile(
         model=model, backend=JaxBackend(precision=32), inference=True
     )
->>>>>>> 9874f248
     output = np.array(comp_model.evaluate()["output"])
     np.testing.assert_allclose(output, ref)
     assert output.dtype == np.float32
@@ -1235,19 +1170,13 @@
     not_1 = LogicalNot()
     add_1 = Add()
     ref = np.array([8.0, 9.0])
-<<<<<<< HEAD
-    model += not_1(input=IOKey(value=[False, False], name="input"))
-    model += add_1(left=[7.0, 8.0], right=not_1.output, output=IOKey(name="output"))
-    comp_model = ml.compile(model=model, backend=JaxBackend(dtype=ml.float64))
-=======
     model += not_1(input=IOKey(value=Tensor([False, False]), name="input"))
     model += add_1(
         left=Tensor([7.0, 8.0]), right=not_1.output, output=IOKey(name="output")
     )
-    comp_model = mithril.compile(
+    comp_model = ml.compile(
         model=model, backend=JaxBackend(precision=64), inference=True
     )
->>>>>>> 9874f248
     output = np.array(comp_model.evaluate()["output"])
     np.testing.assert_allclose(output, ref)
     assert output.dtype == np.float64
@@ -1429,13 +1358,9 @@
     model_2 += model_1(left=add_3.left, right=add_3.right, out2=IOKey(name="output_1"))
 
     backend = JaxBackend()
-<<<<<<< HEAD
-    comp_model = ml.compile(model=model_2, backend=backend, jit=False)
-=======
-    comp_model = mithril.compile(
+    comp_model = ml.compile(
         model=model_2, backend=backend, jit=False, inference=True
     )
->>>>>>> 9874f248
     output = comp_model.evaluate()
 
     assert model_1.left.metadata.value == 3.0  # type: ignore  # It is Tensor type.
@@ -1679,12 +1604,8 @@
     model += add_model_1(left=IOKey(value=list1, name="left1"), right=list1)
     model += add_model_2(left=add_model_1.output, right=list2)
     model += add_model_3(left=add_model_2.output, right=list3)
-
-<<<<<<< HEAD
-    assert_all_backends_device_dtype(model)
-=======
-    assert_all_backends_device_precision(model, inference=True)
->>>>>>> 9874f248
+    
+    assert_all_backends_device_dtype(model, inference=True)
 
 
 def test_composite_5_set_values():
@@ -1702,11 +1623,7 @@
     model += add_model_3(left=add_model_2.output)
     model.set_values({add_model_3.right: list3})
 
-<<<<<<< HEAD
-    assert_all_backends_device_dtype(model)
-=======
-    assert_all_backends_device_precision(model, inference=True)
->>>>>>> 9874f248
+    assert_all_backends_device_dtype(model, inference=True)
 
 
 def test_composite_6():
@@ -1720,11 +1637,7 @@
     model += add_model_1(left=IOKey(value=Tensor(1), name="left1"), right=list1)
     model += add_model_2(left=add_model_1.output, right=list2)
     model += add_model_3(left=add_model_2.output, right=list3)
-<<<<<<< HEAD
-    assert_all_backends_device_dtype(model)
-=======
-    assert_all_backends_device_precision(model, inference=True)
->>>>>>> 9874f248
+    assert_all_backends_device_dtype(model, inference=True)
 
 
 def test_composite_6_set_values():
@@ -1741,11 +1654,8 @@
     model.set_values({add_model_2.right: list2})
     model += add_model_3(left=add_model_2.output)
     model.set_values({add_model_3.right: list3})
-<<<<<<< HEAD
-    assert_all_backends_device_dtype(model)
-=======
-    assert_all_backends_device_precision(model, inference=True)
->>>>>>> 9874f248
+
+    assert_all_backends_device_dtype(model, inference=True)
 
 
 def test_composite_7():
@@ -1759,11 +1669,8 @@
     model += add_model_1(left=IOKey(name="left1", value=Tensor([[1]])), right=list1)
     model += add_model_2(left=add_model_1.output, right=list2)
     model += add_model_3(left=add_model_2.output, right=list3)
-<<<<<<< HEAD
-    assert_all_backends_device_dtype(model)
-=======
-    assert_all_backends_device_precision(model, inference=True)
->>>>>>> 9874f248
+    
+    assert_all_backends_device_dtype(model, inference=True)
 
 
 def test_composite_7_set_values():
@@ -1780,11 +1687,8 @@
     model.set_values({add_model_2.right: list2})
     model += add_model_3(left=add_model_2.output)
     model.set_values({add_model_3.right: list3})
-<<<<<<< HEAD
-    assert_all_backends_device_dtype(model)
-=======
-    assert_all_backends_device_precision(model, inference=True)
->>>>>>> 9874f248
+    
+    assert_all_backends_device_dtype(model, inference=True)
 
 
 def test_composite_conv_mean():
@@ -1851,19 +1755,14 @@
     """
     model = Model()
     linear_model = Linear(dimension=2)
-<<<<<<< HEAD
-    model += linear_model(input=[[3.0], [2.0]], weight=[[1.0], [2.0]], bias=[3.0, 1.0])
-    comp_model = ml.compile(model=model, backend=(backend := NumpyBackend()))
-=======
     model += linear_model(
         input=Tensor([[3.0], [2.0]]),
         weight=Tensor([[1.0], [2.0]]),
         bias=Tensor([3.0, 1.0]),
     )
-    comp_model = mithril.compile(
+    comp_model = ml.compile(
         model=model, backend=(backend := NumpyBackend()), inference=True
     )
->>>>>>> 9874f248
     dtype = backend.get_backend_array_type()
     cache = comp_model.data_store.data_values
     expected_cache = {"output": np.array([[6.0, 7.0], [5.0, 5.0]], dtype=dtype)}
@@ -1896,13 +1795,9 @@
         linear_model.input: Tensor([[3.0], [2.0]]),
     }
     model.set_values(config)
-<<<<<<< HEAD
-    comp_model = ml.compile(model=model, backend=(backend := NumpyBackend()))
-=======
-    comp_model = mithril.compile(
+    comp_model = ml.compile(
         model=model, backend=(backend := NumpyBackend()), inference=True
     )
->>>>>>> 9874f248
     dtype = backend.get_backend_array_type()
     cache = comp_model.data_store.data_values
     expected_cache = {"output": np.array([[6.0, 7.0], [5.0, 5.0]], dtype=dtype)}
@@ -1923,13 +1818,8 @@
     """
     model = Model()
     linear_model = Linear(dimension=2)
-<<<<<<< HEAD
-    model += linear_model(weight=[[1.0], [2.0]], bias=[3.0, 1.0])
-    comp_model = ml.compile(
-=======
     model += linear_model(weight=Tensor([[1.0], [2.0]]), bias=Tensor([3.0, 1.0]))
-    comp_model = mithril.compile(
->>>>>>> 9874f248
+    comp_model = ml.compile(
         model=model, backend=(backend := NumpyBackend()), safe_names=False
     )
     dtype = backend.get_backend_array_type()
@@ -2111,13 +2001,8 @@
     model += Shape()("input")
     model += ToTensor()
     model += Relu()
-<<<<<<< HEAD
-    comp_model = ml.compile(
-        model=model, backend=NumpyBackend(), shapes={"input": [8, 8]}
-=======
-    comp_model = mithril.compile(
+    comp_model = ml.compile(
         model=model, backend=NumpyBackend(), shapes={"input": [8, 8]}, inference=True
->>>>>>> 9874f248
     )
     cache = comp_model.data_store.data_values
     expected_cache = {"output": np.array([8, 8], dtype=np.int32)}
@@ -2159,16 +2044,11 @@
     model += Relu()
 
     backend = NumpyBackend()
-<<<<<<< HEAD
-    comp_model = ml.compile(
-        model=model, backend=backend, constant_keys={"input": backend.ones(8, 8)}
-=======
-    comp_model = mithril.compile(
+    comp_model = ml.compile(
         model=model,
         backend=backend,
         constant_keys={"input": backend.ones(8, 8)},
         inference=True,
->>>>>>> 9874f248
     )
     cache = comp_model.data_store.data_values
     expected_cache = {"output": np.array([8, 8], dtype=np.int32)}
@@ -2192,16 +2072,11 @@
     model += Relu()
 
     backend = NumpyBackend()
-<<<<<<< HEAD
-    comp_model = ml.compile(
-        model=model, backend=backend, constant_keys={"input": backend.ones(8, 8)}
-=======
-    comp_model = mithril.compile(
+    comp_model = ml.compile(
         model=model,
         backend=backend,
         constant_keys={"input": backend.ones(8, 8)},
         inference=True,
->>>>>>> 9874f248
     )
     cache = comp_model.data_store.data_values
     expected_cache = {"output": np.array([8, 8], dtype=np.int32)}
@@ -2639,13 +2514,9 @@
 
     static_input = {"input": backend.randn(4, 3, 6, 7)}
 
-<<<<<<< HEAD
-    pm_1 = ml.compile(model=model_1, backend=backend, constant_keys=static_input)
-=======
-    pm_1 = mithril.compile(
+    pm_1 = ml.compile(
         model=model_1, backend=backend, constant_keys=static_input, inference=True
     )
->>>>>>> 9874f248
 
     model_2 = Model()
     transpose_model_2 = Transpose(axes=(2, 3, 0, 1))
@@ -2653,13 +2524,9 @@
         input="input", output=IOKey(name="output"), axes=(2, 3, 0, 1)
     )
 
-<<<<<<< HEAD
-    pm_2 = ml.compile(model=model_2, backend=backend, constant_keys=static_input)
-=======
-    pm_2 = mithril.compile(
+    pm_2 = ml.compile(
         model=model_2, backend=backend, constant_keys=static_input, inference=True
     )
->>>>>>> 9874f248
 
     out_1 = pm_1.evaluate()
     out_2 = pm_2.evaluate()
@@ -2813,11 +2680,7 @@
     model = Model()
     model += Mean()(input=Tensor([1.0, 2]))
     backend = NumpyBackend()
-<<<<<<< HEAD
-    comp_model = ml.compile(model=model, backend=backend)
-=======
-    comp_model = mithril.compile(model=model, backend=backend, inference=True)
->>>>>>> 9874f248
+    comp_model = ml.compile(model=model, backend=backend, inference=True)
     outputs = comp_model.evaluate()
     assert outputs["output"] == backend.array(1.5)
 
@@ -2842,27 +2705,13 @@
     model += Add()(left="input", right="w")
     model.set_values({"input": Tensor([1.0])})
     backend = JaxBackend()
-<<<<<<< HEAD
-    pm = ml.compile(model=model, backend=backend)
-    assert pm.evaluate(params={"w": backend.array([2.0])})["output"] == backend.array(
-        [3.0]
-    )
-=======
-    pm = mithril.compile(model=model, backend=backend, inference=True)
+    pm = ml.compile(model=model, backend=backend, inference=True)
     assert pm.evaluate(data={"w": 2.0})["output"] == backend.array([3.0])
->>>>>>> 9874f248
 
 
 def test_add_constant_iokey():
     model = Model()
     model += Add()(left=IOKey("input", value=Tensor([1.0])), right="w")
     backend = JaxBackend()
-<<<<<<< HEAD
-    pm = ml.compile(model=model, backend=backend)
-    assert pm.evaluate(params={"w": backend.array([2.0])})["output"] == backend.array(
-        [3.0]
-    )
-=======
-    pm = mithril.compile(model=model, backend=backend, inference=True)
-    assert pm.evaluate(data={"w": 2.0})["output"] == backend.array([3.0])
->>>>>>> 9874f248
+    pm = ml.compile(model=model, backend=backend, inference=True)
+    assert pm.evaluate(data={"w": 2.0})["output"] == backend.array([3.0])