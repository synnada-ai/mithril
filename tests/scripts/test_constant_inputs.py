# Copyright 2022 Synnada, Inc.
#
# Licensed under the Apache License, Version 2.0 (the "License");
# you may not use this file except in compliance with the License.
# You may obtain a copy of the License at
#
#     http://www.apache.org/licenses/LICENSE-2.0
#
# Unless required by applicable law or agreed to in writing, software
# distributed under the License is distributed on an "AS IS" BASIS,
# WITHOUT WARRANTIES OR CONDITIONS OF ANY KIND, either express or implied.
# See the License for the specific language governing permissions and
# limitations under the License.

from collections.abc import Iterable, Mapping, Sequence
from itertools import product
from types import EllipsisType

import numpy as np
import pytest
import torch

import mithril
from mithril import JaxBackend, MlxBackend, NumpyBackend, TorchBackend
from mithril.framework.common import (
    NOT_GIVEN,
    TBD,
    Connect,
    Connection,
    ConnectionType,
    IOKey,
    NotAvailable,
    ToBeDetermined,
)
from mithril.framework.logical import ExtendInfo
from mithril.models import (
    MLP,
    Add,
    Arange,
    BinaryCrossEntropy,
    Buffer,
    Concat,
    Convolution1D,
    Convolution2D,
    CrossEntropy,
    Eye,
    Flatten,
    Greater,
    LeakyRelu,
    Linear,
    Log,
    LogicalAnd,
    LogicalNot,
    MaxPool1D,
    MaxPool2D,
    Mean,
    Model,
    Multiply,
    PaddingConverter1D,
    PaddingConverter2D,
    PolynomialFeatures,
    Power,
    Relu,
    Reshape,
    ScalarItem,
    Shape,
    Sigmoid,
    Sum,
    Tanh,
    ToTensor,
    TrainModel,
    Transpose,
    Where,
)
from mithril.utils.utils import PaddingType

from .helper import assert_models_equal
from .test_utils import (
    assert_results_equal,
    check_if_installed,
    get_array_device,
    get_array_precision,
)


def assert_all_backends_device_precision(model: Model):
    """This function tests that whether all precision and device
    handling algorithms of the library is working successfully.
    This function compiles the given model, randomizes the inputs with
    all possible devices and precisions that backend has,
    evaluates the output and evaluates the gradient of outputs.
    This function tests if all created outputs have correct device and precision.


    Args:
        model (Model): Model to be compiled
    """
    # Detect installed backends
    installed_backends: Iterable[
        type[NumpyBackend] | type[TorchBackend] | type[JaxBackend] | type[MlxBackend]
    ] = filter(check_if_installed, [NumpyBackend, JaxBackend, TorchBackend, MlxBackend])
    # Detect their supported device and precision
    backends_with_device_precision = (
        backend
        for backends in installed_backends
        for backend in product(
            [backends], backends.get_available_devices(), backends.supported_precisions
        )
    )
    unsupported_device_precisions = [
        (TorchBackend, "mps:0", 64),
        (MlxBackend, "cpu", 16),
        (MlxBackend, "cpu", 32),
        (TorchBackend, "cpu:0", 16),
    ]

    for backend_class, device, precision in backends_with_device_precision:
        # remove unsupported backend, device and precision trios
        if (backend_class, device, precision) in unsupported_device_precisions:
            continue
        _type = backend_class.type
        backend = backend_class(device=device, precision=precision)

        comp_model = mithril.compile(
            model=model,
            backend=backend,  # type: ignore
            jit=False,
        )

        randomized_inputs = comp_model.randomize_params()  # type: ignore # (check after DataType update)
        initial_randomized_inputs = randomized_inputs.copy()

        if device[-2] == ":":
            device = device[:-2]

        # Check if randomized inputs have correct device and precision
        for randomized_input in randomized_inputs.values():
            assert get_array_device(randomized_input, _type) == device
            assert get_array_precision(randomized_input, _type) == precision

        outputs = comp_model.evaluate(randomized_inputs)
        initial_outputs = outputs.copy()  # type: ignore

        # Check if outputs have correct device and precision
        for output in outputs.values():
            assert get_array_device(output, _type) == device
            assert get_array_precision(output, _type) == precision

        grads = comp_model.evaluate_gradients(
            output_gradients=outputs,  # type: ignore
            params=randomized_inputs,
        )

        # Check if gradients have correct device and precision
        for grad in grads.values():
            assert get_array_device(grad, _type) == device
            assert get_array_precision(grad, _type) == precision

        # In final step. we compare used inputs (used inputs are given as input to the
        # either to comp_model.evaluate() or comp_model.evaluate_gradients()) with their
        # non-used copies. It is expected that their values are exactly the same. Aim
        # of this check is to make sure that no in-place changes are occurred in given
        # inputs.
        if device == "cpu":
            for val1, val2 in zip(
                randomized_inputs.values(),
                initial_randomized_inputs.values(),
                strict=False,
            ):
                np.testing.assert_array_equal(np.array(val1), np.array(val2))

            for val1, val2 in zip(
                outputs.values(), initial_outputs.values(), strict=False
            ):
                np.testing.assert_array_equal(np.array(val1), np.array(val2))


class ReduceMult(Model):
    input: Connection
    axis: Connection
    output: Connection

    def __init__(
        self,
        dimension: int | None = None,
        axis: int | tuple[int, ...] | None | ToBeDetermined = TBD,
    ) -> None:
        super().__init__()
        rdc = Mean(axis=axis)
        self += rdc(input="input", axis="axis")
        self += Multiply()(left=rdc.output, right=2.0, output=IOKey(name="output"))
        shapes: Mapping[str, Sequence[str | tuple[str, EllipsisType]]] = {
            "input": ["N", ("Var_inter", ...), "d_in"]
        }
        self.set_shapes(shapes)

    def __call__(  # type: ignore[override]
        self,
        input: ConnectionType = NOT_GIVEN,
        axis: ConnectionType = NOT_GIVEN,
        output: ConnectionType = NOT_GIVEN,
    ) -> ExtendInfo:
        kwargs = {"input": input, "axis": axis, "output": output}
        return ExtendInfo(self, kwargs)


np_input = np.random.randn(10, 3, 3).astype(np.float32)


def test_default_in_numpy_error():
    """This test should raise ValueError because we are providing a new
    value in compile for "axis" key which is set as 0 before.
    """
    model = Model()
    model1 = ReduceMult()
    model2 = Mean(axis=TBD)

    model += model1(input="input", axis=IOKey("axis", value=0))
    model += model2(input=model1.output, axis=model1.axis, output=IOKey(name="output"))
    constant_keys = {"input": np_input}
    data_keys = {"axis"}
    with pytest.raises(ValueError) as err_info:
        mithril.compile(
            model=model,
            backend=NumpyBackend(),
            constant_keys=constant_keys,
            data_keys=data_keys,
        )
    assert (
        str(err_info.value)
        == "Statically given key: axis has been already set as static with a value!"
    )


def test_make_static_numpy_error():
    """We are providing a new Ellipsis value in compile
    for "axis" key which is set as 0 before.
    """
    model = Model()
    mean_model = Mean(axis=TBD)

    mult_out = IOKey(name="mult_out")

    rdc = Mean(axis=0)
    model += rdc(input="input", axis="axis")
    model += Multiply()(left=rdc.output, right=0, output=mult_out)
    model += mean_model(input=mult_out, axis="axis", output=IOKey(name="output"))
    constant_keys = {"input": np_input}
    data_keys = {"axis"}
    with pytest.raises(ValueError) as err_info:
        mithril.compile(
            model=model,
            backend=NumpyBackend(),
            constant_keys=constant_keys,
            data_keys=data_keys,
        )
    assert (
        str(err_info.value)
        == "Statically given key: axis has been already set as static with a value!"
    )


def test_default_given_extend_3_numpy_error():
    """This test should raise ValueError since output shape_map of model1 is [] and
    required input shape_map of model2 is ["x", (Var, TBD)].
    NOTE: This test is not related to this file. It's only a trial.
    """
    model = Model()
    model1 = ReduceMult()
    model2 = Mean(axis=0)
    model += model1(input="input", axis=IOKey("axis", value=None))
    with pytest.raises(ValueError) as err_info:
        model += model2(input=model1.output, output=IOKey(name="output"))
    assert str(err_info.value) == "Requires minimum of 1 dimensionality, got 0."


def test_default_given_compile_numpy():
    """This test should work properly and generate the same results as in
    'test_default_given_extend_2_numpy' test. We provide "axis" input in compile.
    """
    model = Model()
    model1 = ReduceMult()
    model2 = Mean(axis=TBD)
    model += model1(input="input", axis="axis")
    model += model2(input=model1.output, axis=model1.axis, output=IOKey(name="output"))
    static_inputs: dict[str, np.ndarray | int] = {"input": np_input, "axis": 0}
    expected_result = (np_input.mean(0) * 2).mean(0)
    compiled_model = mithril.compile(
        model=model, backend=NumpyBackend(), constant_keys=static_inputs
    )
    inputs = compiled_model.randomize_params()
    data = {"axis": None}

    result = compiled_model.evaluate(inputs, data)
    out = result["output"]
    assert isinstance(out, np.ndarray)
    output_gradients = {"output": np.ones_like(out)}
    compiled_model.evaluate_gradients(
        params=inputs, data=data, output_gradients=output_gradients
    )
    np.testing.assert_array_equal(expected_result, out)


def test_default_given_extend_numpy_3():
    """This test should work properly and generate the same results as in
    'test_default_given_extend_2_numpy' test. We provide "axis" input
    in extend after wrapping all model in a new model.
    """
    model = Model()
    model1 = ReduceMult()
    model2 = Mean(axis=TBD)
    model += model1(input=IOKey(name="input", shape=[*np_input.shape]), axis="axis")
    model += model2(input=model1.output, axis=model1.axis, output=IOKey(name="output"))
    final_model = Model()
    final_model += model(axis=0, input="input", output=IOKey(name="output"))
    expected_result = (np_input.mean(0) * 2).mean(0)
    compiled_model = mithril.compile(
        model=final_model,
        backend=NumpyBackend(),
        data_keys={"input"},
    )
    inputs = compiled_model.randomize_params()
    data = {"input": np_input}

    result = compiled_model.evaluate(inputs, data)
    out = result["output"]
    assert isinstance(out, np.ndarray)
    output_gradients = {"output": np.ones_like(out)}
    compiled_model.evaluate_gradients(
        params=inputs, data=data, output_gradients=output_gradients
    )
    np.testing.assert_array_equal(expected_result, out)


def test_default_given_extend_numpy_3_set_values():
    """Same with test_default_given_extend_numpy_3 but
    set_values is used instead of providing axis in extend.
    """
    model = Model()
    model1 = ReduceMult()
    model2 = Mean(axis=TBD)
    model += model1(input=IOKey(name="input", shape=[*np_input.shape]), axis="axis")
    model += model2(input=model1.output, axis=model1.axis, output=IOKey(name="output"))
    final_model = Model()
    final_model += model(axis="axis", input="input", output=IOKey(name="output"))
    final_model.set_values({"axis": 0})
    expected_result = (np_input.mean(0) * 2).mean(0)
    compiled_model = mithril.compile(
        model=final_model,
        backend=NumpyBackend(),
        data_keys={"input"},
    )
    inputs = compiled_model.randomize_params()
    data = {"input": np_input}

    result = compiled_model.evaluate(inputs, data)
    out = result["output"]
    assert isinstance(out, np.ndarray)
    output_gradients = {"output": np.ones_like(out)}
    compiled_model.evaluate_gradients(
        params=inputs, data=data, output_gradients=output_gradients
    )
    np.testing.assert_array_equal(expected_result, out)


def test_constant_given_data_numpy():
    """This test should work properly and generate the same results as in
    'test_default_given_compile_numpy' test. We provide "axis" input in evaluate.
    """
    model = Model()
    model1 = ReduceMult()
    model2 = Mean(axis=TBD)
    model += model1(input="input", axis="axis")
    model += model2(input=model1.output, axis=model1.axis, output=IOKey(name="output"))
    static_inputs = {
        "input": np_input,
    }
    expected_result = (np_input.mean(0) * 2).mean(0)
    compiled_model = mithril.compile(
        model=model, backend=NumpyBackend(), constant_keys=static_inputs
    )

    inputs = compiled_model.randomize_params()
    data = {"axis": 0}

    result = compiled_model.evaluate(inputs, data)
    out = result["output"]
    assert isinstance(out, np.ndarray)
    output_gradients = {"output": np.ones_like(out)}
    compiled_model.evaluate_gradients(
        params=inputs, data=data, output_gradients=output_gradients
    )
    np.testing.assert_array_equal(expected_result, out)


def test_constant_numpy():
    """Tests if right error is thrown for the case when Ellipsis Scalar value (axis)
    is changed by another model's axis which is 0. ValueError must be raised in
    reduce_constraint function because shape_map can not be updated with new axis
    value for Mean model which had axis = TBD before. Since shape map didn't updated
    for the new axis value, we should check minimum input rank requirement in
    reduce_constraint for the BackendVar which is "rhs" of Multiply model. It's rank
    is 0 since it is initialized as 2.0.
    """
    model = Model()
    mean_model = Mean(axis=TBD)
    mult_out = IOKey(name="mult_out")

    rdc = Mean(axis=0)
    model += rdc(input="input", axis="axis")
    model += Multiply()(
        left=rdc.output, right=IOKey(value=2.0, name="rhs"), output=mult_out
    )
    model += mean_model(input=mult_out, axis="axis", output=IOKey(name="output"))
    other_model = Model()
    other_model += Mean(axis=TBD)(input="input", axis="axis")
    with pytest.raises(ValueError) as err_info:
        model += other_model(input=model.rhs, axis=model.axis)  # type: ignore
    assert (
        str(err_info.value)
        == "Input rank is 0. Minimum rank 1 input is required for axis = (0,)."
    )


def test_constant_numpy_set_values():
    """Same with test_constant_numpy but set_values
    is used instead of providing rhs value in extend.
    """
    model = Model()
    mean_model = Mean(axis=TBD)
    rdc = Mean(axis=0)

    mult_out = IOKey(name="mult_out")
    model += rdc(input="input", axis="axis")
    model += Multiply()(left=rdc.output, right=IOKey(name="rhs"), output=mult_out)
    model.set_values({"rhs": 2.0})
    model += mean_model(input=mult_out, axis="axis", output=IOKey(name="output"))
    other_model = Model()
    other_model += Mean(axis=TBD)(input="input", axis="axis")
    with pytest.raises(ValueError) as err_info:
        model += other_model(input=model.rhs, axis=model.axis)  # type: ignore
    assert (
        str(err_info.value)
        == "Input rank is 0. Minimum rank 1 input is required for axis = (0,)."
    )


def test_axis():
    model = Model()
    relu = LeakyRelu()
    rob_pow = Power(robust=True)
    model += relu(input="input", slope=2.3)
    model += rob_pow(base=relu.output, exponent="exponent", threshold=relu.slope)

    backend = NumpyBackend()
    compiled_model = mithril.compile(
        model=model,
        backend=backend,
        jit=False,
        shapes={"input": [4, 5, 8], "exponent": [4, 5, 8]},
    )
    input = {"input": np.random.rand(4, 5, 8), "exponent": np.random.rand(4, 5, 8)}

    expected_result = compiled_model.backend.leaky_relu(
        input["input"], backend.array(2.3)
    )
    expected_result = expected_result ** input["exponent"]

    compiled_model.evaluate(input)
    compiled_model.evaluate_gradients(
        input, output_gradients={"output": np.random.rand(4, 5, 8)}
    )
    assert type(backend.array(2.3)), type(
        compiled_model.data_store.cached_data["slope_1"].value
    )


def test_axis_1():
    model = Model()
    relu = LeakyRelu()
    rob_pow = Power(robust=True)
    model += rob_pow(base="base", threshold=2.3, exponent="exponent")
    model += relu(input=rob_pow.output, slope=rob_pow.threshold)  # type: ignore
    # Check required value transfer occured in logical model
    # assert relu.conns.get_data("slope").value == 2.3

    backend = NumpyBackend()
    compiled_model = mithril.compile(
        model=model,
        backend=backend,
        jit=False,
        shapes={"base": [4, 5, 8], "exponent": [4, 5, 8]},
    )
    input = {"base": np.random.rand(4, 5, 8), "exponent": np.random.rand(4, 5, 8)}
    compiled_model.evaluate(input)
    compiled_model.evaluate_gradients(
        input, output_gradients={"output": np.random.rand(4, 5, 8)}
    )
    assert type(backend.array(2.3)), type(
        compiled_model.data_store.cached_data["threshold_1"].value
    )


def test_mean_1():
    """This test contains two model, first model consists three consecutive mean
    models that share same axis (1) second model ise a buffer model with staticly
    initialized 2x2 shape input, second model's output is connected to first model's
    input. It is expected an error to raise when connectiong two models becuase three
    consecutive mean model means that it will reduce input's dimensionality by 3,
    However, since static input has already shape of 2x2, this cannot be possible
    """
    mean_model = Model()
    mean_1 = Mean(axis=TBD)
    mean_2 = Mean(axis=TBD)
    mean_3 = Mean(axis=TBD)
    mean_model += mean_1(axis=1, input="input")
    mean_model += mean_2(input=mean_1.output, axis=mean_1.axis)
    mean_model += mean_3(
        input=mean_2.output, axis=mean_2.axis, output=IOKey(name="output")
    )

    model = Model()
    buff1 = Buffer()
    model += buff1(
        input=IOKey(value=[[2.0, 3.0], [1.0, 7.0]], name="input"),
        output=IOKey(name="output"),
    )
    with pytest.raises(ValueError) as err_info:
        model += mean_model(input=buff1.output, output=IOKey(name="output1"))
    assert str(err_info.value) == "Requires minimum of 4 dimensionality, got 2."


def test_mean_1_set_values_1():
    """Same as test_mean_1 but set_values is used
    on mean_model instead of providing axis in extend.
    """
    mean_model = Model()
    mean_1 = Mean(axis=TBD)
    mean_2 = Mean(axis=TBD)
    mean_3 = Mean(axis=TBD)
    mean_model += mean_1(input="input")
    mean_model += mean_2(input=mean_1.output, axis=mean_1.axis)
    mean_model += mean_3(
        input=mean_2.output, axis=mean_2.axis, output=IOKey(name="output")
    )
    mean_model.set_values({mean_1.axis: 1})

    model = Model()
    buff1 = Buffer()
    model += buff1(
        input=IOKey(value=[[2.0, 3.0], [1.0, 7.0]], name="input"),
        output=IOKey(name="output"),
    )
    # model.make_static("input", [[2.0, 3.0], [1.0, 7.0]])
    with pytest.raises(ValueError) as err_info:
        model += mean_model(input=buff1.output, output=IOKey(name="output1"))
    assert str(err_info.value) == "Requires minimum of 4 dimensionality, got 2."


def test_mean_1_set_values_2():
    """Same as test_mean_1 but set_values is used
    on mean_model instead of providing axis in extend.
    """
    mean_model = Model()
    mean_1 = Mean(axis=TBD)
    mean_2 = Mean(axis=TBD)
    mean_3 = Mean(axis=TBD)
    mean_model += mean_1(input="input")
    mean_model += mean_2(input=mean_1.output, axis=mean_1.axis)
    mean_model += mean_3(
        input=mean_2.output, axis=mean_2.axis, output=IOKey(name="output")
    )
    mean_1.set_values({"axis": 1})

    model = Model()
    buff1 = Buffer()
    model += buff1(
        input=IOKey(value=[[2.0, 3.0], [1.0, 7.0]], name="input"),
        output=IOKey(name="output"),
    )
    with pytest.raises(ValueError) as err_info:
        model += mean_model(input=buff1.output, output=IOKey(name="output1"))
    assert str(err_info.value) == "Requires minimum of 4 dimensionality, got 2."


def test_scalar_mean_2_1():
    mean_model = Model()
    mean_1 = Mean()
    with pytest.raises(ValueError) as err_info:
        mean_model += mean_1(axis=1, input="input")
    assert (
        str(err_info.value)
        == "Given value 1 for local key: 'axis' has already being set to None!"
    )


def test_scalar_mean_2_2():
    mean_model = Model()
    rob_pow = Model()
    rob_pow += Power(robust=True)(
        threshold=IOKey(name="threshold", value=1.3), base="base"
    )

    with pytest.raises(ValueError) as err_info:
        mean_model += rob_pow(threshold=1.5, base="input")
    assert (
        str(err_info.value) == "Value is set before as 1.3. A scalar"
        " value can not be reset."
    )


def test_scalar_mean_2_set_values():
    mean_model = Model()
    mean_1 = Mean(axis=TBD)

    with pytest.raises(ValueError) as err_info_1:
        mean_model += mean_1(input="input", axis=None)
        mean_1.set_values({"axis": 1})
    assert (
        str(err_info_1.value)
        == "Value is set before as None. A scalar value can not be reset."
    )

    # TODO: Complete this test after CONSTANT handling is implemented.
    # with pytest.raises(ValueError) as err_info_2:
    #     mean_model.extend(rob_pow, threshold = 1.5, base = "input")


def test_scalar_1():
    """This test should raise an error since we are trying to connect an output
    connection to a valued input connection. If model1 is initialized with
    enforce_jit=True, jittabilty error would be raised since a Tensor to
    Scalar conversion is needed from left input of add_1 which is Tensor,
    to left_2 which is valued Scalar.
    """
    model1 = Model(enforce_jit=False)
    model2 = Model()
    add_1 = Add()
    add_2 = Add()
    model1 += add_1(left=[4.0, 5.0], right=[8.0, 9.0])
    model2 += add_2(
        left=IOKey(name="left_2", value=[7.0, 11.0]), output=IOKey(name="output")
    )
    with pytest.raises(ValueError) as err_info:
        model1 += model2(left_2=add_1.output)
    assert str(err_info.value) == (
        "An input of the extending model tries to write "
        "to an output connection in the extended model. "
        "Multi-write error!"
    )


def test_scalar_1_set_values():
    model1 = Model(enforce_jit=False)
    model2 = Model()
    add_1 = Add()
    add_2 = Add()
    model1 += add_1
    model1.set_values({add_1.left: [4.0, 5.0], add_1.right: [8.0, 9.0]})
    model2 += add_2(
        left=IOKey(name="left_2", value=[7.0, 11.0]), output=IOKey(name="output")
    )
    with pytest.raises(ValueError) as err_info:
        model1 += model2(left_2=add_1.output)
    assert str(err_info.value) == (
        "An input of the extending model tries to write "
        "to an output connection in the extended model. "
        "Multi-write error!"
    )


def test_scalar_2():
    model = Model()
    add = Add()
    with pytest.raises(KeyError) as err_info:
        model += add(left=[4.0, 5.0], right=[8.0, 9.0], output=[7.0, 8.0])
    assert str(err_info.value) == (
        "'output key is an output of the model, output values could not be "
        "set in extend.'"
    )


def test_scalar_2_set_values():
    model = Model()
    add = Add()
    model += add(left="left", right="right", output="output")
    with pytest.raises(Exception) as err_info:
        model.set_values(
            {"left": [4.0, 5.0], "right": [8.0, 9.0], "output": [7.0, 8.0]}
        )

    assert (
        str(err_info.value)
        == "Given connections are both output connections. Multi-write error!"
    )


def test_scalar_3():
    model1 = Model()
    add_2 = Add()
    add_1 = Add()
    model1 += add_2
    with pytest.raises(KeyError) as err_info:
        model1 += add_1(left="left", right="right", output=[add_2.left, 4.0])
    assert str(err_info.value) == (
        "'output key is an output of the model, output values could not be "
        "set in extend.'"
    )


def test_scalar_3_set_values():
    model1 = Model(enforce_jit=False)
    add_2 = Add()
    add_1 = Add()
    model1 += add_2
    with pytest.raises(Exception) as err_info:
        model1 += add_1(left="left", right="right", output="output")
        model1.set_values({"output": [add_2.left, 4.0]})

    assert (
        str(err_info.value)
        == "Given connections are both output connections. Multi-write error!"
    )


def test_scalar_4():
    model1 = Model()
    add_1 = Add()
    with pytest.raises(Exception) as err_info:
        model1 += add_1(left="left", right="right", output=3.0)
    assert str(err_info.value) == (
        "'output key is an output of the model, output values could not be "
        "set in extend.'"
    )


def test_scalar_4_set_values():
    model1 = Model(enforce_jit=False)
    add_1 = Add()
    with pytest.raises(Exception) as err_info:
        model1 += add_1(left="left", right="right", output="output")
        model1.set_values({"output": 3.0})

    assert (
        str(err_info.value)
        == "Given connections are both output connections. Multi-write error!"
    )


def test_static_1():
    """When add_1.left is set as static a ToTensor operation is added to the model,
    so this connection is an output of a model. When we try to set a new value for
    this connection, it should raise an error since another ToTensor output is
    tried to connect to the same connection. This is a multi-write error for an
    internal key!
    """
    model1 = Model()
    add_1 = Add()
    model1 += add_1(left=[2.0, 3.0], right="right", output=IOKey(name="output"))
    with pytest.raises(Exception) as err_info:
        model1.set_values({add_1.left: [3.0, 4.0]})
    assert (
        str(err_info.value)
        == "Given connections are both output connections. Multi-write error!"
    )


def test_static_2():
    model1 = Model()
    model2 = Model()
    add_1 = Add()
    model1 += add_1(left=[2.0, 3.0], right="right", output=IOKey(name="output"))
    model2 += model1
    comp_model = mithril.compile(model=model2, backend=NumpyBackend())
    import numpy as np

<<<<<<< HEAD
    infered_value = comp_model.data_store.data_values["_Model_0_ToTensor_0_output"]
=======
    infered_value = comp_model.data_store.get_value("output_0")
>>>>>>> da4b4efa
    assert isinstance(infered_value, np.ndarray)
    np.testing.assert_almost_equal(
        infered_value,
        np.array([2.0, 3.0]),
    )
    params = {"right": np.array(1.0)}
    output_grads = {"output": np.array([1.0, 1.0])}
    ref_output = {"output": np.array([3.0, 4.0])}
    ref_grads = {"right": np.array(2.0)}
    outputs, grads = comp_model.evaluate_all(params, output_gradients=output_grads)
    assert_results_equal(ref_output, outputs)
    assert_results_equal(ref_grads, grads)


def test_static_2_set_values():
    model1 = Model()
    model2 = Model()
    add_1 = Add()
    model1 += add_1(right="right", output=IOKey(name="output"))
    model1.set_values({add_1.left: [2.0, 3.0]})
    model2 += model1
    comp_model = mithril.compile(model=model2, backend=NumpyBackend())

<<<<<<< HEAD
    infered_value = comp_model.data_store.data_values["_Model_0_ToTensor_0_output"]
=======
    infered_value = comp_model.data_store.get_value("output_0")
>>>>>>> da4b4efa

    assert isinstance(infered_value, np.ndarray)
    np.testing.assert_almost_equal(
        infered_value,
        np.array([2.0, 3.0]),
    )
    params = {"right": np.array(1.0)}
    output_grads = {"output": np.array([1.0, 1.0])}
    ref_output = {"output": np.array([3.0, 4.0])}
    ref_grads = {"right": np.array(2.0)}
    outputs, grads = comp_model.evaluate_all(params, output_gradients=output_grads)
    assert_results_equal(ref_output, outputs)
    assert_results_equal(ref_grads, grads)


def test_static_3_connection_not_found():
    model1 = Model()
    model2 = Model()
    add_1 = Add()
    model1 += add_1(left="left", right=[2.0, 3.0], output=IOKey(name="output"))
    model2 += model1
    assert not isinstance(model2.canonical_input, NotAvailable)
    connection = add_1.right
    assert isinstance(connection, Connection)
    with pytest.raises(KeyError) as err:
        mithril.compile(
            model=model2,
            backend=NumpyBackend(),
            constant_keys={connection: [3.0, 4.0]},
            safe_names=False,
        )

    assert str(err.value) == (f"'Given connection not found: {connection}'")


def test_valued_canonical_input_not_available():
    model1 = Model()
    model2 = Model()
    add_1 = Add()
    model1 += add_1(left=[2.0, 3.0], right="right", output=IOKey(name="output"))
    model2 += model1
    assert isinstance(model2.canonical_input, NotAvailable)


def test_static_3_set_values_and_remove_canonical_input():
    model1 = Model()
    model2 = Model()
    add_1 = Add()
    model1 += add_1(right="right", output=IOKey(name="output"))
    # Setting a connection to a value makes that connection
    # not visible from outer model.
    model1.set_values({add_1.left: [2.0, 3.0]})
    model2 += model1
    assert isinstance(model2.canonical_input, NotAvailable)


def test_static_4():
    model = Model()
    model += Greater()(left="input", right=0.6)
    model += Where()(cond=model.canonical_output, input1=1, input2=0)

    backend = TorchBackend()
    compiled_model = mithril.compile(
        model, backend, data_keys={"input"}, inference=True
    )

    expected = {
        "output_0": backend.array(0.6),
        "output_2": backend.array(1.0),
        "output_3": backend.array(0),
    }
    for key, value in expected.items():
        assert compiled_model.data_store.data_values[key] == value


def test_static_4_set_values():
    model = Model()
    model += (gr := Greater())(left="input")
    model.set_values({gr.right: 0.6})
    model += Where()(cond=model.canonical_output, input1=1, input2=0)

    backend = TorchBackend()
    compiled_model = mithril.compile(
        model, backend, data_keys={"input"}, inference=True
    )

    expected = {
        "output_0": backend.array(0.6),
        "output_2": backend.array(1.0),
        "output_3": backend.array(0),
    }
    for key, value in expected.items():
        assert compiled_model.data_store.data_values[key] == value


def test_str_axis():
    with pytest.raises(ValueError) as err_info:
        Mean(axis="axis")  # type: ignore

    assert str(err_info.value) == "Requires valid axis type!"


def test_str_axis_set_shapes():
    mean = Mean(axis=TBD)
    with pytest.raises(TypeError) as err_info:
        mean.set_values({"axis": "axis"})  # type: ignore

    assert str(err_info.value) == (
        "Acceptable types are int | tuple[int, ...] | None | list[int], "
        "but <class 'str'> type value is provided!"
    )


def test_float_axis_2():
    model1 = Model()
    mean1 = Mean(axis=TBD)
    with pytest.raises(TypeError) as err_info:
        model1 += mean1(axis=3.0)
    assert str(err_info.value) == (
        "Acceptable types are int | tuple[int, ...] | None | list[int], but "
        "<class 'float'> type value is provided!"
    )


def test_float_axis_2_set_values():
    mean1 = Mean(axis=TBD)
    with pytest.raises(TypeError) as err_info:
        mean1.set_values({"axis": 3.0})
    assert str(err_info.value) == (
        "Acceptable types are int | tuple[int, ...] | None | list[int], but "
        "<class 'float'> type value is provided!"
    )


def test_float_axis_3():
    with pytest.raises(ValueError) as err_info:
        Mean(axis=2.3)  # type: ignore
    assert str(err_info.value) == "Requires valid axis type!"


def test_static_type():
    model1 = Model()
    poly_feat_1 = PolynomialFeatures(degree=TBD)
    conv2d = Convolution2D(stride=TBD, kernel_size=3)
    model1 += conv2d(input="", stride=(2, 3))
    with pytest.raises(Exception) as err:
        model1 += poly_feat_1(input="", degree=conv2d.stride)

    assert str(err.value) == (
        "Acceptable types are tuple[int, int], but <class 'int'> "
        "type value is provided!"
    )


def test_static_type_set_value():
    model1 = Model()
    poly_feat_1 = PolynomialFeatures(degree=TBD)
    conv2d = Convolution2D(stride=TBD, kernel_size=3)
    model1 += conv2d(input="")
    model1.set_values({conv2d.stride: (2, 3)})
    with pytest.raises(Exception) as err:
        model1 += poly_feat_1(input="", degree=conv2d.stride)

    assert str(err.value) == (
        "Acceptable types are tuple[int, int], but <class 'int'> "
        "type value is provided!"
    )


# TODO: why this test here?
def test_nontensor_extend_from_input_multiple_connection():
    model = Model()
    mean1, mean2, mean3, mean4 = (
        Mean(axis=TBD),
        Mean(axis=TBD),
        Mean(axis=TBD),
        Mean(axis=TBD),
    )
    model += mean1
    model += mean2
    model += mean3
    model += mean4(axis=Connect(mean1.axis, mean2.axis, mean3.axis))
    assert (
        mean1.axis.data.metadata
        == mean2.axis.data.metadata
        == mean3.axis.data.metadata
        == mean4.axis.data.metadata
    )


# TODO: Why this test here?
def test_bool_tensor():
    model = Model()
    and1 = LogicalAnd()
    model += and1(left="in1", right="in2", output=IOKey(name="output"))
    comp_model = mithril.compile(model=model, backend=NumpyBackend(), inference=True)
    assert comp_model.ignore_grad_keys == {"output"}


def test_bool_tensor_numpy_32():
    model = Model()
    not_1 = LogicalNot()
    add_1 = Add()
    ref = np.array([8.0, 9.0])
    model += not_1(input=IOKey(value=[False, False], name="input"))
    model += add_1(left=[7.0, 8.0], right=not_1.output, output=IOKey(name="output"))
    comp_model = mithril.compile(model=model, backend=NumpyBackend())
    output = comp_model.evaluate()["output"]
    assert isinstance(output, np.ndarray)
    np.testing.assert_allclose(output, ref)
    assert output.dtype == np.float32


def test_bool_tensor_numpy_32_set_values():
    model = Model()
    not_1 = LogicalNot()
    add_1 = Add()
    ref = np.array([8.0, 9.0])
    model += not_1(input=IOKey(name="input", value=TBD))
    model += add_1(left=[7.0, 8.0], right=not_1.output, output=IOKey(name="output"))
    model.set_values({model.input: [False, False]})  # type: ignore
    comp_model = mithril.compile(model=model, backend=NumpyBackend())
    output = comp_model.evaluate()["output"]
    assert isinstance(output, np.ndarray)
    np.testing.assert_allclose(output, ref)
    assert output.dtype == np.float32


def test_bool_tensor_numpy_64():
    model = Model()
    not_1 = LogicalNot()
    add_1 = Add()
    ref = np.array([8.0, 9.0])
    model += not_1(input=IOKey(value=[False, False], name="input"))
    model += add_1(left=[7.0, 8.0], right=not_1.output, output=IOKey(name="output"))
    comp_model = mithril.compile(model=model, backend=NumpyBackend(precision=64))
    output = comp_model.evaluate()["output"]
    assert isinstance(output, np.ndarray)
    np.testing.assert_allclose(output, ref)
    assert output.dtype == np.float64


def test_bool_tensor_torch_32():
    model = Model()
    not_1 = LogicalNot()
    add_1 = Add()
    ref = np.array([8.0, 9.0])
    model += not_1(input=IOKey(value=[False, False], name="input"))
    model += add_1(left=[7.0, 8.0], right=not_1.output, output=IOKey(name="output"))
    comp_model = mithril.compile(model=model, backend=TorchBackend(precision=32))
    output = comp_model.evaluate()["output"]
    assert isinstance(output, torch.Tensor)
    out = output.numpy()
    np.testing.assert_allclose(out, ref)
    assert out.dtype == np.float32


def test_bool_tensor_torch_64():
    model = Model()
    not_1 = LogicalNot()
    add_1 = Add()
    ref = np.array([8.0, 9.0])
    model += not_1(input=IOKey(value=[False, False], name="input"))
    model += add_1(left=[7.0, 8.0], right=not_1.output, output=IOKey(name="output"))
    comp_model = mithril.compile(model=model, backend=TorchBackend(precision=64))
    output = comp_model.evaluate()["output"]
    assert isinstance(output, torch.Tensor)
    out = output.numpy()
    np.testing.assert_allclose(out, ref)
    assert out.dtype == np.float64


def test_bool_tensor_jax_32():
    model = Model()
    not_1 = LogicalNot()
    add_1 = Add()
    ref = np.array([8.0, 9.0])
    model += not_1(input=IOKey(value=[False, False], name="input"))
    model += add_1(left=[7.0, 8.0], right=not_1.output, output=IOKey(name="output"))
    comp_model = mithril.compile(model=model, backend=JaxBackend(precision=32))
    output = np.array(comp_model.evaluate()["output"])
    np.testing.assert_allclose(output, ref)
    assert output.dtype == np.float32


def test_bool_tensor_jax_64():
    model = Model()
    not_1 = LogicalNot()
    add_1 = Add()
    ref = np.array([8.0, 9.0])
    model += not_1(input=IOKey(value=[False, False], name="input"))
    model += add_1(left=[7.0, 8.0], right=not_1.output, output=IOKey(name="output"))
    comp_model = mithril.compile(model=model, backend=JaxBackend(precision=64))
    output = np.array(comp_model.evaluate()["output"])
    np.testing.assert_allclose(output, ref)
    assert output.dtype == np.float64


def test_bool_tensor_mlx_32():
    model = Model()
    not_1 = LogicalNot()
    add_1 = Add()
    ref = np.array([8.0, 9.0])
    model += not_1(input=IOKey(value=[False, False], name="input"))
    model += add_1(left=[7.0, 8.0], right=not_1.output, output=IOKey(name="output"))
    comp_model = mithril.compile(model=model, backend=JaxBackend(precision=32))
    output = np.array(comp_model.evaluate()["output"])
    np.testing.assert_allclose(output, ref)
    assert output.dtype == np.float32


def test_bool_tensor_mlx_64():
    model = Model()
    not_1 = LogicalNot()
    add_1 = Add()
    ref = np.array([8.0, 9.0])
    model += not_1(input=IOKey(value=[False, False], name="input"))
    model += add_1(left=[7.0, 8.0], right=not_1.output, output=IOKey(name="output"))
    comp_model = mithril.compile(model=model, backend=JaxBackend(precision=64))
    output = np.array(comp_model.evaluate()["output"])
    np.testing.assert_allclose(output, ref)
    assert output.dtype == np.float64


def test_static_input_1():
    model = Model()
    add_1 = Add()
    add_1.left.set_differentiable(False)
    add_1.right.set_differentiable(False)
    ref = np.array(5.0)
    model += add_1
    comp_model = mithril.compile(
        model=model, backend=NumpyBackend(precision=32), jit=False, safe_names=False
    )

    output = comp_model.evaluate(
        data={
            "left": np.array(2.0, dtype=np.float32),
            "right": np.array(3.0, dtype=np.float32),
        }
    )["output"]
    assert isinstance(output, np.ndarray)
    np.testing.assert_allclose(output, ref)
    assert output.dtype == np.float32


def test_static_input_1_safe_names():
    model = Model()
    add_1 = Add()
    add_1.left.set_differentiable(False)
    add_1.right.set_differentiable(False)
    model += add_1
    with pytest.raises(KeyError) as err:
        mithril.compile(model=model, backend=NumpyBackend(precision=32), jit=False)
    assert str(err.value) == (
        "'Runtime data keys must be named in logical model when "
        "safe_names set to True. The following keys are unnamed: $1, $2'"
    )


def test_static_input_2():
    model = Model()
    add_1 = Add()
    ref = np.array(5.0)
    add_1.left.set_differentiable(False)
    add_1.right.set_differentiable(False)
    model += add_1()
    comp_model = mithril.compile(
        model=model,
        backend=NumpyBackend(precision=32),
        jit=False,
        constant_keys={
            add_1.left: np.array(2.0, dtype=np.float32),
            add_1.right: np.array(3.0, dtype=np.float32),
        },
        safe_names=False,
    )

    output = comp_model.evaluate()["output"]
    assert isinstance(output, np.ndarray)
    np.testing.assert_allclose(output, ref)
    assert output.dtype == np.float32


def test_static_input_2_safe_names():
    model = Model()
    add_1 = Add()
    add_1.left.set_differentiable(False)
    add_1.right.set_differentiable(False)
    model += add_1()
    with pytest.raises(KeyError) as err:
        mithril.compile(
            model=model,
            backend=NumpyBackend(precision=32),
            jit=False,
            constant_keys={"input": np.array(2.0, dtype=np.float32)},
        )

    assert str(err.value) == ("'Given key: input is not found in the logical model.'")


def test_static_input_3():
    backend = NumpyBackend(precision=32)
    model = Model()
    add_1 = Add()
    ref = np.array(5.0)
    add_1.left.set_differentiable(False)
    add_1.right.set_differentiable(False)
    model += add_1()
    comp_model = mithril.compile(
        model=model,
        backend=backend,
        jit=False,
        constant_keys={add_1.left: backend.array(2.0), add_1.right: backend.array(3.0)},
    )

    output = comp_model.evaluate()["output"]
    assert isinstance(output, np.ndarray)
    np.testing.assert_allclose(output, ref)
    assert output.dtype == np.float32


def test_static_input_4():
    backend = NumpyBackend(precision=32)
    model = Model()
    add_1 = Add()
    ref = np.array(5.0)
    model += add_1(left="in1", right="in2")
    comp_model = mithril.compile(
        model=model, backend=backend, jit=False, data_keys={"in1", "in2"}
    )

    output = comp_model.evaluate(
        data={
            "in1": np.array(2.0, dtype=np.float32),
            "in2": np.array(3.0, dtype=np.float32),
        }
    )["output"]
    assert isinstance(output, np.ndarray)
    np.testing.assert_allclose(output, ref)
    assert output.dtype == np.float32


def test_static_input_5():
    model = Model()
    add_1 = Add()
    ref = np.array(5.0)
    add_1.left.set_differentiable(False)
    add_1.right.set_differentiable(False)
    model += add_1(left="input", right="right")
    comp_model = mithril.compile(
        model=model,
        backend=NumpyBackend(precision=32),
        jit=False,
        constant_keys={
            "input": np.array(2.0, dtype=np.float64),
            "right": np.array(3.0, dtype=np.float64),
        },
    )

    output = comp_model.evaluate()["output"]
    assert isinstance(output, np.ndarray)
    np.testing.assert_allclose(output, ref)
    assert output.dtype == np.float32


def test_static_input_6():
    model_1 = Model()
    model_2 = Model(enforce_jit=False)
    add_1 = Add()
    add_2 = Add()
    add_3 = Add()

    model_1 += add_1(
        left=IOKey(value=TBD, name="left"),
        right=IOKey(value=TBD, name="right"),
        output=IOKey(name="out1"),
    )
    model_1 += add_2(
        left=add_1.left + 1.0, right=add_1.right, output=IOKey(name="out2")
    )

    model_2 += add_3(
        left=IOKey(value=3.0, name="left"),
        right=IOKey(value=4.0, name="right"),
        output=IOKey(name="output"),
    )
    model_2 += model_1(left=add_3.left, right=add_3.right, out2=IOKey(name="output_1"))

    backend = JaxBackend()
    comp_model = mithril.compile(model=model_2, backend=backend, jit=False)
    output = comp_model.evaluate()

    assert model_1.left.metadata.data.value is TBD  # type: ignore  # It is Tensor type.
    assert (
        model_1.right.metadata.data.value is TBD  # type: ignore
    )  # It is Tensor type.
    assert (
        model_2.left.metadata.data.value == 3.0  # type: ignore
    )  # It is Scalar type with a defined value.
    assert (
        model_2.right.metadata.data.value == 4.0  # type: ignore
    )  # It is Scalar type with a defined value.
    assert output["output"] == backend.array(7.0)
    assert output["output_1"] == backend.array(8.0)


def test_static_input_6_error():
    """Raises ValueError since multiwrite occurs for left key of model_1
    with values 3.0 and 1.0
    """
    model_1 = Model()
    model_2 = Model(enforce_jit=False)
    add_1 = Add()
    add_2 = Add()
    add_3 = Add()

    model_1 += add_1(
        left=IOKey(value=1.0, name="left"),
        right=IOKey(value=TBD, name="right"),
        output=IOKey(name="out1"),
    )
    model_1 += add_2(left=add_1.left, right=add_1.right, output=IOKey(name="out2"))

    model_2 += add_3(
        left=IOKey(value=3.0, name="left"),
        right=IOKey(value=4.0, name="right"),
        output=IOKey(name="output"),
    )
    with pytest.raises(ValueError) as err_info:
        model_2 += model_1(
            left=model_2.left,  # type: ignore
            right=model_2.right,  # type: ignore
            out2=IOKey(name="output_1"),  # type: ignore
        )
    assert (
        str(err_info.value)
        == "Value is set before as 1.0. A scalar value can not be reset."
    )


def test_static_input_7():
    model_1 = Model()
    model_2 = Model()
    add_1 = Add()
    add_2 = Add()
    add_3 = Add()

    model_1 += add_1(
        left=IOKey(value=3.0, name="left"),
        right=IOKey(value=4.0, name="right"),
        output=IOKey(name="out1"),
    )
    model_1 += add_2(left=add_1.left, right=add_1.right, output="out2")

    model_2 += model_1(left="left", right="right")
    model_2 += add_3(
        left=model_1.left,  # type: ignore
        right=model_1.right,  # type: ignore
        output=IOKey(name="output"),
    )


def test_linear_1():
    model = Model()
    lin1 = Linear()
    lin1.input.set_differentiable(True)
    lin1.set_shapes({"w": [2, 2], "input": [2, 2]})
    model += lin1(input="input", output=IOKey(name="output"))
    assert_all_backends_device_precision(model)


def test_mlp():
    mlp_model = MLP(
        activations=[Buffer(), LeakyRelu(), Sigmoid()], dimensions=[2, 1, 1]
    )
    mlp_model.input.set_differentiable(True)
    mlp_model.set_shapes({"input": [1, 1]})
    assert_all_backends_device_precision(mlp_model)


def test_add_1():
    model = Model()
    add_model = Add()
    model += add_model(left=1, right="right", output=IOKey(name="output"))
    model.set_shapes({"right": [1, 1, 1]})
    assert_all_backends_device_precision(model)


def test_composite_1():
    model = Model()
    add_model = Add()
    shape_model = Shape()
    index_model = ScalarItem()
    red_model = Mean(axis=TBD)
    model += add_model(left=[[[1]]], right="right")
    model += shape_model(input=add_model.output)
    model += index_model(input=shape_model.output, index=1)
    model += red_model(
        input=add_model.output, axis=index_model.output, output=IOKey(name="output")
    )
    model.set_shapes({"right": [1, 1, 1, 1, 1]})
    mithril.compile(model=model, backend=NumpyBackend(), jit=False)
    assert_all_backends_device_precision(model)


def test_composite_1_set_values():
    model = Model()
    add_model = Add()
    shape_model = Shape()
    index_model = ScalarItem()
    red_model = Mean(axis=TBD)
    model += add_model(right="right")
    model.set_values({add_model.left: [[[1]]]})
    model += shape_model(input=add_model.output)
    model += index_model(input=shape_model.output, index=1)
    model += red_model(
        input=add_model.output, axis=index_model.output, output=IOKey(name="output")
    )
    model.set_shapes({"right": [1, 1, 1, 1, 1]})
    mithril.compile(
        model=model,
        backend=NumpyBackend(),
        jit=False,
    )
    assert_all_backends_device_precision(model)


def test_composite_2():
    model = Model()
    conv1 = Convolution2D(kernel_size=2, out_channels=4)
    leaky_relu = LeakyRelu()
    model += conv1(input="input")
    conv1.input.set_differentiable(True)
    model += leaky_relu(input=conv1.output, output=IOKey(name="output"), slope=0.3)
    model.set_shapes({"input": [1, 1, 4, 4]})
    assert_all_backends_device_precision(model)


def test_composite_2_set_values():
    model = Model()
    conv1 = Convolution2D(kernel_size=2, out_channels=4)
    leaky_relu = LeakyRelu()
    model += conv1(input="input")
    conv1.input.set_differentiable(True)
    model += leaky_relu(
        input=conv1.output, output=IOKey(name="output"), slope=NOT_GIVEN
    )
    model.set_values({leaky_relu.slope: 0.3})
    model.set_shapes({"input": [1, 1, 4, 4]})
    assert_all_backends_device_precision(model)


def test_composite_3():
    model = Model()
    conv1 = Convolution2D(kernel_size=2, out_channels=1, stride=TBD)
    leaky_relu = LeakyRelu()
    mean_model = Mean(axis=TBD)
    model += conv1(input="input", stride=(2, 3))
    conv1.input.set_differentiable(True)
    model += leaky_relu(input=conv1.output, slope=0.3)
    model += mean_model(axis=conv1.stride)
    assert not isinstance(conv1.canonical_output, NotAvailable)
    model.set_canonical_output(conv1.canonical_output)
    model.set_shapes({"input": [1, 1, 8, 8]})
    assert_all_backends_device_precision(model)


def test_composite_3_set_values():
    model = Model()
    conv1 = Convolution2D(kernel_size=2, out_channels=1, stride=TBD)
    leaky_relu = LeakyRelu()
    mean_model = Mean(axis=TBD)
    model += conv1(input="input")
    conv1.input.set_differentiable(True)
    model.set_values({conv1.stride: (2, 3)})
    model += leaky_relu(input=conv1.output, slope=NOT_GIVEN)
    model.set_values({leaky_relu.slope: 0.3})
    model += mean_model(axis=conv1.stride)
    assert not isinstance(conv1.canonical_output, NotAvailable)
    model.set_canonical_output(conv1.canonical_output)

    model.set_shapes({"input": [1, 1, 8, 8]})
    assert_all_backends_device_precision(model)


def test_composite_4():
    model = Model()
    conv1 = Convolution2D(kernel_size=2, out_channels=1, stride=TBD)
    leaky_relu = LeakyRelu()
    mean_model = Mean(axis=TBD)
    model += conv1(input="input", stride=(2, 3))
    conv1.input.set_differentiable(True)
    model += leaky_relu(input=conv1.output, slope=0.3)
    model += mean_model(axis=conv1.stride)
    model.set_shapes({"input": [1, 1, 8, 8]})
    assert not isinstance(conv1.canonical_output, NotAvailable)
    model.set_canonical_output(conv1.canonical_output)
    assert_all_backends_device_precision(model)


def test_composite_4_set_values():
    model = Model()
    conv1 = Convolution2D(kernel_size=2, out_channels=1, stride=TBD)
    leaky_relu = LeakyRelu()
    mean_model = Mean(axis=TBD)
    model += conv1(input="input")
    conv1.input.set_differentiable(True)
    model.set_values({conv1.stride: (2, 3)})
    model += leaky_relu(input=conv1.output, slope=NOT_GIVEN)
    model.set_values({leaky_relu.slope: 0.3})
    model += mean_model(axis=conv1.stride)
    model.set_shapes({"input": [1, 1, 8, 8]})
    assert not isinstance(conv1.canonical_output, NotAvailable)
    model.set_canonical_output(conv1.canonical_output)
    assert_all_backends_device_precision(model)


def test_composite_5():
    list1 = np.random.randn(2, 3, 4).tolist()
    list2 = np.random.randn(1, 3, 4).tolist()
    list3 = np.random.randn(2, 2, 1, 1, 1).tolist()
    model = Model()
    add_model_1 = Add()
    add_model_2 = Add()
    add_model_3 = Add()
    model += add_model_1(left=IOKey(value=list1, name="left1"), right=list1)
    model += add_model_2(left=add_model_1.output, right=list2)
    model += add_model_3(left=add_model_2.output, right=list3)

    assert_all_backends_device_precision(model)


def test_composite_5_set_values():
    list1 = np.random.randn(2, 3, 4).tolist()
    list2 = np.random.randn(1, 3, 4).tolist()
    list3 = np.random.randn(2, 2, 1, 1, 1).tolist()
    model = Model()
    add_model_1 = Add()
    add_model_2 = Add()
    add_model_3 = Add()
    model += add_model_1(left=IOKey(name="left1"))
    model.set_values({add_model_1.left: list1, add_model_1.right: list1})
    model += add_model_2(left=add_model_1.output)
    model.set_values({add_model_2.right: list2})
    model += add_model_3(left=add_model_2.output)
    model.set_values({add_model_3.right: list3})

    assert_all_backends_device_precision(model)


def test_composite_6():
    list1 = np.random.randn(2, 3, 4).tolist()
    list2 = np.random.randn(1, 3, 4).tolist()
    list3 = np.random.randn(2, 2, 1, 1, 1).tolist()
    model = Model()
    add_model_1 = Add()
    add_model_2 = Add()
    add_model_3 = Add()
    model += add_model_1(left=IOKey(value=1, name="left1"), right=list1)
    model += add_model_2(left=add_model_1.output, right=list2)
    model += add_model_3(left=add_model_2.output, right=list3)
    assert_all_backends_device_precision(model)


def test_composite_6_set_values():
    list1 = np.random.randn(2, 3, 4).tolist()
    list2 = np.random.randn(1, 3, 4).tolist()
    list3 = np.random.randn(2, 2, 1, 1, 1).tolist()
    model = Model()
    add_model_1 = Add()
    add_model_2 = Add()
    add_model_3 = Add()
    model += add_model_1(left=IOKey(name="left1"))
    model.set_values({add_model_1.left: 1, add_model_1.right: list1})
    model += add_model_2(left=add_model_1.output)
    model.set_values({add_model_2.right: list2})
    model += add_model_3(left=add_model_2.output)
    model.set_values({add_model_3.right: list3})
    assert_all_backends_device_precision(model)


def test_composite_7():
    list1 = np.random.randn(2, 3, 4).tolist()
    list2 = np.random.randn(1, 3, 4).tolist()
    list3 = np.random.randn(2, 2, 1, 1, 1).tolist()
    model = Model()
    add_model_1 = Add()
    add_model_2 = Add()
    add_model_3 = Add()
    model += add_model_1(left=IOKey(name="left1", value=[[1]]), right=list1)
    model += add_model_2(left=add_model_1.output, right=list2)
    model += add_model_3(left=add_model_2.output, right=list3)
    assert_all_backends_device_precision(model)


def test_composite_7_set_values():
    list1 = np.random.randn(2, 3, 4).tolist()
    list2 = np.random.randn(1, 3, 4).tolist()
    list3 = np.random.randn(2, 2, 1, 1, 1).tolist()
    model = Model()
    add_model_1 = Add()
    add_model_2 = Add()
    add_model_3 = Add()
    model += add_model_1(left=IOKey(name="left1"))
    model.set_values({add_model_1.left: [[1]], add_model_1.right: list1})
    model += add_model_2(left=add_model_1.output)
    model.set_values({add_model_2.right: list2})
    model += add_model_3(left=add_model_2.output)
    model.set_values({add_model_3.right: list3})
    assert_all_backends_device_precision(model)


def test_composite_conv_mean():
    list1 = np.random.randn(1, 1, 8, 8).tolist()
    model = Model()
    conv_model = Convolution2D(kernel_size=2, out_channels=1, stride=(2, 3))
    reduce_model = Mean(axis=TBD)
    model += conv_model(input=IOKey(value=list1, name="input"))
    model += reduce_model(axis=conv_model.stride)
    assert not isinstance(conv_model.canonical_output, NotAvailable)
    model.set_canonical_output(conv_model.canonical_output)
    assert_all_backends_device_precision(model)


def test_composite_conv_mean_set_values():
    list1 = np.random.randn(1, 1, 8, 8).tolist()
    model = Model()
    conv_model = Convolution2D(kernel_size=2, out_channels=1, stride=(2, 3))
    reduce_model = Mean(axis=TBD)
    model += conv_model(input=IOKey(name="input"))
    model.set_values({"input": list1})
    model += reduce_model(axis=conv_model.stride)
    assert not isinstance(conv_model.canonical_output, NotAvailable)
    model.set_canonical_output(conv_model.canonical_output)
    assert_all_backends_device_precision(model)


def test_composite_conv_mean_2():
    list1 = np.ones((1, 1, 8, 8)).tolist()
    model = Model()
    conv_model = Convolution2D(kernel_size=2, out_channels=1, stride=TBD)
    reduce_model = Sum(axis=TBD)
    model += conv_model(input=IOKey(value=list1, name="input"))
    model += reduce_model(axis=conv_model.stride, input=conv_model.output)
    comp_model = mithril.compile(
        model=model, backend=NumpyBackend(), jit=False, safe_names=False
    )
    inputs = {"kernel": np.ones((1, 1, 2, 2)), "bias": np.ones((1, 1, 1, 1))}
    outputs = comp_model.evaluate(params=inputs, data={"stride": (1, 2)})
    ref_outputs = {"output": np.ones((1, 4)) * 35.0}
    assert_results_equal(outputs, ref_outputs)


def test_composite_conv_mean_2_set_values():
    list1 = np.ones((1, 1, 8, 8)).tolist()
    model = Model()
    conv_model = Convolution2D(kernel_size=2, out_channels=1, stride=TBD)
    reduce_model = Sum(axis=TBD)
    model += conv_model(input=IOKey(name="input"))
    model.set_values({"input": list1})
    model += reduce_model(axis=conv_model.stride, input=conv_model.output)
    comp_model = mithril.compile(
        model=model, backend=NumpyBackend(), jit=False, safe_names=False
    )
    inputs = {"kernel": np.ones((1, 1, 2, 2)), "bias": np.ones((1, 1, 1, 1))}
    outputs = comp_model.evaluate(params=inputs, data={"stride": (1, 2)})
    ref_outputs = {"output": np.ones((1, 4)) * 35.0}
    assert_results_equal(outputs, ref_outputs)


def test_unused_cached_values_1():
    """Tests for the proper functioning of data_store object of model.
    Unused or pre-used static data should not be hold in any of data/cache dict.
    """
    model = Model()
    linear_model = Linear(dimension=2)
    model += linear_model(input=[[3.0], [2.0]], w=[[1.0], [2.0]], b=[3.0, 1.0])
    comp_model = mithril.compile(model=model, backend=(backend := NumpyBackend()))
    dtype = backend.get_backend_array_type()
    cache = comp_model.data_store.data_values
    expected_cache = {"output": np.array([[6.0, 7.0], [5.0, 5.0]], dtype=dtype)}
    # Check cached_data.
    assert cache is not None and cache.keys() == expected_cache.keys()
    assert all(
        [
            np.all(comp_model.data_store.data_values[key] == expected_cache[key])
            for key in cache
        ]
    )
    # Check runtime data keys.
    data_keys = comp_model.data_store.runtime_static_keys
    assert data_keys == set()
    # Try evaluate and evaluate gradients once.
    result = comp_model.evaluate(params={}, data={})
    gradients = comp_model.evaluate_gradients(
        params={}, data={}, output_gradients={"output": np.ones_like(result["output"])}
    )
    assert np.all(result["output"] == np.array([[6.0, 7.0], [5.0, 5.0]], dtype=dtype))
    assert gradients == {}


def test_unused_cached_values_1_set_values():
    """Tests for the proper functioning of data_store object of model.
    Unused or pre-used static data should not be hold in any of data/cache dict.
    """
    model = Model()
    linear_model = Linear(dimension=2)
    model += linear_model()
    config: dict[Connection, list] = {
        linear_model.w: [[1.0], [2.0]],
        linear_model.b: [3.0, 1.0],
        linear_model.input: [[3.0], [2.0]],
    }
    model.set_values(config)
    comp_model = mithril.compile(model=model, backend=(backend := NumpyBackend()))
    dtype = backend.get_backend_array_type()
    cache = comp_model.data_store.data_values
    expected_cache = {"output": np.array([[6.0, 7.0], [5.0, 5.0]], dtype=dtype)}
    # Check cached_data.
    assert cache is not None and cache.keys() == expected_cache.keys()
    assert all([np.all(value == expected_cache[key]) for key, value in cache.items()])
    # Check runtime data keys.
    data_keys = comp_model.data_store.runtime_static_keys
    assert data_keys == set()
    # Try evaluate and evaluate gradients once.
    result = comp_model.evaluate(params={}, data={})
    gradients = comp_model.evaluate_gradients(
        params={}, data={}, output_gradients={"output": np.ones_like(result["output"])}
    )
    assert np.all(result["output"] == np.array([[6.0, 7.0], [5.0, 5.0]], dtype=dtype))
    assert gradients == {}


def test_unused_cached_values_2():
    """Tests for the proper functioning of data_store object of model.
    Unused or pre-used static data should not be hold in any of data/cache dict.
    """
    model = Model()
    linear_model = Linear(dimension=2)
    model += linear_model(w=[[1.0], [2.0]], b=[3.0, 1.0])
    comp_model = mithril.compile(
        model=model, backend=(backend := NumpyBackend()), safe_names=False
    )
    dtype = backend.get_backend_array_type()
    cache = comp_model.data_store.data_values

    model = Model() + Convolution2D()

    expected_cache = {
        "output_2": np.array([[1.0, 2.0]], dtype=dtype),
        "output_1": np.array([3.0, 1.0], dtype=dtype),
        "output_cache": {},
        "output_3_cache": {},
    }
    # Check cached_data.
    assert cache is not None and cache.keys() == expected_cache.keys()
    assert all([np.all(value == expected_cache[key]) for key, value in cache.items()])
    # Check runtime data keys.
    data_keys = comp_model.data_store.runtime_static_keys
    expected_data_keys = {"input_2"}
    assert data_keys == expected_data_keys
    # Try evaluate and evaluate gradients once.
    data = {"input_2": np.array([[3.0], [2.0]], dtype=dtype)}
    result = comp_model.evaluate(params={}, data=data)
    gradients = comp_model.evaluate_gradients(
        params={},
        data=data,
        output_gradients={"output": np.ones_like(result["output"])},
    )
    assert np.all(result["output"] == np.array([[6.0, 7.0], [5.0, 5.0]], dtype=dtype))
    assert gradients == {}


def test_unused_cached_values_2_set_values():
    """Tests for the proper functioning of data_store object of model.
    Unused or pre-used static data should not be hold in any of data/cache dict.
    """
    model = Model()
    linear_model = Linear(dimension=2)
    model += linear_model()
    config: dict[Connection, list] = {
        linear_model.w: [[1.0], [2.0]],
        linear_model.b: [3.0, 1.0],
    }
    model.set_values(config)
    comp_model = mithril.compile(
        model=model, backend=(backend := NumpyBackend()), safe_names=False
    )
    dtype = backend.get_backend_array_type()
    cache = comp_model.data_store.data_values

    expected_cache = {
        "output_1": np.array([[1.0, 2.0]], dtype=dtype),
        "output_3": np.array([3.0, 1.0], dtype=dtype),
        "output_cache": {},
        "output_2_cache": {},
    }
    # Check cached_data.
    assert cache is not None and cache.keys() == expected_cache.keys()
    assert all([np.all(value == expected_cache[key]) for key, value in cache.items()])
    # Check runtime data keys.
    data_keys = comp_model.data_store.runtime_static_keys
    expected_data_keys = {"input_0"}
    assert data_keys == expected_data_keys
    # Try evaluate and evaluate gradients once.
    data = {"input_0": np.array([[3.0], [2.0]], dtype=dtype)}
    result = comp_model.evaluate(params={}, data=data)
    gradients = comp_model.evaluate_gradients(
        params={},
        data=data,
        output_gradients={"output": np.ones_like(result["output"])},
    )
    assert np.all(result["output"] == np.array([[6.0, 7.0], [5.0, 5.0]], dtype=dtype))
    assert gradients == {}


def test_unused_cached_values_3():
    """Tests for the proper functioning of data_store object of model.
    Unused or pre-used static data should not be hold in any of data/cache dict.
    """
    model = Model()
    linear_model = Linear(dimension=2)
    model += linear_model(input=[[3.0], [2.0]], w=[[1.0], [2.0]])
    linear_model.b.set_differentiable(False)
    comp_model = mithril.compile(
        model=model, backend=(backend := NumpyBackend()), safe_names=False
    )
    dtype = backend.get_backend_array_type()
    cache = comp_model.data_store.data_values

    expected_cache = {
        "output_cache": {},
        "output_3": np.array([[3.0, 6], [2, 4]], dtype=dtype),
    }
    # Check cached_data.
    assert cache is not None and cache.keys() == expected_cache.keys()
    assert all([np.all(value == expected_cache[key]) for key, value in cache.items()])
    # Check runtime data keys.
    data_keys = comp_model.data_store.runtime_static_keys
    expected_data_keys = {"b"}
    assert data_keys == expected_data_keys
    # Try evaluate and evaluate gradients once.
    data = {"b": np.array([3.0, 1.0], dtype=dtype)}
    result = comp_model.evaluate(params={}, data=data)
    gradients = comp_model.evaluate_gradients(
        params={},
        data=data,
        output_gradients={"output": np.ones_like(result["output"])},
    )
    assert np.all(result["output"] == np.array([[6.0, 7.0], [5.0, 5.0]], dtype=dtype))
    assert gradients == {}


def test_unused_cached_values_3_set_values():
    """Tests for the proper functioning of data_store object of model.
    Unused or pre-used static data should not be hold in any of data/cache dict.
    """
    model = Model()
    linear_model = Linear(dimension=2)
    model += linear_model()
    model.set_values(
        {linear_model.input: [[3.0], [2.0]], linear_model.w: [[1.0], [2.0]]}
    )
    linear_model.b.set_differentiable(False)
    comp_model = mithril.compile(
        model=model, backend=(backend := NumpyBackend()), safe_names=False
    )
    dtype = backend.get_backend_array_type()
    cache = comp_model.data_store.data_values

    expected_cache = {
        "output_cache": {},
        "output_3": np.array([[3.0, 6], [2, 4]], dtype=dtype),
    }
    # Check cached_data.
    assert cache is not None and cache.keys() == expected_cache.keys()
    assert all([np.all(value == expected_cache[key]) for key, value in cache.items()])
    # Check runtime data keys.
    data_keys = comp_model.data_store.runtime_static_keys
    expected_data_keys = {"b"}
    assert data_keys == expected_data_keys
    # Try evaluate and evaluate gradients once.
    data = {"b": np.array([3.0, 1.0], dtype=dtype)}
    result = comp_model.evaluate(params={}, data=data)
    gradients = comp_model.evaluate_gradients(
        params={},
        data=data,
        output_gradients={"output": np.ones_like(result["output"])},
    )
    assert np.all(result["output"] == np.array([[6.0, 7.0], [5.0, 5.0]], dtype=dtype))
    assert gradients == {}


def test_static_shape_model_1():
    comp_model = mithril.compile(
        model=Shape(),
        backend=NumpyBackend(),
        shapes={"input": [8, 8]},
        inference=True,
    )
    cache = comp_model.data_store.data_values
    expected_cache = {"output": (8, 8)}
    # Check cached_data.
    assert cache is not None and cache.keys() == expected_cache.keys()
    assert all([np.all(value == expected_cache[key]) for key, value in cache.items()])
    # Check runtime data keys.
    data_keys = comp_model.data_store.runtime_static_keys
    assert data_keys == set()
    # Try evaluate and evaluate gradients once.
    result = comp_model.evaluate(params={}, data={})

    assert result["output"] == (8, 8)


def test_static_shape_model_2():
    model = Model()
    model += Shape()("input")
    model += ToTensor()
    model += Relu()
    comp_model = mithril.compile(
        model=model, backend=NumpyBackend(), shapes={"input": [8, 8]}
    )
    cache = comp_model.data_store.data_values
    expected_cache = {"output": np.array([8, 8], dtype=np.int32)}
    # Check cached_data.
    # assert cache is not None and cache.keys() == expected_cache.keys()
    assert isinstance(cache, dict)
    assert all([np.all(value == expected_cache[key]) for key, value in cache.items()])
    # Check runtime data keys.
    data_keys = comp_model.data_store.runtime_static_keys
    assert data_keys == set()
    # Try evaluate and evaluate gradients once.
    result = comp_model.evaluate(params={}, data={})
    gradients = comp_model.evaluate_gradients(
        params={},
        data={},
        output_gradients={"output": np.ones_like(result["output"])},
    )
    assert np.all(result["output"] == np.array([8, 8], dtype=np.int32))
    assert gradients == {}


def test_static_shape_model_2_error():
    model = Model()
    model += Shape()(input="input")
    model += ToTensor()
    model += Relu()
    with pytest.raises(ValueError) as err_info:
        mithril.compile(
            model=model,
            backend=NumpyBackend(),
            shapes={"input": [8, 8]},
            data_keys={"input"},
        )
    assert (
        str(err_info.value)
        == "Given 'input' key is unused for the model, no need to provide data for it."
    )


def test_static_shape_model_3():
    model = Model()
    model += Tanh()(input="input")
    model += Shape()
    model += ToTensor()
    model += Relu()

    backend = NumpyBackend()
    comp_model = mithril.compile(
        model=model, backend=backend, constant_keys={"input": backend.ones(8, 8)}
    )
    cache = comp_model.data_store.data_values
    expected_cache = {"output": np.array([8, 8], dtype=np.int32)}
    # Check cached_data.
    assert cache is not None and cache.keys() == expected_cache.keys()
    assert all([np.all(value == expected_cache[key]) for key, value in cache.items()])
    # Check runtime data keys.
    data_keys = comp_model.data_store.runtime_static_keys
    assert data_keys == set()
    # Try evaluate and evaluate gradients once.
    result = comp_model.evaluate(params={}, data={})
    gradients = comp_model.evaluate_gradients(
        params={},
        data={},
        output_gradients={"output": np.ones_like(result["output"])},
    )
    assert np.all(result["output"] == np.array([8, 8], dtype=np.int32))
    assert gradients == {}


def test_static_shape_model_4():
    model = Model()
    model += Relu()(input="input")
    model += Log(robust=True)(cutoff=NOT_GIVEN)
    model += Shape()
    model += ToTensor()
    model += Relu()

    backend = NumpyBackend()
    comp_model = mithril.compile(
        model=model, backend=backend, constant_keys={"input": backend.ones(8, 8)}
    )
    cache = comp_model.data_store.data_values
    expected_cache = {"output": np.array([8, 8], dtype=np.int32)}
    # Check cached_data.
    assert cache is not None and cache.keys() == expected_cache.keys()
    assert all([np.all(value == expected_cache[key]) for key, value in cache.items()])
    # Check runtime data keys.
    data_keys = comp_model.data_store.runtime_static_keys
    assert data_keys == set()
    # Try evaluate and evaluate gradients once.
    result = comp_model.evaluate(params={}, data={})
    gradients = comp_model.evaluate_gradients(
        params={},
        data={},
        output_gradients={"output": np.ones_like(result["output"])},
    )
    assert np.all(result["output"] == np.array([8, 8], dtype=np.int32))
    assert gradients == {}


def test_static_shape_model_5():
    model = Model()
    model += Relu()(input="input")
    model += (log := Log(robust=True))(cutoff="cutoff")
    model += Shape()
    model += ToTensor()
    model += Relu()(input=model.canonical_output, output=IOKey(name="output1"))
    model += Relu()(input=log.output, output=IOKey(name="output2"))

    backend = NumpyBackend()
    comp_model = mithril.compile(
        model=model,
        backend=backend,
        constant_keys={"input": backend.ones(8, 8)},
        data_keys={"cutoff"},
    )
    cache = comp_model.data_store.data_values
    expected_cache = {
        "output1": np.array([8, 8], dtype=np.int32),
        "output_0": backend.ones(8, 8),
        "output_1_cache": {},
        "output2_cache": {},
    }
    # Check cached_data.
    assert cache is not None and cache.keys() == expected_cache.keys()
    assert all([np.all(value == expected_cache[key]) for key, value in cache.items()])
    # Check runtime data keys.
    data_keys = comp_model.data_store.runtime_static_keys
    expected_data_keys = {"cutoff"}
    assert data_keys == expected_data_keys
    # Try evaluate and evaluate gradients once.
    data = {"cutoff": 0.00005}
    result = comp_model.evaluate(params={}, data=data)
    gradients = comp_model.evaluate_gradients(
        params={},
        data=data,
        output_gradients={
            "output1": np.ones_like(result["output1"]),
            "output2": np.ones_like(result["output2"]),
        },
    )
    assert np.all(result["output1"] == np.array([8, 8], dtype=np.int32))
    assert np.all(result["output2"] == backend.zeros(8, 8))
    assert gradients == {}


def test_nontensor_gradient():
    backend = NumpyBackend(precision=64)
    model = Model()
    shape_model = Shape()
    to_tensor_model = ToTensor()
    relu = Relu()
    add_model = Add()

    model += shape_model(input="input")
    model += relu(input="input")
    model += to_tensor_model(input=shape_model.output, output=IOKey(name="out1"))
    model += add_model(left="in1", right=relu.output, output=IOKey(name="out2"))

    ctx = TrainModel(model)
    ctx.add_loss(Buffer(), input="out1", reduce_steps=[Sum()])
    ctx.add_loss(Buffer(), input="out2", reduce_steps=[Sum()])

    comp_model = mithril.compile(model=ctx, backend=backend, jit=False)

    input = backend.array([[1.0, 2.0, 3.0], [1.0, 4.0, 2.0], [3.0, 2.0, 1.0]])
    in1 = backend.array(1.0)
    outputs, grads = comp_model.evaluate_all({"input": input, "in1": in1})
    np.testing.assert_allclose(np.array(outputs["final_cost"]), np.array(34.0))
    np.testing.assert_allclose(np.array(outputs["out1"]), np.array([3, 3]))
    np.testing.assert_allclose(
        np.array(outputs["out2"]),
        np.array([[2.0, 3.0, 4.0], [2.0, 5.0, 3.0], [4.0, 3.0, 2.0]]),
    )
    np.testing.assert_allclose(np.array(grads["in1"]), np.array(9.0))
    np.testing.assert_allclose(
        np.array(grads["input"]),
        np.array([[1.0, 1.0, 1.0], [1.0, 1.0, 1.0], [1.0, 1.0, 1.0]]),
    )


def test_nontensor_gradient_2():
    backend = NumpyBackend()
    mlp_model = MLP(activations=[Sigmoid(), Relu(), Sigmoid()], dimensions=[12, 13, 2])
    shape_model = Shape()
    to_tensor_model = ToTensor()
    add_model = Add()
    mult_model = Multiply()
    relu_model = Relu()

    model = Model()
    model += mlp_model(input="input")
    model += shape_model(input=mlp_model.output)
    model += to_tensor_model(input=shape_model.output)
    model += add_model(
        left="", right=to_tensor_model.output, output=IOKey(name="output")
    )
    model += mult_model(left="", right="right1", output=add_model.left)
    model += relu_model(input="in1", output=mult_model.left)
    constant_keys = {
        "input": backend.array([[10.0, 2.0], [1.0, 1.0]]),
    }
    comp_model = mithril.compile(
        model=model,
        backend=backend,
        constant_keys=constant_keys,
        shapes={"right1": [1], "in1": [1]},
    )

    trainable_keys = {"right1": backend.array([2.0]), "in1": backend.array([1.0])}

    trainable_keys = comp_model.randomize_params() | trainable_keys
    output_grads = {"output": backend.array([1.0, 1.0])}
    outputs, grads = comp_model.evaluate_all(
        params=trainable_keys, output_gradients=output_grads
    )
    np.testing.assert_allclose(np.array(outputs["output"]), np.array([4.0, 4.0]))
    np.testing.assert_allclose(np.array(grads["right1"]), np.array([2.0]))
    np.testing.assert_allclose(np.array(grads["in1"]), np.array([4.0]))


def test_nontensor_gradient_3():
    backend = NumpyBackend()
    model = Model()
    shape_model = Shape()
    to_tensor_model = ToTensor()
    model += shape_model(input="input")
    model += to_tensor_model(input=shape_model.output, output=IOKey(name="output"))
    ctx = TrainModel(model)
    ctx.add_loss(Buffer(), input="output", reduce_steps=[Sum()])
    input = backend.randn(3, 4, 5, 6, 5)
    comp_model = mithril.compile(
        model=ctx,
        backend=backend,
        jit=False,
    )
    comp_model.evaluate({"input": input})
    outputs, grads = comp_model.evaluate_all({"input": input})
    ref_outputs = {"output": backend.array([3, 4, 5, 6, 5]), "final_cost": np.array(23)}
    ref_grads = {"input": backend.zeros(3, 4, 5, 6, 5, dtype=mithril.float32)}

    assert_results_equal(outputs, ref_outputs)
    assert_results_equal(grads, ref_grads)


def test_numpy_without_shape():
    backend = NumpyBackend(precision=32)
    model = Model()
    add_model = Add()
    model += add_model(left="left", right="right", output=IOKey(name="output"))
    model.set_shapes({"left": [], "right": []})
    ctx = TrainModel(model)
    ctx.add_loss(Buffer(), input="output", reduce_steps=[Mean()])
    inputs = {"left": backend.array(1.2), "right": backend.array(1.0)}
    comp_model = mithril.compile(
        model=ctx,
        backend=backend,
        jit=False,
    )
    outputs, grads = comp_model.evaluate_all(inputs)
    np.testing.assert_allclose(np.array(outputs["output"]), np.array(2.2))
    np.testing.assert_allclose(np.array(grads["left"]), np.array(1.0))
    np.testing.assert_allclose(np.array(grads["right"]), np.array(1.0))


def test_multiple_to_tensor():
    backend = NumpyBackend(precision=32)
    tt_1 = ToTensor()
    tt_2 = ToTensor()
    shp_1 = Shape()
    shp_2 = Shape()
    add_model = Add()
    add_model_2 = Add()
    model = Model()
    model_1 = Model()
    model_2 = Model()
    model += shp_1("input")
    model += tt_1
    model += add_model(
        left=model.canonical_output, right="right", output=IOKey(name="output")
    )
    model_1 += shp_2
    model_1 += tt_2
    model_1 += add_model_2(
        left=model_1.canonical_output, right="right", output=IOKey(name="output")
    )
    model_2 += model(input="input")
    model_2 += model_1
    comp_model = mithril.compile(
        model=model_2,
        backend=backend,
        jit=False,
        shapes={"input": [3, 4, 5, 5, 2, 7, 9]},
    )
    params = {"right_1": backend.array([1.0]), "right_0": backend.array([2.0])}
    outputs = comp_model.evaluate(params)
    np.testing.assert_allclose(np.array(outputs["output"]), np.array([8.0]))


def test_concat_axis_ellipsis_1():
    backend = NumpyBackend()
    model = Model()
    concat_model = Concat(n=2, axis=TBD)
    model += concat_model(input1="input1", input2="input2")
    comp_model = mithril.compile(model=model, backend=backend, safe_names=False)

    in1 = backend.array([[2.0]])
    in2 = backend.array([[2.0]])

    inputs = {"input1": in1, "input2": in2}

    data = {"axis": 1}
    ref_results = {"output": [[2.0, 2.0]]}

    result = comp_model.evaluate(params=inputs, data=data)
    assert_results_equal(result, ref_results)


def test_concat_axis_ellipsis_2():
    backend = NumpyBackend()
    model = Model()
    concat_model = Concat(n=2, axis=TBD)
    model += concat_model(input1="input1", input2="input2", axis="axis")
    comp_model = mithril.compile(model=model, backend=backend)

    in1 = backend.array([[2.0]])
    in2 = backend.array([[2.0]])

    ref_results = {"output": [[2.0, 2.0]]}

    inputs = {"input1": in1, "input2": in2}

    data = {"axis": 1}

    result = comp_model.evaluate(params=inputs, data=data)
    assert_results_equal(result, ref_results)


def test_polyfeatures_degree_ellipsis():
    backend = NumpyBackend()
    model = Model()
    poly_feat_model = PolynomialFeatures(degree=TBD)
    model += poly_feat_model(
        input="input", output=IOKey(name="output"), degree="degree"
    )

    comp_model = mithril.compile(model=model, backend=backend)

    params = {"input": backend.array([[1.0, 2.0], [2.0, 1.0], [1.0, 1.0]])}

    data = {"degree": 2}

    ref_results = {
        "output": [
            [1.0, 2.0, 1.0, 2.0, 4.0],
            [2.0, 1.0, 4.0, 2.0, 1.0],
            [1.0, 1.0, 1.0, 1.0, 1.0],
        ]
    }

    result = comp_model.evaluate(params=params, data=data)
    assert_results_equal(result, ref_results)


def test_eye_ellipsis_1():
    backend = NumpyBackend()
    model = Model()
    eye_model = Eye(N=TBD)
    model += eye_model(N="N", output=IOKey(name="output"))
    comp_model = mithril.compile(model=model, backend=backend)

    data = {"N": 5}

    ref_results = {
        "output": [
            [1.0, 0.0, 0.0, 0.0, 0.0],
            [0.0, 1.0, 0.0, 0.0, 0.0],
            [0.0, 0.0, 1.0, 0.0, 0.0],
            [0.0, 0.0, 0.0, 1.0, 0.0],
            [0.0, 0.0, 0.0, 0.0, 1.0],
        ]
    }

    result = comp_model.evaluate(params={}, data=data)
    assert_results_equal(result, ref_results)


def test_eye_ellipsis_2():
    backend = NumpyBackend()
    model = Model()
    eye_model = Eye(N=TBD, M=TBD)
    model += eye_model(N="N", output=IOKey(name="output"), M="M")

    comp_model = mithril.compile(model=model, backend=backend)

    data = {"N": 5, "M": 5}

    ref_results = {
        "output": [
            [1.0, 0.0, 0.0, 0.0, 0.0],
            [0.0, 1.0, 0.0, 0.0, 0.0],
            [0.0, 0.0, 1.0, 0.0, 0.0],
            [0.0, 0.0, 0.0, 1.0, 0.0],
            [0.0, 0.0, 0.0, 0.0, 1.0],
        ]
    }

    result = comp_model.evaluate(params={}, data=data)
    assert_results_equal(result, ref_results)


def test_cross_entropy_robust_ellipsis():
    backend = TorchBackend()
    model = Model()
    ce_model = CrossEntropy(input_type="probs")
    model += ce_model(
        input="input", target="target", output=IOKey(name="output"), robust="robust"
    )

    comp_model = mithril.compile(
        model=model,
        backend=backend,
        data_keys={"input", "target"},
        jit=False,
    )

    data: dict[str, torch.Tensor | bool] = {
        "input": backend.array([[1.0, 0.0], [0.0, 1.0], [1.0, 0.0], [0.0, 1.0]]),
        "target": backend.array([0, 1, 0, 1]),
        "robust": False,
    }
    outputs = comp_model.evaluate(params={}, data=data)
    ref_results = {"output": backend.array([0.0, 0.0, 0.0, 0.0])}
    assert_results_equal(outputs, ref_results)


def test_bce_ellipsis():
    backend = NumpyBackend()
    model_1 = Model()
    ce_model_1 = BinaryCrossEntropy(pos_weight=TBD, input_type="probs")
    model_1 += ce_model_1(
        input="input",
        target="target",
        output=IOKey(name="output"),
        robust="robust",
        pos_weight="pos_weight",
        cutoff="cutoff",
    )

    comp_model_1 = mithril.compile(
        model=model_1,
        backend=backend,
        data_keys={
            "input",
            "target",
            "robust",
            "pos_weight",
            "cutoff",
        },
    )

    model_2 = Model()
    ce_model_2 = BinaryCrossEntropy(input_type="probs")
    model_2 += ce_model_2(input="input", target="target")

    comp_model_2 = mithril.compile(
        model=model_2, backend=backend, data_keys={"input", "target"}
    )

    data_1: dict[str, np.ndarray | bool | float] = {
        "input": backend.array([0.5, 0.5]),
        "target": backend.array([0.5, 0.5]),
        "robust": False,
        "pos_weight": 1.0,
        "cutoff": 1e-300,
    }

    data_2: dict[str, np.ndarray] = {
        "input": backend.array([0.5, 0.5]),
        "target": backend.array([0.5, 0.5]),
    }

    res_1 = comp_model_1.evaluate(data=data_1)
    res_2 = comp_model_2.evaluate(data=data_2)

    assert_results_equal(res_1, res_2)


def test_arange_ellipsis():
    backend = TorchBackend()
    model = Model()
    arange_model = Arange(start=TBD, stop=TBD, step=TBD)
    model += arange_model(
        output=IOKey(name="output"), start="start", stop="stop", step="step"
    )
    pm = mithril.compile(model=model, backend=backend)
    ref_outputs = {"output": backend.array([3, 4, 5, 6, 7, 8, 9])}
    outputs = pm.evaluate(data={"start": 3, "stop": 10, "step": 1})
    assert_results_equal(outputs, ref_outputs)


def test_transpose_axis_ellipsis_1():
    backend = TorchBackend()
    model_1 = Model()
    transpose_model_1 = Transpose(axes=TBD)
    model_1 += transpose_model_1(
        input="input", output=IOKey(name="output"), axes=(2, 3, 0, 1)
    )

    static_input = {"input": backend.randn(4, 3, 6, 7)}

    pm_1 = mithril.compile(model=model_1, backend=backend, constant_keys=static_input)

    model_2 = Model()
    transpose_model_2 = Transpose(axes=(2, 3, 0, 1))
    model_2 += transpose_model_2(
        input="input", output=IOKey(name="output"), axes=(2, 3, 0, 1)
    )

    pm_2 = mithril.compile(model=model_2, backend=backend, constant_keys=static_input)

    out_1 = pm_1.evaluate()
    out_2 = pm_2.evaluate()

    assert_results_equal(out_1, out_2)


def test_maxpool_1d_padding_type_input():
    backend = TorchBackend()
    model_1 = Model()
    maxpool = MaxPool1D(kernel_size=2, padding=TBD)
    model_1 += maxpool(padding=PaddingType.VALID, input="input")

    pm = mithril.compile(model=model_1, backend=backend, data_keys={"input"})
    out_1 = pm.evaluate(
        data={"input": backend.array([[[10.0, 11.0, 12.0, 13.0, 14.0]]])}
    )
    out = out_1["output"]
    assert isinstance(out, torch.Tensor)
    assert (out == backend.array([[[11.0, 13.0]]])).all()


def test_maxpool_1d_padding_input_in_evaluate():
    backend = TorchBackend()
    maxpool = MaxPool1D(kernel_size=2, padding=TBD)

    pm = mithril.compile(
        model=maxpool,
        backend=backend,
        data_keys={"input"},
    )
    out_1 = pm.evaluate(
        data={
            "input": backend.array([[[10.0, 11.0, 12.0, 13.0, 14.0]]]),
            "padding": PaddingType.VALID,
        }
    )
    out = out_1["output"]
    assert isinstance(out, torch.Tensor)
    assert (out == backend.array([[[11.0, 13.0]]])).all()


def test_maxpool_1d_padding_input_solved_in_constraint():
    model_1 = Model()
    maxpool = MaxPool1D(kernel_size=2, padding=TBD)
    assert maxpool.padding.metadata.data.value is TBD
    # Find PaddingConverter model
    for _model in maxpool.dag:
        if isinstance(_model, PaddingConverter1D):
            pad_model = _model
            break
    assert pad_model.output.metadata.data.value is TBD
    model_1 += maxpool(padding=PaddingType.VALID)
    assert pad_model.output.metadata.data.value == (0, 0)


def test_maxpool_2d_padding_input_solved_in_constraint():
    model_1 = Model()
    maxpool = MaxPool2D(kernel_size=2, padding=TBD)
    assert maxpool.padding.metadata.data.value is TBD
    # Find PaddingConverter model
    for _model in maxpool.dag:
        if isinstance(_model, PaddingConverter2D):
            pad_model = _model
            break
    assert pad_model.output.metadata.data.value is TBD
    model_1 += maxpool(padding=PaddingType.VALID)
    assert pad_model.output.metadata.data.value == (0, 0)


def test_conv_1d_padding_input_solved_in_constraint():
    model_1 = Model()
    maxpool = Convolution1D(kernel_size=2, padding=TBD)
    assert maxpool.padding.metadata.data.value is TBD
    # Find PaddingConverter model
    for _model in maxpool.dag:
        if isinstance(_model, PaddingConverter1D):
            pad_model = _model
            break
    assert pad_model.output.metadata.data.value is TBD
    model_1 += maxpool(padding=PaddingType.VALID)
    assert pad_model.output.metadata.data.value == (0, 0)


def test_conv_2d_padding_input_solved_in_constraint():
    model_1 = Model()
    maxpool = Convolution2D(kernel_size=2, padding=TBD)
    assert maxpool.padding.metadata.data.value is TBD
    # Find PaddingConverter model
    for _model in maxpool.dag:
        if isinstance(_model, PaddingConverter2D):
            pad_model = _model
            break
    assert pad_model.output.metadata.data.value is TBD
    model_1 += maxpool(padding=PaddingType.VALID)
    assert pad_model.output.metadata.data.value == (0, 0)


def test_valued_conns_elevated_with_iokey():
    model = Model()
    flatten = Flatten()
    model += flatten(
        input="input",
        start_dim=IOKey("start_dim"),
        end_dim="end_dim",
        output=IOKey(name="output"),
    )
    # Note that string naming does not cause the connection
    # to be elevated as input to the upper level model.
    assert model._input_keys == {"input", "start_dim"}
    assert model.conns.latent_input_keys == {"end_dim"}


# pytest.mark.skip(reason="Not implemented yet")
def test_valued_conns_elevated_with_unexposed_iokey():
    model = Model()
    flatten = Flatten()
    model += flatten(
        input="input",
        start_dim=IOKey("start_dim"),
        end_dim=IOKey("end_dim", expose=False),
        output=IOKey(name="output"),
    )
    # Note that string naming does not cause the connection
    # to be elevated as input to the upper level model.
    assert model._input_keys == {"input", "start_dim"}
    assert model.conns.latent_input_keys == {"end_dim"}


def test_scalar_conns_elevated_with_immediate_extend_value():
    model = Model()
    flatten = Flatten(start_dim=TBD, end_dim=TBD)
    model += flatten(input="input", start_dim=0, end_dim=4, output=IOKey(name="output"))
    assert len(model._input_keys) == 3
    assert len(model.conns.latent_input_keys) == 0


def test_multi_write_to_local_output_key():
    model = Model(enforce_jit=False)
    model += Mean(axis=(1, 2))(input="input", axis="axis")
    with pytest.raises(ValueError) as err_info:
        model += Buffer()(input="buff_input", output="axis")
    assert str(err_info.value) == (
        "A valued connection of the extended model "
        "tries to write to an output connection of the "
        "extending model. Multi-write error!"
    )


def test_all_inputs_static():
    model = Model()
    model += Mean()(input=[1.0, 2])
    backend = NumpyBackend()
    comp_model = mithril.compile(model=model, backend=backend)
    outputs = comp_model.evaluate()
    grads = comp_model.evaluate_gradients(
        output_gradients={"output": backend.array(1.0)}
    )
    assert outputs["output"] == backend.array(1.5)
    assert grads == {}


def test_reshape_call_arg_vs_init_arg():
    model1 = Model()
    model1 += Reshape(shape=(2, 3, None, None))

    model2 = Model()
    model2 += Reshape()(shape=(2, 3, None, None))

    model3 = Model()
    model3 += (reshape := Reshape())
    reshape.set_values({"shape": (2, 3, None, None)})

    assert_models_equal(model1, model2)
    assert_models_equal(model2, model3)<|MERGE_RESOLUTION|>--- conflicted
+++ resolved
@@ -774,11 +774,7 @@
     comp_model = mithril.compile(model=model2, backend=NumpyBackend())
     import numpy as np
 
-<<<<<<< HEAD
-    infered_value = comp_model.data_store.data_values["_Model_0_ToTensor_0_output"]
-=======
-    infered_value = comp_model.data_store.get_value("output_0")
->>>>>>> da4b4efa
+    infered_value = comp_model.data_store.data_values["output_0"]
     assert isinstance(infered_value, np.ndarray)
     np.testing.assert_almost_equal(
         infered_value,
@@ -802,11 +798,7 @@
     model2 += model1
     comp_model = mithril.compile(model=model2, backend=NumpyBackend())
 
-<<<<<<< HEAD
-    infered_value = comp_model.data_store.data_values["_Model_0_ToTensor_0_output"]
-=======
-    infered_value = comp_model.data_store.get_value("output_0")
->>>>>>> da4b4efa
+    infered_value = comp_model.data_store.data_values["output_0"]
 
     assert isinstance(infered_value, np.ndarray)
     np.testing.assert_almost_equal(
