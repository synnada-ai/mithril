# Copyright 2022 Synnada, Inc.
#
# Licensed under the Apache License, Version 2.0 (the "License");
# you may not use this file except in compliance with the License.
# You may obtain a copy of the License at
#
#     http://www.apache.org/licenses/LICENSE-2.0
#
# Unless required by applicable law or agreed to in writing, software
# distributed under the License is distributed on an "AS IS" BASIS,
# WITHOUT WARRANTIES OR CONDITIONS OF ANY KIND, either express or implied.
# See the License for the specific language governing permissions and
# limitations under the License.

import os
import platform
from collections.abc import Iterable, Mapping, Sequence
from itertools import product
from types import EllipsisType

import numpy as np
import pytest
import torch

import mithril as ml
from mithril import JaxBackend, MlxBackend, NumpyBackend, TorchBackend
from mithril.backends.utils import DtypeBits
from mithril.framework.common import (
    NOT_GIVEN,
    TBD,
    Tensor,
    ToBeDetermined,
)
from mithril.framework.logical import ExtendInfo
from mithril.models import (
    MLP,
    Add,
    Arange,
    BinaryCrossEntropy,
    Buffer,
    Concat,
    Connection,
    ConnectionType,
    Convolution1D,
    Convolution2D,
    CrossEntropy,
    Eye,
    Flatten,
    Greater,
    Indexer,
    IOKey,
    LeakyRelu,
    Linear,
    Log,
    LogicalAnd,
    LogicalNot,
    MaxPool1D,
    MaxPool2D,
    Mean,
    Model,
    Multiply,
    PaddingConverter1D,
    PaddingConverter2D,
    PolynomialFeatures,
    Power,
    Relu,
    Reshape,
    Shape,
    Sigmoid,
    Sum,
    Tanh,
    ToTensor,
    TrainModel,
    Transpose,
    Where,
)
from mithril.utils.utils import PaddingType

from .helper import assert_models_equal
from .test_utils import (
    assert_results_equal,
    check_if_installed,
    get_array_device,
    get_array_precision,
)


def assert_all_backends_device_dtype(model: Model, inference: bool = False):
    """This function tests that whether all dtype and device
    handling algorithms of the library is working successfully.
    This function compiles the given model, randomizes the inputs with
    all possible devices and dtypes that backend has,
    evaluates the output and evaluates the gradient of outputs.
    This function tests if all created outputs have correct device and dtype.


    Args:
        model (Model): Model to be compiled
    """
    # Detect installed backends
    installed_backends: Iterable[
        type[NumpyBackend] | type[TorchBackend] | type[JaxBackend] | type[MlxBackend]
    ] = filter(check_if_installed, [NumpyBackend, JaxBackend, TorchBackend, MlxBackend])
    # Detect their supported device and dtype
    backends_with_device_dtype = (
        backend
        for backends in installed_backends
        for backend in product(
            [backends], backends.get_available_devices(), backends.supported_dtypes
        )
    )
    unsupported_device_dtypes: list[tuple[type[ml.Backend], str, ml.core.Dtype]] = [
        (TorchBackend, "mps:0", ml.float64),
        (NumpyBackend, "cpu", ml.bfloat16),
        (MlxBackend, "cpu", ml.float16),
        (MlxBackend, "cpu", ml.float32),
        (TorchBackend, "cpu:0", ml.float16),
    ]

    if platform.system() == "Darwin" and os.environ.get("CI") == "true":
        # Jax has issues with bfloat16 on MacOS in CI
        # See issue: https://github.com/jax-ml/jax/issues/25730
        unsupported_device_dtypes.append((JaxBackend, "cpu:0", ml.core.Dtype.bfloat16))

    for backend_class, device, dtype in backends_with_device_dtype:
        # remove unsupported backend, device and dtype trios
        if (backend_class, device, dtype) in unsupported_device_dtypes:
            continue

        if os.environ.get("CI") and "mps" in device:
            continue

        _type = backend_class.backend_type
        backend = backend_class(device=device, dtype=dtype)

        comp_model = ml.compile(
            model=model,
            backend=backend,  # type: ignore
            jit=False,
            inference=inference,
        )

        randomized_inputs = comp_model.randomize_params()  # type: ignore # (check after DataType update)
        initial_randomized_inputs = randomized_inputs.copy()

        if device[-2] == ":":
            device = device[:-2]

        # Check if randomized inputs have correct device and dtype
        for randomized_input in randomized_inputs.values():
            assert (
                backend.backend_type == "mlx"
                or get_array_device(randomized_input, _type) == device
            )

            assert (
                get_array_precision(randomized_input, _type)
                == DtypeBits[dtype.name].value
            )

        outputs = comp_model.evaluate(randomized_inputs)
        initial_outputs = outputs.copy()  # type: ignore

        # Check if outputs have correct device and dtype
        for output in outputs.values():
            assert (
                backend.backend_type == "mlx"
                or get_array_device(output, _type) == device
            )
            assert get_array_precision(output, _type) == DtypeBits[dtype.name].value

        if not inference:
            grads = comp_model.evaluate_gradients(
                output_gradients=outputs,  # type: ignore
                params=randomized_inputs,
            )

            # Check if gradients have correct device and dtype
            for grad in grads.values():
                assert (
                    backend.backend_type == "mlx"
                    or get_array_device(grad, _type) == device
                )
                assert get_array_precision(grad, _type) == DtypeBits[dtype.name].value

        # In final step. we compare used inputs (used inputs are given as input to the
        # either to comp_model.evaluate() or comp_model.evaluate_gradients()) with their
        # non-used copies. It is expected that their values are exactly the same. Aim
        # of this check is to make sure that no in-place changes are occurred in given
        # inputs.
        if device == "cpu" and dtype != ml.bfloat16:  # Numpy does not support bfloat16
            for val1, val2 in zip(
                randomized_inputs.values(),
                initial_randomized_inputs.values(),
                strict=False,
            ):
                np.testing.assert_array_equal(np.array(val1), np.array(val2))

            for val1, val2 in zip(
                outputs.values(), initial_outputs.values(), strict=False
            ):
                np.testing.assert_array_equal(np.array(val1), np.array(val2))


class ReduceMult(Model):
    input: Connection
    axis: Connection
    output: Connection

    def __init__(
        self,
        dimension: int | None = None,
        axis: int | tuple[int, ...] | None | ToBeDetermined = TBD,
    ) -> None:
        super().__init__()
        rdc = Mean(axis=axis)
        self |= rdc(input="input", axis="axis")
        self |= Multiply()(
            left=rdc.output, right=Tensor(2.0), output=IOKey(name="output")
        )
        shapes: Mapping[str, Sequence[str | tuple[str, EllipsisType]]] = {
            "input": ["N", ("Var_inter", ...), "d_in"]
        }
        self.set_shapes(shapes)

    def __call__(  # type: ignore[override]
        self,
        input: ConnectionType = NOT_GIVEN,
        axis: ConnectionType = NOT_GIVEN,
        output: ConnectionType = NOT_GIVEN,
    ) -> ExtendInfo:
        kwargs = {"input": input, "axis": axis, "output": output}
        return ExtendInfo(self, kwargs)


np_input = np.random.randn(10, 3, 3).astype(np.float32)


def test_default_in_numpy_error():
    """This test should raise ValueError because we are providing a new
    value in compile for "axis" key which is set as 0 before.
    """
    model = Model()
    model1 = ReduceMult()
    model2 = Mean(axis=TBD)

    model |= model1(input="input", axis=IOKey("axis", value=0))
    model |= model2(input=model1.output, axis=model1.axis, output=IOKey(name="output"))
    constant_keys = {"input": np_input}
    data_keys = {"axis"}
    with pytest.raises(ValueError) as err_info:
        ml.compile(
            model=model,
            backend=NumpyBackend(),
            constant_keys=constant_keys,
            data_keys=data_keys,
        )
    assert (
        str(err_info.value)
        == "Statically given key: axis has been already set as static with a value!"
    )


def test_make_static_numpy_error():
    """We are providing a new Ellipsis value in compile
    for "axis" key which is set as 0 before.
    """
    model = Model()
    mean_model = Mean(axis=TBD)

    mult_out = IOKey(name="mult_out")

    rdc = Mean(axis=0)
    model |= rdc(input="input", axis="axis")
    model |= Multiply()(left=rdc.output, right=Tensor(0), output=mult_out)
    model |= mean_model(input=mult_out, axis="axis", output=IOKey(name="output"))
    constant_keys = {"input": np_input}
    data_keys = {"axis"}
    with pytest.raises(ValueError) as err_info:
        ml.compile(
            model=model,
            backend=NumpyBackend(),
            constant_keys=constant_keys,
            data_keys=data_keys,
        )
    assert (
        str(err_info.value)
        == "Statically given key: axis has been already set as static with a value!"
    )


def test_default_given_extend_3_numpy_error():
    """This test should raise ValueError since output shape_map of model1 is [] and
    required input shape_map of model2 is ["x", (Var, TBD)].
    NOTE: This test is not related to this file. It's only a trial.
    """
    model = Model()
    model1 = ReduceMult()
    model2 = Mean(axis=0)
    model |= model1(input="input", axis=IOKey("axis", value=None))
    with pytest.raises(ValueError) as err_info:
        model |= model2(input=model1.output, output=IOKey(name="output"))
    assert str(err_info.value) == "Requires minimum of 1 dimensionality, got 0."


def test_default_given_compile_numpy():
    """This test should work properly and generate the same results as in
    'test_default_given_extend_2_numpy' test. We provide "axis" input in compile.
    """
    model = Model()
    model1 = ReduceMult()
    model2 = Mean(axis=TBD)
    model |= model1(input="input", axis="axis")
    model |= model2(input=model1.output, axis=model1.axis, output=IOKey(name="output"))
    static_inputs: dict[str, np.ndarray | int] = {"input": np_input, "axis": 0}
    expected_result = (np_input.mean(0) * 2).mean(0)
    compiled_model = ml.compile(
        model=model, backend=NumpyBackend(), constant_keys=static_inputs, inference=True
    )
    inputs = compiled_model.randomize_params()
    data = {"axis": None}

    result = compiled_model.evaluate(inputs, data)
    out = result["output"]
    assert isinstance(out, np.ndarray)
    np.testing.assert_array_equal(expected_result, out)


def test_default_given_extend_numpy_3():
    """This test should work properly and generate the same results as in
    'test_default_given_extend_2_numpy' test. We provide "axis" input
    in extend after wrapping all model in a new model.
    """
    model = Model()
    model1 = ReduceMult()
    model2 = Mean(axis=TBD)
    model |= model1(input=IOKey(name="input", shape=[*np_input.shape]), axis="axis")
    model |= model2(input=model1.output, axis=model1.axis, output=IOKey(name="output"))
    final_model = Model()
    final_model |= model(axis=0, input="input", output=IOKey(name="output"))
    expected_result = (np_input.mean(0) * 2).mean(0)
    compiled_model = ml.compile(
        model=final_model,
        backend=NumpyBackend(),
        data_keys={"input"},
    )
    inputs = compiled_model.randomize_params()
    data = {"input": np_input}

    result = compiled_model.evaluate(inputs, data)
    out = result["output"]
    assert isinstance(out, np.ndarray)
    output_gradients = {"output": np.ones_like(out)}
    compiled_model.evaluate_gradients(
        params=inputs, data=data, output_gradients=output_gradients
    )
    np.testing.assert_array_equal(expected_result, out)


def test_default_given_extend_numpy_3_set_values():
    """Same with test_default_given_extend_numpy_3 but
    set_values is used instead of providing axis in extend.
    """
    model = Model()
    model1 = ReduceMult()
    model2 = Mean(axis=TBD)
    model |= model1(input=IOKey(name="input", shape=[*np_input.shape]), axis="axis")
    model |= model2(input=model1.output, axis=model1.axis, output=IOKey(name="output"))
    final_model = Model()
    final_model |= model(axis="axis", input="input", output=IOKey(name="output"))
    final_model.set_values({"axis": 0})
    expected_result = (np_input.mean(0) * 2).mean(0)
    compiled_model = ml.compile(
        model=final_model,
        backend=NumpyBackend(),
        data_keys={"input"},
    )
    inputs = compiled_model.randomize_params()
    data = {"input": np_input}

    result = compiled_model.evaluate(inputs, data)
    out = result["output"]
    assert isinstance(out, np.ndarray)
    output_gradients = {"output": np.ones_like(out)}
    compiled_model.evaluate_gradients(
        params=inputs, data=data, output_gradients=output_gradients
    )
    np.testing.assert_array_equal(expected_result, out)


def test_constant_given_data_numpy():
    """This test should work properly and generate the same results as in
    'test_default_given_compile_numpy' test. We provide "axis" input in evaluate.
    """
    model = Model()
    model1 = ReduceMult()
    model2 = Mean(axis=TBD)
    model |= model1(input="input", axis="axis")
    model |= model2(input=model1.output, axis=model1.axis, output=IOKey(name="output"))
    static_inputs = {
        "input": np_input,
    }
    expected_result = (np_input.mean(0) * 2).mean(0)
    compiled_model = ml.compile(
        model=model, backend=NumpyBackend(), constant_keys=static_inputs
    )

    inputs = compiled_model.randomize_params()
    data = {"axis": 0}

    result = compiled_model.evaluate(inputs, data)
    out = result["output"]
    assert isinstance(out, np.ndarray)
    output_gradients = {"output": np.ones_like(out)}
    compiled_model.evaluate_gradients(
        params=inputs, data=data, output_gradients=output_gradients
    )
    np.testing.assert_array_equal(expected_result, out)


def test_constant_numpy():
    """Tests if right error is thrown for the case when Ellipsis Scalar value (axis)
    is changed by another model's axis which is 0. ValueError must be raised in
    reduce_constraint function because shape_map can not be updated with new axis
    value for Mean model which had axis = TBD before. Since shape map didn't updated
    for the new axis value, we should check minimum input rank requirement in
    reduce_constraint for the BackendVar which is "rhs" of Multiply model. It's rank
    is 0 since it is initialized as 2.0.
    """
    model = Model()
    mean_model = Mean(axis=TBD)
    mult_out = IOKey(name="mult_out")

    rdc = Mean(axis=0)
    model |= rdc(input="input", axis="axis")
    model |= Multiply()(
        left=rdc.output, right=IOKey(value=Tensor(2.0), name="rhs"), output=mult_out
    )
    model |= mean_model(input=mult_out, axis="axis", output=IOKey(name="output"))
    other_model = Model()
    other_model |= Mean(axis=TBD)(input="input", axis="axis")
    with pytest.raises(ValueError) as err_info:
        model |= other_model(input=model.rhs, axis=model.axis)  # type: ignore
    assert (
        str(err_info.value)
        == "Input rank is 0. Minimum rank 1 input is required for axis = (0,)."
    )


def test_constant_numpy_set_values():
    """Same with test_constant_numpy but set_values
    is used instead of providing rhs value in extend.
    """
    model = Model()
    mean_model = Mean(axis=TBD)
    rdc = Mean(axis=0)

    mult_out = IOKey(name="mult_out")
    model |= rdc(input="input", axis="axis")
    model |= Multiply()(left=rdc.output, right=IOKey(name="rhs"), output=mult_out)
    model.set_values({"rhs": Tensor(2.0)})
    model |= mean_model(input=mult_out, axis="axis", output=IOKey(name="output"))
    other_model = Model()
    other_model |= Mean(axis=TBD)(input="input", axis="axis")
    with pytest.raises(ValueError) as err_info:
        model |= other_model(input=model.rhs, axis=model.axis)  # type: ignore
    assert (
        str(err_info.value)
        == "Input rank is 0. Minimum rank 1 input is required for axis = (0,)."
    )


def test_axis():
    model = Model()
    relu = LeakyRelu()
    rob_pow = Power(robust=True)
<<<<<<< HEAD
    model |= relu(input="input", slope=Tensor(2.3))
    model |= rob_pow(
=======
    model += relu(input=IOKey("input", differantiable=True), slope=Tensor(2.3))
    model += rob_pow(
>>>>>>> 5b9d92c4
        base=relu.output,
        exponent=IOKey("exponent", type=Tensor, differantiable=True),
        threshold=relu.slope,
    )

    backend = NumpyBackend()
    compiled_model = ml.compile(
        model=model,
        backend=backend,
        jit=False,
        shapes={"input": [4, 5, 8], "exponent": [4, 5, 8]},
    )
    input = {"input": np.random.rand(4, 5, 8), "exponent": np.random.rand(4, 5, 8)}

    expected_result = compiled_model.backend.leaky_relu(
        input["input"], backend.array(2.3)
    )
    expected_result = expected_result ** input["exponent"]

    compiled_model.evaluate(input)
    compiled_model.evaluate_gradients(
        input, output_gradients={"output": np.random.rand(4, 5, 8)}
    )
    assert (
        backend.array(2.3) == compiled_model.flat_graph.data_store.cached_data["slope"]
    )


def test_axis_1():
    model = Model()
    relu = LeakyRelu()
    rob_pow = Power(robust=True)
    rob_pow.set_types(base=Tensor, exponent=Tensor)
<<<<<<< HEAD
    model |= rob_pow(base="base", threshold=Tensor(2.3), exponent="exponent")
    model |= relu(input=rob_pow.output, slope=rob_pow.threshold)  # type: ignore
=======
    model += rob_pow(
        base=IOKey("base", differantiable=True),
        threshold=Tensor(2.3),
        exponent=IOKey("exponent", differantiable=True),
    )
    model += relu(input=rob_pow.output, slope=rob_pow.threshold)  # type: ignore
>>>>>>> 5b9d92c4
    # Check required value transfer occured in logical model
    # assert relu.conns.get_data("slope").value == 2.3

    backend = NumpyBackend()
    compiled_model = ml.compile(
        model=model,
        backend=backend,
        jit=False,
        shapes={"base": [4, 5, 8], "exponent": [4, 5, 8]},
    )
    input = {"base": np.random.rand(4, 5, 8), "exponent": np.random.rand(4, 5, 8)}
    compiled_model.evaluate(input)
    compiled_model.evaluate_gradients(
        input, output_gradients={"output": np.random.rand(4, 5, 8)}
    )
    assert type(backend.array(2.3)), type(
        compiled_model.flat_graph.data_store.cached_data["threshold_1"].value  # type: ignore
    )


def test_mean_1():
    """This test contains two model, first model consists three consecutive mean
    models that share same axis (1) second model ise a buffer model with staticly
    initialized 2x2 shape input, second model's output is connected to first model's
    input. It is expected an error to raise when connectiong two models becuase three
    consecutive mean model means that it will reduce input's dimensionality by 3,
    However, since static input has already shape of 2x2, this cannot be possible
    """
    mean_model = Model()
    mean_1 = Mean(axis=TBD)
    mean_2 = Mean(axis=TBD)
    mean_3 = Mean(axis=TBD)
    mean_model |= mean_1(axis=1, input="input")
    mean_model |= mean_2(input=mean_1.output, axis=mean_1.axis)
    mean_model |= mean_3(
        input=mean_2.output, axis=mean_2.axis, output=IOKey(name="output")
    )

    model = Model()
    buff1 = Buffer()
    model |= buff1(
        input=IOKey(value=Tensor([[2.0, 3.0], [1.0, 7.0]]), name="input"),
        output=IOKey(name="output"),
    )
    with pytest.raises(ValueError) as err_info:
        model |= mean_model(input=buff1.output, output=IOKey(name="output1"))
    assert str(err_info.value) == "Requires minimum of 4 dimensionality, got 2."


def test_mean_1_set_values_1():
    """Same as test_mean_1 but set_values is used
    on mean_model instead of providing axis in extend.
    """
    mean_model = Model()
    mean_1 = Mean(axis=TBD)
    mean_2 = Mean(axis=TBD)
    mean_3 = Mean(axis=TBD)
    mean_model |= mean_1(input="input")
    mean_model |= mean_2(input=mean_1.output, axis=mean_1.axis)
    mean_model |= mean_3(
        input=mean_2.output, axis=mean_2.axis, output=IOKey(name="output")
    )
    mean_model.set_values({mean_1.axis: 1})

    model = Model()
    buff1 = Buffer()
    model |= buff1(
        input=IOKey(value=Tensor([[2.0, 3.0], [1.0, 7.0]]), name="input"),
        output=IOKey(name="output"),
    )
    # model.make_static("input", [[2.0, 3.0], [1.0, 7.0]])
    with pytest.raises(ValueError) as err_info:
        model |= mean_model(input=buff1.output, output=IOKey(name="output1"))
    assert str(err_info.value) == "Requires minimum of 4 dimensionality, got 2."


def test_mean_1_set_values_2():
    """Same as test_mean_1 but set_values is used
    on mean_model instead of providing axis in extend.
    """
    mean_model = Model()
    mean_1 = Mean(axis=TBD)
    mean_2 = Mean(axis=TBD)
    mean_3 = Mean(axis=TBD)
    mean_model |= mean_1(input="input")
    mean_model |= mean_2(input=mean_1.output, axis=mean_1.axis)
    mean_model |= mean_3(
        input=mean_2.output, axis=mean_2.axis, output=IOKey(name="output")
    )
    mean_1.set_values({"axis": 1})

    model = Model()
    buff1 = Buffer()
    model |= buff1(
        input=IOKey(value=Tensor([[2.0, 3.0], [1.0, 7.0]]), name="input"),
        output=IOKey(name="output"),
    )
    with pytest.raises(ValueError) as err_info:
        model |= mean_model(input=buff1.output, output=IOKey(name="output1"))
    assert str(err_info.value) == "Requires minimum of 4 dimensionality, got 2."


def test_scalar_mean_2_1():
    mean_model = Model()
    mean_1 = Mean()
    with pytest.raises(ValueError) as err_info:
        mean_model |= mean_1(axis=1, input="input")
    assert (
        str(err_info.value) == "Value is set before as None. A value can not be reset."
    )


def test_scalar_mean_2_2():
    mean_model = Model()
    rob_pow = Model()
    rob_pow |= Power(robust=True)(
        threshold=IOKey(name="threshold", value=Tensor(1.3)), base="base"
    )

    with pytest.raises(ValueError) as err_info:
        mean_model |= rob_pow(threshold=Tensor(1.5), base="input")
    assert (
        str(err_info.value) == "Value is set before as 1.3. A value can not be reset."
    )


def test_scalar_mean_2_set_values():
    mean_model = Model()
    mean_1 = Mean(axis=TBD)

    with pytest.raises(ValueError) as err_info_1:
        mean_model |= mean_1(input="input", axis=None)
        mean_1.set_values({"axis": 1})
    assert (
        str(err_info_1.value)
        == "Value is set before as None. A value can not be reset."
    )

    # TODO: Complete this test after CONSTANT handling is implemented.
    # with pytest.raises(ValueError) as err_info_2:
    #     mean_model.extend(rob_pow, threshold = 1.5, base = "input")


def test_scalar_1():
    """This test should raise an error since we are trying to connect an output
    connection to a valued input connection. If model1 is initialized with
    enforce_jit=True, jittabilty error would be raised since a Tensor to
    Scalar conversion is needed from left input of add_1 which is Tensor,
    to left_2 which is valued Scalar.
    """
    model1 = Model(enforce_jit=False)
    model2 = Model()
    add_1 = Add()
    add_2 = Add()
    model1 |= add_1(left=Tensor([4.0, 5.0]), right=Tensor([8.0, 9.0]))
    model2 |= add_2(
        left=IOKey(name="left_2", value=Tensor([7.0, 11.0])),
        output=IOKey(name="output"),
    )
    with pytest.raises(ValueError) as err_info:
        model1 |= model2(left_2=add_1.output)
    assert str(err_info.value) == (
        "An input of the extending model tries to write "
        "to an output connection in the extended model. "
        "Multi-write error!"
    )


def test_scalar_1_set_values():
    model1 = Model(enforce_jit=False)
    model2 = Model()
    add_1 = Add()
    add_2 = Add()
    model1 |= add_1
    model1.set_values({add_1.left: Tensor([4.0, 5.0]), add_1.right: Tensor([8.0, 9.0])})
    model2 |= add_2(
        left=IOKey(name="left_2", value=Tensor([7.0, 11.0])),
        output=IOKey(name="output"),
    )
    with pytest.raises(ValueError) as err_info:
        model1 |= model2(left_2=add_1.output)
    assert str(err_info.value) == (
        "An input of the extending model tries to write "
        "to an output connection in the extended model. "
        "Multi-write error!"
    )


def test_scalar_2():
    model = Model()
    add = Add()
    with pytest.raises(KeyError) as err_info:
        model |= add(
            left=Tensor([4.0, 5.0]),
            right=Tensor([8.0, 9.0]),
            output=Tensor([7.0, 8.0]),
        )
    assert str(err_info.value) == (
        "'output key is an output of the model, output values could not be "
        "set in extend.'"
    )


def test_scalar_2_set_values():
    model = Model()
    add = Add()
    model |= add(left="left", right="right", output="output")
    with pytest.raises(ValueError) as err_info:
        model.set_values(
            {
                "left": Tensor([4.0, 5.0]),
                "right": Tensor([8.0, 9.0]),
                "output": Tensor([7.0, 8.0]),
            }
        )

    assert str(err_info.value) == "Values of internal and output keys cannot be set."


def test_scalar_3():
    model1 = Model()
    add_2 = Add()
    add_1 = Add()
    model1 |= add_2
    with pytest.raises(KeyError) as err_info:
        model1 |= add_1(left="left", right="right", output=[4.0])
    assert str(err_info.value) == (
        "'output key is an output of the model, output values could not be "
        "set in extend.'"
    )


def test_scalar_3_set_values():
    model1 = Model(enforce_jit=False)
    add_2 = Add()
    add_1 = Add()
    model1 |= add_2
    with pytest.raises(ValueError) as err_info:
        model1 |= add_1(left="left", right="right", output="output")
        model1.set_values({"output": [add_2.left, 4.0]})

    assert str(err_info.value) == "Values of internal and output keys cannot be set."


def test_scalar_4():
    model1 = Model()
    add_1 = Add()
    with pytest.raises(Exception) as err_info:
        model1 |= add_1(left="left", right="right", output=3.0)
    assert str(err_info.value) == (
        "'output key is an output of the model, output values could not be "
        "set in extend.'"
    )


def test_scalar_4_set_values():
    model1 = Model(enforce_jit=False)
    add_1 = Add()
    with pytest.raises(ValueError) as err_info:
        model1 |= add_1(left="left", right="right", output="output")
        model1.set_values({"output": 3.0})

    assert str(err_info.value) == "Values of internal and output keys cannot be set."


def test_static_1():
    """When add_1.left is set as static a ToTensor operation is added to the model,
    so this connection is an output of a model. When we try to set a new value for
    this connection, it should raise an error since another ToTensor output is
    tried to connect to the same connection. This is a multi-write error for an
    internal key!
    """
    model1 = Model()
    add_1 = Add()
    model1 |= add_1(left=Tensor([2.0, 3.0]), right="right", output=IOKey(name="output"))
    with pytest.raises(Exception) as err_info:
        model1.set_values({add_1.left: Tensor([3.0, 4.0])})
    assert (
        str(err_info.value)
        == "Value is set before as [2.0, 3.0]. A value can not be reset."
    )


def test_static_2():
    model1 = Model()
    model2 = Model()
    add_1 = Add()
    model1 |= add_1(
        left=Tensor([2.0, 3.0]),
        right=IOKey("right", type=Tensor, differantiable=True),
        output=IOKey(name="output"),
    )
    model2 |= model1
    comp_model = ml.compile(model=model2, backend=NumpyBackend())

    infered_value = comp_model.flat_graph.data_store.data_values["left"]
    assert isinstance(infered_value, np.ndarray)
    np.testing.assert_almost_equal(
        infered_value,
        np.array([2.0, 3.0]),
    )
    params = {"right": np.array(1.0)}
    output_grads = {"output": np.array([1.0, 1.0])}
    ref_output = {"output": np.array([3.0, 4.0])}
    ref_grads = {"right": np.array(2.0)}
    outputs, grads = comp_model.evaluate_all(params, output_gradients=output_grads)
    assert_results_equal(ref_output, outputs)
    assert_results_equal(ref_grads, grads)


def test_static_2_set_values():
    model1 = Model()
    model2 = Model()
    add_1 = Add()
<<<<<<< HEAD
    model1 |= add_1(right=IOKey("right", type=Tensor), output=IOKey(name="output"))
=======
    model1 += add_1(
        right=IOKey("right", type=Tensor, differantiable=True),
        output=IOKey(name="output"),
    )
>>>>>>> 5b9d92c4
    model1.set_values({add_1.left: Tensor([2.0, 3.0])})
    model2 |= model1
    comp_model = ml.compile(model=model2, backend=NumpyBackend())

    infered_value = comp_model.flat_graph.data_store.data_values["left"]

    assert isinstance(infered_value, np.ndarray)
    np.testing.assert_almost_equal(
        infered_value,
        np.array([2.0, 3.0]),
    )
    params = {"right": np.array(1.0)}
    output_grads = {"output": np.array([1.0, 1.0])}
    ref_output = {"output": np.array([3.0, 4.0])}
    ref_grads = {"right": np.array(2.0)}
    outputs, grads = comp_model.evaluate_all(params, output_gradients=output_grads)
    assert_results_equal(ref_output, outputs)
    assert_results_equal(ref_grads, grads)


def test_static_3_connection_not_found():
    model1 = Model()
    model2 = Model()
    add_1 = Add()
    model1 += add_1(left="left", right=Tensor([2.0, 3.0]), output=IOKey(name="output"))
    model2 += model1
    # assert not isinstance(model2.cin, NotAvailable)
    connection = add_1.right
    assert isinstance(connection, Connection)
    with pytest.raises(ValueError) as err:
        ml.compile(
            model=model2,
            backend=NumpyBackend(),
            constant_keys={connection: [3.0, 4.0]},
            safe_names=False,
        )
    assert (
        str(err.value) == f"Statically given connection: {connection} has been already "  # type: ignore
        "set as static with a value!"
    )


def test_valued_canonical_input_not_available():
    model1 = Model()
    model2 = Model()
    add_1 = Add()
    model1 += add_1(left=Tensor([2.0, 3.0]), right="right", output=IOKey(name="output"))
    model2 += model1
    # assert isinstance(model2._canonical_input, NotAvailable)


def test_static_3_set_values_and_remove_canonical_input():
    model1 = Model()
    model2 = Model()
    add_1 = Add()
    model1 += add_1(right="right", output=IOKey(name="output"))
    # Setting a connection to a value makes that connection
    # not visible from outer model.
    model1.set_values({add_1.left: Tensor([2.0, 3.0])})
    model2 += model1
    # assert isinstance(model2._canonical_input, NotAvailable)


def test_static_4():
    model = Model()
    model |= Greater()(left="input", right=Tensor(0.6))
    model |= Where()(cond=model.cout, input1=Tensor(1), input2=Tensor(0))

    backend = TorchBackend()
    compiled_model = ml.compile(model, backend, data_keys={"input"}, inference=True)

    expected = {
        "right": backend.array(0.6),
        "input1": backend.array(1.0),
        "input2": backend.array(0),
    }
    for key, value in expected.items():
        assert compiled_model.flat_graph.data_store.data_values[key] == value


def test_static_4_set_values():
    model = Model()
    model |= (gr := Greater())(left="input")
    model.set_values({gr.right: Tensor(0.6)})
    model |= Where()(cond=model.cout, input1=Tensor(1), input2=Tensor(0))

    backend = TorchBackend()
    compiled_model = ml.compile(model, backend, data_keys={"input"}, inference=True)

    expected = {
        "right": backend.array(0.6),
        "input1": backend.array(1.0),
        "input2": backend.array(0),
    }
    for key, value in expected.items():
        assert compiled_model.flat_graph.data_store.data_values[key] == value


def test_str_axis():
    with pytest.raises(ValueError) as err_info:
        Mean(axis="axis")  # type: ignore

    assert str(err_info.value) == "Requires valid axis type!"


def test_str_axis_set_shapes():
    mean = Mean(axis=TBD)
    with pytest.raises(TypeError) as err_info:
        mean.set_values({"axis": "axis"})  # type: ignore

    assert str(err_info.value) == (
        "Acceptable types are None | int | list[int] | tuple[int, ...], "
        "but <class 'str'> type is provided!"
    )


def test_float_axis_2():
    model1 = Model()
    mean1 = Mean(axis=TBD)
    with pytest.raises(TypeError) as err_info:
        model1 |= mean1(axis=3.0)
    assert str(err_info.value) == (
        "Acceptable types are None | int | list[int] | tuple[int, ...], but "
        "<class 'float'> type is provided!"
    )


def test_float_axis_2_set_values():
    mean1 = Mean(axis=TBD)
    with pytest.raises(TypeError) as err_info:
        mean1.set_values({"axis": 3.0})
    assert str(err_info.value) == (
        "Acceptable types are None | int | list[int] | tuple[int, ...], but "
        "<class 'float'> type is provided!"
    )


def test_float_axis_3():
    with pytest.raises(ValueError) as err_info:
        Mean(axis=2.3)  # type: ignore
    assert str(err_info.value) == "Requires valid axis type!"


def test_static_type():
    model1 = Model()
    poly_feat_1 = PolynomialFeatures(degree=TBD)
    conv2d = Convolution2D(stride=TBD, kernel_size=3)
    model1 |= conv2d(stride=(2, 3))
    with pytest.raises(Exception) as err:
        model1 |= poly_feat_1(degree=conv2d.stride)

    assert str(err.value) == (
        "Acceptable types are tuple[int, int], but <class 'int'> " "type is provided!"
    )


def test_static_type_set_value():
    model1 = Model()
    poly_feat_1 = PolynomialFeatures(degree=TBD)
    conv2d = Convolution2D(stride=TBD, kernel_size=3)
    model1 |= conv2d
    model1.set_values({conv2d.stride: (2, 3)})
    with pytest.raises(Exception) as err:
        model1 |= poly_feat_1(degree=conv2d.stride)

    assert str(err.value) == (
        "Acceptable types are tuple[int, int], but <class 'int'> " "type is provided!"
    )


# TODO: why this test here?
def test_nontensor_extend_from_input_multiple_connection():
    model = Model()
    mean1 = Mean(axis=TBD)
    mean2 = Mean(axis=TBD)
    mean3 = Mean(axis=TBD)
    mean4 = Mean(axis=TBD)

    model += mean1
    model += mean2
    model += mean3
    model += mean4(axis=IOKey(connections={mean1.axis, mean2.axis, mean3.axis}))
    assert (
        mean1.axis.data.metadata
        == mean2.axis.data.metadata
        == mean3.axis.data.metadata
        == mean4.axis.data.metadata
    )


# TODO: Why this test here?
def test_bool_tensor():
    model = Model()
    and1 = LogicalAnd()
    model += and1(left="in1", right="in2", output=IOKey(name="output"))
    comp_model = ml.compile(model=model, backend=NumpyBackend(), inference=True)
    assert comp_model.ignore_grad_keys == {"output"}


def test_bool_tensor_numpy_32():
    model = Model()
    not_1 = LogicalNot()
    add_1 = Add()
    ref = np.array([8.0, 9.0])
    model |= not_1(input=IOKey(value=Tensor([False, False]), name="input"))
    model |= add_1(
        left=Tensor([7.0, 8.0]), right=not_1.output, output=IOKey(name="output")
    )
    comp_model = ml.compile(model=model, backend=NumpyBackend(), inference=True)
    output = comp_model.evaluate()["output"]
    assert isinstance(output, np.ndarray)
    np.testing.assert_allclose(output, ref)
    assert output.dtype == np.float32


def test_bool_tensor_numpy_32_set_values():
    model = Model()
    not_1 = LogicalNot()
    add_1 = Add()
    ref = np.array([8.0, 9.0])
    model |= not_1(input=IOKey(name="input", value=TBD))
    model |= add_1(
        left=Tensor([7.0, 8.0]), right=not_1.output, output=IOKey(name="output")
    )
    model.set_values({model.input: Tensor([False, False])})  # type: ignore
    comp_model = ml.compile(model=model, backend=NumpyBackend(), inference=True)
    output = comp_model.evaluate()["output"]
    assert isinstance(output, np.ndarray)
    np.testing.assert_allclose(output, ref)
    assert output.dtype == np.float32


def test_bool_tensor_numpy_64():
    model = Model()
    not_1 = LogicalNot()
    add_1 = Add()
    ref = np.array([8.0, 9.0])
    model |= not_1(input=IOKey(value=Tensor([False, False]), name="input"))
    model |= add_1(
        left=Tensor([7.0, 8.0]), right=not_1.output, output=IOKey(name="output")
    )
    comp_model = ml.compile(
        model=model, backend=NumpyBackend(dtype=ml.float64), inference=True
    )
    output = comp_model.evaluate()["output"]
    assert isinstance(output, np.ndarray)
    np.testing.assert_allclose(output, ref)
    assert output.dtype == np.float64


def test_bool_tensor_torch_32():
    model = Model()
    not_1 = LogicalNot()
    add_1 = Add()
    ref = np.array([8.0, 9.0])
    model |= not_1(input=IOKey(value=Tensor([False, False]), name="input"))
    model |= add_1(
        left=Tensor([7.0, 8.0]), right=not_1.output, output=IOKey(name="output")
    )
    comp_model = ml.compile(model=model, backend=TorchBackend(), inference=True)
    output = comp_model.evaluate()["output"]
    assert isinstance(output, torch.Tensor)
    out = output.numpy()
    np.testing.assert_allclose(out, ref)
    assert out.dtype == np.float32


def test_bool_tensor_torch_64():
    model = Model()
    not_1 = LogicalNot()
    add_1 = Add()
    ref = np.array([8.0, 9.0])
    model |= not_1(input=IOKey(value=Tensor([False, False]), name="input"))
    model |= add_1(
        left=Tensor([7.0, 8.0]), right=not_1.output, output=IOKey(name="output")
    )
    comp_model = ml.compile(
        model=model, backend=TorchBackend(dtype=ml.float64), inference=True
    )
    output = comp_model.evaluate()["output"]
    assert isinstance(output, torch.Tensor)
    out = output.numpy()
    np.testing.assert_allclose(out, ref)
    assert out.dtype == np.float64


def test_bool_tensor_jax_32():
    model = Model()
    not_1 = LogicalNot()
    add_1 = Add()
    ref = np.array([8.0, 9.0])
    model |= not_1(input=IOKey(value=Tensor([False, False]), name="input"))
    model |= add_1(
        left=Tensor([7.0, 8.0]), right=not_1.output, output=IOKey(name="output")
    )
    comp_model = ml.compile(model=model, backend=JaxBackend(), inference=True)
    output = np.array(comp_model.evaluate()["output"])
    np.testing.assert_allclose(output, ref)
    assert output.dtype == np.float32


def test_bool_tensor_jax_64():
    model = Model()
    not_1 = LogicalNot()
    add_1 = Add()
    ref = np.array([8.0, 9.0])
    model |= not_1(input=IOKey(value=Tensor([False, False]), name="input"))
    model |= add_1(
        left=Tensor([7.0, 8.0]), right=not_1.output, output=IOKey(name="output")
    )
    comp_model = ml.compile(
        model=model, backend=JaxBackend(dtype=ml.float64), inference=True
    )
    output = np.array(comp_model.evaluate()["output"])
    np.testing.assert_allclose(output, ref)
    assert output.dtype == np.float64


def test_bool_tensor_mlx_32():
    model = Model()
    not_1 = LogicalNot()
    add_1 = Add()
    ref = np.array([8.0, 9.0])
    model |= not_1(input=IOKey(value=Tensor([False, False]), name="input"))
    model |= add_1(
        left=Tensor([7.0, 8.0]), right=not_1.output, output=IOKey(name="output")
    )
    comp_model = ml.compile(model=model, backend=JaxBackend(), inference=True)
    output = np.array(comp_model.evaluate()["output"])
    np.testing.assert_allclose(output, ref)
    assert output.dtype == np.float32


def test_bool_tensor_mlx_64():
    model = Model()
    not_1 = LogicalNot()
    add_1 = Add()
    ref = np.array([8.0, 9.0])
    model |= not_1(input=IOKey(value=Tensor([False, False]), name="input"))
    model |= add_1(
        left=Tensor([7.0, 8.0]), right=not_1.output, output=IOKey(name="output")
    )
    comp_model = ml.compile(
        model=model, backend=JaxBackend(dtype=ml.float64), inference=True
    )
    output = np.array(comp_model.evaluate()["output"])
    np.testing.assert_allclose(output, ref)
    assert output.dtype == np.float64


def test_static_input_1():
    model = Model()
    add_1 = Add()
    add_1.set_types(left=Tensor, right=Tensor)

    ref = np.array(5.0)
    model += add_1
    comp_model = ml.compile(
        model=model, backend=NumpyBackend(), jit=False, safe_names=False
    )

    output = comp_model.evaluate(
        data={
            "left": np.array(2.0, dtype=np.float32),
            "right": np.array(3.0, dtype=np.float32),
        }
    )["output"]
    assert isinstance(output, np.ndarray)
    np.testing.assert_allclose(output, ref)
    assert output.dtype == np.float32


def test_static_input_1_safe_names():
    model = Model()
    add_1 = Add()
    add_1.set_types(left=Tensor, right=Tensor)

    model += add_1
    with pytest.raises(KeyError) as err:
        ml.compile(model=model, backend=NumpyBackend(), jit=False)
    assert str(err.value) == (
        "'Runtime data keys must be named in logical model when "
        "safe_names set to True. The following keys are unnamed: $1, $2'"
    )


def test_static_input_2():
    model = Model()
    add_1 = Add()
    add_1.set_types(left=Tensor, right=Tensor)
    ref = np.array(5.0)

    model += add_1()
    comp_model = ml.compile(
        model=model,
        backend=NumpyBackend(),
        jit=False,
        constant_keys={
            add_1.left: np.array(2.0, dtype=np.float32),
            add_1.right: np.array(3.0, dtype=np.float32),
        },
        safe_names=False,
        inference=True,
    )

    output = comp_model.evaluate()["output"]
    assert isinstance(output, np.ndarray)
    np.testing.assert_allclose(output, ref)
    assert output.dtype == np.float32


def test_static_input_2_safe_names():
    model = Model()
    add_1 = Add()
    add_1.set_types(left=Tensor, right=Tensor)

    model += add_1()
    with pytest.raises(KeyError) as err:
        ml.compile(
            model=model,
            backend=NumpyBackend(),
            jit=False,
            constant_keys={"input": np.array(2.0, dtype=np.float32)},
        )

    assert str(err.value) == ("'Given key: input is not found in the logical model.'")


def test_static_input_3():
    backend = NumpyBackend()
    model = Model()
    add_1 = Add()
    add_1.set_types(left=Tensor, right=Tensor)
    ref = np.array(5.0)

    model += add_1()
    comp_model = ml.compile(
        model=model,
        backend=backend,
        jit=False,
        constant_keys={add_1.left: backend.array(2.0), add_1.right: backend.array(3.0)},
        inference=True,
    )

    output = comp_model.evaluate()["output"]
    assert isinstance(output, np.ndarray)
    np.testing.assert_allclose(output, ref)
    assert output.dtype == np.float32


def test_static_input_4():
    backend = NumpyBackend()
    model = Model()
    add_1 = Add()
    add_1.set_types(left=Tensor, right=Tensor)
    ref = np.array(5.0)
    model += add_1(left="in1", right="in2")
    comp_model = ml.compile(
        model=model, backend=backend, jit=False, data_keys={"in1", "in2"}
    )

    output = comp_model.evaluate(
        data={
            "in1": np.array(2.0, dtype=np.float32),
            "in2": np.array(3.0, dtype=np.float32),
        }
    )["output"]
    assert isinstance(output, np.ndarray)
    np.testing.assert_allclose(output, ref)
    assert output.dtype == np.float32


def test_static_input_5():
    model = Model()
    add_1 = Add()
    add_1.set_types(left=Tensor, right=Tensor)
    ref = np.array(5.0)

    model += add_1(left="input", right="right")
    comp_model = ml.compile(
        model=model,
        backend=NumpyBackend(),
        jit=False,
        constant_keys={
            "input": np.array(2.0, dtype=np.float64),
            "right": np.array(3.0, dtype=np.float64),
        },
        inference=True,
    )

    output = comp_model.evaluate()["output"]
    assert isinstance(output, np.ndarray)
    np.testing.assert_allclose(output, ref)
    assert output.dtype == np.float32


def test_static_input_6():
    model_1 = Model()
    model_2 = Model(enforce_jit=False)
    add_1 = Add()
    add_2 = Add()
    add_3 = Add()

    model_1 |= add_1(
        left=IOKey(value=TBD, name="left"),
        right=IOKey(value=TBD, name="right"),
        output=IOKey(name="out1"),
    )
    model_1 |= add_2(
        left=add_1.left + 1.0, right=add_1.right, output=IOKey(name="out2")
    )

    model_2 |= add_3(
        left=IOKey(value=Tensor(3.0), name="left"),
        right=IOKey(value=Tensor(4.0), name="right"),
        output=IOKey(name="output"),
    )
    model_2 |= model_1(left=add_3.left, right=add_3.right, out2=IOKey(name="output_1"))

    backend = JaxBackend()
    comp_model = ml.compile(model=model_2, backend=backend, jit=False, inference=True)
    output = comp_model.evaluate()

    assert model_1.left.metadata.value == 3.0  # type: ignore  # It is Tensor type.
    assert (
        model_1.right.metadata.value == 4.0  # type: ignore
    )  # It is Tensor type.
    assert (
        model_2.left.metadata.value == 3.0  # type: ignore
    )  # It is Scalar type with a defined value.
    assert (
        model_2.right.metadata.value == 4.0  # type: ignore
    )  # It is Scalar type with a defined value.
    assert output["output"] == backend.array(7.0)
    assert output["output_1"] == backend.array(8.0)


def test_static_input_6_error():
    """Raises ValueError since multiwrite occurs for left key of model_1
    with values 3.0 and 1.0
    """
    model_1 = Model()
    model_2 = Model(enforce_jit=False)
    add_1 = Add()
    add_2 = Add()
    add_3 = Add()

    model_1 |= add_1(
        left=IOKey(value=Tensor(1.0), name="left"),
        right=IOKey(value=TBD, name="right"),
        output=IOKey(name="out1"),
    )
    model_1 |= add_2(left=add_1.left, right=add_1.right, output=IOKey(name="out2"))

    model_2 |= add_3(
        left=IOKey(value=Tensor(3.0), name="left"),
        right=IOKey(value=Tensor(4.0), name="right"),
        output=IOKey(name="output"),
    )
    with pytest.raises(ValueError) as err_info:
        model_2 |= model_1(
            left=model_2.left,  # type: ignore
            right=model_2.right,  # type: ignore
            out2=IOKey(name="output_1"),  # type: ignore
        )
    assert (
        str(err_info.value) == "Value is set before as 3.0. A value can not be reset."
    )


def test_static_input_7():
    model_1 = Model()
    model_2 = Model()
    add_1 = Add()
    add_2 = Add()
    add_3 = Add()

    model_1 |= add_1(
        left=IOKey(value=Tensor(3.0), name="left"),
        right=IOKey(value=Tensor(4.0), name="right"),
        output=IOKey(name="out1"),
    )
    model_1 |= add_2(left=add_1.left, right=add_1.right, output="out2")

    model_2 |= model_1(left="left", right="right")
    model_2 |= add_3(
        left=model_1.left,  # type: ignore
        right=model_1.right,  # type: ignore
        output=IOKey(name="output"),
    )


def test_linear_1():
    model = Model()
    lin1 = Linear()
    lin1.set_differentiability(input=True)
    lin1.set_shapes({"weight": [2, 2], "input": [2, 2]})
    model += lin1(input="input", output=IOKey(name="output"))
    assert_all_backends_device_dtype(model)


def test_mlp():
    mlp_model = MLP(
        activations=[Buffer(), LeakyRelu(), Sigmoid()], dimensions=[2, 1, 1]
    )
    mlp_model.set_differentiability(input=True)
    mlp_model.set_shapes({"input": [1, 1]})
    assert_all_backends_device_dtype(mlp_model)


def test_add_1():
    model = Model()
    add_model = Add()
    model += add_model(
        left=Tensor(1),
        right=IOKey("right", type=Tensor, differantiable=True),
        output=IOKey(name="output"),
    )
    model.set_shapes({"right": [1, 1, 1]})
    assert_all_backends_device_dtype(model)


def test_composite_1():
    model = Model()
    add_model = Add()
    shape_model = Shape()
    index_model = Indexer()
    red_model = Mean(axis=TBD)
<<<<<<< HEAD
    model |= add_model(left=Tensor([[[1]]]), right=IOKey("right", type=Tensor))
    model |= shape_model(input=add_model.output)
    model |= index_model(input=shape_model.output, index=1)
    model |= red_model(
=======
    model += add_model(
        left=Tensor([[[1]]]), right=IOKey("right", type=Tensor, differantiable=True)
    )
    model += shape_model(input=add_model.output)
    model += index_model(input=shape_model.output, index=1)
    model += red_model(
>>>>>>> 5b9d92c4
        input=add_model.output, axis=index_model.output, output=IOKey(name="output")
    )
    model.set_shapes({"right": [1, 1, 1, 1, 1]})
    ml.compile(model=model, backend=NumpyBackend(), jit=False)
    assert_all_backends_device_dtype(model)


def test_composite_1_set_values():
    model = Model()
    add_model = Add()
    shape_model = Shape()
    index_model = Indexer()
    red_model = Mean(axis=TBD)
<<<<<<< HEAD
    model |= add_model(right=IOKey("right", type=Tensor))
=======
    model += add_model(right=IOKey("right", type=Tensor, differantiable=True))
>>>>>>> 5b9d92c4
    model.set_values({add_model.left: Tensor([[[1]]])})
    model |= shape_model(input=add_model.output)
    model |= index_model(input=shape_model.output, index=1)
    model |= red_model(
        input=add_model.output, axis=index_model.output, output=IOKey(name="output")
    )
    model.set_shapes({"right": [1, 1, 1, 1, 1]})
    ml.compile(
        model=model,
        backend=NumpyBackend(),
        jit=False,
    )
    assert_all_backends_device_dtype(model)


def test_composite_2():
    model = Model()
    conv1 = Convolution2D(kernel_size=2, out_channels=4)
    leaky_relu = LeakyRelu()
<<<<<<< HEAD
    model |= conv1(input="input")
    conv1.input.set_differentiable(True)
    model |= leaky_relu(
=======
    model += conv1(input=IOKey("input", differantiable=True))

    conv1.set_differentiability(input=True)
    model += leaky_relu(
>>>>>>> 5b9d92c4
        input=conv1.output, output=IOKey(name="output"), slope=Tensor(0.3)
    )
    model.set_shapes({"input": [1, 1, 4, 4]})
    assert_all_backends_device_dtype(model)


def test_composite_2_set_values():
    model = Model()
    conv1 = Convolution2D(kernel_size=2, out_channels=4)
    leaky_relu = LeakyRelu()
<<<<<<< HEAD
    model |= conv1(input="input")
    conv1.input.set_differentiable(True)
    model |= leaky_relu(
=======
    model += conv1(input="input")
    conv1.set_differentiability(input=True)
    model += leaky_relu(
>>>>>>> 5b9d92c4
        input=conv1.output, output=IOKey(name="output"), slope=NOT_GIVEN
    )
    model.set_values({leaky_relu.slope: Tensor(0.3)})
    model.set_shapes({"input": [1, 1, 4, 4]})
    assert_all_backends_device_dtype(model)


def test_composite_3():
    model = Model()
    conv1 = Convolution2D(kernel_size=2, out_channels=1, stride=TBD)
    leaky_relu = LeakyRelu()
    mean_model = Mean(axis=TBD)
<<<<<<< HEAD
    model |= conv1(input="input", stride=(2, 3))
    conv1.input.set_differentiable(True)
    model |= leaky_relu(input=conv1.output, slope=Tensor(0.3))
    model |= mean_model(axis=conv1.stride)
=======
    model += conv1(input="input", stride=(2, 3))
    conv1.set_differentiability(input=True)
    model += leaky_relu(input=conv1.output, slope=Tensor(0.3))
    model += mean_model(axis=conv1.stride)
>>>>>>> 5b9d92c4
    # assert not isinstance(conv1.cout, NotAvailable)
    model.set_cout(conv1.cout)
    model.set_shapes({"input": [1, 1, 8, 8]})
    assert_all_backends_device_dtype(model)


def test_composite_3_set_values():
    model = Model()
    conv1 = Convolution2D(kernel_size=2, out_channels=1, stride=TBD)
    leaky_relu = LeakyRelu()
    mean_model = Mean(axis=TBD)
<<<<<<< HEAD
    model |= conv1(input="input")
    conv1.input.set_differentiable(True)
=======
    model += conv1(input="input")
    conv1.set_differentiability(input=True)
>>>>>>> 5b9d92c4
    model.set_values({conv1.stride: (2, 3)})
    model |= leaky_relu(input=conv1.output, slope=NOT_GIVEN)
    model.set_values({leaky_relu.slope: Tensor(0.3)})
    model |= mean_model(axis=conv1.stride)
    # assert not isinstance(conv1.cout, NotAvailable)
    model.set_cout(conv1.cout)

    model.set_shapes({"input": [1, 1, 8, 8]})
    assert_all_backends_device_dtype(model)


def test_composite_4():
    model = Model()
    conv1 = Convolution2D(kernel_size=2, out_channels=1, stride=TBD)
    leaky_relu = LeakyRelu()
    mean_model = Mean(axis=TBD)
<<<<<<< HEAD
    model |= conv1(input="input", stride=(2, 3))
    conv1.input.set_differentiable(True)
    model |= leaky_relu(input=conv1.output, slope=Tensor(0.3))
    model |= mean_model(axis=conv1.stride)
=======
    model += conv1(input="input", stride=(2, 3))
    conv1.set_differentiability(input=True)
    model += leaky_relu(input=conv1.output, slope=Tensor(0.3))
    model += mean_model(axis=conv1.stride)
>>>>>>> 5b9d92c4
    model.set_shapes({"input": [1, 1, 8, 8]})
    model.set_cout(conv1.cout)
    assert_all_backends_device_dtype(model)


def test_composite_4_set_values():
    model = Model()
    conv1 = Convolution2D(kernel_size=2, out_channels=1, stride=TBD)
    leaky_relu = LeakyRelu()
    mean_model = Mean(axis=TBD)
<<<<<<< HEAD
    model |= conv1(input="input")
    conv1.input.set_differentiable(True)
=======
    model += conv1(input="input")
    conv1.set_differentiability(input=True)
>>>>>>> 5b9d92c4
    model.set_values({conv1.stride: (2, 3)})
    model |= leaky_relu(input=conv1.output, slope=NOT_GIVEN)
    model.set_values({leaky_relu.slope: Tensor(0.3)})
    model |= mean_model(axis=conv1.stride)
    model.set_shapes({"input": [1, 1, 8, 8]})
    model.set_cout(conv1.cout)
    assert_all_backends_device_dtype(model)


def test_composite_5():
    list1: Tensor[float] = Tensor(np.random.randn(2, 3, 4).tolist())
    list2: Tensor[float] = Tensor(np.random.randn(1, 3, 4).tolist())
    list3: Tensor[float] = Tensor(np.random.randn(2, 2, 1, 1, 1).tolist())
    model = Model()
    add_model_1 = Add()
    add_model_2 = Add()
    add_model_3 = Add()
    model |= add_model_1(left=IOKey(value=list1, name="left1"), right=list1)
    model |= add_model_2(left=add_model_1.output, right=list2)
    model |= add_model_3(left=add_model_2.output, right=list3)

    assert_all_backends_device_dtype(model, inference=True)


def test_composite_5_set_values():
    list1: Tensor[float] = Tensor(np.random.randn(2, 3, 4).tolist())
    list2: Tensor[float] = Tensor(np.random.randn(1, 3, 4).tolist())
    list3: Tensor[float] = Tensor(np.random.randn(2, 2, 1, 1, 1).tolist())
    model = Model()
    add_model_1 = Add()
    add_model_2 = Add()
    add_model_3 = Add()
    model |= add_model_1(left=IOKey(name="left1"))
    model.set_values({add_model_1.left: list1, add_model_1.right: list1})
    model |= add_model_2(left=add_model_1.output)
    model.set_values({add_model_2.right: list2})
    model |= add_model_3(left=add_model_2.output)
    model.set_values({add_model_3.right: list3})

    assert_all_backends_device_dtype(model, inference=True)


def test_composite_6():
    list1: Tensor[float] = Tensor(np.random.randn(2, 3, 4).tolist())
    list2: Tensor[float] = Tensor(np.random.randn(1, 3, 4).tolist())
    list3: Tensor[float] = Tensor(np.random.randn(2, 2, 1, 1, 1).tolist())
    model = Model()
    add_model_1 = Add()
    add_model_2 = Add()
    add_model_3 = Add()
    model |= add_model_1(left=IOKey(value=Tensor(1), name="left1"), right=list1)
    model |= add_model_2(left=add_model_1.output, right=list2)
    model |= add_model_3(left=add_model_2.output, right=list3)
    assert_all_backends_device_dtype(model, inference=True)


def test_composite_6_set_values():
    list1: Tensor[float] = Tensor(np.random.randn(2, 3, 4).tolist())
    list2: Tensor[float] = Tensor(np.random.randn(1, 3, 4).tolist())
    list3: Tensor[float] = Tensor(np.random.randn(2, 2, 1, 1, 1).tolist())
    model = Model()
    add_model_1 = Add()
    add_model_2 = Add()
    add_model_3 = Add()
    model |= add_model_1(left=IOKey(name="left1"))
    model.set_values({add_model_1.left: Tensor(1), add_model_1.right: list1})
    model |= add_model_2(left=add_model_1.output)
    model.set_values({add_model_2.right: list2})
    model |= add_model_3(left=add_model_2.output)
    model.set_values({add_model_3.right: list3})

    assert_all_backends_device_dtype(model, inference=True)


def test_composite_7():
    list1: Tensor[float] = Tensor(np.random.randn(2, 3, 4).tolist())
    list2: Tensor[float] = Tensor(np.random.randn(1, 3, 4).tolist())
    list3: Tensor[float] = Tensor(np.random.randn(2, 2, 1, 1, 1).tolist())
    model = Model()
    add_model_1 = Add()
    add_model_2 = Add()
    add_model_3 = Add()
    model |= add_model_1(left=IOKey(name="left1", value=Tensor([[1]])), right=list1)
    model |= add_model_2(left=add_model_1.output, right=list2)
    model |= add_model_3(left=add_model_2.output, right=list3)

    assert_all_backends_device_dtype(model, inference=True)


def test_composite_7_set_values():
    list1: Tensor[float] = Tensor(np.random.randn(2, 3, 4).tolist())
    list2: Tensor[float] = Tensor(np.random.randn(1, 3, 4).tolist())
    list3: Tensor[float] = Tensor(np.random.randn(2, 2, 1, 1, 1).tolist())
    model = Model()
    add_model_1 = Add()
    add_model_2 = Add()
    add_model_3 = Add()
    model |= add_model_1(left=IOKey(name="left1"))
    model.set_values({add_model_1.left: Tensor([[1]]), add_model_1.right: list1})
    model |= add_model_2(left=add_model_1.output)
    model.set_values({add_model_2.right: list2})
    model |= add_model_3(left=add_model_2.output)
    model.set_values({add_model_3.right: list3})

    assert_all_backends_device_dtype(model, inference=True)


def test_composite_conv_mean():
    list1: Tensor[float] = Tensor(np.random.randn(1, 1, 8, 8).tolist())
    model = Model()
    conv_model = Convolution2D(kernel_size=2, out_channels=1, stride=(2, 3))
    reduce_model = Mean(axis=TBD)
    model += conv_model(input=IOKey(value=list1, name="input"))
    model += reduce_model(axis=conv_model.stride)
    model.set_cout(conv_model.cout)
    assert_all_backends_device_dtype(model)


def test_composite_conv_mean_set_values():
    list1: Tensor[float] = Tensor(np.random.randn(1, 1, 8, 8).tolist())
    model = Model()
    conv_model = Convolution2D(kernel_size=2, out_channels=1, stride=(2, 3))
    reduce_model = Mean(axis=TBD)
    model += conv_model(input=IOKey(name="input"))
    model.set_values({"input": list1})
    model += reduce_model(axis=conv_model.stride)
    model.set_cout(conv_model.cout)
    assert_all_backends_device_dtype(model)


def test_composite_conv_mean_2():
    list1: Tensor[float] = Tensor(np.ones((1, 1, 8, 8)).tolist())
    model = Model()
    conv_model = Convolution2D(kernel_size=2, out_channels=1, stride=TBD)
    reduce_model = Sum(axis=TBD)
    model |= conv_model(input=IOKey(value=list1, name="input"))
    model |= reduce_model(axis=conv_model.stride, input=conv_model.output)
    comp_model = ml.compile(
        model=model, backend=NumpyBackend(), jit=False, safe_names=False
    )
    inputs = {"weight": np.ones((1, 1, 2, 2)), "bias": np.ones((1, 1, 1, 1))}
    outputs = comp_model.evaluate(params=inputs, data={"stride": (1, 2)})
    ref_outputs = {"output": np.ones((1, 4)) * 35.0}
    assert_results_equal(outputs, ref_outputs)


def test_composite_conv_mean_2_set_values():
    list1: Tensor[float] = Tensor(np.ones((1, 1, 8, 8)).tolist())
    model = Model()
    conv_model = Convolution2D(kernel_size=2, out_channels=1, stride=TBD)
    reduce_model = Sum(axis=TBD)
    model |= conv_model(input=IOKey(name="input"))
    model.set_values({"input": list1})
    model |= reduce_model(axis=conv_model.stride, input=conv_model.output)
    comp_model = ml.compile(
        model=model, backend=NumpyBackend(), jit=False, safe_names=False
    )
    inputs = {"weight": np.ones((1, 1, 2, 2)), "bias": np.ones((1, 1, 1, 1))}
    outputs = comp_model.evaluate(params=inputs, data={"stride": (1, 2)})
    ref_outputs = {"output": np.ones((1, 4)) * 35.0}
    assert_results_equal(outputs, ref_outputs)


def test_unused_cached_values_1():
    """Tests for the proper functioning of flat_graph.data_store object of model.
    Unused or pre-used static data should not be hold in any of data/cache dict.
    """
    model = Model()
    linear_model = Linear(dimension=2)
    model += linear_model(
        input=Tensor([[3.0], [2.0]]),
        weight=Tensor([[1.0], [2.0]]),
        bias=Tensor([3.0, 1.0]),
    )
    comp_model = ml.compile(
        model=model, backend=(backend := NumpyBackend()), inference=True
    )
    dtype = backend.get_backend_array_type()
    cache = comp_model.flat_graph.data_store.data_values
    expected_cache = {"output": np.array([[6.0, 7.0], [5.0, 5.0]], dtype=dtype)}
    # Check cached_data.
    assert cache is not None and cache.keys() == expected_cache.keys()
    assert all(
        [
            np.all(
                comp_model.flat_graph.data_store.data_values[key] == expected_cache[key]
            )
            for key in cache
        ]
    )
    # Check runtime data keys.
    data_keys = comp_model.flat_graph.data_store.runtime_static_keys
    assert data_keys == set()
    # Try evaluate and evaluate gradients once.
    result = comp_model.evaluate(params={}, data={})
    assert np.all(result["output"] == np.array([[6.0, 7.0], [5.0, 5.0]], dtype=dtype))


def test_unused_cached_values_1_set_values():
    """Tests for the proper functioning of flat_graph.data_store object of model.
    Unused or pre-used static data should not be hold in any of data/cache dict.
    """
    model = Model()
    linear_model = Linear(dimension=2)
    model += linear_model()
    config: dict[Connection, Tensor] = {
        linear_model.weight: Tensor([[1.0], [2.0]]),
        linear_model.bias: Tensor([3.0, 1.0]),
        linear_model.input: Tensor([[3.0], [2.0]]),
    }
    model.set_values(config)
    comp_model = ml.compile(
        model=model, backend=(backend := NumpyBackend()), inference=True, jit=False
    )
    dtype = backend.get_backend_array_type()
    cache = comp_model.flat_graph.data_store.data_values
    expected_cache = {"output": np.array([[6.0, 7.0], [5.0, 5.0]], dtype=dtype)}
    # Check cached_data.
    assert cache is not None and cache.keys() == expected_cache.keys()
    assert all([np.all(value == expected_cache[key]) for key, value in cache.items()])
    # Check runtime data keys.
    data_keys = comp_model.flat_graph.data_store.runtime_static_keys
    assert data_keys == set()
    # Try evaluate and evaluate gradients once.
    result = comp_model.evaluate(params={}, data={})
    assert np.all(result["output"] == np.array([[6.0, 7.0], [5.0, 5.0]], dtype=dtype))


def test_unused_cached_values_2():
    """Tests for the proper functioning of flat_graph.data_store object of model.
    Unused or pre-used static data should not be hold in any of data/cache dict.
    """
    model = Model()
    linear_model = Linear(dimension=2)
    model += linear_model(weight=Tensor([[1.0], [2.0]]), bias=Tensor([3.0, 1.0]))
    comp_model = ml.compile(
        model=model, backend=(backend := NumpyBackend()), safe_names=False
    )
    dtype = backend._dtype.name
    cache = comp_model.flat_graph.data_store.data_values

    model = Model()
    model += Convolution2D()

    expected_cache = {
        "output_0": np.array([[1.0, 2.0]], dtype=dtype),
        "bias": np.array([3.0, 1.0], dtype=dtype),
        "output_cache": {},
        "output_1_cache": {},
    }
    # Check cached_data.
    assert cache is not None and cache.keys() == expected_cache.keys()
    assert all([np.all(value == expected_cache[key]) for key, value in cache.items()])
    # Check runtime data keys.
    data_keys = comp_model.flat_graph.data_store.runtime_static_keys
    expected_data_keys = {"input"}
    assert data_keys == expected_data_keys
    # Try evaluate and evaluate gradients once.
    data = {"input": np.array([[3.0], [2.0]], dtype=dtype)}
    result = comp_model.evaluate(params={}, data=data)
    gradients = comp_model.evaluate_gradients(
        params={},
        data=data,
        output_gradients={"output": np.ones_like(result["output"])},
    )
    assert np.all(result["output"] == np.array([[6.0, 7.0], [5.0, 5.0]], dtype=dtype))
    assert gradients == {}


def test_unused_cached_values_2_set_values():
    """Tests for the proper functioning of flat_graph.data_store object of model.
    Unused or pre-used static data should not be hold in any of data/cache dict.
    """
    model = Model()
    linear_model = Linear(dimension=2)
    model += linear_model()
    config: dict[Connection, Tensor] = {
        linear_model.weight: Tensor([[1.0], [2.0]]),
        linear_model.bias: Tensor([3.0, 1.0]),
    }
    model.set_values(config)
    comp_model = ml.compile(
        model=model, backend=(backend := NumpyBackend()), safe_names=False
    )
    dtype = backend._dtype.name
    cache = comp_model.flat_graph.data_store.data_values

    expected_cache = {
        "output_0": np.array([[1.0, 2.0]], dtype=dtype),
        "bias": np.array([3.0, 1.0], dtype=dtype),
        "output_cache": {},
        "output_1_cache": {},
    }
    # Check cached_data.
    assert cache is not None and cache.keys() == expected_cache.keys()
    assert all([np.all(value == expected_cache[key]) for key, value in cache.items()])
    # Check runtime data keys.
    data_keys = comp_model.flat_graph.data_store.runtime_static_keys
    expected_data_keys = {"input"}
    assert data_keys == expected_data_keys
    # Try evaluate and evaluate gradients once.
    data = {"input": np.array([[3.0], [2.0]], dtype=dtype)}
    result = comp_model.evaluate(params={}, data=data)
    gradients = comp_model.evaluate_gradients(
        params={},
        data=data,
        output_gradients={"output": np.ones_like(result["output"])},
    )
    assert np.all(result["output"] == np.array([[6.0, 7.0], [5.0, 5.0]], dtype=dtype))
    assert gradients == {}


def test_unused_cached_values_3():
    """Tests for the proper functioning of flat_graph.data_store object of model.
    Unused or pre-used static data should not be hold in any of data/cache dict.
    """
    model = Model()
    linear_model = Linear(dimension=2)
    model += linear_model(input=Tensor([[3.0], [2.0]]), weight=Tensor([[1.0], [2.0]]))
    linear_model.set_differentiability(bias=False)
    comp_model = ml.compile(
        model=model, backend=(backend := NumpyBackend()), safe_names=False
    )
    dtype = backend._dtype.name
    cache = comp_model.flat_graph.data_store.data_values

    expected_cache = {
        "output_cache": {},
        "output_1": np.array([[3.0, 6], [2, 4]], dtype=dtype),
    }
    # Check cached_data.
    assert cache is not None and cache.keys() == expected_cache.keys()
    assert all([np.all(value == expected_cache[key]) for key, value in cache.items()])
    # Check runtime data keys.
    data_keys = comp_model.flat_graph.data_store.runtime_static_keys
    expected_data_keys = {"bias"}
    assert data_keys == expected_data_keys
    # Try evaluate and evaluate gradients once.
    data = {"bias": np.array([3.0, 1.0], dtype=dtype)}
    result = comp_model.evaluate(params={}, data=data)
    gradients = comp_model.evaluate_gradients(
        params={},
        data=data,
        output_gradients={"output": np.ones_like(result["output"])},
    )
    assert np.all(result["output"] == np.array([[6.0, 7.0], [5.0, 5.0]], dtype=dtype))
    assert gradients == {}


def test_unused_cached_values_3_set_values():
    """Tests for the proper functioning of flat_graph.data_store object of model.
    Unused or pre-used static data should not be hold in any of data/cache dict.
    """
    model = Model()
    linear_model = Linear(dimension=2)
    model += linear_model()
    model.set_values(
        {
            linear_model.input: Tensor([[3.0], [2.0]]),
            linear_model.weight: Tensor([[1.0], [2.0]]),
        }
    )
    linear_model.set_differentiability(bias=False)
    comp_model = ml.compile(
        model=model, backend=(backend := NumpyBackend()), safe_names=False
    )
    dtype = backend._dtype.name
    cache = comp_model.flat_graph.data_store.data_values

    expected_cache = {
        "output_cache": {},
        "output_1": np.array([[3.0, 6], [2, 4]], dtype=dtype),
    }
    # Check cached_data.
    assert cache is not None and cache.keys() == expected_cache.keys()
    assert all([np.all(value == expected_cache[key]) for key, value in cache.items()])
    # Check runtime data keys.
    data_keys = comp_model.flat_graph.data_store.runtime_static_keys
    expected_data_keys = {"bias"}
    assert data_keys == expected_data_keys
    # Try evaluate and evaluate gradients once.
    data = {"bias": np.array([3.0, 1.0], dtype=dtype)}
    result = comp_model.evaluate(params={}, data=data)
    gradients = comp_model.evaluate_gradients(
        params={},
        data=data,
        output_gradients={"output": np.ones_like(result["output"])},
    )
    assert np.all(result["output"] == np.array([[6.0, 7.0], [5.0, 5.0]], dtype=dtype))
    assert gradients == {}


def test_static_shape_model_1():
    comp_model = ml.compile(
        model=Shape(),
        backend=NumpyBackend(),
        shapes={"input": [8, 8]},
        inference=True,
    )
    cache = comp_model.flat_graph.data_store.data_values
    expected_cache = {"output": (8, 8)}
    # Check cached_data.
    assert cache is not None and cache.keys() == expected_cache.keys()
    assert all([np.all(value == expected_cache[key]) for key, value in cache.items()])
    # Check runtime data keys.
    data_keys = comp_model.flat_graph.data_store.runtime_static_keys
    assert data_keys == set()
    # Try evaluate and evaluate gradients once.
    result = comp_model.evaluate(params={}, data={})

    assert result["output"] == (8, 8)


def test_static_shape_model_2():
    model = Model()
    model += Shape()("input")
    model += ToTensor()
    model += Relu()
    comp_model = ml.compile(
        model=model, backend=NumpyBackend(), shapes={"input": [8, 8]}, inference=True
    )
    cache = comp_model.flat_graph.data_store.data_values
    expected_cache = {"output": np.array([8, 8], dtype=np.int32)}
    # Check cached_data.
    # assert cache is not None and cache.keys() == expected_cache.keys()
    assert isinstance(cache, dict)
    assert all([np.all(value == expected_cache[key]) for key, value in cache.items()])
    # Check runtime data keys.
    data_keys = comp_model.flat_graph.data_store.runtime_static_keys
    assert data_keys == set()
    # Try evaluate and evaluate gradients once.
    result = comp_model.evaluate(params={}, data={})
    assert np.all(result["output"] == np.array([8, 8], dtype=np.int32))


def test_static_shape_model_3():
    model = Model()
    model += Tanh()(input="input")
    model += Shape()
    model += ToTensor()
    model += Relu()

    backend = NumpyBackend()
    comp_model = ml.compile(
        model=model,
        backend=backend,
        constant_keys={"input": backend.ones(8, 8)},
        inference=True,
    )
    cache = comp_model.flat_graph.data_store.data_values
    expected_cache = {"output": np.array([8, 8], dtype=np.int32)}
    # Check cached_data.
    assert cache is not None and cache.keys() == expected_cache.keys()
    assert all([np.all(value == expected_cache[key]) for key, value in cache.items()])
    # Check runtime data keys.
    data_keys = comp_model.flat_graph.data_store.runtime_static_keys
    assert data_keys == set()
    # Try evaluate and evaluate gradients once.
    result = comp_model.evaluate(params={}, data={})
    assert np.all(result["output"] == np.array([8, 8], dtype=np.int32))


def test_static_shape_model_4():
    model = Model()
    model += Relu()(input="input")
    model += Log(robust=True)(cutoff=NOT_GIVEN)
    model += Shape()
    model += ToTensor()
    model += Relu()

    backend = NumpyBackend()
    comp_model = ml.compile(
        model=model,
        backend=backend,
        constant_keys={"input": backend.ones(8, 8)},
        inference=True,
    )
    cache = comp_model.flat_graph.data_store.data_values
    expected_cache = {"output": np.array([8, 8], dtype=np.int32)}
    # Check cached_data.
    assert cache is not None and cache.keys() == expected_cache.keys()
    assert all([np.all(value == expected_cache[key]) for key, value in cache.items()])
    # Check runtime data keys.
    data_keys = comp_model.flat_graph.data_store.runtime_static_keys
    assert data_keys == set()
    # Try evaluate and evaluate gradients once.
    result = comp_model.evaluate(params={}, data={})
    assert np.all(result["output"] == np.array([8, 8], dtype=np.int32))


def test_static_shape_model_5():
    model = Model()
    model |= Relu()(input="input")
    model += (log := Log(robust=True))(cutoff="cutoff")
    model += Shape()
    model += ToTensor()
    model |= Relu()(input=model.cout, output=IOKey(name="output1"))
    model |= Relu()(input=log.output, output=IOKey(name="output2"))

    backend = NumpyBackend()
    comp_model = ml.compile(
        model=model,
        backend=backend,
        constant_keys={"input": backend.ones(8, 8)},
        data_keys={"cutoff"},
    )
    cache = comp_model.flat_graph.data_store.data_values
    expected_cache = {
        "output1": np.array([8, 8], dtype=np.int32),
        "output_0": backend.ones(8, 8),
        "output_1_cache": {},
        "output2_cache": {},
    }
    # Check cached_data.
    assert cache is not None and cache.keys() == expected_cache.keys()
    assert all([np.all(value == expected_cache[key]) for key, value in cache.items()])
    # Check runtime data keys.
    data_keys = comp_model.flat_graph.data_store.runtime_static_keys
    expected_data_keys = {"cutoff"}
    assert data_keys == expected_data_keys
    # Try evaluate and evaluate gradients once.
    data = {"cutoff": 0.00005}
    result = comp_model.evaluate(params={}, data=data)
    gradients = comp_model.evaluate_gradients(
        params={},
        data=data,
        output_gradients={
            "output1": np.ones_like(result["output1"]),
            "output2": np.ones_like(result["output2"]),
        },
    )
    assert np.all(result["output1"] == np.array([8, 8], dtype=np.int32))
    assert np.all(result["output2"] == backend.zeros(8, 8))
    assert gradients == {}


def test_nontensor_gradient():
    backend = NumpyBackend(dtype=ml.float64)
    model = Model()
    shape_model = Shape()
    to_tensor_model = ToTensor()
    relu = Relu()
    add_model = Add()

<<<<<<< HEAD
    model |= shape_model(input="input")
    model |= relu(input="input")
    model |= to_tensor_model(input=shape_model.output, output=IOKey(name="out1"))
    model |= add_model(
        left=IOKey("in1", type=Tensor), right=relu.output, output=IOKey(name="out2")
=======
    model += shape_model(input=IOKey("input", differantiable=True))
    model += relu(input="input")
    model += to_tensor_model(input=shape_model.output, output=IOKey(name="out1"))
    model += add_model(
        left=IOKey("in1", type=Tensor, differantiable=True),
        right=relu.output,
        output=IOKey(name="out2"),
>>>>>>> 5b9d92c4
    )

    ctx = TrainModel(model)
    ctx.add_loss(Buffer(), input="out1", reduce_steps=[Sum()])
    ctx.add_loss(Buffer(), input="out2", reduce_steps=[Sum()])

    comp_model = ml.compile(model=ctx, backend=backend, jit=False)

    input = backend.array([[1.0, 2.0, 3.0], [1.0, 4.0, 2.0], [3.0, 2.0, 1.0]])
    in1 = backend.array(1.0)
    outputs, grads = comp_model.evaluate_all({"input": input, "in1": in1})
    np.testing.assert_allclose(np.array(outputs["final_cost"]), np.array(34.0))
    np.testing.assert_allclose(np.array(outputs["out1"]), np.array([3, 3]))
    np.testing.assert_allclose(
        np.array(outputs["out2"]),
        np.array([[2.0, 3.0, 4.0], [2.0, 5.0, 3.0], [4.0, 3.0, 2.0]]),
    )
    np.testing.assert_allclose(np.array(grads["in1"]), np.array(9.0))
    np.testing.assert_allclose(
        np.array(grads["input"]),
        np.array([[1.0, 1.0, 1.0], [1.0, 1.0, 1.0], [1.0, 1.0, 1.0]]),
    )


def test_nontensor_gradient_2():
    backend = NumpyBackend()
    mlp_model = MLP(activations=[Sigmoid(), Relu(), Sigmoid()], dimensions=[12, 13, 2])
    shape_model = Shape()
    to_tensor_model = ToTensor()
    add_model = Add()
    mult_model = Multiply()
    relu_model = Relu()

    model = Model()
<<<<<<< HEAD
    model |= mlp_model(input="input")
    model |= shape_model(input=mlp_model.output)
    model |= to_tensor_model(input=shape_model.output)
    model |= add_model(right=to_tensor_model.output, output=IOKey(name="output"))
    model |= mult_model(right=IOKey("right1", type=Tensor), output=add_model.left)
    model |= relu_model(input="in1", output=mult_model.left)
=======
    model += mlp_model(input="input")
    model += shape_model(input=mlp_model.output)
    model += to_tensor_model(input=shape_model.output)
    model += add_model(
        left="", right=to_tensor_model.output, output=IOKey(name="output")
    )
    model += mult_model(
        left="",
        right=IOKey("right1", type=Tensor, differantiable=True),
        output=add_model.left,
    )
    model += relu_model(input=IOKey("in1", differantiable=True), output=mult_model.left)
>>>>>>> 5b9d92c4
    constant_keys = {
        "input": backend.array([[10.0, 2.0], [1.0, 1.0]]),
    }
    comp_model = ml.compile(
        model=model,
        backend=backend,
        constant_keys=constant_keys,
        shapes={"right1": [1], "in1": [1]},
    )

    trainable_keys = {"right1": backend.array([2.0]), "in1": backend.array([1.0])}

    trainable_keys = comp_model.randomize_params() | trainable_keys
    output_grads = {"output": backend.array([1.0, 1.0])}
    outputs, grads = comp_model.evaluate_all(
        params=trainable_keys, output_gradients=output_grads
    )
    np.testing.assert_allclose(np.array(outputs["output"]), np.array([4.0, 4.0]))
    np.testing.assert_allclose(np.array(grads["right1"]), np.array([2.0]))
    np.testing.assert_allclose(np.array(grads["in1"]), np.array([4.0]))


def test_nontensor_gradient_3():
    backend = NumpyBackend()
    model = Model()
    shape_model = Shape()
    to_tensor_model = ToTensor()
<<<<<<< HEAD
    model |= shape_model(input="input")
    model |= to_tensor_model(input=shape_model.output, output=IOKey(name="output"))
=======
    model += shape_model(input=IOKey("input", differantiable=True))
    model += to_tensor_model(input=shape_model.output, output=IOKey(name="output"))
>>>>>>> 5b9d92c4
    ctx = TrainModel(model)
    ctx.add_loss(Buffer(), input="output", reduce_steps=[Sum()])
    input = backend.randn(3, 4, 5, 6, 5)
    comp_model = ml.compile(
        model=ctx,
        backend=backend,
        jit=False,
    )
    comp_model.evaluate({"input": input})
    outputs, grads = comp_model.evaluate_all({"input": input})
    ref_outputs = {"output": backend.array([3, 4, 5, 6, 5]), "final_cost": np.array(23)}
    ref_grads = {"input": backend.zeros(3, 4, 5, 6, 5, dtype=ml.float32)}

    assert_results_equal(outputs, ref_outputs)
    assert_results_equal(grads, ref_grads)


def test_numpy_without_shape():
    backend = NumpyBackend()
    model = Model()
    add_model = Add()
<<<<<<< HEAD
    model |= add_model(
        left=IOKey("left", type=Tensor),
        right=IOKey("right", type=Tensor),
=======
    model += add_model(
        left=IOKey("left", type=Tensor, differantiable=True),
        right=IOKey("right", type=Tensor, differantiable=True),
>>>>>>> 5b9d92c4
        output=IOKey(name="output"),
    )
    model.set_shapes({"left": [], "right": []})
    ctx = TrainModel(model)
    ctx.add_loss(Buffer(), input="output", reduce_steps=[Mean()])
    inputs = {"left": backend.array(1.2), "right": backend.array(1.0)}
    comp_model = ml.compile(model=ctx, backend=backend)
    outputs, grads = comp_model.evaluate_all(inputs)
    np.testing.assert_allclose(np.array(outputs["output"]), np.array(2.2))
    np.testing.assert_allclose(np.array(grads["left"]), np.array(1.0))
    np.testing.assert_allclose(np.array(grads["right"]), np.array(1.0))


def test_multiple_to_tensor():
    backend = NumpyBackend()
    tt_1 = ToTensor()
    tt_2 = ToTensor()
    shp_1 = Shape()
    shp_2 = Shape()
    add_model = Add()
    add_model_2 = Add()
    model = Model()
    model_1 = Model()
    model_2 = Model()
    model |= shp_1("input")
    model += tt_1
    model |= add_model(
        left=model.cout,
        right=IOKey("right", type=Tensor, differantiable=True),
        output=IOKey(name="output"),
    )
    model_1 += shp_2
    model_1 += tt_2
    model_1 |= add_model_2(
        left=model_1.cout,
        right=IOKey("right", type=Tensor, differantiable=True),
        output=IOKey(name="output"),
    )
    model_2 += model(input="input")
    model_1.set_cin(shp_2.input)
    model_2 += model_1
    comp_model = ml.compile(
        model=model_2,
        backend=backend,
        jit=False,
        shapes={"input": [3, 4, 5, 5, 2, 7, 9]},
    )
    params = {"right_1": backend.array([1.0]), "right_0": backend.array([2.0])}
    outputs = comp_model.evaluate(params)
    np.testing.assert_allclose(np.array(outputs["output"]), np.array([8.0]))


def test_concat_axis_ellipsis_1():
    backend = NumpyBackend()
    model = Model()
    concat_model = Concat(n=2, axis=TBD)
    model += concat_model(
        input1=IOKey("input1", differantiable=True),
        input2=IOKey("input2", differantiable=True),
    )
    comp_model = ml.compile(model=model, backend=backend, safe_names=False)

    in1 = backend.array([[2.0]])
    in2 = backend.array([[2.0]])

    inputs = {"input1": in1, "input2": in2}

    data = {"axis": 1}
    ref_results = {"output": [[2.0, 2.0]]}

    result = comp_model.evaluate(params=inputs, data=data)
    assert_results_equal(result, ref_results)


def test_concat_axis_ellipsis_2():
    backend = NumpyBackend()
    model = Model()
    concat_model = Concat(n=2, axis=TBD)
    model += concat_model(
        input1=IOKey("input1", differantiable=True),
        input2=IOKey("input2", differantiable=True),
        axis="axis",
    )
    comp_model = ml.compile(model=model, backend=backend)

    in1 = backend.array([[2.0]])
    in2 = backend.array([[2.0]])

    ref_results = {"output": [[2.0, 2.0]]}

    inputs = {"input1": in1, "input2": in2}

    data = {"axis": 1}

    result = comp_model.evaluate(params=inputs, data=data)
    assert_results_equal(result, ref_results)


def test_polyfeatures_degree_ellipsis():
    backend = NumpyBackend()
    model = Model()
    poly_feat_model = PolynomialFeatures(degree=TBD)
    model += poly_feat_model(
        input=IOKey("input", differantiable=True),
        output=IOKey(name="output"),
        degree="degree",
    )

    comp_model = ml.compile(model=model, backend=backend)

    params = {"input": backend.array([[1.0, 2.0], [2.0, 1.0], [1.0, 1.0]])}

    data = {"degree": 2}

    ref_results = {
        "output": [
            [1.0, 2.0, 1.0, 2.0, 4.0],
            [2.0, 1.0, 4.0, 2.0, 1.0],
            [1.0, 1.0, 1.0, 1.0, 1.0],
        ]
    }

    result = comp_model.evaluate(params=params, data=data)
    assert_results_equal(result, ref_results)


def test_eye_ellipsis_1():
    backend = NumpyBackend()
    model = Model()
    eye_model = Eye(N=TBD)
    model += eye_model(N="N", output=IOKey(name="output"))
    comp_model = ml.compile(model=model, backend=backend)

    data = {"N": 5}

    ref_results = {
        "output": [
            [1.0, 0.0, 0.0, 0.0, 0.0],
            [0.0, 1.0, 0.0, 0.0, 0.0],
            [0.0, 0.0, 1.0, 0.0, 0.0],
            [0.0, 0.0, 0.0, 1.0, 0.0],
            [0.0, 0.0, 0.0, 0.0, 1.0],
        ]
    }

    result = comp_model.evaluate(params={}, data=data)
    assert_results_equal(result, ref_results)


def test_eye_ellipsis_2():
    backend = NumpyBackend()
    model = Model()
    eye_model = Eye(N=TBD, M=TBD)
    model += eye_model(N="N", output=IOKey(name="output"), M="M")

    comp_model = ml.compile(model=model, backend=backend)

    data = {"N": 5, "M": 5}

    ref_results = {
        "output": [
            [1.0, 0.0, 0.0, 0.0, 0.0],
            [0.0, 1.0, 0.0, 0.0, 0.0],
            [0.0, 0.0, 1.0, 0.0, 0.0],
            [0.0, 0.0, 0.0, 1.0, 0.0],
            [0.0, 0.0, 0.0, 0.0, 1.0],
        ]
    }

    result = comp_model.evaluate(params={}, data=data)
    assert_results_equal(result, ref_results)


def test_cross_entropy_robust_ellipsis():
    backend = TorchBackend()
    model = Model()
    ce_model = CrossEntropy(input_type="probs")
    model += ce_model(
        input="input", target="target", output=IOKey(name="output"), robust="robust"
    )

    comp_model = ml.compile(
        model=model,
        backend=backend,
        data_keys={"input", "target"},
        jit=False,
    )

    data: dict[str, torch.Tensor | bool] = {
        "input": backend.array([[1.0, 0.0], [0.0, 1.0], [1.0, 0.0], [0.0, 1.0]]),
        "target": backend.array([0, 1, 0, 1]),
        "robust": False,
    }
    outputs = comp_model.evaluate(params={}, data=data)
    ref_results = {"output": backend.array([0.0, 0.0, 0.0, 0.0])}
    assert_results_equal(outputs, ref_results)


def test_bce_ellipsis():
    backend = NumpyBackend()
    model_1 = Model()
    ce_model_1 = BinaryCrossEntropy(pos_weight=TBD, input_type="probs")
    model_1 += ce_model_1(
        input="input",
        target="target",
        output=IOKey(name="output"),
        robust="robust",
        pos_weight="pos_weight",
        cutoff="cutoff",
    )

    comp_model_1 = ml.compile(
        model=model_1,
        backend=backend,
        data_keys={
            "input",
            "target",
            "robust",
            "pos_weight",
            "cutoff",
        },
    )

    model_2 = Model()
    ce_model_2 = BinaryCrossEntropy(input_type="probs")
    model_2 += ce_model_2(input="input", target="target")

    comp_model_2 = ml.compile(
        model=model_2, backend=backend, data_keys={"input", "target"}
    )

    data_1: dict[str, np.ndarray | bool | float] = {
        "input": backend.array([0.5, 0.5]),
        "target": backend.array([0.5, 0.5]),
        "robust": False,
        "pos_weight": 1.0,
        "cutoff": 1e-300,
    }

    data_2: dict[str, np.ndarray] = {
        "input": backend.array([0.5, 0.5]),
        "target": backend.array([0.5, 0.5]),
    }

    res_1 = comp_model_1.evaluate(data=data_1)
    res_2 = comp_model_2.evaluate(data=data_2)

    assert_results_equal(res_1, res_2)


def test_arange_ellipsis():
    backend = TorchBackend()
    model = Model()
    arange_model = Arange(start=TBD, stop=TBD, step=TBD)
    model += arange_model(
        output=IOKey(name="output"), start="start", stop="stop", step="step"
    )
    pm = ml.compile(model=model, backend=backend)
    ref_outputs = {"output": backend.array([3, 4, 5, 6, 7, 8, 9])}
    outputs = pm.evaluate(data={"start": 3, "stop": 10, "step": 1})
    assert_results_equal(outputs, ref_outputs)


def test_transpose_axis_ellipsis_1():
    backend = TorchBackend()
    model_1 = Model()
    transpose_model_1 = Transpose(axes=TBD)
    model_1 += transpose_model_1(
        input="input", output=IOKey(name="output"), axes=(2, 3, 0, 1)
    )

    static_input = {"input": backend.randn(4, 3, 6, 7)}

    pm_1 = ml.compile(
        model=model_1, backend=backend, constant_keys=static_input, inference=True
    )

    model_2 = Model()
    transpose_model_2 = Transpose(axes=(2, 3, 0, 1))
    model_2 += transpose_model_2(
        input="input", output=IOKey(name="output"), axes=(2, 3, 0, 1)
    )

    pm_2 = ml.compile(
        model=model_2, backend=backend, constant_keys=static_input, inference=True
    )

    out_1 = pm_1.evaluate()
    out_2 = pm_2.evaluate()

    assert_results_equal(out_1, out_2)


def test_maxpool_1d_padding_type_input():
    backend = TorchBackend()
    model_1 = Model()
    maxpool = MaxPool1D(kernel_size=2, padding=TBD)
    model_1 += maxpool(padding=PaddingType.VALID, input="input")

    pm = ml.compile(model=model_1, backend=backend, data_keys={"input"})
    out_1 = pm.evaluate(
        data={"input": backend.array([[[10.0, 11.0, 12.0, 13.0, 14.0]]])}
    )
    out = out_1["output"]
    assert isinstance(out, torch.Tensor)
    assert (out == backend.array([[[11.0, 13.0]]])).all()


def test_maxpool_1d_padding_input_in_evaluate():
    backend = TorchBackend()
    maxpool = MaxPool1D(kernel_size=2, padding=TBD)

    pm = ml.compile(
        model=maxpool,
        backend=backend,
        data_keys={"input"},
    )
    out_1 = pm.evaluate(
        data={
            "input": backend.array([[[10.0, 11.0, 12.0, 13.0, 14.0]]]),
            "padding": PaddingType.VALID,
        }
    )
    out = out_1["output"]
    assert isinstance(out, torch.Tensor)
    assert (out == backend.array([[[11.0, 13.0]]])).all()


def test_maxpool_1d_padding_input_solved_in_constraint():
    model_1 = Model()
    maxpool = MaxPool1D(kernel_size=2, padding=TBD)
    assert maxpool.padding.metadata.value is TBD
    # Find PaddingConverter model
    for _model in maxpool.dag:
        if isinstance(_model, PaddingConverter1D):
            pad_model = _model
            break
    assert pad_model.output.metadata.value is TBD
    model_1 += maxpool(padding=PaddingType.VALID)
    assert pad_model.output.metadata.value == (0, 0)


def test_maxpool_2d_padding_input_solved_in_constraint():
    model_1 = Model()
    maxpool = MaxPool2D(kernel_size=2, padding=TBD)
    assert maxpool.padding.metadata.value is TBD
    # Find PaddingConverter model
    for _model in maxpool.dag:
        if isinstance(_model, PaddingConverter2D):
            pad_model = _model
            break
    assert pad_model.output.metadata.value is TBD
    model_1 += maxpool(padding=PaddingType.VALID)
    assert pad_model.output.metadata.value == (0, 0)


def test_conv_1d_padding_input_solved_in_constraint():
    model_1 = Model()
    maxpool = Convolution1D(kernel_size=2, padding=TBD)
    assert maxpool.padding.metadata.value is TBD
    # Find PaddingConverter model
    for _model in maxpool.dag:
        if isinstance(_model, PaddingConverter1D):
            pad_model = _model
            break
    assert pad_model.output.metadata.value is TBD
    model_1 += maxpool(padding=PaddingType.VALID)
    assert pad_model.output.metadata.value == (0, 0)


def test_conv_2d_padding_input_solved_in_constraint():
    model_1 = Model()
    maxpool = Convolution2D(kernel_size=2, padding=TBD)
    assert maxpool.padding.metadata.value is TBD
    # Find PaddingConverter model
    for _model in maxpool.dag:
        if isinstance(_model, PaddingConverter2D):
            pad_model = _model
            break
    assert pad_model.output.metadata.value is TBD
    model_1 += maxpool(padding=PaddingType.VALID)
    assert pad_model.output.metadata.value == (0, 0)


def test_valued_conns_elevated_with_iokey():
    model = Model()
    flatten = Flatten()
    model += flatten(
        input="input",
        start_dim=IOKey("start_dim"),
        end_dim="end_dim",
        output=IOKey(name="output"),
    )
    # Note that string naming does not cause the connection
    # to be elevated as input to the upper level model.
    assert model.input_keys == {"input", "start_dim"}
    assert model.conns.latent_input_keys == {"end_dim"}


# pytest.mark.skip(reason="Not implemented yet")
def test_valued_conns_elevated_with_unexposed_iokey():
    model = Model()
    flatten = Flatten()
    model += flatten(
        input="input",
        start_dim=IOKey("start_dim"),
        end_dim=IOKey("end_dim", expose=False),
        output=IOKey(name="output"),
    )
    # Note that string naming does not cause the connection
    # to be elevated as input to the upper level model.
    assert model.input_keys == {"input", "start_dim"}
    assert model.conns.latent_input_keys == {"end_dim"}


def test_scalar_conns_elevated_with_immediate_extend_value():
    model = Model()
    flatten = Flatten(start_dim=TBD, end_dim=TBD)
    model += flatten(input="input", start_dim=0, end_dim=4, output=IOKey(name="output"))
    assert len(model.input_keys) == 3
    assert len(model.conns.latent_input_keys) == 0


def test_multi_write_to_local_output_key():
    model = Model(enforce_jit=False)
    model += Mean(axis=(1, 2))(input="input", axis="axis")
    with pytest.raises(ValueError) as err_info:
        model |= Buffer()(input="buff_input", output="axis")
    assert str(err_info.value) == (
        "A valued connection of the extended model "
        "tries to write to an output connection of the "
        "extending model. Multi-write error!"
    )


def test_all_inputs_static():
    model = Model()
    model += Mean()(input=Tensor([1.0, 2]))
    backend = NumpyBackend()
    comp_model = ml.compile(model=model, backend=backend, inference=True)
    outputs = comp_model.evaluate()
    assert outputs["output"] == backend.array(1.5)


def test_reshape_call_arg_vs_init_arg():
    model1 = Model()
    model1 += Reshape(shape=(2, 3, None, None))

    model2 = Model()
    model2 += Reshape()(shape=(2, 3, None, None))

    model3 = Model()
    model3 += (reshape := Reshape())
    reshape.set_values({"shape": (2, 3, None, None)})

    assert_models_equal(model1, model2)
    assert_models_equal(model2, model3)


def test_add_constant():
    model = Model()
    model += Add()(left="input", right="w")
    model.set_values({"input": Tensor([1.0])})
    backend = JaxBackend()
    pm = ml.compile(model=model, backend=backend, inference=True)
    assert pm.evaluate(data={"w": 2.0})["output"] == backend.array([3.0])


def test_add_constant_iokey():
    model = Model()
    model += Add()(left=IOKey("input", value=Tensor([1.0])), right="w")
    backend = JaxBackend()
    pm = ml.compile(model=model, backend=backend, inference=True)
    assert pm.evaluate(data={"w": 2.0})["output"] == backend.array([3.0])<|MERGE_RESOLUTION|>--- conflicted
+++ resolved
@@ -474,13 +474,8 @@
     model = Model()
     relu = LeakyRelu()
     rob_pow = Power(robust=True)
-<<<<<<< HEAD
-    model |= relu(input="input", slope=Tensor(2.3))
+    model |= relu(input=IOKey("input", differantiable=True), slope=Tensor(2.3))
     model |= rob_pow(
-=======
-    model += relu(input=IOKey("input", differantiable=True), slope=Tensor(2.3))
-    model += rob_pow(
->>>>>>> 5b9d92c4
         base=relu.output,
         exponent=IOKey("exponent", type=Tensor, differantiable=True),
         threshold=relu.slope,
@@ -514,17 +509,12 @@
     relu = LeakyRelu()
     rob_pow = Power(robust=True)
     rob_pow.set_types(base=Tensor, exponent=Tensor)
-<<<<<<< HEAD
-    model |= rob_pow(base="base", threshold=Tensor(2.3), exponent="exponent")
-    model |= relu(input=rob_pow.output, slope=rob_pow.threshold)  # type: ignore
-=======
-    model += rob_pow(
+    model |= rob_pow(
         base=IOKey("base", differantiable=True),
         threshold=Tensor(2.3),
         exponent=IOKey("exponent", differantiable=True),
     )
-    model += relu(input=rob_pow.output, slope=rob_pow.threshold)  # type: ignore
->>>>>>> 5b9d92c4
+    model |= relu(input=rob_pow.output, slope=rob_pow.threshold)  # type: ignore
     # Check required value transfer occured in logical model
     # assert relu.conns.get_data("slope").value == 2.3
 
@@ -839,14 +829,10 @@
     model1 = Model()
     model2 = Model()
     add_1 = Add()
-<<<<<<< HEAD
-    model1 |= add_1(right=IOKey("right", type=Tensor), output=IOKey(name="output"))
-=======
-    model1 += add_1(
+    model1 |= add_1(
         right=IOKey("right", type=Tensor, differantiable=True),
         output=IOKey(name="output"),
     )
->>>>>>> 5b9d92c4
     model1.set_values({add_1.left: Tensor([2.0, 3.0])})
     model2 |= model1
     comp_model = ml.compile(model=model2, backend=NumpyBackend())
@@ -1475,19 +1461,12 @@
     shape_model = Shape()
     index_model = Indexer()
     red_model = Mean(axis=TBD)
-<<<<<<< HEAD
-    model |= add_model(left=Tensor([[[1]]]), right=IOKey("right", type=Tensor))
+    model |= add_model(
+        left=Tensor([[[1]]]), right=IOKey("right", type=Tensor, differantiable=True)
+    )
     model |= shape_model(input=add_model.output)
     model |= index_model(input=shape_model.output, index=1)
     model |= red_model(
-=======
-    model += add_model(
-        left=Tensor([[[1]]]), right=IOKey("right", type=Tensor, differantiable=True)
-    )
-    model += shape_model(input=add_model.output)
-    model += index_model(input=shape_model.output, index=1)
-    model += red_model(
->>>>>>> 5b9d92c4
         input=add_model.output, axis=index_model.output, output=IOKey(name="output")
     )
     model.set_shapes({"right": [1, 1, 1, 1, 1]})
@@ -1501,11 +1480,7 @@
     shape_model = Shape()
     index_model = Indexer()
     red_model = Mean(axis=TBD)
-<<<<<<< HEAD
-    model |= add_model(right=IOKey("right", type=Tensor))
-=======
-    model += add_model(right=IOKey("right", type=Tensor, differantiable=True))
->>>>>>> 5b9d92c4
+    model |= add_model(right=IOKey("right", type=Tensor, differantiable=True))
     model.set_values({add_model.left: Tensor([[[1]]])})
     model |= shape_model(input=add_model.output)
     model |= index_model(input=shape_model.output, index=1)
@@ -1525,16 +1500,10 @@
     model = Model()
     conv1 = Convolution2D(kernel_size=2, out_channels=4)
     leaky_relu = LeakyRelu()
-<<<<<<< HEAD
-    model |= conv1(input="input")
-    conv1.input.set_differentiable(True)
+    model |= conv1(input=IOKey("input", differantiable=True))
+
+    conv1.set_differentiability(input=True)
     model |= leaky_relu(
-=======
-    model += conv1(input=IOKey("input", differantiable=True))
-
-    conv1.set_differentiability(input=True)
-    model += leaky_relu(
->>>>>>> 5b9d92c4
         input=conv1.output, output=IOKey(name="output"), slope=Tensor(0.3)
     )
     model.set_shapes({"input": [1, 1, 4, 4]})
@@ -1545,15 +1514,9 @@
     model = Model()
     conv1 = Convolution2D(kernel_size=2, out_channels=4)
     leaky_relu = LeakyRelu()
-<<<<<<< HEAD
     model |= conv1(input="input")
-    conv1.input.set_differentiable(True)
+    conv1.set_differentiability(input=True)
     model |= leaky_relu(
-=======
-    model += conv1(input="input")
-    conv1.set_differentiability(input=True)
-    model += leaky_relu(
->>>>>>> 5b9d92c4
         input=conv1.output, output=IOKey(name="output"), slope=NOT_GIVEN
     )
     model.set_values({leaky_relu.slope: Tensor(0.3)})
@@ -1566,17 +1529,10 @@
     conv1 = Convolution2D(kernel_size=2, out_channels=1, stride=TBD)
     leaky_relu = LeakyRelu()
     mean_model = Mean(axis=TBD)
-<<<<<<< HEAD
     model |= conv1(input="input", stride=(2, 3))
-    conv1.input.set_differentiable(True)
+    conv1.set_differentiability(input=True)
     model |= leaky_relu(input=conv1.output, slope=Tensor(0.3))
     model |= mean_model(axis=conv1.stride)
-=======
-    model += conv1(input="input", stride=(2, 3))
-    conv1.set_differentiability(input=True)
-    model += leaky_relu(input=conv1.output, slope=Tensor(0.3))
-    model += mean_model(axis=conv1.stride)
->>>>>>> 5b9d92c4
     # assert not isinstance(conv1.cout, NotAvailable)
     model.set_cout(conv1.cout)
     model.set_shapes({"input": [1, 1, 8, 8]})
@@ -1588,13 +1544,8 @@
     conv1 = Convolution2D(kernel_size=2, out_channels=1, stride=TBD)
     leaky_relu = LeakyRelu()
     mean_model = Mean(axis=TBD)
-<<<<<<< HEAD
     model |= conv1(input="input")
-    conv1.input.set_differentiable(True)
-=======
-    model += conv1(input="input")
     conv1.set_differentiability(input=True)
->>>>>>> 5b9d92c4
     model.set_values({conv1.stride: (2, 3)})
     model |= leaky_relu(input=conv1.output, slope=NOT_GIVEN)
     model.set_values({leaky_relu.slope: Tensor(0.3)})
@@ -1611,17 +1562,10 @@
     conv1 = Convolution2D(kernel_size=2, out_channels=1, stride=TBD)
     leaky_relu = LeakyRelu()
     mean_model = Mean(axis=TBD)
-<<<<<<< HEAD
     model |= conv1(input="input", stride=(2, 3))
-    conv1.input.set_differentiable(True)
+    conv1.set_differentiability(input=True)
     model |= leaky_relu(input=conv1.output, slope=Tensor(0.3))
     model |= mean_model(axis=conv1.stride)
-=======
-    model += conv1(input="input", stride=(2, 3))
-    conv1.set_differentiability(input=True)
-    model += leaky_relu(input=conv1.output, slope=Tensor(0.3))
-    model += mean_model(axis=conv1.stride)
->>>>>>> 5b9d92c4
     model.set_shapes({"input": [1, 1, 8, 8]})
     model.set_cout(conv1.cout)
     assert_all_backends_device_dtype(model)
@@ -1632,13 +1576,8 @@
     conv1 = Convolution2D(kernel_size=2, out_channels=1, stride=TBD)
     leaky_relu = LeakyRelu()
     mean_model = Mean(axis=TBD)
-<<<<<<< HEAD
     model |= conv1(input="input")
-    conv1.input.set_differentiable(True)
-=======
-    model += conv1(input="input")
     conv1.set_differentiability(input=True)
->>>>>>> 5b9d92c4
     model.set_values({conv1.stride: (2, 3)})
     model |= leaky_relu(input=conv1.output, slope=NOT_GIVEN)
     model.set_values({leaky_relu.slope: Tensor(0.3)})
@@ -2183,21 +2122,13 @@
     relu = Relu()
     add_model = Add()
 
-<<<<<<< HEAD
-    model |= shape_model(input="input")
+    model |= shape_model(input=IOKey("input", differantiable=True))
     model |= relu(input="input")
     model |= to_tensor_model(input=shape_model.output, output=IOKey(name="out1"))
     model |= add_model(
-        left=IOKey("in1", type=Tensor), right=relu.output, output=IOKey(name="out2")
-=======
-    model += shape_model(input=IOKey("input", differantiable=True))
-    model += relu(input="input")
-    model += to_tensor_model(input=shape_model.output, output=IOKey(name="out1"))
-    model += add_model(
         left=IOKey("in1", type=Tensor, differantiable=True),
         right=relu.output,
         output=IOKey(name="out2"),
->>>>>>> 5b9d92c4
     )
 
     ctx = TrainModel(model)
@@ -2232,27 +2163,18 @@
     relu_model = Relu()
 
     model = Model()
-<<<<<<< HEAD
     model |= mlp_model(input="input")
     model |= shape_model(input=mlp_model.output)
     model |= to_tensor_model(input=shape_model.output)
-    model |= add_model(right=to_tensor_model.output, output=IOKey(name="output"))
-    model |= mult_model(right=IOKey("right1", type=Tensor), output=add_model.left)
-    model |= relu_model(input="in1", output=mult_model.left)
-=======
-    model += mlp_model(input="input")
-    model += shape_model(input=mlp_model.output)
-    model += to_tensor_model(input=shape_model.output)
-    model += add_model(
+    model |= add_model(
         left="", right=to_tensor_model.output, output=IOKey(name="output")
     )
-    model += mult_model(
+    model |= mult_model(
         left="",
         right=IOKey("right1", type=Tensor, differantiable=True),
         output=add_model.left,
     )
-    model += relu_model(input=IOKey("in1", differantiable=True), output=mult_model.left)
->>>>>>> 5b9d92c4
+    model |= relu_model(input=IOKey("in1", differantiable=True), output=mult_model.left)
     constant_keys = {
         "input": backend.array([[10.0, 2.0], [1.0, 1.0]]),
     }
@@ -2280,13 +2202,8 @@
     model = Model()
     shape_model = Shape()
     to_tensor_model = ToTensor()
-<<<<<<< HEAD
-    model |= shape_model(input="input")
+    model |= shape_model(input=IOKey("input", differantiable=True))
     model |= to_tensor_model(input=shape_model.output, output=IOKey(name="output"))
-=======
-    model += shape_model(input=IOKey("input", differantiable=True))
-    model += to_tensor_model(input=shape_model.output, output=IOKey(name="output"))
->>>>>>> 5b9d92c4
     ctx = TrainModel(model)
     ctx.add_loss(Buffer(), input="output", reduce_steps=[Sum()])
     input = backend.randn(3, 4, 5, 6, 5)
@@ -2308,15 +2225,9 @@
     backend = NumpyBackend()
     model = Model()
     add_model = Add()
-<<<<<<< HEAD
     model |= add_model(
-        left=IOKey("left", type=Tensor),
-        right=IOKey("right", type=Tensor),
-=======
-    model += add_model(
         left=IOKey("left", type=Tensor, differantiable=True),
         right=IOKey("right", type=Tensor, differantiable=True),
->>>>>>> 5b9d92c4
         output=IOKey(name="output"),
     )
     model.set_shapes({"left": [], "right": []})
