# Copyright 2022 Synnada, Inc.
#
# Licensed under the Apache License, Version 2.0 (the "License");
# you may not use this file except in compliance with the License.
# You may obtain a copy of the License at
#
#     http://www.apache.org/licenses/LICENSE-2.0
#
# Unless required by applicable law or agreed to in writing, software
# distributed under the License is distributed on an "AS IS" BASIS,
# WITHOUT WARRANTIES OR CONDITIONS OF ANY KIND, either express or implied.
# See the License for the specific language governing permissions and
# limitations under the License.

import os
import platform
from collections.abc import Iterable, Mapping, Sequence
from itertools import product
from types import EllipsisType

import numpy as np
import pytest
import torch

import mithril as ml
from mithril import JaxBackend, MlxBackend, NumpyBackend, TorchBackend
from mithril.backends.utils import DtypeBits
from mithril.framework.common import (
    NOT_GIVEN,
    TBD,
    Connection,
    ConnectionType,
    IOKey,
    NotAvailable,
    Tensor,
    ToBeDetermined,
)
from mithril.framework.logical import ExtendInfo
from mithril.models import (
    MLP,
    Add,
    Arange,
    BinaryCrossEntropy,
    Buffer,
    Concat,
    Convolution1D,
    Convolution2D,
    CrossEntropy,
    Eye,
    Flatten,
    Greater,
    Indexer,
    LeakyRelu,
    Linear,
    Log,
    LogicalAnd,
    LogicalNot,
    MaxPool1D,
    MaxPool2D,
    Mean,
    Model,
    Multiply,
    PaddingConverter1D,
    PaddingConverter2D,
    PolynomialFeatures,
    Power,
    Relu,
    Reshape,
    Shape,
    Sigmoid,
    Sum,
    Tanh,
    ToTensor,
    TrainModel,
    Transpose,
    Where,
)
from mithril.utils.utils import PaddingType

from .helper import assert_models_equal
from .test_utils import (
    assert_results_equal,
    check_if_installed,
    get_array_device,
    get_array_precision,
)


<<<<<<< HEAD
def assert_all_backends_device_dtype(model: Model):
=======
def assert_all_backends_device_dtype(model: Model, inference: bool = False):
>>>>>>> 69ebfe79
    """This function tests that whether all dtype and device
    handling algorithms of the library is working successfully.
    This function compiles the given model, randomizes the inputs with
    all possible devices and dtypes that backend has,
    evaluates the output and evaluates the gradient of outputs.
    This function tests if all created outputs have correct device and dtype.


    Args:
        model (Model): Model to be compiled
    """
    # Detect installed backends
    installed_backends: Iterable[
        type[NumpyBackend] | type[TorchBackend] | type[JaxBackend] | type[MlxBackend]
    ] = filter(check_if_installed, [NumpyBackend, JaxBackend, TorchBackend, MlxBackend])
    # Detect their supported device and dtype
    backends_with_device_dtype = (
        backend
        for backends in installed_backends
        for backend in product(
            [backends], backends.get_available_devices(), backends.supported_dtypes
        )
    )
    unsupported_device_dtypes: list[tuple[type[ml.Backend], str, ml.core.Dtype]] = [
        (TorchBackend, "mps:0", ml.float64),
        (NumpyBackend, "cpu", ml.bfloat16),
        (MlxBackend, "cpu", ml.float16),
        (MlxBackend, "cpu", ml.float32),
        (TorchBackend, "cpu:0", ml.float16),
    ]

    if platform.system() == "Darwin" and os.environ.get("CI") == "true":
        # Jax has issues with bfloat16 on MacOS in CI
        # See issue: https://github.com/jax-ml/jax/issues/25730
        unsupported_device_dtypes.append((JaxBackend, "cpu:0", ml.core.Dtype.bfloat16))

    for backend_class, device, dtype in backends_with_device_dtype:
        # remove unsupported backend, device and dtype trios
        if (backend_class, device, dtype) in unsupported_device_dtypes:
            continue

        if os.environ.get("CI") and "mps" in device:
            continue

        _type = backend_class.backend_type
        backend = backend_class(device=device, dtype=dtype)

        comp_model = ml.compile(
            model=model,
            backend=backend,  # type: ignore
            jit=False,
            inference=inference,
        )

        randomized_inputs = comp_model.randomize_params()  # type: ignore # (check after DataType update)
        initial_randomized_inputs = randomized_inputs.copy()

        if device[-2] == ":":
            device = device[:-2]

        # Check if randomized inputs have correct device and dtype
        for randomized_input in randomized_inputs.values():
            assert (
                backend.backend_type == "mlx"
                or get_array_device(randomized_input, _type) == device
            )

            assert (
                get_array_precision(randomized_input, _type)
                == DtypeBits[dtype.name].value
            )

        outputs = comp_model.evaluate(randomized_inputs)
        initial_outputs = outputs.copy()  # type: ignore

        # Check if outputs have correct device and dtype
        for output in outputs.values():
            assert (
                backend.backend_type == "mlx"
                or get_array_device(output, _type) == device
            )
            assert get_array_precision(output, _type) == DtypeBits[dtype.name].value

<<<<<<< HEAD
        grads = comp_model.evaluate_gradients(
            output_gradients=outputs,  # type: ignore
            params=randomized_inputs,
        )

        # Check if gradients have correct device and dtype
        for grad in grads.values():
            assert (
                backend.backend_type == "mlx" or get_array_device(grad, _type) == device
            )
            assert get_array_precision(grad, _type) == DtypeBits[dtype.name].value
=======
        if not inference:
            grads = comp_model.evaluate_gradients(
                output_gradients=outputs,  # type: ignore
                params=randomized_inputs,
            )

            # Check if gradients have correct device and dtype
            for grad in grads.values():
                assert (
                    backend.backend_type == "mlx"
                    or get_array_device(grad, _type) == device
                )
                assert get_array_precision(grad, _type) == DtypeBits[dtype.name].value
>>>>>>> 69ebfe79

        # In final step. we compare used inputs (used inputs are given as input to the
        # either to comp_model.evaluate() or comp_model.evaluate_gradients()) with their
        # non-used copies. It is expected that their values are exactly the same. Aim
        # of this check is to make sure that no in-place changes are occurred in given
        # inputs.
        if device == "cpu" and dtype != ml.bfloat16:  # Numpy does not support bfloat16
            for val1, val2 in zip(
                randomized_inputs.values(),
                initial_randomized_inputs.values(),
                strict=False,
            ):
                np.testing.assert_array_equal(np.array(val1), np.array(val2))

            for val1, val2 in zip(
                outputs.values(), initial_outputs.values(), strict=False
            ):
                np.testing.assert_array_equal(np.array(val1), np.array(val2))


class ReduceMult(Model):
    input: Connection
    axis: Connection
    output: Connection

    def __init__(
        self,
        dimension: int | None = None,
        axis: int | tuple[int, ...] | None | ToBeDetermined = TBD,
    ) -> None:
        super().__init__()
        rdc = Mean(axis=axis)
        self += rdc(input="input", axis="axis")
        self += Multiply()(
            left=rdc.output, right=Tensor(2.0), output=IOKey(name="output")
        )
        shapes: Mapping[str, Sequence[str | tuple[str, EllipsisType]]] = {
            "input": ["N", ("Var_inter", ...), "d_in"]
        }
        self.set_shapes(shapes)

    def __call__(  # type: ignore[override]
        self,
        input: ConnectionType = NOT_GIVEN,
        axis: ConnectionType = NOT_GIVEN,
        output: ConnectionType = NOT_GIVEN,
    ) -> ExtendInfo:
        kwargs = {"input": input, "axis": axis, "output": output}
        return ExtendInfo(self, kwargs)


np_input = np.random.randn(10, 3, 3).astype(np.float32)


def test_default_in_numpy_error():
    """This test should raise ValueError because we are providing a new
    value in compile for "axis" key which is set as 0 before.
    """
    model = Model()
    model1 = ReduceMult()
    model2 = Mean(axis=TBD)

    model += model1(input="input", axis=IOKey("axis", value=0))
    model += model2(input=model1.output, axis=model1.axis, output=IOKey(name="output"))
    constant_keys = {"input": np_input}
    data_keys = {"axis"}
    with pytest.raises(ValueError) as err_info:
        ml.compile(
            model=model,
            backend=NumpyBackend(),
            constant_keys=constant_keys,
            data_keys=data_keys,
        )
    assert (
        str(err_info.value)
        == "Statically given key: axis has been already set as static with a value!"
    )


def test_make_static_numpy_error():
    """We are providing a new Ellipsis value in compile
    for "axis" key which is set as 0 before.
    """
    model = Model()
    mean_model = Mean(axis=TBD)

    mult_out = IOKey(name="mult_out")

    rdc = Mean(axis=0)
    model += rdc(input="input", axis="axis")
    model += Multiply()(left=rdc.output, right=Tensor(0), output=mult_out)
    model += mean_model(input=mult_out, axis="axis", output=IOKey(name="output"))
    constant_keys = {"input": np_input}
    data_keys = {"axis"}
    with pytest.raises(ValueError) as err_info:
        ml.compile(
            model=model,
            backend=NumpyBackend(),
            constant_keys=constant_keys,
            data_keys=data_keys,
        )
    assert (
        str(err_info.value)
        == "Statically given key: axis has been already set as static with a value!"
    )


def test_default_given_extend_3_numpy_error():
    """This test should raise ValueError since output shape_map of model1 is [] and
    required input shape_map of model2 is ["x", (Var, TBD)].
    NOTE: This test is not related to this file. It's only a trial.
    """
    model = Model()
    model1 = ReduceMult()
    model2 = Mean(axis=0)
    model += model1(input="input", axis=IOKey("axis", value=None))
    with pytest.raises(ValueError) as err_info:
        model += model2(input=model1.output, output=IOKey(name="output"))
    assert str(err_info.value) == "Requires minimum of 1 dimensionality, got 0."


def test_default_given_compile_numpy():
    """This test should work properly and generate the same results as in
    'test_default_given_extend_2_numpy' test. We provide "axis" input in compile.
    """
    model = Model()
    model1 = ReduceMult()
    model2 = Mean(axis=TBD)
    model += model1(input="input", axis="axis")
    model += model2(input=model1.output, axis=model1.axis, output=IOKey(name="output"))
    static_inputs: dict[str, np.ndarray | int] = {"input": np_input, "axis": 0}
    expected_result = (np_input.mean(0) * 2).mean(0)
    compiled_model = ml.compile(
<<<<<<< HEAD
        model=model, backend=NumpyBackend(), constant_keys=static_inputs
=======
        model=model, backend=NumpyBackend(), constant_keys=static_inputs, inference=True
>>>>>>> 69ebfe79
    )
    inputs = compiled_model.randomize_params()
    data = {"axis": None}

    result = compiled_model.evaluate(inputs, data)
    out = result["output"]
    assert isinstance(out, np.ndarray)
    np.testing.assert_array_equal(expected_result, out)


def test_default_given_extend_numpy_3():
    """This test should work properly and generate the same results as in
    'test_default_given_extend_2_numpy' test. We provide "axis" input
    in extend after wrapping all model in a new model.
    """
    model = Model()
    model1 = ReduceMult()
    model2 = Mean(axis=TBD)
    model += model1(input=IOKey(name="input", shape=[*np_input.shape]), axis="axis")
    model += model2(input=model1.output, axis=model1.axis, output=IOKey(name="output"))
    final_model = Model()
    final_model += model(axis=0, input="input", output=IOKey(name="output"))
    expected_result = (np_input.mean(0) * 2).mean(0)
    compiled_model = ml.compile(
        model=final_model,
        backend=NumpyBackend(),
        data_keys={"input"},
    )
    inputs = compiled_model.randomize_params()
    data = {"input": np_input}

    result = compiled_model.evaluate(inputs, data)
    out = result["output"]
    assert isinstance(out, np.ndarray)
    output_gradients = {"output": np.ones_like(out)}
    compiled_model.evaluate_gradients(
        params=inputs, data=data, output_gradients=output_gradients
    )
    np.testing.assert_array_equal(expected_result, out)


def test_default_given_extend_numpy_3_set_values():
    """Same with test_default_given_extend_numpy_3 but
    set_values is used instead of providing axis in extend.
    """
    model = Model()
    model1 = ReduceMult()
    model2 = Mean(axis=TBD)
    model += model1(input=IOKey(name="input", shape=[*np_input.shape]), axis="axis")
    model += model2(input=model1.output, axis=model1.axis, output=IOKey(name="output"))
    final_model = Model()
    final_model += model(axis="axis", input="input", output=IOKey(name="output"))
    final_model.set_values({"axis": 0})
    expected_result = (np_input.mean(0) * 2).mean(0)
    compiled_model = ml.compile(
        model=final_model,
        backend=NumpyBackend(),
        data_keys={"input"},
    )
    inputs = compiled_model.randomize_params()
    data = {"input": np_input}

    result = compiled_model.evaluate(inputs, data)
    out = result["output"]
    assert isinstance(out, np.ndarray)
    output_gradients = {"output": np.ones_like(out)}
    compiled_model.evaluate_gradients(
        params=inputs, data=data, output_gradients=output_gradients
    )
    np.testing.assert_array_equal(expected_result, out)


def test_constant_given_data_numpy():
    """This test should work properly and generate the same results as in
    'test_default_given_compile_numpy' test. We provide "axis" input in evaluate.
    """
    model = Model()
    model1 = ReduceMult()
    model2 = Mean(axis=TBD)
    model += model1(input="input", axis="axis")
    model += model2(input=model1.output, axis=model1.axis, output=IOKey(name="output"))
    static_inputs = {
        "input": np_input,
    }
    expected_result = (np_input.mean(0) * 2).mean(0)
    compiled_model = ml.compile(
        model=model, backend=NumpyBackend(), constant_keys=static_inputs
    )

    inputs = compiled_model.randomize_params()
    data = {"axis": 0}

    result = compiled_model.evaluate(inputs, data)
    out = result["output"]
    assert isinstance(out, np.ndarray)
    output_gradients = {"output": np.ones_like(out)}
    compiled_model.evaluate_gradients(
        params=inputs, data=data, output_gradients=output_gradients
    )
    np.testing.assert_array_equal(expected_result, out)


def test_constant_numpy():
    """Tests if right error is thrown for the case when Ellipsis Scalar value (axis)
    is changed by another model's axis which is 0. ValueError must be raised in
    reduce_constraint function because shape_map can not be updated with new axis
    value for Mean model which had axis = TBD before. Since shape map didn't updated
    for the new axis value, we should check minimum input rank requirement in
    reduce_constraint for the BackendVar which is "rhs" of Multiply model. It's rank
    is 0 since it is initialized as 2.0.
    """
    model = Model()
    mean_model = Mean(axis=TBD)
    mult_out = IOKey(name="mult_out")

    rdc = Mean(axis=0)
    model += rdc(input="input", axis="axis")
    model += Multiply()(
        left=rdc.output, right=IOKey(value=Tensor(2.0), name="rhs"), output=mult_out
    )
    model += mean_model(input=mult_out, axis="axis", output=IOKey(name="output"))
    other_model = Model()
    other_model += Mean(axis=TBD)(input="input", axis="axis")
    with pytest.raises(ValueError) as err_info:
        model += other_model(input=model.rhs, axis=model.axis)  # type: ignore
    assert (
        str(err_info.value)
        == "Input rank is 0. Minimum rank 1 input is required for axis = (0,)."
    )


def test_constant_numpy_set_values():
    """Same with test_constant_numpy but set_values
    is used instead of providing rhs value in extend.
    """
    model = Model()
    mean_model = Mean(axis=TBD)
    rdc = Mean(axis=0)

    mult_out = IOKey(name="mult_out")
    model += rdc(input="input", axis="axis")
    model += Multiply()(left=rdc.output, right=IOKey(name="rhs"), output=mult_out)
    model.set_values({"rhs": Tensor(2.0)})
    model += mean_model(input=mult_out, axis="axis", output=IOKey(name="output"))
    other_model = Model()
    other_model += Mean(axis=TBD)(input="input", axis="axis")
    with pytest.raises(ValueError) as err_info:
        model += other_model(input=model.rhs, axis=model.axis)  # type: ignore
    assert (
        str(err_info.value)
        == "Input rank is 0. Minimum rank 1 input is required for axis = (0,)."
    )


def test_axis():
    model = Model()
    relu = LeakyRelu()
    rob_pow = Power(robust=True)
    model += relu(input="input", slope=Tensor(2.3))
    model += rob_pow(
        base=relu.output,
        exponent=IOKey("exponent", type=Tensor),
        threshold=relu.slope,
    )

    backend = NumpyBackend()
    compiled_model = ml.compile(
        model=model,
        backend=backend,
        jit=False,
        shapes={"input": [4, 5, 8], "exponent": [4, 5, 8]},
    )
    input = {"input": np.random.rand(4, 5, 8), "exponent": np.random.rand(4, 5, 8)}

    expected_result = compiled_model.backend.leaky_relu(
        input["input"], backend.array(2.3)
    )
    expected_result = expected_result ** input["exponent"]

    compiled_model.evaluate(input)
    compiled_model.evaluate_gradients(
        input, output_gradients={"output": np.random.rand(4, 5, 8)}
    )
    assert backend.array(2.3) == compiled_model.data_store.cached_data["slope"]


def test_axis_1():
    model = Model()
    relu = LeakyRelu()
    rob_pow = Power(robust=True)
    rob_pow.set_types(base=Tensor, exponent=Tensor)
    model += rob_pow(base="base", threshold=Tensor(2.3), exponent="exponent")
    model += relu(input=rob_pow.output, slope=rob_pow.threshold)  # type: ignore
    # Check required value transfer occured in logical model
    # assert relu.conns.get_data("slope").value == 2.3

    backend = NumpyBackend()
    compiled_model = ml.compile(
        model=model,
        backend=backend,
        jit=False,
        shapes={"base": [4, 5, 8], "exponent": [4, 5, 8]},
    )
    input = {"base": np.random.rand(4, 5, 8), "exponent": np.random.rand(4, 5, 8)}
    compiled_model.evaluate(input)
    compiled_model.evaluate_gradients(
        input, output_gradients={"output": np.random.rand(4, 5, 8)}
    )
    assert type(backend.array(2.3)), type(
        compiled_model.data_store.cached_data["threshold_1"].value  # type: ignore
    )


def test_mean_1():
    """This test contains two model, first model consists three consecutive mean
    models that share same axis (1) second model ise a buffer model with staticly
    initialized 2x2 shape input, second model's output is connected to first model's
    input. It is expected an error to raise when connectiong two models becuase three
    consecutive mean model means that it will reduce input's dimensionality by 3,
    However, since static input has already shape of 2x2, this cannot be possible
    """
    mean_model = Model()
    mean_1 = Mean(axis=TBD)
    mean_2 = Mean(axis=TBD)
    mean_3 = Mean(axis=TBD)
    mean_model += mean_1(axis=1, input="input")
    mean_model += mean_2(input=mean_1.output, axis=mean_1.axis)
    mean_model += mean_3(
        input=mean_2.output, axis=mean_2.axis, output=IOKey(name="output")
    )

    model = Model()
    buff1 = Buffer()
    model += buff1(
        input=IOKey(value=Tensor([[2.0, 3.0], [1.0, 7.0]]), name="input"),
        output=IOKey(name="output"),
    )
    with pytest.raises(ValueError) as err_info:
        model += mean_model(input=buff1.output, output=IOKey(name="output1"))
    assert str(err_info.value) == "Requires minimum of 4 dimensionality, got 2."


def test_mean_1_set_values_1():
    """Same as test_mean_1 but set_values is used
    on mean_model instead of providing axis in extend.
    """
    mean_model = Model()
    mean_1 = Mean(axis=TBD)
    mean_2 = Mean(axis=TBD)
    mean_3 = Mean(axis=TBD)
    mean_model += mean_1(input="input")
    mean_model += mean_2(input=mean_1.output, axis=mean_1.axis)
    mean_model += mean_3(
        input=mean_2.output, axis=mean_2.axis, output=IOKey(name="output")
    )
    mean_model.set_values({mean_1.axis: 1})

    model = Model()
    buff1 = Buffer()
    model += buff1(
        input=IOKey(value=Tensor([[2.0, 3.0], [1.0, 7.0]]), name="input"),
        output=IOKey(name="output"),
    )
    # model.make_static("input", [[2.0, 3.0], [1.0, 7.0]])
    with pytest.raises(ValueError) as err_info:
        model += mean_model(input=buff1.output, output=IOKey(name="output1"))
    assert str(err_info.value) == "Requires minimum of 4 dimensionality, got 2."


def test_mean_1_set_values_2():
    """Same as test_mean_1 but set_values is used
    on mean_model instead of providing axis in extend.
    """
    mean_model = Model()
    mean_1 = Mean(axis=TBD)
    mean_2 = Mean(axis=TBD)
    mean_3 = Mean(axis=TBD)
    mean_model += mean_1(input="input")
    mean_model += mean_2(input=mean_1.output, axis=mean_1.axis)
    mean_model += mean_3(
        input=mean_2.output, axis=mean_2.axis, output=IOKey(name="output")
    )
    mean_1.set_values({"axis": 1})

    model = Model()
    buff1 = Buffer()
    model += buff1(
        input=IOKey(value=Tensor([[2.0, 3.0], [1.0, 7.0]]), name="input"),
        output=IOKey(name="output"),
    )
    with pytest.raises(ValueError) as err_info:
        model += mean_model(input=buff1.output, output=IOKey(name="output1"))
    assert str(err_info.value) == "Requires minimum of 4 dimensionality, got 2."


def test_scalar_mean_2_1():
    mean_model = Model()
    mean_1 = Mean()
    with pytest.raises(ValueError) as err_info:
        mean_model += mean_1(axis=1, input="input")
    assert (
        str(err_info.value) == "Value is set before as None. A value can not be reset."
    )


def test_scalar_mean_2_2():
    mean_model = Model()
    rob_pow = Model()
    rob_pow += Power(robust=True)(
        threshold=IOKey(name="threshold", value=Tensor(1.3)), base="base"
    )

    with pytest.raises(ValueError) as err_info:
        mean_model += rob_pow(threshold=Tensor(1.5), base="input")
    assert (
        str(err_info.value) == "Value is set before as 1.3. A value can not be reset."
    )


def test_scalar_mean_2_set_values():
    mean_model = Model()
    mean_1 = Mean(axis=TBD)

    with pytest.raises(ValueError) as err_info_1:
        mean_model += mean_1(input="input", axis=None)
        mean_1.set_values({"axis": 1})
    assert (
        str(err_info_1.value)
        == "Value is set before as None. A value can not be reset."
    )

    # TODO: Complete this test after CONSTANT handling is implemented.
    # with pytest.raises(ValueError) as err_info_2:
    #     mean_model.extend(rob_pow, threshold = 1.5, base = "input")


def test_scalar_1():
    """This test should raise an error since we are trying to connect an output
    connection to a valued input connection. If model1 is initialized with
    enforce_jit=True, jittabilty error would be raised since a Tensor to
    Scalar conversion is needed from left input of add_1 which is Tensor,
    to left_2 which is valued Scalar.
    """
    model1 = Model(enforce_jit=False)
    model2 = Model()
    add_1 = Add()
    add_2 = Add()
    model1 += add_1(left=Tensor([4.0, 5.0]), right=Tensor([8.0, 9.0]))
    model2 += add_2(
        left=IOKey(name="left_2", value=Tensor([7.0, 11.0])),
        output=IOKey(name="output"),
    )
    with pytest.raises(ValueError) as err_info:
        model1 += model2(left_2=add_1.output)
    assert str(err_info.value) == (
        "An input of the extending model tries to write "
        "to an output connection in the extended model. "
        "Multi-write error!"
    )


def test_scalar_1_set_values():
    model1 = Model(enforce_jit=False)
    model2 = Model()
    add_1 = Add()
    add_2 = Add()
    model1 += add_1
    model1.set_values({add_1.left: Tensor([4.0, 5.0]), add_1.right: Tensor([8.0, 9.0])})
    model2 += add_2(
        left=IOKey(name="left_2", value=Tensor([7.0, 11.0])),
        output=IOKey(name="output"),
    )
    with pytest.raises(ValueError) as err_info:
        model1 += model2(left_2=add_1.output)
    assert str(err_info.value) == (
        "An input of the extending model tries to write "
        "to an output connection in the extended model. "
        "Multi-write error!"
    )


def test_scalar_2():
    model = Model()
    add = Add()
    with pytest.raises(KeyError) as err_info:
        model += add(
            left=Tensor([4.0, 5.0]),
            right=Tensor([8.0, 9.0]),
            output=Tensor([7.0, 8.0]),
        )
    assert str(err_info.value) == (
        "'output key is an output of the model, output values could not be "
        "set in extend.'"
    )


def test_scalar_2_set_values():
    model = Model()
    add = Add()
    model += add(left="left", right="right", output="output")
    with pytest.raises(ValueError) as err_info:
        model.set_values(
            {
                "left": Tensor([4.0, 5.0]),
                "right": Tensor([8.0, 9.0]),
                "output": Tensor([7.0, 8.0]),
            }
        )

    assert str(err_info.value) == "Values of internal and output keys cannot be set."


def test_scalar_3():
    model1 = Model()
    add_2 = Add()
    add_1 = Add()
    model1 += add_2
    with pytest.raises(KeyError) as err_info:
        model1 += add_1(left="left", right="right", output=[4.0])
    assert str(err_info.value) == (
        "'output key is an output of the model, output values could not be "
        "set in extend.'"
    )


def test_scalar_3_set_values():
    model1 = Model(enforce_jit=False)
    add_2 = Add()
    add_1 = Add()
    model1 += add_2
    with pytest.raises(ValueError) as err_info:
        model1 += add_1(left="left", right="right", output="output")
        model1.set_values({"output": [add_2.left, 4.0]})

    assert str(err_info.value) == "Values of internal and output keys cannot be set."


def test_scalar_4():
    model1 = Model()
    add_1 = Add()
    with pytest.raises(Exception) as err_info:
        model1 += add_1(left="left", right="right", output=3.0)
    assert str(err_info.value) == (
        "'output key is an output of the model, output values could not be "
        "set in extend.'"
    )


def test_scalar_4_set_values():
    model1 = Model(enforce_jit=False)
    add_1 = Add()
    with pytest.raises(ValueError) as err_info:
        model1 += add_1(left="left", right="right", output="output")
        model1.set_values({"output": 3.0})

    assert str(err_info.value) == "Values of internal and output keys cannot be set."


def test_static_1():
    """When add_1.left is set as static a ToTensor operation is added to the model,
    so this connection is an output of a model. When we try to set a new value for
    this connection, it should raise an error since another ToTensor output is
    tried to connect to the same connection. This is a multi-write error for an
    internal key!
    """
    model1 = Model()
    add_1 = Add()
    model1 += add_1(left=Tensor([2.0, 3.0]), right="right", output=IOKey(name="output"))
    with pytest.raises(Exception) as err_info:
        model1.set_values({add_1.left: Tensor([3.0, 4.0])})
    assert (
        str(err_info.value)
        == "Value is set before as [2.0, 3.0]. A value can not be reset."
    )


def test_static_2():
    model1 = Model()
    model2 = Model()
    add_1 = Add()
    model1 += add_1(
        left=Tensor([2.0, 3.0]),
        right=IOKey("right", type=Tensor),
        output=IOKey(name="output"),
    )
    model2 += model1
    comp_model = ml.compile(model=model2, backend=NumpyBackend())

    infered_value = comp_model.data_store.data_values["left"]
    assert isinstance(infered_value, np.ndarray)
    np.testing.assert_almost_equal(
        infered_value,
        np.array([2.0, 3.0]),
    )
    params = {"right": np.array(1.0)}
    output_grads = {"output": np.array([1.0, 1.0])}
    ref_output = {"output": np.array([3.0, 4.0])}
    ref_grads = {"right": np.array(2.0)}
    outputs, grads = comp_model.evaluate_all(params, output_gradients=output_grads)
    assert_results_equal(ref_output, outputs)
    assert_results_equal(ref_grads, grads)


def test_static_2_set_values():
    model1 = Model()
    model2 = Model()
    add_1 = Add()
    model1 += add_1(right=IOKey("right", type=Tensor), output=IOKey(name="output"))
    model1.set_values({add_1.left: Tensor([2.0, 3.0])})
    model2 += model1
    comp_model = ml.compile(model=model2, backend=NumpyBackend())

    infered_value = comp_model.data_store.data_values["left"]

    assert isinstance(infered_value, np.ndarray)
    np.testing.assert_almost_equal(
        infered_value,
        np.array([2.0, 3.0]),
    )
    params = {"right": np.array(1.0)}
    output_grads = {"output": np.array([1.0, 1.0])}
    ref_output = {"output": np.array([3.0, 4.0])}
    ref_grads = {"right": np.array(2.0)}
    outputs, grads = comp_model.evaluate_all(params, output_gradients=output_grads)
    assert_results_equal(ref_output, outputs)
    assert_results_equal(ref_grads, grads)


def test_static_3_connection_not_found():
    model1 = Model()
    model2 = Model()
    add_1 = Add()
    model1 += add_1(left="left", right=Tensor([2.0, 3.0]), output=IOKey(name="output"))
    model2 += model1
    assert not isinstance(model2.canonical_input, NotAvailable)
    connection = add_1.right
    assert isinstance(connection, Connection)
    with pytest.raises(ValueError) as err:
        ml.compile(
            model=model2,
            backend=NumpyBackend(),
            constant_keys={connection: [3.0, 4.0]},
            safe_names=False,
        )
    assert (
        str(err.value) == f"Statically given connection: {connection} has been already "  # type: ignore
        "set as static with a value!"
    )


def test_valued_canonical_input_not_available():
    model1 = Model()
    model2 = Model()
    add_1 = Add()
    model1 += add_1(left=Tensor([2.0, 3.0]), right="right", output=IOKey(name="output"))
    model2 += model1
    assert isinstance(model2.canonical_input, NotAvailable)


def test_static_3_set_values_and_remove_canonical_input():
    model1 = Model()
    model2 = Model()
    add_1 = Add()
    model1 += add_1(right="right", output=IOKey(name="output"))
    # Setting a connection to a value makes that connection
    # not visible from outer model.
    model1.set_values({add_1.left: Tensor([2.0, 3.0])})
    model2 += model1
    assert isinstance(model2.canonical_input, NotAvailable)


def test_static_4():
    model = Model()
    model += Greater()(left="input", right=Tensor(0.6))
    model += Where()(cond=model.canonical_output, input1=Tensor(1), input2=Tensor(0))

    backend = TorchBackend()
    compiled_model = ml.compile(model, backend, data_keys={"input"}, inference=True)

    expected = {
        "right": backend.array(0.6),
        "input1": backend.array(1.0),
        "input2": backend.array(0),
    }
    for key, value in expected.items():
        assert compiled_model.data_store.data_values[key] == value


def test_static_4_set_values():
    model = Model()
    model += (gr := Greater())(left="input")
    model.set_values({gr.right: Tensor(0.6)})
    model += Where()(cond=model.canonical_output, input1=Tensor(1), input2=Tensor(0))

    backend = TorchBackend()
    compiled_model = ml.compile(model, backend, data_keys={"input"}, inference=True)

    expected = {
        "right": backend.array(0.6),
        "input1": backend.array(1.0),
        "input2": backend.array(0),
    }
    for key, value in expected.items():
        assert compiled_model.data_store.data_values[key] == value


def test_str_axis():
    with pytest.raises(ValueError) as err_info:
        Mean(axis="axis")  # type: ignore

    assert str(err_info.value) == "Requires valid axis type!"


def test_str_axis_set_shapes():
    mean = Mean(axis=TBD)
    with pytest.raises(TypeError) as err_info:
        mean.set_values({"axis": "axis"})  # type: ignore

    assert str(err_info.value) == (
        "Acceptable types are None | int | list[int] | tuple[int, ...], "
        "but <class 'str'> type value is provided!"
    )


def test_float_axis_2():
    model1 = Model()
    mean1 = Mean(axis=TBD)
    with pytest.raises(TypeError) as err_info:
        model1 += mean1(axis=3.0)
    assert str(err_info.value) == (
        "Acceptable types are None | int | list[int] | tuple[int, ...], but "
        "<class 'float'> type value is provided!"
    )


def test_float_axis_2_set_values():
    mean1 = Mean(axis=TBD)
    with pytest.raises(TypeError) as err_info:
        mean1.set_values({"axis": 3.0})
    assert str(err_info.value) == (
        "Acceptable types are None | int | list[int] | tuple[int, ...], but "
        "<class 'float'> type value is provided!"
    )


def test_float_axis_3():
    with pytest.raises(ValueError) as err_info:
        Mean(axis=2.3)  # type: ignore
    assert str(err_info.value) == "Requires valid axis type!"


def test_static_type():
    model1 = Model()
    poly_feat_1 = PolynomialFeatures(degree=TBD)
    conv2d = Convolution2D(stride=TBD, kernel_size=3)
    model1 += conv2d(input="", stride=(2, 3))
    with pytest.raises(Exception) as err:
        model1 += poly_feat_1(input="", degree=conv2d.stride)

    assert str(err.value) == (
        "Acceptable types are tuple[int, int], but <class 'int'> "
        "type value is provided!"
    )


def test_static_type_set_value():
    model1 = Model()
    poly_feat_1 = PolynomialFeatures(degree=TBD)
    conv2d = Convolution2D(stride=TBD, kernel_size=3)
    model1 += conv2d(input="")
    model1.set_values({conv2d.stride: (2, 3)})
    with pytest.raises(Exception) as err:
        model1 += poly_feat_1(input="", degree=conv2d.stride)

    assert str(err.value) == (
        "Acceptable types are tuple[int, int], but <class 'int'> "
        "type value is provided!"
    )


# TODO: why this test here?
def test_nontensor_extend_from_input_multiple_connection():
    model = Model()
    mean1 = Mean(axis=TBD)
    mean2 = Mean(axis=TBD)
    mean3 = Mean(axis=TBD)
    mean4 = Mean(axis=TBD)

    model += mean1
    model += mean2
    model += mean3
    model += mean4(axis=IOKey(connections={mean1.axis, mean2.axis, mean3.axis}))
    assert (
        mean1.axis.data.metadata
        == mean2.axis.data.metadata
        == mean3.axis.data.metadata
        == mean4.axis.data.metadata
    )


# TODO: Why this test here?
def test_bool_tensor():
    model = Model()
    and1 = LogicalAnd()
    model += and1(left="in1", right="in2", output=IOKey(name="output"))
    comp_model = ml.compile(model=model, backend=NumpyBackend(), inference=True)
    assert comp_model.ignore_grad_keys == {"output"}


def test_bool_tensor_numpy_32():
    model = Model()
    not_1 = LogicalNot()
    add_1 = Add()
    ref = np.array([8.0, 9.0])
<<<<<<< HEAD
    model += not_1(input=IOKey(value=[False, False], name="input"))
    model += add_1(left=[7.0, 8.0], right=not_1.output, output=IOKey(name="output"))
    comp_model = ml.compile(model=model, backend=NumpyBackend())
=======
    model += not_1(input=IOKey(value=Tensor([False, False]), name="input"))
    model += add_1(
        left=Tensor([7.0, 8.0]), right=not_1.output, output=IOKey(name="output")
    )
    comp_model = ml.compile(model=model, backend=NumpyBackend(), inference=True)
>>>>>>> 69ebfe79
    output = comp_model.evaluate()["output"]
    assert isinstance(output, np.ndarray)
    np.testing.assert_allclose(output, ref)
    assert output.dtype == np.float32


def test_bool_tensor_numpy_32_set_values():
    model = Model()
    not_1 = LogicalNot()
    add_1 = Add()
    ref = np.array([8.0, 9.0])
    model += not_1(input=IOKey(name="input", value=TBD))
<<<<<<< HEAD
    model += add_1(left=[7.0, 8.0], right=not_1.output, output=IOKey(name="output"))
    model.set_values({model.input: [False, False]})  # type: ignore
    comp_model = ml.compile(model=model, backend=NumpyBackend())
=======
    model += add_1(
        left=Tensor([7.0, 8.0]), right=not_1.output, output=IOKey(name="output")
    )
    model.set_values({model.input: Tensor([False, False])})  # type: ignore
    comp_model = ml.compile(model=model, backend=NumpyBackend(), inference=True)
>>>>>>> 69ebfe79
    output = comp_model.evaluate()["output"]
    assert isinstance(output, np.ndarray)
    np.testing.assert_allclose(output, ref)
    assert output.dtype == np.float32


def test_bool_tensor_numpy_64():
    model = Model()
    not_1 = LogicalNot()
    add_1 = Add()
    ref = np.array([8.0, 9.0])
<<<<<<< HEAD
    model += not_1(input=IOKey(value=[False, False], name="input"))
    model += add_1(left=[7.0, 8.0], right=not_1.output, output=IOKey(name="output"))
    comp_model = ml.compile(model=model, backend=NumpyBackend(dtype=ml.float64))
=======
    model += not_1(input=IOKey(value=Tensor([False, False]), name="input"))
    model += add_1(
        left=Tensor([7.0, 8.0]), right=not_1.output, output=IOKey(name="output")
    )
    comp_model = ml.compile(
        model=model, backend=NumpyBackend(dtype=ml.float64), inference=True
    )
>>>>>>> 69ebfe79
    output = comp_model.evaluate()["output"]
    assert isinstance(output, np.ndarray)
    np.testing.assert_allclose(output, ref)
    assert output.dtype == np.float64


def test_bool_tensor_torch_32():
    model = Model()
    not_1 = LogicalNot()
    add_1 = Add()
    ref = np.array([8.0, 9.0])
<<<<<<< HEAD
    model += not_1(input=IOKey(value=[False, False], name="input"))
    model += add_1(left=[7.0, 8.0], right=not_1.output, output=IOKey(name="output"))
    comp_model = ml.compile(model=model, backend=TorchBackend())
=======
    model += not_1(input=IOKey(value=Tensor([False, False]), name="input"))
    model += add_1(
        left=Tensor([7.0, 8.0]), right=not_1.output, output=IOKey(name="output")
    )
    comp_model = ml.compile(model=model, backend=TorchBackend(), inference=True)
>>>>>>> 69ebfe79
    output = comp_model.evaluate()["output"]
    assert isinstance(output, torch.Tensor)
    out = output.numpy()
    np.testing.assert_allclose(out, ref)
    assert out.dtype == np.float32


def test_bool_tensor_torch_64():
    model = Model()
    not_1 = LogicalNot()
    add_1 = Add()
    ref = np.array([8.0, 9.0])
<<<<<<< HEAD
    model += not_1(input=IOKey(value=[False, False], name="input"))
    model += add_1(left=[7.0, 8.0], right=not_1.output, output=IOKey(name="output"))
    comp_model = ml.compile(model=model, backend=TorchBackend(dtype=ml.float64))
=======
    model += not_1(input=IOKey(value=Tensor([False, False]), name="input"))
    model += add_1(
        left=Tensor([7.0, 8.0]), right=not_1.output, output=IOKey(name="output")
    )
    comp_model = ml.compile(
        model=model, backend=TorchBackend(dtype=ml.float64), inference=True
    )
>>>>>>> 69ebfe79
    output = comp_model.evaluate()["output"]
    assert isinstance(output, torch.Tensor)
    out = output.numpy()
    np.testing.assert_allclose(out, ref)
    assert out.dtype == np.float64


def test_bool_tensor_jax_32():
    model = Model()
    not_1 = LogicalNot()
    add_1 = Add()
    ref = np.array([8.0, 9.0])
<<<<<<< HEAD
    model += not_1(input=IOKey(value=[False, False], name="input"))
    model += add_1(left=[7.0, 8.0], right=not_1.output, output=IOKey(name="output"))
    comp_model = ml.compile(model=model, backend=JaxBackend())
=======
    model += not_1(input=IOKey(value=Tensor([False, False]), name="input"))
    model += add_1(
        left=Tensor([7.0, 8.0]), right=not_1.output, output=IOKey(name="output")
    )
    comp_model = ml.compile(model=model, backend=JaxBackend(), inference=True)
>>>>>>> 69ebfe79
    output = np.array(comp_model.evaluate()["output"])
    np.testing.assert_allclose(output, ref)
    assert output.dtype == np.float32


def test_bool_tensor_jax_64():
    model = Model()
    not_1 = LogicalNot()
    add_1 = Add()
    ref = np.array([8.0, 9.0])
<<<<<<< HEAD
    model += not_1(input=IOKey(value=[False, False], name="input"))
    model += add_1(left=[7.0, 8.0], right=not_1.output, output=IOKey(name="output"))
    comp_model = ml.compile(model=model, backend=JaxBackend(dtype=ml.float64))
=======
    model += not_1(input=IOKey(value=Tensor([False, False]), name="input"))
    model += add_1(
        left=Tensor([7.0, 8.0]), right=not_1.output, output=IOKey(name="output")
    )
    comp_model = ml.compile(
        model=model, backend=JaxBackend(dtype=ml.float64), inference=True
    )
>>>>>>> 69ebfe79
    output = np.array(comp_model.evaluate()["output"])
    np.testing.assert_allclose(output, ref)
    assert output.dtype == np.float64


def test_bool_tensor_mlx_32():
    model = Model()
    not_1 = LogicalNot()
    add_1 = Add()
    ref = np.array([8.0, 9.0])
<<<<<<< HEAD
    model += not_1(input=IOKey(value=[False, False], name="input"))
    model += add_1(left=[7.0, 8.0], right=not_1.output, output=IOKey(name="output"))
    comp_model = ml.compile(model=model, backend=JaxBackend())
=======
    model += not_1(input=IOKey(value=Tensor([False, False]), name="input"))
    model += add_1(
        left=Tensor([7.0, 8.0]), right=not_1.output, output=IOKey(name="output")
    )
    comp_model = ml.compile(model=model, backend=JaxBackend(), inference=True)
>>>>>>> 69ebfe79
    output = np.array(comp_model.evaluate()["output"])
    np.testing.assert_allclose(output, ref)
    assert output.dtype == np.float32


def test_bool_tensor_mlx_64():
    model = Model()
    not_1 = LogicalNot()
    add_1 = Add()
    ref = np.array([8.0, 9.0])
<<<<<<< HEAD
    model += not_1(input=IOKey(value=[False, False], name="input"))
    model += add_1(left=[7.0, 8.0], right=not_1.output, output=IOKey(name="output"))
    comp_model = ml.compile(model=model, backend=JaxBackend(dtype=ml.float64))
=======
    model += not_1(input=IOKey(value=Tensor([False, False]), name="input"))
    model += add_1(
        left=Tensor([7.0, 8.0]), right=not_1.output, output=IOKey(name="output")
    )
    comp_model = ml.compile(
        model=model, backend=JaxBackend(dtype=ml.float64), inference=True
    )
>>>>>>> 69ebfe79
    output = np.array(comp_model.evaluate()["output"])
    np.testing.assert_allclose(output, ref)
    assert output.dtype == np.float64


def test_static_input_1():
    model = Model()
    add_1 = Add()
    add_1.set_types(left=Tensor, right=Tensor)
    add_1.left.set_differentiable(False)
    add_1.right.set_differentiable(False)
    ref = np.array(5.0)
    model += add_1
    comp_model = ml.compile(
        model=model, backend=NumpyBackend(), jit=False, safe_names=False
    )

    output = comp_model.evaluate(
        data={
            "left": np.array(2.0, dtype=np.float32),
            "right": np.array(3.0, dtype=np.float32),
        }
    )["output"]
    assert isinstance(output, np.ndarray)
    np.testing.assert_allclose(output, ref)
    assert output.dtype == np.float32


def test_static_input_1_safe_names():
    model = Model()
    add_1 = Add()
    add_1.set_types(left=Tensor, right=Tensor)
    add_1.left.set_differentiable(False)
    add_1.right.set_differentiable(False)
    model += add_1
    with pytest.raises(KeyError) as err:
        ml.compile(model=model, backend=NumpyBackend(), jit=False)
    assert str(err.value) == (
        "'Runtime data keys must be named in logical model when "
        "safe_names set to True. The following keys are unnamed: $1, $2'"
    )


def test_static_input_2():
    model = Model()
    add_1 = Add()
    add_1.set_types(left=Tensor, right=Tensor)
    ref = np.array(5.0)
    add_1.left.set_differentiable(False)
    add_1.right.set_differentiable(False)
    model += add_1()
    comp_model = ml.compile(
        model=model,
        backend=NumpyBackend(),
        jit=False,
        constant_keys={
            add_1.left: np.array(2.0, dtype=np.float32),
            add_1.right: np.array(3.0, dtype=np.float32),
        },
        safe_names=False,
        inference=True,
    )

    output = comp_model.evaluate()["output"]
    assert isinstance(output, np.ndarray)
    np.testing.assert_allclose(output, ref)
    assert output.dtype == np.float32


def test_static_input_2_safe_names():
    model = Model()
    add_1 = Add()
    add_1.set_types(left=Tensor, right=Tensor)
    add_1.left.set_differentiable(False)
    add_1.right.set_differentiable(False)
    model += add_1()
    with pytest.raises(KeyError) as err:
        ml.compile(
            model=model,
            backend=NumpyBackend(),
            jit=False,
            constant_keys={"input": np.array(2.0, dtype=np.float32)},
        )

    assert str(err.value) == ("'Given key: input is not found in the logical model.'")


def test_static_input_3():
    backend = NumpyBackend()
    model = Model()
    add_1 = Add()
    add_1.set_types(left=Tensor, right=Tensor)
    ref = np.array(5.0)
    add_1.left.set_differentiable(False)
    add_1.right.set_differentiable(False)
    model += add_1()
    comp_model = ml.compile(
        model=model,
        backend=backend,
        jit=False,
        constant_keys={add_1.left: backend.array(2.0), add_1.right: backend.array(3.0)},
        inference=True,
    )

    output = comp_model.evaluate()["output"]
    assert isinstance(output, np.ndarray)
    np.testing.assert_allclose(output, ref)
    assert output.dtype == np.float32


def test_static_input_4():
    backend = NumpyBackend()
    model = Model()
    add_1 = Add()
    add_1.set_types(left=Tensor, right=Tensor)
    ref = np.array(5.0)
    model += add_1(left="in1", right="in2")
    comp_model = ml.compile(
        model=model, backend=backend, jit=False, data_keys={"in1", "in2"}
    )

    output = comp_model.evaluate(
        data={
            "in1": np.array(2.0, dtype=np.float32),
            "in2": np.array(3.0, dtype=np.float32),
        }
    )["output"]
    assert isinstance(output, np.ndarray)
    np.testing.assert_allclose(output, ref)
    assert output.dtype == np.float32


def test_static_input_5():
    model = Model()
    add_1 = Add()
    add_1.set_types(left=Tensor, right=Tensor)
    ref = np.array(5.0)
    add_1.left.set_differentiable(False)
    add_1.right.set_differentiable(False)
    model += add_1(left="input", right="right")
    comp_model = ml.compile(
        model=model,
        backend=NumpyBackend(),
        jit=False,
        constant_keys={
            "input": np.array(2.0, dtype=np.float64),
            "right": np.array(3.0, dtype=np.float64),
        },
        inference=True,
    )

    output = comp_model.evaluate()["output"]
    assert isinstance(output, np.ndarray)
    np.testing.assert_allclose(output, ref)
    assert output.dtype == np.float32


def test_static_input_6():
    model_1 = Model()
    model_2 = Model(enforce_jit=False)
    add_1 = Add()
    add_2 = Add()
    add_3 = Add()

    model_1 += add_1(
        left=IOKey(value=TBD, name="left"),
        right=IOKey(value=TBD, name="right"),
        output=IOKey(name="out1"),
    )
    model_1 += add_2(
        left=add_1.left + 1.0, right=add_1.right, output=IOKey(name="out2")
    )

    model_2 += add_3(
        left=IOKey(value=Tensor(3.0), name="left"),
        right=IOKey(value=Tensor(4.0), name="right"),
        output=IOKey(name="output"),
    )
    model_2 += model_1(left=add_3.left, right=add_3.right, out2=IOKey(name="output_1"))

    backend = JaxBackend()
<<<<<<< HEAD
    comp_model = ml.compile(model=model_2, backend=backend, jit=False)
=======
    comp_model = ml.compile(model=model_2, backend=backend, jit=False, inference=True)
>>>>>>> 69ebfe79
    output = comp_model.evaluate()

    assert model_1.left.metadata.value == 3.0  # type: ignore  # It is Tensor type.
    assert (
        model_1.right.metadata.value == 4.0  # type: ignore
    )  # It is Tensor type.
    assert (
        model_2.left.metadata.value == 3.0  # type: ignore
    )  # It is Scalar type with a defined value.
    assert (
        model_2.right.metadata.value == 4.0  # type: ignore
    )  # It is Scalar type with a defined value.
    assert output["output"] == backend.array(7.0)
    assert output["output_1"] == backend.array(8.0)


def test_static_input_6_error():
    """Raises ValueError since multiwrite occurs for left key of model_1
    with values 3.0 and 1.0
    """
    model_1 = Model()
    model_2 = Model(enforce_jit=False)
    add_1 = Add()
    add_2 = Add()
    add_3 = Add()

    model_1 += add_1(
        left=IOKey(value=Tensor(1.0), name="left"),
        right=IOKey(value=TBD, name="right"),
        output=IOKey(name="out1"),
    )
    model_1 += add_2(left=add_1.left, right=add_1.right, output=IOKey(name="out2"))

    model_2 += add_3(
        left=IOKey(value=Tensor(3.0), name="left"),
        right=IOKey(value=Tensor(4.0), name="right"),
        output=IOKey(name="output"),
    )
    with pytest.raises(ValueError) as err_info:
        model_2 += model_1(
            left=model_2.left,  # type: ignore
            right=model_2.right,  # type: ignore
            out2=IOKey(name="output_1"),  # type: ignore
        )
    assert (
        str(err_info.value) == "Value is set before as 3.0. A value can not be reset."
    )


def test_static_input_7():
    model_1 = Model()
    model_2 = Model()
    add_1 = Add()
    add_2 = Add()
    add_3 = Add()

    model_1 += add_1(
        left=IOKey(value=Tensor(3.0), name="left"),
        right=IOKey(value=Tensor(4.0), name="right"),
        output=IOKey(name="out1"),
    )
    model_1 += add_2(left=add_1.left, right=add_1.right, output="out2")

    model_2 += model_1(left="left", right="right")
    model_2 += add_3(
        left=model_1.left,  # type: ignore
        right=model_1.right,  # type: ignore
        output=IOKey(name="output"),
    )


def test_linear_1():
    model = Model()
    lin1 = Linear()
    lin1.input.set_differentiable(True)
    lin1.set_shapes({"weight": [2, 2], "input": [2, 2]})
    model += lin1(input="input", output=IOKey(name="output"))
    assert_all_backends_device_dtype(model)


def test_mlp():
    mlp_model = MLP(
        activations=[Buffer(), LeakyRelu(), Sigmoid()], dimensions=[2, 1, 1]
    )
    mlp_model.input.set_differentiable(True)
    mlp_model.set_shapes({"input": [1, 1]})
    assert_all_backends_device_dtype(mlp_model)


def test_add_1():
    model = Model()
    add_model = Add()
    model += add_model(
        left=Tensor(1),
        right=IOKey("right", type=Tensor),
        output=IOKey(name="output"),
    )
    model.set_shapes({"right": [1, 1, 1]})
    assert_all_backends_device_dtype(model)


def test_composite_1():
    model = Model()
    add_model = Add()
    shape_model = Shape()
    index_model = Indexer()
    red_model = Mean(axis=TBD)
    model += add_model(left=Tensor([[[1]]]), right=IOKey("right", type=Tensor))
    model += shape_model(input=add_model.output)
    model += index_model(input=shape_model.output, index=1)
    model += red_model(
        input=add_model.output, axis=index_model.output, output=IOKey(name="output")
    )
    model.set_shapes({"right": [1, 1, 1, 1, 1]})
    ml.compile(model=model, backend=NumpyBackend(), jit=False)
    assert_all_backends_device_dtype(model)


def test_composite_1_set_values():
    model = Model()
    add_model = Add()
    shape_model = Shape()
    index_model = Indexer()
    red_model = Mean(axis=TBD)
    model += add_model(right=IOKey("right", type=Tensor))
    model.set_values({add_model.left: Tensor([[[1]]])})
    model += shape_model(input=add_model.output)
    model += index_model(input=shape_model.output, index=1)
    model += red_model(
        input=add_model.output, axis=index_model.output, output=IOKey(name="output")
    )
    model.set_shapes({"right": [1, 1, 1, 1, 1]})
    ml.compile(
        model=model,
        backend=NumpyBackend(),
        jit=False,
    )
    assert_all_backends_device_dtype(model)


def test_composite_2():
    model = Model()
    conv1 = Convolution2D(kernel_size=2, out_channels=4)
    leaky_relu = LeakyRelu()
    model += conv1(input="input")
    conv1.input.set_differentiable(True)
    model += leaky_relu(
        input=conv1.output, output=IOKey(name="output"), slope=Tensor(0.3)
    )
    model.set_shapes({"input": [1, 1, 4, 4]})
    assert_all_backends_device_dtype(model)


def test_composite_2_set_values():
    model = Model()
    conv1 = Convolution2D(kernel_size=2, out_channels=4)
    leaky_relu = LeakyRelu()
    model += conv1(input="input")
    conv1.input.set_differentiable(True)
    model += leaky_relu(
        input=conv1.output, output=IOKey(name="output"), slope=NOT_GIVEN
    )
    model.set_values({leaky_relu.slope: Tensor(0.3)})
    model.set_shapes({"input": [1, 1, 4, 4]})
    assert_all_backends_device_dtype(model)


def test_composite_3():
    model = Model()
    conv1 = Convolution2D(kernel_size=2, out_channels=1, stride=TBD)
    leaky_relu = LeakyRelu()
    mean_model = Mean(axis=TBD)
    model += conv1(input="input", stride=(2, 3))
    conv1.input.set_differentiable(True)
    model += leaky_relu(input=conv1.output, slope=Tensor(0.3))
    model += mean_model(axis=conv1.stride)
    assert not isinstance(conv1.canonical_output, NotAvailable)
    model.set_canonical_output(conv1.canonical_output)
    model.set_shapes({"input": [1, 1, 8, 8]})
    assert_all_backends_device_dtype(model)


def test_composite_3_set_values():
    model = Model()
    conv1 = Convolution2D(kernel_size=2, out_channels=1, stride=TBD)
    leaky_relu = LeakyRelu()
    mean_model = Mean(axis=TBD)
    model += conv1(input="input")
    conv1.input.set_differentiable(True)
    model.set_values({conv1.stride: (2, 3)})
    model += leaky_relu(input=conv1.output, slope=NOT_GIVEN)
    model.set_values({leaky_relu.slope: Tensor(0.3)})
    model += mean_model(axis=conv1.stride)
    assert not isinstance(conv1.canonical_output, NotAvailable)
    model.set_canonical_output(conv1.canonical_output)

    model.set_shapes({"input": [1, 1, 8, 8]})
    assert_all_backends_device_dtype(model)


def test_composite_4():
    model = Model()
    conv1 = Convolution2D(kernel_size=2, out_channels=1, stride=TBD)
    leaky_relu = LeakyRelu()
    mean_model = Mean(axis=TBD)
    model += conv1(input="input", stride=(2, 3))
    conv1.input.set_differentiable(True)
    model += leaky_relu(input=conv1.output, slope=Tensor(0.3))
    model += mean_model(axis=conv1.stride)
    model.set_shapes({"input": [1, 1, 8, 8]})
    assert not isinstance(conv1.canonical_output, NotAvailable)
    model.set_canonical_output(conv1.canonical_output)
    assert_all_backends_device_dtype(model)


def test_composite_4_set_values():
    model = Model()
    conv1 = Convolution2D(kernel_size=2, out_channels=1, stride=TBD)
    leaky_relu = LeakyRelu()
    mean_model = Mean(axis=TBD)
    model += conv1(input="input")
    conv1.input.set_differentiable(True)
    model.set_values({conv1.stride: (2, 3)})
    model += leaky_relu(input=conv1.output, slope=NOT_GIVEN)
    model.set_values({leaky_relu.slope: Tensor(0.3)})
    model += mean_model(axis=conv1.stride)
    model.set_shapes({"input": [1, 1, 8, 8]})
    assert not isinstance(conv1.canonical_output, NotAvailable)
    model.set_canonical_output(conv1.canonical_output)
    assert_all_backends_device_dtype(model)


def test_composite_5():
    list1 = Tensor(np.random.randn(2, 3, 4).tolist())
    list2 = Tensor(np.random.randn(1, 3, 4).tolist())
    list3 = Tensor(np.random.randn(2, 2, 1, 1, 1).tolist())
    model = Model()
    add_model_1 = Add()
    add_model_2 = Add()
    add_model_3 = Add()
    model += add_model_1(left=IOKey(value=list1, name="left1"), right=list1)
    model += add_model_2(left=add_model_1.output, right=list2)
    model += add_model_3(left=add_model_2.output, right=list3)

<<<<<<< HEAD
    assert_all_backends_device_dtype(model)
=======
    assert_all_backends_device_dtype(model, inference=True)
>>>>>>> 69ebfe79


def test_composite_5_set_values():
    list1 = Tensor(np.random.randn(2, 3, 4).tolist())
    list2 = Tensor(np.random.randn(1, 3, 4).tolist())
    list3 = Tensor(np.random.randn(2, 2, 1, 1, 1).tolist())
    model = Model()
    add_model_1 = Add()
    add_model_2 = Add()
    add_model_3 = Add()
    model += add_model_1(left=IOKey(name="left1"))
    model.set_values({add_model_1.left: list1, add_model_1.right: list1})
    model += add_model_2(left=add_model_1.output)
    model.set_values({add_model_2.right: list2})
    model += add_model_3(left=add_model_2.output)
    model.set_values({add_model_3.right: list3})

<<<<<<< HEAD
    assert_all_backends_device_dtype(model)
=======
    assert_all_backends_device_dtype(model, inference=True)
>>>>>>> 69ebfe79


def test_composite_6():
    list1 = Tensor(np.random.randn(2, 3, 4).tolist())
    list2 = Tensor(np.random.randn(1, 3, 4).tolist())
    list3 = Tensor(np.random.randn(2, 2, 1, 1, 1).tolist())
    model = Model()
    add_model_1 = Add()
    add_model_2 = Add()
    add_model_3 = Add()
    model += add_model_1(left=IOKey(value=Tensor(1), name="left1"), right=list1)
    model += add_model_2(left=add_model_1.output, right=list2)
    model += add_model_3(left=add_model_2.output, right=list3)
<<<<<<< HEAD
    assert_all_backends_device_dtype(model)
=======
    assert_all_backends_device_dtype(model, inference=True)
>>>>>>> 69ebfe79


def test_composite_6_set_values():
    list1 = Tensor(np.random.randn(2, 3, 4).tolist())
    list2 = Tensor(np.random.randn(1, 3, 4).tolist())
    list3 = Tensor(np.random.randn(2, 2, 1, 1, 1).tolist())
    model = Model()
    add_model_1 = Add()
    add_model_2 = Add()
    add_model_3 = Add()
    model += add_model_1(left=IOKey(name="left1"))
    model.set_values({add_model_1.left: Tensor(1), add_model_1.right: list1})
    model += add_model_2(left=add_model_1.output)
    model.set_values({add_model_2.right: list2})
    model += add_model_3(left=add_model_2.output)
    model.set_values({add_model_3.right: list3})
<<<<<<< HEAD
    assert_all_backends_device_dtype(model)
=======

    assert_all_backends_device_dtype(model, inference=True)
>>>>>>> 69ebfe79


def test_composite_7():
    list1 = Tensor(np.random.randn(2, 3, 4).tolist())
    list2 = Tensor(np.random.randn(1, 3, 4).tolist())
    list3 = Tensor(np.random.randn(2, 2, 1, 1, 1).tolist())
    model = Model()
    add_model_1 = Add()
    add_model_2 = Add()
    add_model_3 = Add()
    model += add_model_1(left=IOKey(name="left1", value=Tensor([[1]])), right=list1)
    model += add_model_2(left=add_model_1.output, right=list2)
    model += add_model_3(left=add_model_2.output, right=list3)
<<<<<<< HEAD
    assert_all_backends_device_dtype(model)
=======

    assert_all_backends_device_dtype(model, inference=True)
>>>>>>> 69ebfe79


def test_composite_7_set_values():
    list1 = Tensor(np.random.randn(2, 3, 4).tolist())
    list2 = Tensor(np.random.randn(1, 3, 4).tolist())
    list3 = Tensor(np.random.randn(2, 2, 1, 1, 1).tolist())
    model = Model()
    add_model_1 = Add()
    add_model_2 = Add()
    add_model_3 = Add()
    model += add_model_1(left=IOKey(name="left1"))
    model.set_values({add_model_1.left: Tensor([[1]]), add_model_1.right: list1})
    model += add_model_2(left=add_model_1.output)
    model.set_values({add_model_2.right: list2})
    model += add_model_3(left=add_model_2.output)
    model.set_values({add_model_3.right: list3})
<<<<<<< HEAD
    assert_all_backends_device_dtype(model)
=======

    assert_all_backends_device_dtype(model, inference=True)
>>>>>>> 69ebfe79


def test_composite_conv_mean():
    list1 = Tensor(np.random.randn(1, 1, 8, 8).tolist())
    model = Model()
    conv_model = Convolution2D(kernel_size=2, out_channels=1, stride=(2, 3))
    reduce_model = Mean(axis=TBD)
    model += conv_model(input=IOKey(value=list1, name="input"))
    model += reduce_model(axis=conv_model.stride)
    assert not isinstance(conv_model.canonical_output, NotAvailable)
    model.set_canonical_output(conv_model.canonical_output)
    assert_all_backends_device_dtype(model)


def test_composite_conv_mean_set_values():
    list1 = Tensor(np.random.randn(1, 1, 8, 8).tolist())
    model = Model()
    conv_model = Convolution2D(kernel_size=2, out_channels=1, stride=(2, 3))
    reduce_model = Mean(axis=TBD)
    model += conv_model(input=IOKey(name="input"))
    model.set_values({"input": list1})
    model += reduce_model(axis=conv_model.stride)
    assert not isinstance(conv_model.canonical_output, NotAvailable)
    model.set_canonical_output(conv_model.canonical_output)
    assert_all_backends_device_dtype(model)


def test_composite_conv_mean_2():
    list1 = Tensor(np.ones((1, 1, 8, 8)).tolist())
    model = Model()
    conv_model = Convolution2D(kernel_size=2, out_channels=1, stride=TBD)
    reduce_model = Sum(axis=TBD)
    model += conv_model(input=IOKey(value=list1, name="input"))
    model += reduce_model(axis=conv_model.stride, input=conv_model.output)
    comp_model = ml.compile(
        model=model, backend=NumpyBackend(), jit=False, safe_names=False
    )
    inputs = {"weight": np.ones((1, 1, 2, 2)), "bias": np.ones((1, 1, 1, 1))}
    outputs = comp_model.evaluate(params=inputs, data={"stride": (1, 2)})
    ref_outputs = {"output": np.ones((1, 4)) * 35.0}
    assert_results_equal(outputs, ref_outputs)


def test_composite_conv_mean_2_set_values():
    list1 = Tensor(np.ones((1, 1, 8, 8)).tolist())
    model = Model()
    conv_model = Convolution2D(kernel_size=2, out_channels=1, stride=TBD)
    reduce_model = Sum(axis=TBD)
    model += conv_model(input=IOKey(name="input"))
    model.set_values({"input": list1})
    model += reduce_model(axis=conv_model.stride, input=conv_model.output)
    comp_model = ml.compile(
        model=model, backend=NumpyBackend(), jit=False, safe_names=False
    )
    inputs = {"weight": np.ones((1, 1, 2, 2)), "bias": np.ones((1, 1, 1, 1))}
    outputs = comp_model.evaluate(params=inputs, data={"stride": (1, 2)})
    ref_outputs = {"output": np.ones((1, 4)) * 35.0}
    assert_results_equal(outputs, ref_outputs)


def test_unused_cached_values_1():
    """Tests for the proper functioning of data_store object of model.
    Unused or pre-used static data should not be hold in any of data/cache dict.
    """
    model = Model()
    linear_model = Linear(dimension=2)
<<<<<<< HEAD
    model += linear_model(input=[[3.0], [2.0]], weight=[[1.0], [2.0]], bias=[3.0, 1.0])
    comp_model = ml.compile(model=model, backend=(backend := NumpyBackend()))
=======
    model += linear_model(
        input=Tensor([[3.0], [2.0]]),
        weight=Tensor([[1.0], [2.0]]),
        bias=Tensor([3.0, 1.0]),
    )
    comp_model = ml.compile(
        model=model, backend=(backend := NumpyBackend()), inference=True
    )
>>>>>>> 69ebfe79
    dtype = backend.get_backend_array_type()
    cache = comp_model.data_store.data_values
    expected_cache = {"output": np.array([[6.0, 7.0], [5.0, 5.0]], dtype=dtype)}
    # Check cached_data.
    assert cache is not None and cache.keys() == expected_cache.keys()
    assert all(
        [
            np.all(comp_model.data_store.data_values[key] == expected_cache[key])
            for key in cache
        ]
    )
    # Check runtime data keys.
    data_keys = comp_model.data_store.runtime_static_keys
    assert data_keys == set()
    # Try evaluate and evaluate gradients once.
    result = comp_model.evaluate(params={}, data={})
    assert np.all(result["output"] == np.array([[6.0, 7.0], [5.0, 5.0]], dtype=dtype))


def test_unused_cached_values_1_set_values():
    """Tests for the proper functioning of data_store object of model.
    Unused or pre-used static data should not be hold in any of data/cache dict.
    """
    model = Model()
    linear_model = Linear(dimension=2)
    model += linear_model()
    config: dict[Connection, Tensor] = {
        linear_model.weight: Tensor([[1.0], [2.0]]),
        linear_model.bias: Tensor([3.0, 1.0]),
        linear_model.input: Tensor([[3.0], [2.0]]),
    }
    model.set_values(config)
<<<<<<< HEAD
    comp_model = ml.compile(model=model, backend=(backend := NumpyBackend()))
=======
    comp_model = ml.compile(
        model=model, backend=(backend := NumpyBackend()), inference=True
    )
>>>>>>> 69ebfe79
    dtype = backend.get_backend_array_type()
    cache = comp_model.data_store.data_values
    expected_cache = {"output": np.array([[6.0, 7.0], [5.0, 5.0]], dtype=dtype)}
    # Check cached_data.
    assert cache is not None and cache.keys() == expected_cache.keys()
    assert all([np.all(value == expected_cache[key]) for key, value in cache.items()])
    # Check runtime data keys.
    data_keys = comp_model.data_store.runtime_static_keys
    assert data_keys == set()
    # Try evaluate and evaluate gradients once.
    result = comp_model.evaluate(params={}, data={})
    assert np.all(result["output"] == np.array([[6.0, 7.0], [5.0, 5.0]], dtype=dtype))


def test_unused_cached_values_2():
    """Tests for the proper functioning of data_store object of model.
    Unused or pre-used static data should not be hold in any of data/cache dict.
    """
    model = Model()
    linear_model = Linear(dimension=2)
<<<<<<< HEAD
    model += linear_model(weight=[[1.0], [2.0]], bias=[3.0, 1.0])
=======
    model += linear_model(weight=Tensor([[1.0], [2.0]]), bias=Tensor([3.0, 1.0]))
>>>>>>> 69ebfe79
    comp_model = ml.compile(
        model=model, backend=(backend := NumpyBackend()), safe_names=False
    )
    dtype = backend._dtype.name
    cache = comp_model.data_store.data_values

    model = Model() + Convolution2D()

    expected_cache = {
        "output_0": np.array([[1.0, 2.0]], dtype=dtype),
        "bias": np.array([3.0, 1.0], dtype=dtype),
        "output_cache": {},
        "output_1_cache": {},
    }
    # Check cached_data.
    assert cache is not None and cache.keys() == expected_cache.keys()
    assert all([np.all(value == expected_cache[key]) for key, value in cache.items()])
    # Check runtime data keys.
    data_keys = comp_model.data_store.runtime_static_keys
    expected_data_keys = {"input"}
    assert data_keys == expected_data_keys
    # Try evaluate and evaluate gradients once.
    data = {"input": np.array([[3.0], [2.0]], dtype=dtype)}
    result = comp_model.evaluate(params={}, data=data)
    gradients = comp_model.evaluate_gradients(
        params={},
        data=data,
        output_gradients={"output": np.ones_like(result["output"])},
    )
    assert np.all(result["output"] == np.array([[6.0, 7.0], [5.0, 5.0]], dtype=dtype))
    assert gradients == {}


def test_unused_cached_values_2_set_values():
    """Tests for the proper functioning of data_store object of model.
    Unused or pre-used static data should not be hold in any of data/cache dict.
    """
    model = Model()
    linear_model = Linear(dimension=2)
    model += linear_model()
    config: dict[Connection, Tensor] = {
        linear_model.weight: Tensor([[1.0], [2.0]]),
        linear_model.bias: Tensor([3.0, 1.0]),
    }
    model.set_values(config)
    comp_model = ml.compile(
        model=model, backend=(backend := NumpyBackend()), safe_names=False
    )
    dtype = backend._dtype.name
    cache = comp_model.data_store.data_values

    expected_cache = {
        "output_0": np.array([[1.0, 2.0]], dtype=dtype),
        "bias": np.array([3.0, 1.0], dtype=dtype),
        "output_cache": {},
        "output_1_cache": {},
    }
    # Check cached_data.
    assert cache is not None and cache.keys() == expected_cache.keys()
    assert all([np.all(value == expected_cache[key]) for key, value in cache.items()])
    # Check runtime data keys.
    data_keys = comp_model.data_store.runtime_static_keys
    expected_data_keys = {"input"}
    assert data_keys == expected_data_keys
    # Try evaluate and evaluate gradients once.
    data = {"input": np.array([[3.0], [2.0]], dtype=dtype)}
    result = comp_model.evaluate(params={}, data=data)
    gradients = comp_model.evaluate_gradients(
        params={},
        data=data,
        output_gradients={"output": np.ones_like(result["output"])},
    )
    assert np.all(result["output"] == np.array([[6.0, 7.0], [5.0, 5.0]], dtype=dtype))
    assert gradients == {}


def test_unused_cached_values_3():
    """Tests for the proper functioning of data_store object of model.
    Unused or pre-used static data should not be hold in any of data/cache dict.
    """
    model = Model()
    linear_model = Linear(dimension=2)
    model += linear_model(input=Tensor([[3.0], [2.0]]), weight=Tensor([[1.0], [2.0]]))
    linear_model.bias.set_differentiable(False)
    comp_model = ml.compile(
        model=model, backend=(backend := NumpyBackend()), safe_names=False
    )
    dtype = backend._dtype.name
    cache = comp_model.data_store.data_values

    expected_cache = {
        "output_cache": {},
        "output_1": np.array([[3.0, 6], [2, 4]], dtype=dtype),
    }
    # Check cached_data.
    assert cache is not None and cache.keys() == expected_cache.keys()
    assert all([np.all(value == expected_cache[key]) for key, value in cache.items()])
    # Check runtime data keys.
    data_keys = comp_model.data_store.runtime_static_keys
    expected_data_keys = {"bias"}
    assert data_keys == expected_data_keys
    # Try evaluate and evaluate gradients once.
    data = {"bias": np.array([3.0, 1.0], dtype=dtype)}
    result = comp_model.evaluate(params={}, data=data)
    gradients = comp_model.evaluate_gradients(
        params={},
        data=data,
        output_gradients={"output": np.ones_like(result["output"])},
    )
    assert np.all(result["output"] == np.array([[6.0, 7.0], [5.0, 5.0]], dtype=dtype))
    assert gradients == {}


def test_unused_cached_values_3_set_values():
    """Tests for the proper functioning of data_store object of model.
    Unused or pre-used static data should not be hold in any of data/cache dict.
    """
    model = Model()
    linear_model = Linear(dimension=2)
    model += linear_model()
    model.set_values(
        {
            linear_model.input: Tensor([[3.0], [2.0]]),
            linear_model.weight: Tensor([[1.0], [2.0]]),
        }
    )
    linear_model.bias.set_differentiable(False)
    comp_model = ml.compile(
        model=model, backend=(backend := NumpyBackend()), safe_names=False
    )
    dtype = backend._dtype.name
    cache = comp_model.data_store.data_values

    expected_cache = {
        "output_cache": {},
        "output_1": np.array([[3.0, 6], [2, 4]], dtype=dtype),
    }
    # Check cached_data.
    assert cache is not None and cache.keys() == expected_cache.keys()
    assert all([np.all(value == expected_cache[key]) for key, value in cache.items()])
    # Check runtime data keys.
    data_keys = comp_model.data_store.runtime_static_keys
    expected_data_keys = {"bias"}
    assert data_keys == expected_data_keys
    # Try evaluate and evaluate gradients once.
    data = {"bias": np.array([3.0, 1.0], dtype=dtype)}
    result = comp_model.evaluate(params={}, data=data)
    gradients = comp_model.evaluate_gradients(
        params={},
        data=data,
        output_gradients={"output": np.ones_like(result["output"])},
    )
    assert np.all(result["output"] == np.array([[6.0, 7.0], [5.0, 5.0]], dtype=dtype))
    assert gradients == {}


def test_static_shape_model_1():
    comp_model = ml.compile(
        model=Shape(),
        backend=NumpyBackend(),
        shapes={"input": [8, 8]},
        inference=True,
    )
    cache = comp_model.data_store.data_values
    expected_cache = {"output": (8, 8)}
    # Check cached_data.
    assert cache is not None and cache.keys() == expected_cache.keys()
    assert all([np.all(value == expected_cache[key]) for key, value in cache.items()])
    # Check runtime data keys.
    data_keys = comp_model.data_store.runtime_static_keys
    assert data_keys == set()
    # Try evaluate and evaluate gradients once.
    result = comp_model.evaluate(params={}, data={})

    assert result["output"] == (8, 8)


def test_static_shape_model_2():
    model = Model()
    model += Shape()("input")
    model += ToTensor()
    model += Relu()
    comp_model = ml.compile(
<<<<<<< HEAD
        model=model, backend=NumpyBackend(), shapes={"input": [8, 8]}
=======
        model=model, backend=NumpyBackend(), shapes={"input": [8, 8]}, inference=True
>>>>>>> 69ebfe79
    )
    cache = comp_model.data_store.data_values
    expected_cache = {"output": np.array([8, 8], dtype=np.int32)}
    # Check cached_data.
    # assert cache is not None and cache.keys() == expected_cache.keys()
    assert isinstance(cache, dict)
    assert all([np.all(value == expected_cache[key]) for key, value in cache.items()])
    # Check runtime data keys.
    data_keys = comp_model.data_store.runtime_static_keys
    assert data_keys == set()
    # Try evaluate and evaluate gradients once.
    result = comp_model.evaluate(params={}, data={})
    assert np.all(result["output"] == np.array([8, 8], dtype=np.int32))


def test_static_shape_model_2_error():
    model = Model()
    model += Shape()(input="input")
    model += ToTensor()
    model += Relu()
    with pytest.raises(ValueError) as err_info:
        ml.compile(
            model=model,
            backend=NumpyBackend(),
            shapes={"input": [8, 8]},
            data_keys={"input"},
        )
    assert (
        str(err_info.value)
        == "Given 'input' key is unused for the model, no need to provide data for it."
    )


def test_static_shape_model_3():
    model = Model()
    model += Tanh()(input="input")
    model += Shape()
    model += ToTensor()
    model += Relu()

    backend = NumpyBackend()
    comp_model = ml.compile(
<<<<<<< HEAD
        model=model, backend=backend, constant_keys={"input": backend.ones(8, 8)}
=======
        model=model,
        backend=backend,
        constant_keys={"input": backend.ones(8, 8)},
        inference=True,
>>>>>>> 69ebfe79
    )
    cache = comp_model.data_store.data_values
    expected_cache = {"output": np.array([8, 8], dtype=np.int32)}
    # Check cached_data.
    assert cache is not None and cache.keys() == expected_cache.keys()
    assert all([np.all(value == expected_cache[key]) for key, value in cache.items()])
    # Check runtime data keys.
    data_keys = comp_model.data_store.runtime_static_keys
    assert data_keys == set()
    # Try evaluate and evaluate gradients once.
    result = comp_model.evaluate(params={}, data={})
    assert np.all(result["output"] == np.array([8, 8], dtype=np.int32))


def test_static_shape_model_4():
    model = Model()
    model += Relu()(input="input")
    model += Log(robust=True)(cutoff=NOT_GIVEN)
    model += Shape()
    model += ToTensor()
    model += Relu()

    backend = NumpyBackend()
    comp_model = ml.compile(
<<<<<<< HEAD
        model=model, backend=backend, constant_keys={"input": backend.ones(8, 8)}
=======
        model=model,
        backend=backend,
        constant_keys={"input": backend.ones(8, 8)},
        inference=True,
>>>>>>> 69ebfe79
    )
    cache = comp_model.data_store.data_values
    expected_cache = {"output": np.array([8, 8], dtype=np.int32)}
    # Check cached_data.
    assert cache is not None and cache.keys() == expected_cache.keys()
    assert all([np.all(value == expected_cache[key]) for key, value in cache.items()])
    # Check runtime data keys.
    data_keys = comp_model.data_store.runtime_static_keys
    assert data_keys == set()
    # Try evaluate and evaluate gradients once.
    result = comp_model.evaluate(params={}, data={})
    assert np.all(result["output"] == np.array([8, 8], dtype=np.int32))


def test_static_shape_model_5():
    model = Model()
    model += Relu()(input="input")
    model += (log := Log(robust=True))(cutoff="cutoff")
    model += Shape()
    model += ToTensor()
    model += Relu()(input=model.canonical_output, output=IOKey(name="output1"))
    model += Relu()(input=log.output, output=IOKey(name="output2"))

    backend = NumpyBackend()
    comp_model = ml.compile(
        model=model,
        backend=backend,
        constant_keys={"input": backend.ones(8, 8)},
        data_keys={"cutoff"},
    )
    cache = comp_model.data_store.data_values
    expected_cache = {
        "output1": np.array([8, 8], dtype=np.int32),
        "output_0": backend.ones(8, 8),
        "output_1_cache": {},
        "output2_cache": {},
    }
    # Check cached_data.
    assert cache is not None and cache.keys() == expected_cache.keys()
    assert all([np.all(value == expected_cache[key]) for key, value in cache.items()])
    # Check runtime data keys.
    data_keys = comp_model.data_store.runtime_static_keys
    expected_data_keys = {"cutoff"}
    assert data_keys == expected_data_keys
    # Try evaluate and evaluate gradients once.
    data = {"cutoff": 0.00005}
    result = comp_model.evaluate(params={}, data=data)
    gradients = comp_model.evaluate_gradients(
        params={},
        data=data,
        output_gradients={
            "output1": np.ones_like(result["output1"]),
            "output2": np.ones_like(result["output2"]),
        },
    )
    assert np.all(result["output1"] == np.array([8, 8], dtype=np.int32))
    assert np.all(result["output2"] == backend.zeros(8, 8))
    assert gradients == {}


def test_nontensor_gradient():
    backend = NumpyBackend(dtype=ml.float64)
    model = Model()
    shape_model = Shape()
    to_tensor_model = ToTensor()
    relu = Relu()
    add_model = Add()

    model += shape_model(input="input")
    model += relu(input="input")
    model += to_tensor_model(input=shape_model.output, output=IOKey(name="out1"))
    model += add_model(
        left=IOKey("in1", type=Tensor), right=relu.output, output=IOKey(name="out2")
    )

    ctx = TrainModel(model)
    ctx.add_loss(Buffer(), input="out1", reduce_steps=[Sum()])
    ctx.add_loss(Buffer(), input="out2", reduce_steps=[Sum()])

    comp_model = ml.compile(model=ctx, backend=backend, jit=False)

    input = backend.array([[1.0, 2.0, 3.0], [1.0, 4.0, 2.0], [3.0, 2.0, 1.0]])
    in1 = backend.array(1.0)
    outputs, grads = comp_model.evaluate_all({"input": input, "in1": in1})
    np.testing.assert_allclose(np.array(outputs["final_cost"]), np.array(34.0))
    np.testing.assert_allclose(np.array(outputs["out1"]), np.array([3, 3]))
    np.testing.assert_allclose(
        np.array(outputs["out2"]),
        np.array([[2.0, 3.0, 4.0], [2.0, 5.0, 3.0], [4.0, 3.0, 2.0]]),
    )
    np.testing.assert_allclose(np.array(grads["in1"]), np.array(9.0))
    np.testing.assert_allclose(
        np.array(grads["input"]),
        np.array([[1.0, 1.0, 1.0], [1.0, 1.0, 1.0], [1.0, 1.0, 1.0]]),
    )


def test_nontensor_gradient_2():
    backend = NumpyBackend()
    mlp_model = MLP(activations=[Sigmoid(), Relu(), Sigmoid()], dimensions=[12, 13, 2])
    shape_model = Shape()
    to_tensor_model = ToTensor()
    add_model = Add()
    mult_model = Multiply()
    relu_model = Relu()

    model = Model()
    model += mlp_model(input="input")
    model += shape_model(input=mlp_model.output)
    model += to_tensor_model(input=shape_model.output)
    model += add_model(
        left="", right=to_tensor_model.output, output=IOKey(name="output")
    )
    model += mult_model(
        left="", right=IOKey("right1", type=Tensor), output=add_model.left
    )
    model += relu_model(input="in1", output=mult_model.left)
    constant_keys = {
        "input": backend.array([[10.0, 2.0], [1.0, 1.0]]),
    }
    comp_model = ml.compile(
        model=model,
        backend=backend,
        constant_keys=constant_keys,
        shapes={"right1": [1], "in1": [1]},
    )

    trainable_keys = {"right1": backend.array([2.0]), "in1": backend.array([1.0])}

    trainable_keys = comp_model.randomize_params() | trainable_keys
    output_grads = {"output": backend.array([1.0, 1.0])}
    outputs, grads = comp_model.evaluate_all(
        params=trainable_keys, output_gradients=output_grads
    )
    np.testing.assert_allclose(np.array(outputs["output"]), np.array([4.0, 4.0]))
    np.testing.assert_allclose(np.array(grads["right1"]), np.array([2.0]))
    np.testing.assert_allclose(np.array(grads["in1"]), np.array([4.0]))


def test_nontensor_gradient_3():
    backend = NumpyBackend()
    model = Model()
    shape_model = Shape()
    to_tensor_model = ToTensor()
    model += shape_model(input="input")
    model += to_tensor_model(input=shape_model.output, output=IOKey(name="output"))
    ctx = TrainModel(model)
    ctx.add_loss(Buffer(), input="output", reduce_steps=[Sum()])
    input = backend.randn(3, 4, 5, 6, 5)
    comp_model = ml.compile(
        model=ctx,
        backend=backend,
        jit=False,
    )
    comp_model.evaluate({"input": input})
    outputs, grads = comp_model.evaluate_all({"input": input})
    ref_outputs = {"output": backend.array([3, 4, 5, 6, 5]), "final_cost": np.array(23)}
    ref_grads = {"input": backend.zeros(3, 4, 5, 6, 5, dtype=ml.float32)}

    assert_results_equal(outputs, ref_outputs)
    assert_results_equal(grads, ref_grads)


def test_numpy_without_shape():
    backend = NumpyBackend()
    model = Model()
    add_model = Add()
    model += add_model(
        left=IOKey("left", type=Tensor),
        right=IOKey("right", type=Tensor),
        output=IOKey(name="output"),
    )
    model.set_shapes({"left": [], "right": []})
    ctx = TrainModel(model)
    ctx.add_loss(Buffer(), input="output", reduce_steps=[Mean()])
    inputs = {"left": backend.array(1.2), "right": backend.array(1.0)}
    comp_model = ml.compile(
        model=ctx,
        backend=backend,
        jit=False,
    )
    outputs, grads = comp_model.evaluate_all(inputs)
    np.testing.assert_allclose(np.array(outputs["output"]), np.array(2.2))
    np.testing.assert_allclose(np.array(grads["left"]), np.array(1.0))
    np.testing.assert_allclose(np.array(grads["right"]), np.array(1.0))


def test_multiple_to_tensor():
    backend = NumpyBackend()
    tt_1 = ToTensor()
    tt_2 = ToTensor()
    shp_1 = Shape()
    shp_2 = Shape()
    add_model = Add()
    add_model_2 = Add()
    model = Model()
    model_1 = Model()
    model_2 = Model()
    model += shp_1("input")
    model += tt_1
    model += add_model(
        left=model.canonical_output,
        right=IOKey("right", type=Tensor),
        output=IOKey(name="output"),
    )
    model_1 += shp_2
    model_1 += tt_2
    model_1 += add_model_2(
        left=model_1.canonical_output,
        right=IOKey("right", type=Tensor),
        output=IOKey(name="output"),
    )
    model_2 += model(input="input")
    model_2 += model_1
    comp_model = ml.compile(
        model=model_2,
        backend=backend,
        jit=False,
        shapes={"input": [3, 4, 5, 5, 2, 7, 9]},
    )
    params = {"right_1": backend.array([1.0]), "right_0": backend.array([2.0])}
    outputs = comp_model.evaluate(params)
    np.testing.assert_allclose(np.array(outputs["output"]), np.array([8.0]))


def test_concat_axis_ellipsis_1():
    backend = NumpyBackend()
    model = Model()
    concat_model = Concat(n=2, axis=TBD)
    model += concat_model(input1="input1", input2="input2")
    comp_model = ml.compile(model=model, backend=backend, safe_names=False)

    in1 = backend.array([[2.0]])
    in2 = backend.array([[2.0]])

    inputs = {"input1": in1, "input2": in2}

    data = {"axis": 1}
    ref_results = {"output": [[2.0, 2.0]]}

    result = comp_model.evaluate(params=inputs, data=data)
    assert_results_equal(result, ref_results)


def test_concat_axis_ellipsis_2():
    backend = NumpyBackend()
    model = Model()
    concat_model = Concat(n=2, axis=TBD)
    model += concat_model(input1="input1", input2="input2", axis="axis")
    comp_model = ml.compile(model=model, backend=backend)

    in1 = backend.array([[2.0]])
    in2 = backend.array([[2.0]])

    ref_results = {"output": [[2.0, 2.0]]}

    inputs = {"input1": in1, "input2": in2}

    data = {"axis": 1}

    result = comp_model.evaluate(params=inputs, data=data)
    assert_results_equal(result, ref_results)


def test_polyfeatures_degree_ellipsis():
    backend = NumpyBackend()
    model = Model()
    poly_feat_model = PolynomialFeatures(degree=TBD)
    model += poly_feat_model(
        input="input", output=IOKey(name="output"), degree="degree"
    )

    comp_model = ml.compile(model=model, backend=backend)

    params = {"input": backend.array([[1.0, 2.0], [2.0, 1.0], [1.0, 1.0]])}

    data = {"degree": 2}

    ref_results = {
        "output": [
            [1.0, 2.0, 1.0, 2.0, 4.0],
            [2.0, 1.0, 4.0, 2.0, 1.0],
            [1.0, 1.0, 1.0, 1.0, 1.0],
        ]
    }

    result = comp_model.evaluate(params=params, data=data)
    assert_results_equal(result, ref_results)


def test_eye_ellipsis_1():
    backend = NumpyBackend()
    model = Model()
    eye_model = Eye(N=TBD)
    model += eye_model(N="N", output=IOKey(name="output"))
    comp_model = ml.compile(model=model, backend=backend)

    data = {"N": 5}

    ref_results = {
        "output": [
            [1.0, 0.0, 0.0, 0.0, 0.0],
            [0.0, 1.0, 0.0, 0.0, 0.0],
            [0.0, 0.0, 1.0, 0.0, 0.0],
            [0.0, 0.0, 0.0, 1.0, 0.0],
            [0.0, 0.0, 0.0, 0.0, 1.0],
        ]
    }

    result = comp_model.evaluate(params={}, data=data)
    assert_results_equal(result, ref_results)


def test_eye_ellipsis_2():
    backend = NumpyBackend()
    model = Model()
    eye_model = Eye(N=TBD, M=TBD)
    model += eye_model(N="N", output=IOKey(name="output"), M="M")

    comp_model = ml.compile(model=model, backend=backend)

    data = {"N": 5, "M": 5}

    ref_results = {
        "output": [
            [1.0, 0.0, 0.0, 0.0, 0.0],
            [0.0, 1.0, 0.0, 0.0, 0.0],
            [0.0, 0.0, 1.0, 0.0, 0.0],
            [0.0, 0.0, 0.0, 1.0, 0.0],
            [0.0, 0.0, 0.0, 0.0, 1.0],
        ]
    }

    result = comp_model.evaluate(params={}, data=data)
    assert_results_equal(result, ref_results)


def test_cross_entropy_robust_ellipsis():
    backend = TorchBackend()
    model = Model()
    ce_model = CrossEntropy(input_type="probs")
    model += ce_model(
        input="input", target="target", output=IOKey(name="output"), robust="robust"
    )

    comp_model = ml.compile(
        model=model,
        backend=backend,
        data_keys={"input", "target"},
        jit=False,
    )

    data: dict[str, torch.Tensor | bool] = {
        "input": backend.array([[1.0, 0.0], [0.0, 1.0], [1.0, 0.0], [0.0, 1.0]]),
        "target": backend.array([0, 1, 0, 1]),
        "robust": False,
    }
    outputs = comp_model.evaluate(params={}, data=data)
    ref_results = {"output": backend.array([0.0, 0.0, 0.0, 0.0])}
    assert_results_equal(outputs, ref_results)


def test_bce_ellipsis():
    backend = NumpyBackend()
    model_1 = Model()
    ce_model_1 = BinaryCrossEntropy(pos_weight=TBD, input_type="probs")
    model_1 += ce_model_1(
        input="input",
        target="target",
        output=IOKey(name="output"),
        robust="robust",
        pos_weight="pos_weight",
        cutoff="cutoff",
    )

    comp_model_1 = ml.compile(
        model=model_1,
        backend=backend,
        data_keys={
            "input",
            "target",
            "robust",
            "pos_weight",
            "cutoff",
        },
    )

    model_2 = Model()
    ce_model_2 = BinaryCrossEntropy(input_type="probs")
    model_2 += ce_model_2(input="input", target="target")

    comp_model_2 = ml.compile(
        model=model_2, backend=backend, data_keys={"input", "target"}
    )

    data_1: dict[str, np.ndarray | bool | float] = {
        "input": backend.array([0.5, 0.5]),
        "target": backend.array([0.5, 0.5]),
        "robust": False,
        "pos_weight": 1.0,
        "cutoff": 1e-300,
    }

    data_2: dict[str, np.ndarray] = {
        "input": backend.array([0.5, 0.5]),
        "target": backend.array([0.5, 0.5]),
    }

    res_1 = comp_model_1.evaluate(data=data_1)
    res_2 = comp_model_2.evaluate(data=data_2)

    assert_results_equal(res_1, res_2)


def test_arange_ellipsis():
    backend = TorchBackend()
    model = Model()
    arange_model = Arange(start=TBD, stop=TBD, step=TBD)
    model += arange_model(
        output=IOKey(name="output"), start="start", stop="stop", step="step"
    )
    pm = ml.compile(model=model, backend=backend)
    ref_outputs = {"output": backend.array([3, 4, 5, 6, 7, 8, 9])}
    outputs = pm.evaluate(data={"start": 3, "stop": 10, "step": 1})
    assert_results_equal(outputs, ref_outputs)


def test_transpose_axis_ellipsis_1():
    backend = TorchBackend()
    model_1 = Model()
    transpose_model_1 = Transpose(axes=TBD)
    model_1 += transpose_model_1(
        input="input", output=IOKey(name="output"), axes=(2, 3, 0, 1)
    )

    static_input = {"input": backend.randn(4, 3, 6, 7)}

<<<<<<< HEAD
    pm_1 = ml.compile(model=model_1, backend=backend, constant_keys=static_input)
=======
    pm_1 = ml.compile(
        model=model_1, backend=backend, constant_keys=static_input, inference=True
    )
>>>>>>> 69ebfe79

    model_2 = Model()
    transpose_model_2 = Transpose(axes=(2, 3, 0, 1))
    model_2 += transpose_model_2(
        input="input", output=IOKey(name="output"), axes=(2, 3, 0, 1)
    )

<<<<<<< HEAD
    pm_2 = ml.compile(model=model_2, backend=backend, constant_keys=static_input)
=======
    pm_2 = ml.compile(
        model=model_2, backend=backend, constant_keys=static_input, inference=True
    )
>>>>>>> 69ebfe79

    out_1 = pm_1.evaluate()
    out_2 = pm_2.evaluate()

    assert_results_equal(out_1, out_2)


def test_maxpool_1d_padding_type_input():
    backend = TorchBackend()
    model_1 = Model()
    maxpool = MaxPool1D(kernel_size=2, padding=TBD)
    model_1 += maxpool(padding=PaddingType.VALID, input="input")

    pm = ml.compile(model=model_1, backend=backend, data_keys={"input"})
    out_1 = pm.evaluate(
        data={"input": backend.array([[[10.0, 11.0, 12.0, 13.0, 14.0]]])}
    )
    out = out_1["output"]
    assert isinstance(out, torch.Tensor)
    assert (out == backend.array([[[11.0, 13.0]]])).all()


def test_maxpool_1d_padding_input_in_evaluate():
    backend = TorchBackend()
    maxpool = MaxPool1D(kernel_size=2, padding=TBD)

    pm = ml.compile(
        model=maxpool,
        backend=backend,
        data_keys={"input"},
    )
    out_1 = pm.evaluate(
        data={
            "input": backend.array([[[10.0, 11.0, 12.0, 13.0, 14.0]]]),
            "padding": PaddingType.VALID,
        }
    )
    out = out_1["output"]
    assert isinstance(out, torch.Tensor)
    assert (out == backend.array([[[11.0, 13.0]]])).all()


def test_maxpool_1d_padding_input_solved_in_constraint():
    model_1 = Model()
    maxpool = MaxPool1D(kernel_size=2, padding=TBD)
    assert maxpool.padding.metadata.value is TBD
    # Find PaddingConverter model
    for _model in maxpool.dag:
        if isinstance(_model, PaddingConverter1D):
            pad_model = _model
            break
    assert pad_model.output.metadata.value is TBD
    model_1 += maxpool(padding=PaddingType.VALID)
    assert pad_model.output.metadata.value == (0, 0)


def test_maxpool_2d_padding_input_solved_in_constraint():
    model_1 = Model()
    maxpool = MaxPool2D(kernel_size=2, padding=TBD)
    assert maxpool.padding.metadata.value is TBD
    # Find PaddingConverter model
    for _model in maxpool.dag:
        if isinstance(_model, PaddingConverter2D):
            pad_model = _model
            break
    assert pad_model.output.metadata.value is TBD
    model_1 += maxpool(padding=PaddingType.VALID)
    assert pad_model.output.metadata.value == (0, 0)


def test_conv_1d_padding_input_solved_in_constraint():
    model_1 = Model()
    maxpool = Convolution1D(kernel_size=2, padding=TBD)
    assert maxpool.padding.metadata.value is TBD
    # Find PaddingConverter model
    for _model in maxpool.dag:
        if isinstance(_model, PaddingConverter1D):
            pad_model = _model
            break
    assert pad_model.output.metadata.value is TBD
    model_1 += maxpool(padding=PaddingType.VALID)
    assert pad_model.output.metadata.value == (0, 0)


def test_conv_2d_padding_input_solved_in_constraint():
    model_1 = Model()
    maxpool = Convolution2D(kernel_size=2, padding=TBD)
    assert maxpool.padding.metadata.value is TBD
    # Find PaddingConverter model
    for _model in maxpool.dag:
        if isinstance(_model, PaddingConverter2D):
            pad_model = _model
            break
    assert pad_model.output.metadata.value is TBD
    model_1 += maxpool(padding=PaddingType.VALID)
    assert pad_model.output.metadata.value == (0, 0)


def test_valued_conns_elevated_with_iokey():
    model = Model()
    flatten = Flatten()
    model += flatten(
        input="input",
        start_dim=IOKey("start_dim"),
        end_dim="end_dim",
        output=IOKey(name="output"),
    )
    # Note that string naming does not cause the connection
    # to be elevated as input to the upper level model.
    assert model.input_keys == {"input", "start_dim"}
    assert model.conns.latent_input_keys == {"end_dim"}


# pytest.mark.skip(reason="Not implemented yet")
def test_valued_conns_elevated_with_unexposed_iokey():
    model = Model()
    flatten = Flatten()
    model += flatten(
        input="input",
        start_dim=IOKey("start_dim"),
        end_dim=IOKey("end_dim", expose=False),
        output=IOKey(name="output"),
    )
    # Note that string naming does not cause the connection
    # to be elevated as input to the upper level model.
    assert model.input_keys == {"input", "start_dim"}
    assert model.conns.latent_input_keys == {"end_dim"}


def test_scalar_conns_elevated_with_immediate_extend_value():
    model = Model()
    flatten = Flatten(start_dim=TBD, end_dim=TBD)
    model += flatten(input="input", start_dim=0, end_dim=4, output=IOKey(name="output"))
    assert len(model.input_keys) == 3
    assert len(model.conns.latent_input_keys) == 0


def test_multi_write_to_local_output_key():
    model = Model(enforce_jit=False)
    model += Mean(axis=(1, 2))(input="input", axis="axis")
    with pytest.raises(ValueError) as err_info:
        model += Buffer()(input="buff_input", output="axis")
    assert str(err_info.value) == (
        "A valued connection of the extended model "
        "tries to write to an output connection of the "
        "extending model. Multi-write error!"
    )


def test_all_inputs_static():
    model = Model()
    model += Mean()(input=Tensor([1.0, 2]))
    backend = NumpyBackend()
<<<<<<< HEAD
    comp_model = ml.compile(model=model, backend=backend)
=======
    comp_model = ml.compile(model=model, backend=backend, inference=True)
>>>>>>> 69ebfe79
    outputs = comp_model.evaluate()
    assert outputs["output"] == backend.array(1.5)


def test_reshape_call_arg_vs_init_arg():
    model1 = Model()
    model1 += Reshape(shape=(2, 3, None, None))

    model2 = Model()
    model2 += Reshape()(shape=(2, 3, None, None))

    model3 = Model()
    model3 += (reshape := Reshape())
    reshape.set_values({"shape": (2, 3, None, None)})

    assert_models_equal(model1, model2)
    assert_models_equal(model2, model3)


def test_add_constant():
    model = Model()
    model += Add()(left="input", right="w")
    model.set_values({"input": Tensor([1.0])})
    backend = JaxBackend()
<<<<<<< HEAD
    pm = ml.compile(model=model, backend=backend)
    assert pm.evaluate(params={"w": backend.array([2.0])})["output"] == backend.array(
        [3.0]
    )
=======
    pm = ml.compile(model=model, backend=backend, inference=True)
    assert pm.evaluate(data={"w": 2.0})["output"] == backend.array([3.0])
>>>>>>> 69ebfe79


def test_add_constant_iokey():
    model = Model()
    model += Add()(left=IOKey("input", value=Tensor([1.0])), right="w")
    backend = JaxBackend()
<<<<<<< HEAD
    pm = ml.compile(model=model, backend=backend)
    assert pm.evaluate(params={"w": backend.array([2.0])})["output"] == backend.array(
        [3.0]
    )
=======
    pm = ml.compile(model=model, backend=backend, inference=True)
    assert pm.evaluate(data={"w": 2.0})["output"] == backend.array([3.0])
>>>>>>> 69ebfe79
<|MERGE_RESOLUTION|>--- conflicted
+++ resolved
@@ -86,11 +86,7 @@
 )
 
 
-<<<<<<< HEAD
-def assert_all_backends_device_dtype(model: Model):
-=======
 def assert_all_backends_device_dtype(model: Model, inference: bool = False):
->>>>>>> 69ebfe79
     """This function tests that whether all dtype and device
     handling algorithms of the library is working successfully.
     This function compiles the given model, randomizes the inputs with
@@ -174,19 +170,6 @@
             )
             assert get_array_precision(output, _type) == DtypeBits[dtype.name].value
 
-<<<<<<< HEAD
-        grads = comp_model.evaluate_gradients(
-            output_gradients=outputs,  # type: ignore
-            params=randomized_inputs,
-        )
-
-        # Check if gradients have correct device and dtype
-        for grad in grads.values():
-            assert (
-                backend.backend_type == "mlx" or get_array_device(grad, _type) == device
-            )
-            assert get_array_precision(grad, _type) == DtypeBits[dtype.name].value
-=======
         if not inference:
             grads = comp_model.evaluate_gradients(
                 output_gradients=outputs,  # type: ignore
@@ -200,7 +183,6 @@
                     or get_array_device(grad, _type) == device
                 )
                 assert get_array_precision(grad, _type) == DtypeBits[dtype.name].value
->>>>>>> 69ebfe79
 
         # In final step. we compare used inputs (used inputs are given as input to the
         # either to comp_model.evaluate() or comp_model.evaluate_gradients()) with their
@@ -334,11 +316,7 @@
     static_inputs: dict[str, np.ndarray | int] = {"input": np_input, "axis": 0}
     expected_result = (np_input.mean(0) * 2).mean(0)
     compiled_model = ml.compile(
-<<<<<<< HEAD
-        model=model, backend=NumpyBackend(), constant_keys=static_inputs
-=======
         model=model, backend=NumpyBackend(), constant_keys=static_inputs, inference=True
->>>>>>> 69ebfe79
     )
     inputs = compiled_model.randomize_params()
     data = {"axis": None}
@@ -1053,17 +1031,11 @@
     not_1 = LogicalNot()
     add_1 = Add()
     ref = np.array([8.0, 9.0])
-<<<<<<< HEAD
-    model += not_1(input=IOKey(value=[False, False], name="input"))
-    model += add_1(left=[7.0, 8.0], right=not_1.output, output=IOKey(name="output"))
-    comp_model = ml.compile(model=model, backend=NumpyBackend())
-=======
     model += not_1(input=IOKey(value=Tensor([False, False]), name="input"))
     model += add_1(
         left=Tensor([7.0, 8.0]), right=not_1.output, output=IOKey(name="output")
     )
     comp_model = ml.compile(model=model, backend=NumpyBackend(), inference=True)
->>>>>>> 69ebfe79
     output = comp_model.evaluate()["output"]
     assert isinstance(output, np.ndarray)
     np.testing.assert_allclose(output, ref)
@@ -1076,17 +1048,11 @@
     add_1 = Add()
     ref = np.array([8.0, 9.0])
     model += not_1(input=IOKey(name="input", value=TBD))
-<<<<<<< HEAD
-    model += add_1(left=[7.0, 8.0], right=not_1.output, output=IOKey(name="output"))
-    model.set_values({model.input: [False, False]})  # type: ignore
-    comp_model = ml.compile(model=model, backend=NumpyBackend())
-=======
     model += add_1(
         left=Tensor([7.0, 8.0]), right=not_1.output, output=IOKey(name="output")
     )
     model.set_values({model.input: Tensor([False, False])})  # type: ignore
     comp_model = ml.compile(model=model, backend=NumpyBackend(), inference=True)
->>>>>>> 69ebfe79
     output = comp_model.evaluate()["output"]
     assert isinstance(output, np.ndarray)
     np.testing.assert_allclose(output, ref)
@@ -1098,11 +1064,6 @@
     not_1 = LogicalNot()
     add_1 = Add()
     ref = np.array([8.0, 9.0])
-<<<<<<< HEAD
-    model += not_1(input=IOKey(value=[False, False], name="input"))
-    model += add_1(left=[7.0, 8.0], right=not_1.output, output=IOKey(name="output"))
-    comp_model = ml.compile(model=model, backend=NumpyBackend(dtype=ml.float64))
-=======
     model += not_1(input=IOKey(value=Tensor([False, False]), name="input"))
     model += add_1(
         left=Tensor([7.0, 8.0]), right=not_1.output, output=IOKey(name="output")
@@ -1110,7 +1071,6 @@
     comp_model = ml.compile(
         model=model, backend=NumpyBackend(dtype=ml.float64), inference=True
     )
->>>>>>> 69ebfe79
     output = comp_model.evaluate()["output"]
     assert isinstance(output, np.ndarray)
     np.testing.assert_allclose(output, ref)
@@ -1122,17 +1082,11 @@
     not_1 = LogicalNot()
     add_1 = Add()
     ref = np.array([8.0, 9.0])
-<<<<<<< HEAD
-    model += not_1(input=IOKey(value=[False, False], name="input"))
-    model += add_1(left=[7.0, 8.0], right=not_1.output, output=IOKey(name="output"))
-    comp_model = ml.compile(model=model, backend=TorchBackend())
-=======
     model += not_1(input=IOKey(value=Tensor([False, False]), name="input"))
     model += add_1(
         left=Tensor([7.0, 8.0]), right=not_1.output, output=IOKey(name="output")
     )
     comp_model = ml.compile(model=model, backend=TorchBackend(), inference=True)
->>>>>>> 69ebfe79
     output = comp_model.evaluate()["output"]
     assert isinstance(output, torch.Tensor)
     out = output.numpy()
@@ -1145,11 +1099,6 @@
     not_1 = LogicalNot()
     add_1 = Add()
     ref = np.array([8.0, 9.0])
-<<<<<<< HEAD
-    model += not_1(input=IOKey(value=[False, False], name="input"))
-    model += add_1(left=[7.0, 8.0], right=not_1.output, output=IOKey(name="output"))
-    comp_model = ml.compile(model=model, backend=TorchBackend(dtype=ml.float64))
-=======
     model += not_1(input=IOKey(value=Tensor([False, False]), name="input"))
     model += add_1(
         left=Tensor([7.0, 8.0]), right=not_1.output, output=IOKey(name="output")
@@ -1157,7 +1106,6 @@
     comp_model = ml.compile(
         model=model, backend=TorchBackend(dtype=ml.float64), inference=True
     )
->>>>>>> 69ebfe79
     output = comp_model.evaluate()["output"]
     assert isinstance(output, torch.Tensor)
     out = output.numpy()
@@ -1170,17 +1118,11 @@
     not_1 = LogicalNot()
     add_1 = Add()
     ref = np.array([8.0, 9.0])
-<<<<<<< HEAD
-    model += not_1(input=IOKey(value=[False, False], name="input"))
-    model += add_1(left=[7.0, 8.0], right=not_1.output, output=IOKey(name="output"))
-    comp_model = ml.compile(model=model, backend=JaxBackend())
-=======
     model += not_1(input=IOKey(value=Tensor([False, False]), name="input"))
     model += add_1(
         left=Tensor([7.0, 8.0]), right=not_1.output, output=IOKey(name="output")
     )
     comp_model = ml.compile(model=model, backend=JaxBackend(), inference=True)
->>>>>>> 69ebfe79
     output = np.array(comp_model.evaluate()["output"])
     np.testing.assert_allclose(output, ref)
     assert output.dtype == np.float32
@@ -1191,11 +1133,6 @@
     not_1 = LogicalNot()
     add_1 = Add()
     ref = np.array([8.0, 9.0])
-<<<<<<< HEAD
-    model += not_1(input=IOKey(value=[False, False], name="input"))
-    model += add_1(left=[7.0, 8.0], right=not_1.output, output=IOKey(name="output"))
-    comp_model = ml.compile(model=model, backend=JaxBackend(dtype=ml.float64))
-=======
     model += not_1(input=IOKey(value=Tensor([False, False]), name="input"))
     model += add_1(
         left=Tensor([7.0, 8.0]), right=not_1.output, output=IOKey(name="output")
@@ -1203,7 +1140,6 @@
     comp_model = ml.compile(
         model=model, backend=JaxBackend(dtype=ml.float64), inference=True
     )
->>>>>>> 69ebfe79
     output = np.array(comp_model.evaluate()["output"])
     np.testing.assert_allclose(output, ref)
     assert output.dtype == np.float64
@@ -1214,17 +1150,11 @@
     not_1 = LogicalNot()
     add_1 = Add()
     ref = np.array([8.0, 9.0])
-<<<<<<< HEAD
-    model += not_1(input=IOKey(value=[False, False], name="input"))
-    model += add_1(left=[7.0, 8.0], right=not_1.output, output=IOKey(name="output"))
-    comp_model = ml.compile(model=model, backend=JaxBackend())
-=======
     model += not_1(input=IOKey(value=Tensor([False, False]), name="input"))
     model += add_1(
         left=Tensor([7.0, 8.0]), right=not_1.output, output=IOKey(name="output")
     )
     comp_model = ml.compile(model=model, backend=JaxBackend(), inference=True)
->>>>>>> 69ebfe79
     output = np.array(comp_model.evaluate()["output"])
     np.testing.assert_allclose(output, ref)
     assert output.dtype == np.float32
@@ -1235,11 +1165,6 @@
     not_1 = LogicalNot()
     add_1 = Add()
     ref = np.array([8.0, 9.0])
-<<<<<<< HEAD
-    model += not_1(input=IOKey(value=[False, False], name="input"))
-    model += add_1(left=[7.0, 8.0], right=not_1.output, output=IOKey(name="output"))
-    comp_model = ml.compile(model=model, backend=JaxBackend(dtype=ml.float64))
-=======
     model += not_1(input=IOKey(value=Tensor([False, False]), name="input"))
     model += add_1(
         left=Tensor([7.0, 8.0]), right=not_1.output, output=IOKey(name="output")
@@ -1247,7 +1172,6 @@
     comp_model = ml.compile(
         model=model, backend=JaxBackend(dtype=ml.float64), inference=True
     )
->>>>>>> 69ebfe79
     output = np.array(comp_model.evaluate()["output"])
     np.testing.assert_allclose(output, ref)
     assert output.dtype == np.float64
@@ -1429,11 +1353,7 @@
     model_2 += model_1(left=add_3.left, right=add_3.right, out2=IOKey(name="output_1"))
 
     backend = JaxBackend()
-<<<<<<< HEAD
-    comp_model = ml.compile(model=model_2, backend=backend, jit=False)
-=======
     comp_model = ml.compile(model=model_2, backend=backend, jit=False, inference=True)
->>>>>>> 69ebfe79
     output = comp_model.evaluate()
 
     assert model_1.left.metadata.value == 3.0  # type: ignore  # It is Tensor type.
@@ -1678,11 +1598,7 @@
     model += add_model_2(left=add_model_1.output, right=list2)
     model += add_model_3(left=add_model_2.output, right=list3)
 
-<<<<<<< HEAD
-    assert_all_backends_device_dtype(model)
-=======
     assert_all_backends_device_dtype(model, inference=True)
->>>>>>> 69ebfe79
 
 
 def test_composite_5_set_values():
@@ -1700,11 +1616,7 @@
     model += add_model_3(left=add_model_2.output)
     model.set_values({add_model_3.right: list3})
 
-<<<<<<< HEAD
-    assert_all_backends_device_dtype(model)
-=======
     assert_all_backends_device_dtype(model, inference=True)
->>>>>>> 69ebfe79
 
 
 def test_composite_6():
@@ -1718,11 +1630,7 @@
     model += add_model_1(left=IOKey(value=Tensor(1), name="left1"), right=list1)
     model += add_model_2(left=add_model_1.output, right=list2)
     model += add_model_3(left=add_model_2.output, right=list3)
-<<<<<<< HEAD
-    assert_all_backends_device_dtype(model)
-=======
     assert_all_backends_device_dtype(model, inference=True)
->>>>>>> 69ebfe79
 
 
 def test_composite_6_set_values():
@@ -1739,12 +1647,8 @@
     model.set_values({add_model_2.right: list2})
     model += add_model_3(left=add_model_2.output)
     model.set_values({add_model_3.right: list3})
-<<<<<<< HEAD
-    assert_all_backends_device_dtype(model)
-=======
 
     assert_all_backends_device_dtype(model, inference=True)
->>>>>>> 69ebfe79
 
 
 def test_composite_7():
@@ -1758,12 +1662,8 @@
     model += add_model_1(left=IOKey(name="left1", value=Tensor([[1]])), right=list1)
     model += add_model_2(left=add_model_1.output, right=list2)
     model += add_model_3(left=add_model_2.output, right=list3)
-<<<<<<< HEAD
-    assert_all_backends_device_dtype(model)
-=======
 
     assert_all_backends_device_dtype(model, inference=True)
->>>>>>> 69ebfe79
 
 
 def test_composite_7_set_values():
@@ -1780,12 +1680,8 @@
     model.set_values({add_model_2.right: list2})
     model += add_model_3(left=add_model_2.output)
     model.set_values({add_model_3.right: list3})
-<<<<<<< HEAD
-    assert_all_backends_device_dtype(model)
-=======
 
     assert_all_backends_device_dtype(model, inference=True)
->>>>>>> 69ebfe79
 
 
 def test_composite_conv_mean():
@@ -1852,10 +1748,6 @@
     """
     model = Model()
     linear_model = Linear(dimension=2)
-<<<<<<< HEAD
-    model += linear_model(input=[[3.0], [2.0]], weight=[[1.0], [2.0]], bias=[3.0, 1.0])
-    comp_model = ml.compile(model=model, backend=(backend := NumpyBackend()))
-=======
     model += linear_model(
         input=Tensor([[3.0], [2.0]]),
         weight=Tensor([[1.0], [2.0]]),
@@ -1864,7 +1756,6 @@
     comp_model = ml.compile(
         model=model, backend=(backend := NumpyBackend()), inference=True
     )
->>>>>>> 69ebfe79
     dtype = backend.get_backend_array_type()
     cache = comp_model.data_store.data_values
     expected_cache = {"output": np.array([[6.0, 7.0], [5.0, 5.0]], dtype=dtype)}
@@ -1897,13 +1788,9 @@
         linear_model.input: Tensor([[3.0], [2.0]]),
     }
     model.set_values(config)
-<<<<<<< HEAD
-    comp_model = ml.compile(model=model, backend=(backend := NumpyBackend()))
-=======
     comp_model = ml.compile(
         model=model, backend=(backend := NumpyBackend()), inference=True
     )
->>>>>>> 69ebfe79
     dtype = backend.get_backend_array_type()
     cache = comp_model.data_store.data_values
     expected_cache = {"output": np.array([[6.0, 7.0], [5.0, 5.0]], dtype=dtype)}
@@ -1924,11 +1811,7 @@
     """
     model = Model()
     linear_model = Linear(dimension=2)
-<<<<<<< HEAD
-    model += linear_model(weight=[[1.0], [2.0]], bias=[3.0, 1.0])
-=======
     model += linear_model(weight=Tensor([[1.0], [2.0]]), bias=Tensor([3.0, 1.0]))
->>>>>>> 69ebfe79
     comp_model = ml.compile(
         model=model, backend=(backend := NumpyBackend()), safe_names=False
     )
@@ -2112,11 +1995,7 @@
     model += ToTensor()
     model += Relu()
     comp_model = ml.compile(
-<<<<<<< HEAD
-        model=model, backend=NumpyBackend(), shapes={"input": [8, 8]}
-=======
         model=model, backend=NumpyBackend(), shapes={"input": [8, 8]}, inference=True
->>>>>>> 69ebfe79
     )
     cache = comp_model.data_store.data_values
     expected_cache = {"output": np.array([8, 8], dtype=np.int32)}
@@ -2159,14 +2038,10 @@
 
     backend = NumpyBackend()
     comp_model = ml.compile(
-<<<<<<< HEAD
-        model=model, backend=backend, constant_keys={"input": backend.ones(8, 8)}
-=======
         model=model,
         backend=backend,
         constant_keys={"input": backend.ones(8, 8)},
         inference=True,
->>>>>>> 69ebfe79
     )
     cache = comp_model.data_store.data_values
     expected_cache = {"output": np.array([8, 8], dtype=np.int32)}
@@ -2191,14 +2066,10 @@
 
     backend = NumpyBackend()
     comp_model = ml.compile(
-<<<<<<< HEAD
-        model=model, backend=backend, constant_keys={"input": backend.ones(8, 8)}
-=======
         model=model,
         backend=backend,
         constant_keys={"input": backend.ones(8, 8)},
         inference=True,
->>>>>>> 69ebfe79
     )
     cache = comp_model.data_store.data_values
     expected_cache = {"output": np.array([8, 8], dtype=np.int32)}
@@ -2636,13 +2507,9 @@
 
     static_input = {"input": backend.randn(4, 3, 6, 7)}
 
-<<<<<<< HEAD
-    pm_1 = ml.compile(model=model_1, backend=backend, constant_keys=static_input)
-=======
     pm_1 = ml.compile(
         model=model_1, backend=backend, constant_keys=static_input, inference=True
     )
->>>>>>> 69ebfe79
 
     model_2 = Model()
     transpose_model_2 = Transpose(axes=(2, 3, 0, 1))
@@ -2650,13 +2517,9 @@
         input="input", output=IOKey(name="output"), axes=(2, 3, 0, 1)
     )
 
-<<<<<<< HEAD
-    pm_2 = ml.compile(model=model_2, backend=backend, constant_keys=static_input)
-=======
     pm_2 = ml.compile(
         model=model_2, backend=backend, constant_keys=static_input, inference=True
     )
->>>>>>> 69ebfe79
 
     out_1 = pm_1.evaluate()
     out_2 = pm_2.evaluate()
@@ -2810,11 +2673,7 @@
     model = Model()
     model += Mean()(input=Tensor([1.0, 2]))
     backend = NumpyBackend()
-<<<<<<< HEAD
-    comp_model = ml.compile(model=model, backend=backend)
-=======
     comp_model = ml.compile(model=model, backend=backend, inference=True)
->>>>>>> 69ebfe79
     outputs = comp_model.evaluate()
     assert outputs["output"] == backend.array(1.5)
 
@@ -2839,27 +2698,13 @@
     model += Add()(left="input", right="w")
     model.set_values({"input": Tensor([1.0])})
     backend = JaxBackend()
-<<<<<<< HEAD
-    pm = ml.compile(model=model, backend=backend)
-    assert pm.evaluate(params={"w": backend.array([2.0])})["output"] == backend.array(
-        [3.0]
-    )
-=======
     pm = ml.compile(model=model, backend=backend, inference=True)
     assert pm.evaluate(data={"w": 2.0})["output"] == backend.array([3.0])
->>>>>>> 69ebfe79
 
 
 def test_add_constant_iokey():
     model = Model()
     model += Add()(left=IOKey("input", value=Tensor([1.0])), right="w")
     backend = JaxBackend()
-<<<<<<< HEAD
-    pm = ml.compile(model=model, backend=backend)
-    assert pm.evaluate(params={"w": backend.array([2.0])})["output"] == backend.array(
-        [3.0]
-    )
-=======
     pm = ml.compile(model=model, backend=backend, inference=True)
-    assert pm.evaluate(data={"w": 2.0})["output"] == backend.array([3.0])
->>>>>>> 69ebfe79
+    assert pm.evaluate(data={"w": 2.0})["output"] == backend.array([3.0])