# Copyright 2022 Synnada, Inc.
#
# Licensed under the Apache License, Version 2.0 (the "License");
# you may not use this file except in compliance with the License.
# You may obtain a copy of the License at
#
#     http://www.apache.org/licenses/LICENSE-2.0
#
# Unless required by applicable law or agreed to in writing, software
# distributed under the License is distributed on an "AS IS" BASIS,
# WITHOUT WARRANTIES OR CONDITIONS OF ANY KIND, either express or implied.
# See the License for the specific language governing permissions and
# limitations under the License.

import pytest

from mithril.framework import IOKey
<<<<<<< HEAD
from mithril.models import Buffer, Connect, Model, MyTensor, ScalarItem, Sigmoid
=======
from mithril.models import Buffer, Model, ScalarItem, Sigmoid
>>>>>>> de075737


def test_set_types_1():
    model = Model()
    sig_model = Sigmoid()
    model += sig_model(input="input", output=IOKey("output"))
    model.set_types({"input": MyTensor[int]})
    input_data = sig_model.input.metadata
    assert input_data.value_type is int


def test_set_types_1_kwargs_arg():
    model = Model()
    sig_model = Sigmoid()
    model += sig_model(input="input", output=IOKey("output"))
    model.set_types(input=MyTensor[int])
    input_data = sig_model.input.metadata
    assert input_data.value_type is int


def test_set_types_2():
    model = Model()
    buffer_model = Buffer()
    model += buffer_model(input="input", output=IOKey(name="output"))
    model.set_types({"input": MyTensor[int | bool]})
    input_data = buffer_model.input.metadata
    assert input_data.value_type == int | bool


def test_set_types_2_kwargs_arg():
    model = Model()
    buffer_model = Buffer()
    model += buffer_model(input="input", output=IOKey(name="output"))
    model.set_types(input=MyTensor[int | bool])
    input_data = buffer_model.input.metadata
    assert input_data.value_type == int | bool


def test_set_types_3():
    model = Model()
    buffer_model = Buffer()
    model += buffer_model(input="input", output=IOKey(name="output"))
    model.set_types({buffer_model.input: MyTensor[int | bool]})
    input_data = buffer_model.input.metadata
    assert input_data.value_type == int | bool


def test_set_types_3_kwargs_arg_1():
    model = Model()
    buffer_model = Buffer()
    model += buffer_model(input="input", output=IOKey(name="output"))
    model.set_types(input=MyTensor[int | bool])
    input_data = buffer_model.input.metadata
    assert input_data.value_type == int | bool


def test_set_types_3_kwargs_arg_2():
    model = Model()
    buffer_model = Buffer()
    model += buffer_model(input="input", output=IOKey(name="output"))
    buffer_model.set_types(input=MyTensor[int | bool])
    input_data = buffer_model.input.metadata
    assert input_data.value_type == int | bool


def test_set_types_4():
    model = Model()
    buffer_model = Buffer()
    model += buffer_model(input="input", output=IOKey(name="output"))
    model.set_types({model.input: MyTensor[int | bool]})  # type: ignore
    input_data = buffer_model.input.metadata
    assert input_data.value_type == int | bool


def test_set_types_5():
    model = Model()
    buffer_model_1 = Buffer()
    buffer_model_2 = Buffer()
    model += buffer_model_1(input="input1", output=IOKey(name="output1"))
    model += buffer_model_2(input="input2", output=IOKey(name="output2"))
    model.set_types({model.input1: MyTensor[int | bool], "input2": MyTensor[float]})  # type: ignore
    input_data_1 = buffer_model_1.input.metadata
    input_data_2 = buffer_model_2.input.metadata
    assert input_data_1.value_type == int | bool
    assert input_data_2.value_type is float


def test_set_types_5_key_error():
    model = Model()
    buffer_model_1 = Buffer()
    buffer_model_2 = Buffer()
    model += buffer_model_1(input="input1", output=IOKey(name="output1"))
    model += buffer_model_2(input="input2", output=IOKey(name="output2"))
    with pytest.raises(KeyError) as err_info:
        model.set_types({model.input1: MyTensor[int | bool], "input": MyTensor[float]})  # type: ignore
    assert str(err_info.value) == "\"Key 'input' is not found in connections.\""


def test_set_types_6():
    model = Model()
    buffer_model_1 = Buffer()
    buffer_model_2 = Buffer()
    model += buffer_model_1(input="input1", output=IOKey(name="output1"))
    model += buffer_model_2(input="input2", output=IOKey(name="output2"))
    model.set_types({model.input1: MyTensor[int | bool], "input2": MyTensor[float]})  # type: ignore
    with pytest.raises(TypeError):
        model.set_types({"input1": float})


def test_set_types_7():
    model = Model()
    item_model = ScalarItem(index=1)
    model += item_model(input="input", output=IOKey("output"))
    model.set_types({"input": tuple[int, float, int]})
    input_data = model.input.metadata  # type: ignore
    output_data = model.output.metadata  # type: ignore
    assert input_data.value_type == tuple[int, float, int]
    assert output_data.value_type is float


def test_set_types_8():
    model = Model()
    item_model = ScalarItem(index=1)
    model += item_model(input="input", output=IOKey("output"))
    item_model.set_types({"input": tuple[int, float, int]})
    input_data = model.input.metadata  # type: ignore
    output_data = model.output.metadata  # type: ignore
    assert input_data.value_type == tuple[int, float, int]
    assert output_data.value_type is float


def test_set_types_9():
    model1 = Model()
    model2 = Model()
    model3 = Model()
    model4 = Model()
    item_model = ScalarItem(index=1)
    model1 += item_model(input="input", output=IOKey("output"))
    model2 += model1(input="input", output=IOKey("output"))
    model3 += model2(input="input", output=IOKey("output"))
    model4 += model3(input="input", output=IOKey("output"))

    model2.set_types({"input": tuple[int, float, int]})
    input_data = model1.input.metadata  # type: ignore
    output_data = model3.output.metadata  # type: ignore
    assert input_data.value_type == tuple[int, float, int]
    assert output_data.value_type is float


def test_types_iokey_1():
    model = Model()
    buffer_model = Buffer()
    model += buffer_model(
        input="input", output=IOKey(name="output", type=MyTensor[int])
    )
    output_data = model.output.metadata  # type: ignore
    input_data = model.input.metadata  # type: ignore
    assert output_data.value_type is int
    assert input_data.value_type is int


def test_types_iokey_2():
    model = Model()
    buffer_model1 = Buffer()
    buffer_model2 = Buffer()
    model += buffer_model1(
        input="input", output=IOKey(name="output", type=MyTensor[int | float])
    )
    model += buffer_model2(
        input="output", output=IOKey(name="output2", type=MyTensor[int])
    )

    output_data = model.output2.metadata  # type: ignore
    edge_data = model.output.metadata  # type: ignore
    input_data = model.input.metadata  # type: ignore
    assert output_data.value_type is int
    assert input_data.value_type is int
    assert edge_data.value_type is int


def test_types_iokey_3():
    model = Model()
    buffer_model1 = Buffer()
    buffer_model2 = Buffer()
    model += buffer_model1(input=IOKey(name="input1", type=MyTensor[bool | float]))
    model += buffer_model2(
        input=IOKey(name="input2", type=MyTensor[int | float]),
        output=IOKey(name="output2", type=MyTensor[float | int]),
    )

    conn = IOKey("sub", connections=[buffer_model1.input, buffer_model2.input])

    buffer_model3 = Buffer()

    model += buffer_model3(input="input", output=conn)

    buffer1_input = buffer_model1.input.metadata
    buffer1_output = buffer_model1.output.metadata

    buffer2_input = buffer_model2.input.metadata
    buffer2_output = buffer_model2.output.metadata

    buffer3_input = buffer_model3.input.metadata
    buffer3_output = buffer_model3.output.metadata

    assert buffer1_input.value_type is float
    assert buffer1_output.value_type is float

    assert buffer2_input.value_type is float
    assert buffer2_output.value_type is float

    assert buffer3_input.value_type is float
    assert buffer3_output.value_type is float<|MERGE_RESOLUTION|>--- conflicted
+++ resolved
@@ -15,11 +15,7 @@
 import pytest
 
 from mithril.framework import IOKey
-<<<<<<< HEAD
-from mithril.models import Buffer, Connect, Model, MyTensor, ScalarItem, Sigmoid
-=======
-from mithril.models import Buffer, Model, ScalarItem, Sigmoid
->>>>>>> de075737
+from mithril.models import Buffer, Model, MyTensor, ScalarItem, Sigmoid
 
 
 def test_set_types_1():
