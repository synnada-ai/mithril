--- conflicted
+++ resolved
@@ -38,11 +38,7 @@
     ConnectionType,
     IOHyperEdge,
     IOKey,
-<<<<<<< HEAD
-=======
-    NotAvailable,
     Tensor,
->>>>>>> c44e3055
     ToBeDetermined,
     UniadicRecord,
     Variadic,
@@ -2224,12 +2220,8 @@
     add1 = Add()
     add2 = Add()
     add3 = Add()
-<<<<<<< HEAD
     add4 = Add()
-    m += add0(left="input", right="input2")
-=======
     m += add0(left=IOKey("input", type=Tensor), right=IOKey("input2", type=Tensor))
->>>>>>> c44e3055
     m += add1(left="input", right="input2")  # Duplicate
     m += add2(left=add0.output, right=add1.output)
     m += Add()(left=add1.output, right=add0.output)
@@ -5880,16 +5872,10 @@
 
 
 def test_deepcopy_4():
-<<<<<<< HEAD
     _model = Model()
     _model += Add()
     _model += Add()
-=======
-    model = Model()
-    model += Add()
-    model += Add()
-    model.set_types({key: Tensor for key in model.conns.input_keys})
->>>>>>> c44e3055
+    _model.set_types({key: Tensor for key in _model.conns.input_keys})
     for _ in range(4):
         model = Model() 
         model += deepcopy(_model)
