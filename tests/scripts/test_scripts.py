# Copyright 2022 Synnada, Inc.
#
# Licensed under the Apache License, Version 2.0 (the "License");
# you may not use this file except in compliance with the License.
# You may obtain a copy of the License at
#
#     http://www.apache.org/licenses/LICENSE-2.0
#
# Unless required by applicable law or agreed to in writing, software
# distributed under the License is distributed on an "AS IS" BASIS,
# WITHOUT WARRANTIES OR CONDITIONS OF ANY KIND, either express or implied.
# See the License for the specific language governing permissions and
# limitations under the License.


import pickle
import platform
import re
import typing
from copy import deepcopy
from functools import partial

import jax
import mlx.core as mx
import numpy as np
import pytest
import torch
from jax import numpy as jnp

import mithril
from mithril import Backend, JaxBackend, MlxBackend, NumpyBackend, TorchBackend, compile
from mithril.framework.common import (
    NOT_GIVEN,
    TBD,
    BaseKey,
    ConnectionData,
    IOHyperEdge,
    Tensor,
    ToBeDetermined,
    UniadicRecord,
    Variadic,
    create_shape_map,
)
from mithril.framework.logical.operators import BufferOp
from mithril.models import (
    L1,
    L2,
    MLP,
    Absolute,
    AbsoluteError,
    Add,
    Arange,
    BaseModel,
    BinaryCrossEntropy,
    Buffer,
    Concat,
    Connection,
    ConnectionType,
    ConstraintSolver,
    Convolution1D,
    Convolution2D,
    Cosine,
    CrossEntropy,
    Divide,
    ExtendInfo,
    Flatten,
    FloorDivide,
    Gelu,
    Greater,
    IOKey,
    Layer,
    LeakyRelu,
    Less,
    Linear,
    Log,
    LogisticRegression,
    MatrixMultiply,
    MaxPool1D,
    Mean,
    Min,
    Model,
    Multiply,
    PolynomialFeatures,
    Power,
    Prod,
    Relu,
    Reshape,
    ScaledDotProduct,
    ShapeRepr,
    Sigmoid,
    Sine,
    Size,
    Softmax,
    Softplus,
    Sqrt,
    SquaredError,
    Squeeze,
    Subtract,
    Sum,
    Tanh,
    ToTensor,
    TrainModel,
    Where,
)
from mithril.models.primitives import PrimitiveModel
from mithril.types import Constant, epsilon_table
from mithril.utils.type_utils import is_list_int
from mithril.utils.utils import OrderedSet

from ..utils import MyAdder
from .helper import assert_models_equal
from .test_shapes import check_shapes_semantically
from .test_utils import (
    assert_connections,
    assert_metadata_equal,
    assert_results_equal,
    get_all_data,
)


# TODO: Some tests in here can also be integrated to other test files.
# Add these tests to their corresponding files.
def test_composite_1_extend_from_inputs():
    # Setting up Empty model
    model = Model()
    # Setting up Models to be extended
    layer1 = Layer(dimension=3, activation=Sigmoid())
    layer2 = Layer(dimension=2, activation=Softmax())

    # setting up the model by extend method
    # model.extend(layer1, input = "input", w = "w0", b = "b0")
    # model.extend(layer2, input = layer1.output, w = "w1", b = "b1")
    model |= layer2(weight="weight1", bias="bias1", output=IOKey(name="output"))
    model |= layer1(output=layer2.input, weight="weight0", bias="bias0", input="input")

    context = TrainModel(model)
    # Attaching R
    context.add_loss(
        CrossEntropy(input_type="probs"), [Mean()], target="target", input="output"
    )
    context.add_regularization(
        model=L2(), coef=Tensor(1e-1), input=re.compile(r"weight\d")
    )

    static_keys = {"input": np.array([[1.0]]), "target": np.array([0])}

    compiled_model = mithril.compile(
        context, backend=NumpyBackend(dtype=mithril.float64), constant_keys=static_keys
    )

    inputs = {
        "weight0": np.array([[1.0], [2], [3]]),
        "bias0": np.array([-2.0, -3, 0]),
        "weight1": np.array([[-1.0, 0, 1], [-2, 0, 2]]),
        "bias1": np.array([-5.0, 5]),
    }

    inputs_1, grads_1 = compiled_model.evaluate_all(inputs)

    model = Model()

    # Setting up Models to be extended
    layer1 = Layer(dimension=3, activation=Sigmoid())
    layer2 = Layer(dimension=2, activation=Softmax())

    # setting up the model by extend method
    # model.extend(layer1, input = "input", weight = "weight0", b = "b0")
    # model.extend(layer2, input = layer1.output, weight = "weight1", b = "b1")
    model |= layer1(weight="weight0", bias="bias0", input="input")
    model |= layer2(
        input=layer1.output, weight="weight1", bias="bias1", output=IOKey(name="output")
    )

    context = TrainModel(model)
    # Attaching R
    context.add_loss(
        CrossEntropy(input_type="probs"), [Mean()], target="target", input="output"
    )
    context.add_regularization(
        model=L2(), coef=Tensor(1e-1), input=re.compile(r"weight\d")
    )

    static_keys = {"input": np.array([[1.0]]), "target": np.array([0])}

    compiled_model = mithril.compile(
        context, backend=NumpyBackend(dtype=mithril.float64), constant_keys=static_keys
    )

    inputs = {
        "weight0": np.array([[1.0], [2], [3]]),
        "bias0": np.array([-2.0, -3, 0]),
        "weight1": np.array([[-1.0, 0, 1], [-2, 0, 2]]),
        "bias1": np.array([-5.0, 5]),
    }

    inputs_2, grads_2 = compiled_model.evaluate_all(inputs)

    assert_results_equal(inputs_1, inputs_2)
    assert_results_equal(grads_1, grads_2)


def test_primitive_model_with_context():
    model = Buffer()
    context = TrainModel(model)
    context.add_loss(AbsoluteError(), input=model.output, target="target")
    backend = JaxBackend()

    pm = mithril.compile(context, backend=backend, data_keys={"input", "target"})
    assert pm.evaluate(data={"input": 1.0, "target": 3.0}) == {
        "final_cost": jnp.array(2.0),
        "output": jnp.array(1.0),
    }


def test_context_with_misconnection_error():
    model = Model()
    model += Add()
    model |= (add := Add())(left=model.cout)
    context = TrainModel(model)
    context.add_loss(abs_1 := AbsoluteError(), input=add.output, target="target")
    assert_metadata_equal(abs_1.input, add.output)


def test_model_with_connection():
    model = Model()
    model += Add()
    model += (add := Add())(left=model.cout)
    model_canonical_output = model.cout
    final_model = Model()
    final_model += model
    final_model_canonical_output = final_model.cout
    final_model += (add_1 := Add())(left=add.output)

    assert_metadata_equal(
        add_1.left, add.output, model_canonical_output, final_model_canonical_output
    )


def test_model_with_misconnection_error():
    model = Model()
    model += (add := Add())
    model += Add()(left=model.cout)
    final_model = Model()
    final_model += model
    with pytest.raises(KeyError) as error_info:
        final_model += Add()(left=add.output)
    assert str(error_info.value) == "'Requires accessible connection to be processed!'"


def test_cyclic_extension_5():
    # This test checks robustness of extension algorithm in case of
    # extending model from input keys and sharing output of the
    # newly added model with multiple models.
    model = Model()

    sum1 = Add()
    sum2 = Add()
    sum3 = Add()

<<<<<<< HEAD
    model += sum1(left="input1", right="input2", output=IOKey(name="output1"))
    model += sum2(left="input3", right="input4", output=IOKey(name="output2"))
    model.merge_connections(sum1.left, sum2.right, name="my_input")
    model += sum3(left="input5", right="input6", output="my_input")
=======
    model |= sum1(left="input1", right="input2", output=IOKey(name="output1"))
    model |= sum2(left="input3", right="input4", output=IOKey(name="output2"))
    model |= sum3(
        left="input5",
        right="input6",
        output=IOKey(
            name="my_input", expose=False, connections={sum1.left, sum2.right}
        ),
    )
>>>>>>> f45c18f4

    assert set(model.input_keys) == {"input2", "input3", "input5", "input6"}
    assert model.conns.latent_output_keys == {"my_input"}


def test_different_backend_compile():
    # Test that checks if the type of inputs or static_keys are different than the
    # compile backend Test Iteratively checks the all avaliable backends (jax, torch
    # and numpy at the time). If test is not passing, it means that error is not
    # raising if static keys' or inputs' backend are different than compile backend.
    # Note that this is an exception test.

    static_keys = {"input": np.array([[1.0]])}

    available_backends: list[Backend] = [
        JaxBackend(dtype=mithril.float64),
        TorchBackend(dtype=mithril.float64),
        NumpyBackend(dtype=mithril.float64),
    ]
    for backend in available_backends:
        model = Model()
        layer1 = Layer(dimension=3, activation=Sigmoid())
        layer2 = Layer(dimension=2, activation=Softmax())
        sum = Add()

        model |= layer1(input="input", weight="weight0", bias="bias0")
        model |= layer2(input=layer1.output, weight="weight1", bias="bias1")
        model |= sum(left=Tensor(3.0), right=layer2.output, output="output")

        other_backends = [item for item in available_backends if item != backend]
        for static_key_backend in other_backends:
            backend_static_keys = {
                key: static_key_backend.array(value)
                for key, value in static_keys.items()
            }

            with pytest.raises(ValueError):
                mithril.compile(
                    model=model, backend=backend, constant_keys=backend_static_keys
                )


def test_recursive_model_error():
    model1 = Model()
    model2 = Model()
    model3 = Model()

    sum1 = Add()
    sum1.set_shapes(left=[2, 3, 4, 5, 6, 1], right=[1, 1, 1, 1, 1, 7])
    sum2 = Add()
    sum3 = Add()

    model1 |= sum1(left="input", right="right", output="output")
    model2 |= model1(input="input", right="right")
    model2 |= sum2(left="input", right=model1.output, output="output")  # type: ignore
    model3 |= model2(input="input", right="right")
    model3 |= sum3(left="input", right=model2.output, output="output")  # type: ignore

    with pytest.raises(ValueError) as err_info:
        mithril.compile(model=model2, backend=NumpyBackend(dtype=mithril.float64))

    assert str(err_info.value) == "Model with a parent could not be compiled!"


def test_recursive_model():
    model1 = Model()
    model2 = Model()
    model3 = Model()

    sum1 = Add()
    sum1.set_shapes(left=[2, 3, 4, 5, 6, 1], right=[1, 1, 1, 1, 1, 7])
    sum2 = Add()
    sum3 = Add()

    model1 |= sum1(left="input", right="right", output="output")
    model2 |= model1(input="input", right="right")
    model2 |= sum2(left="input", right=model1.output, output="output")  # type: ignore
    model3 |= model2(input="input", right="right")
    model3 |= sum3(left="input", right=model2.output, output="output")  # type: ignore

    comp_model = mithril.compile(
        model=model3, backend=NumpyBackend(dtype=mithril.float64)
    )
    assert comp_model.shapes["output"] == [2, 3, 4, 5, 6, 7]


def test_shape():
    model = Model()

    model1 = Model()
    model1 |= Sigmoid()(input="input1", output=IOKey(name="output1"))
    model1 |= Sigmoid()(input="input2", output=IOKey(name="output2"))

    model2 = Model()
    sigmoid1 = Sigmoid()
    sigmoid1.set_shapes(input=[1, 1, 3, 4, 5])
    model2 |= sigmoid1(input="input1", output=IOKey(name="output1"))
    model2 |= Sigmoid()(input="input2", output=IOKey(name="output2"))

    model3 = Model()
    model3 |= Sigmoid()(input="input1", output=IOKey(name="output1"))
    sigmoid2 = Sigmoid()
    sigmoid2.set_shapes(input=[5, 6, 8, 9, 10])
    model3 |= sigmoid2(input="input2", output=IOKey(name="output2"))

    model |= model1(input2="in2", output2=IOKey(name="output"))
    model |= model2(input1=model1.output1, input2=model1.output2)  # type: ignore
    model |= model3(input2="in3", output1=model1.input1, output2=model1.input2)  # type: ignore

    comp_model = mithril.compile(model, backend=NumpyBackend(dtype=mithril.float64))
    assert comp_model.shapes["output"] == [5, 6, 8, 9, 10]


def test_1_set_shapes_bug():
    model = Model()
    linear1 = Linear()
    linear2 = Linear()
    model |= linear1(input="input")
    model |= linear2(input=linear1.output, output="output")

    shapes: dict[Connection, list[None | int]] = {
        linear1.input: [120, 120],
        linear1.weight: [32, None],
        linear2.weight: [32, 32],
        linear2.bias: [None],
    }
    comp_model = mithril.compile(
        model, NumpyBackend(dtype=mithril.float64), shapes=shapes
    )

    assert comp_model.shapes["input"] == [120, 120]
    assert comp_model.shapes["output"] == [120, 32]
    assert comp_model.shapes["weight_0"] == [32, 120]
    assert comp_model.shapes["bias_0"] == [32]
    assert comp_model.shapes["weight_1"] == [32, 32]
    assert comp_model.shapes["bias_1"] == [32]


def test_2_set_shapes_bug():
    model = Model()
    # model.extend(Convolution(shapes={"input2": [16, 3, 1, 1]}, padding=1, stride = 1))
    linear1 = Linear()
    linear2 = Linear()
    model |= linear1(input="input")
    model |= linear2(input=linear1.output, output="output")

    linear1.set_shapes(input=[120, 120], weight=[32, None])
    linear2.set_shapes(weight=[32, 32], bias=[None])

    comp_model = mithril.compile(model, NumpyBackend(dtype=mithril.float64))

    assert comp_model.shapes["input"] == [120, 120]
    assert comp_model.shapes["output"] == [120, 32]
    assert comp_model.shapes["weight_0"] == [32, 120]
    assert comp_model.shapes["bias_0"] == [32]
    assert comp_model.shapes["weight_1"] == [32, 32]
    assert comp_model.shapes["bias_1"] == [32]


def test_1_solve_constraint_extend():
    model = Model()
    c1 = Convolution2D(3)
    c1.set_shapes(input=[8, 3, 224, 224], weight=[16, 3, None, None])
    model += c1
    model += Convolution2D(3, 32)
    model += Convolution2D(3, 64)
    assert model.shapes["$_Convolution2D_0_output"] == [8, 16, 222, 222]
    assert model.shapes["$_Convolution2D_1_output"] == [8, 32, 220, 220]
    assert model.shapes["$_Convolution2D_2_output"] == [8, 64, 218, 218]


def test_2_solve_constraint_extend():
    model = Model()
    m = Multiply()
    m.set_shapes(left=[3, 3], right=[3, 3, 3])
    model += m
    assert m.shapes == {"left": [3, 3], "right": [3, 3, 3], "output": [3, 3, 3]}


def test_3_solve_constraint_extend():
    model = Model()
    m = Multiply()
    model += m
    m.set_shapes(left=[3, 3], right=[3, 3, 3])
    assert m.shapes == {"left": [3, 3], "right": [3, 3, 3], "output": [3, 3, 3]}


def test_flatten1():
    model = Model()
    flat1 = Flatten(start_dim=2, end_dim=-3)
    buff1 = Buffer()
    model |= buff1(input="input")
    model |= flat1(input=buff1.output, output="output")

    shapes = {"input": [2, 3, 4, 5, 3, 4, 5]}
    c_model = mithril.compile(
        model=model, backend=NumpyBackend(dtype=mithril.float64), shapes=shapes
    )
    assert c_model.shapes["output"] == [2, 3, 60, 4, 5]


# @pytest.mark.skip("gradients flag is removed")
def test_compile_gradients_boolean():
    model = Model()
    layer1 = Layer(dimension=3, activation=Sigmoid())
    layer2 = Layer(dimension=2, activation=Softmax())

    model |= layer2(output=IOKey("output"))
    model |= layer1(output=layer2.input, input="input")

    context = TrainModel(model)
    context.add_loss(
        CrossEntropy(input_type="probs"), [Mean()], target="target", input="output"
    )
    context.add_regularization(
        model=L2(), coef=Tensor(1e-1), input=re.compile(r"weight\d")
    )

    static_keys = {"input": np.array([[1.0]]), "target": np.array([0])}

    backend = NumpyBackend(dtype=mithril.float64)
    compiled_model = mithril.compile(
        context, backend=backend, constant_keys=static_keys, inference=True
    )

    shapes = compiled_model.get_shapes()
    weight_0_shape = shapes["weight_0"]
    weight_1_shape = shapes["weight_1"]
    bias_0_shape = shapes["bias_0"]
    bias_1_shape = shapes["bias_1"]

    assert is_list_int(weight_0_shape)
    assert is_list_int(weight_1_shape)
    assert is_list_int(bias_0_shape)
    assert is_list_int(bias_1_shape)

    params = {
        "weight_0": backend.randn(*weight_0_shape),
        "bias_0": backend.randn(*bias_0_shape),
        "weight_1": backend.randn(*weight_1_shape),
        "bias_1": backend.randn(*bias_1_shape),
    }

    assert compiled_model._generated_compute_gradients_fn is None
    assert compiled_model._generated_evaluate_all_fn is None
    with pytest.raises(NotImplementedError) as err_info:
        compiled_model.evaluate_gradients(params)
    assert (
        str(err_info.value) == "Inference mode does not support gradients calculation"
    )


def test_convolution_shape():
    add1 = Add()
    conv1 = Convolution2D(kernel_size=3, out_channels=64, padding=1)
    conv2 = Convolution2D(kernel_size=3, out_channels=64, padding=1)
    conv3 = Convolution2D(kernel_size=3, out_channels=64, padding=1)

    pol1 = PolynomialFeatures(degree=2)
    pol2 = PolynomialFeatures(degree=2)
    pol3 = PolynomialFeatures(degree=2)

    model = Model()
    model |= conv1
    model |= add1(right=Tensor(1), left=model.cout)
    model += conv2
    model += conv3

    model1 = Model()
    model1 += pol1
    model1 += pol2
    model1 += pol3

    comp_model = mithril.compile(
        model=model,
        backend=NumpyBackend(),
        shapes={conv1.input: [8, 3, 64, 64]},
        safe_names=False,
    )

    comp_model2 = mithril.compile(
        model=model1,
        backend=NumpyBackend(),
        shapes={pol1.input: [5, 5]},
        safe_names=False,
    )
    assert comp_model.shapes["output"] == [8, 64, 64, 64]
    assert comp_model2.shapes["output"] == [5, 26795]


def test_pickle_empty_backend():
    jax_backend = JaxBackend(dtype=mithril.float64)
    numpy_backend = NumpyBackend(dtype=mithril.float64)
    torch_backend = TorchBackend(dtype=mithril.float64)

    pickled_jax = pickle.dumps(jax_backend)
    pickled_numpy = pickle.dumps(numpy_backend)
    pickled_torch = pickle.dumps(torch_backend)

    unpickled_jax_backend = pickle.loads(pickled_jax)
    unpickled_numpy_backend = pickle.loads(pickled_numpy)
    unpickled_torch_backend = pickle.loads(pickled_torch)
    assert (
        jax_backend.precision
        == numpy_backend.precision
        == torch_backend.precision
        == unpickled_jax_backend.precision
        == unpickled_numpy_backend.precision
        == unpickled_torch_backend.precision
    )

    model = Linear(dimension=5)
    model.set_differentiability(input=True)
    model.set_shapes(input=[5, 5])
    ctx = TrainModel(model)
    ctx.add_loss(Buffer(), input=model.cout)

    comp_model_1 = mithril.compile(model=ctx, backend=numpy_backend)
    comp_model_2 = mithril.compile(model=ctx, backend=jax_backend)
    comp_model_3 = mithril.compile(model=ctx, backend=torch_backend, jit=False)
    comp_model_4 = mithril.compile(model=ctx, backend=unpickled_numpy_backend)
    comp_model_5 = mithril.compile(model=ctx, backend=unpickled_jax_backend)
    comp_model_6 = mithril.compile(
        model=ctx, backend=unpickled_torch_backend, jit=False
    )
    params = comp_model_1.randomize_params()
    outputs_1, grads_1 = comp_model_1.evaluate_all(params)
    outputs_2, grads_2 = comp_model_2.evaluate_all(
        {key: jax_backend.array(param) for key, param in params.items()}
    )
    outputs_3, grads_3 = comp_model_3.evaluate_all(
        {key: torch_backend.array(param) for key, param in params.items()}
    )
    outputs_4, grads_4 = comp_model_4.evaluate_all(
        {key: unpickled_numpy_backend.array(param) for key, param in params.items()}
    )
    outputs_5, grads_5 = comp_model_5.evaluate_all(
        {key: unpickled_jax_backend.array(param) for key, param in params.items()}
    )
    outputs_6, grads_6 = comp_model_6.evaluate_all(
        {key: unpickled_torch_backend.array(param) for key, param in params.items()}
    )
    assert_results_equal(
        outputs_1, outputs_2, outputs_3, outputs_4, outputs_5, outputs_6
    )
    assert_results_equal(grads_1, grads_2, grads_3, grads_4, grads_5, grads_6)


def test_pickle_registered_backend():
    numpy_backend = NumpyBackend()
    torch_backend = TorchBackend()
    jax_backend = JaxBackend(dtype=mithril.float64)

    def my_adder(input, rhs):
        return input + rhs

    def my_adder_grad(x):
        return x

    jax_backend.register_primitive(my_adder)
    numpy_backend.register_primitive(my_adder, fn_grad=my_adder_grad)
    torch_backend.register_primitive(my_adder)

    pickled_jax = pickle.dumps(jax_backend)
    pickled_numpy = pickle.dumps(numpy_backend)
    pickled_torch = pickle.dumps(torch_backend)

    u_jax_backend = pickle.loads(pickled_jax)
    u_numpy_backend = pickle.loads(pickled_numpy)
    u_torch_backend = pickle.loads(pickled_torch)
    assert u_jax_backend.__dict__.keys() == jax_backend.__dict__.keys()
    assert u_numpy_backend.__dict__.keys() == numpy_backend.__dict__.keys()
    assert u_torch_backend.__dict__.keys() == torch_backend.__dict__.keys()


def test_reuse_pickled_registered_backend():
    numpy_backend = NumpyBackend()
    torch_backend = TorchBackend()
    jax_backend = JaxBackend(dtype=mithril.float64)

    @typing.no_type_check
    def my_adder(left, right):
        return left + right

    jax_backend.register_primitive(my_adder)
    torch_backend.register_primitive(my_adder)

    # this function need to have same name as the above function
    def my_adder(left, right, cache: None):  # type: ignore
        return left + right

    def my_adder_grad(x):
        return x

    numpy_backend.register_primitive(my_adder, fn_grad=my_adder_grad)

    pickled_jax = pickle.dumps(jax_backend)
    pickled_numpy = pickle.dumps(numpy_backend)
    pickled_torch = pickle.dumps(torch_backend)

    u_jax_backend = pickle.loads(pickled_jax)
    u_numpy_backend = pickle.loads(pickled_numpy)
    u_torch_backend = pickle.loads(pickled_torch)

    model = Model()
    model += MyAdder()(left="left", right="right", output="output")

    c_jax_model = compile(
        deepcopy(model),
        u_jax_backend,
        jit=False,
        data_keys={"left", "right"},
    )
    left = u_jax_backend.ones(5, 5)
    right = u_jax_backend.ones(5, 5)
    assert (
        c_jax_model.evaluate({}, {"left": left, "right": right})["output"]
        == left + right
    ).all()

    c_numpy_model = compile(
        deepcopy(model),
        u_numpy_backend,
        jit=False,
        data_keys={"left", "right"},
    )
    left = u_numpy_backend.ones(5, 5)
    right = u_numpy_backend.ones(5, 5)
    assert (
        c_numpy_model.evaluate({}, {"left": left, "right": right})["output"]
        == left + right
    ).all()

    c_torch_model = compile(
        deepcopy(model),
        u_torch_backend,
        jit=False,
        data_keys={"left", "right"},
    )
    left = u_torch_backend.ones(5, 5)
    right = u_torch_backend.ones(5, 5)
    assert (
        c_torch_model.evaluate({}, {"left": left, "right": right})["output"]
        == left + right
    ).all()


def test_logical_model_compile_twice():
    model = Model()

    layer1 = Layer(dimension=3, activation=Sigmoid())
    layer2 = Layer(dimension=2, activation=Softmax())

    model |= layer2(weight="weight1", bias="bias1", output=IOKey(name="output"))
    model |= layer1(output=layer2.input, weight="weight0", bias="bias0", input="input")

    context = TrainModel(model)
    context.add_loss(
        CrossEntropy(input_type="probs"), [Mean()], target="target", input="output"
    )
    context.add_regularization(
        model=L2(), coef=Tensor(1e-1), input=re.compile(r"weight\d")
    )

    static_keys_np = {"input": np.array([[1.0]]), "target": np.array([0])}

    train_model = context
    np_model = mithril.compile(
        train_model,
        backend=NumpyBackend(dtype=mithril.float64),
        constant_keys=static_keys_np,
    )
    static_keys_jax = {"input": jnp.array([[1.0]]), "target": jnp.array([0])}

    jax_model = mithril.compile(
        train_model,
        backend=JaxBackend(dtype=mithril.float64),
        constant_keys=static_keys_jax,
    )

    static_keys_torch = {"input": torch.tensor([[1.0]]), "target": torch.tensor([0])}
    torch_model = mithril.compile(
        train_model,
        backend=TorchBackend(dtype=mithril.float64),
        constant_keys=static_keys_torch,
    )

    assert torch_model.backend.backend_type == "torch"
    assert jax_model.backend.backend_type == "jax"
    assert np_model.backend.backend_type == "numpy"


def test_canonical_output_compile():
    model = Model()

    layer1 = Layer(dimension=3, activation=Sigmoid())
    layer2 = Layer(dimension=2, activation=Softmax())

    model |= layer2(weight="weight1", bias="bias1", output=IOKey(name="output"))
    model |= layer1(output=layer2.input, weight="weight0", bias="bias0", input="input")

    context = TrainModel(model)
    context.add_loss(
        CrossEntropy(input_type="probs"), [Mean()], target="target", input="output"
    )
    context.add_regularization(
        model=L2(), coef=Tensor(1e-1), input=re.compile(r"weight\d")
    )

    static_keys = {"input": np.array([[1.0]]), "target": np.array([0])}

    model1 = mithril.compile(
        context, backend=NumpyBackend(dtype=mithril.float64), constant_keys=static_keys
    )

    assert model1.output_keys == ["final_cost", "output"]


def test_static_key_names_consistency():
    model = Model()
    model += Add()(left=Tensor(3), right=IOKey(name="right", type=Tensor))

    pm = mithril.compile(model, TorchBackend())
    assert {"left", "right"} == pm.input_keys


def test_evaluate_replace():
    model = Model()
    lin1 = Linear(dimension=1)
    model += lin1(input="in", weight="for", bias="add", output="sum")

    comp_model = compile(
        model=model,
        backend=NumpyBackend(),
        jit=False,
    )

    assert set(comp_model.input_keys) == {"in", "for", "add"}


def test_evaluate_replace_2():
    model = Model()
    lin1 = Linear(dimension=5)
    lin2 = Linear(dimension=3)
    lin3 = Linear(dimension=5)
    model |= lin1(input="in", weight="for", bias="add", output="sum")
    model |= lin2(
        input="sum", weight="range", bias="add_grad", output="matrix_multiplication"
    )
    model |= lin3(
        input="matrix_multiplication",
        weight="k_in",
        bias="in_grad_cache",
        output="outputt",
    )

    comp_model = compile(
        model=model,
        backend=NumpyBackend(),
        jit=False,
    )
    assert set(comp_model.input_keys) == {
        "in",
        "for",
        "add",
        "range",
        "add_grad",
        "k_in",
        "in_grad_cache",
    }


def test_check_static_1():
    model = Model()
    lin1 = Linear(dimension=1)
    model += lin1(
        input=Tensor([[2.0, 3.0], [1.0, 4.0]]),
        weight=Tensor([[4.0, 5.0]]),
        bias=Tensor([3.0]),
        output="output",
    )

    comp_model = compile(
        model=model,
        backend=NumpyBackend(),
        inference=True,
    )

    outputs = comp_model.evaluate()
    ref_out = outputs["output"]
    assert isinstance(ref_out, np.ndarray)
    np.testing.assert_array_equal(ref_out, np.array([[26.0], [27.0]]))


def test_check_static_2():
    model = Model()
    lin1 = Linear(dimension=1)
    model += lin1(
        input=Tensor([[2, 3], [1, 4]]), weight="weight", bias="bias", output="output"
    )

    comp_model = compile(model=model, backend=NumpyBackend())
    inputs = {"weight": np.array([[4.0, 5.0]]), "bias": np.array([3.0])}
    outputs = comp_model.evaluate(inputs)
    ref_out = outputs["output"]
    assert isinstance(ref_out, np.ndarray)
    np.testing.assert_array_equal(ref_out, np.array([[26.0], [27.0]]))


def test_check_static_3():
    model = Model()
    lin1 = Linear(dimension=1)
    model += lin1(
        input=Tensor([[2.0, 3.0], [1.0, 4.0]]),
        weight=Tensor([[4.0, 5.0]]),
        bias="bias",
        output="output",
    )

    comp_model = compile(model=model, backend=NumpyBackend())
    inputs = {"bias": np.array([3.0])}
    outputs = comp_model.evaluate(inputs)
    ref_out = outputs["output"]
    assert isinstance(ref_out, np.ndarray)
    np.testing.assert_array_equal(ref_out, np.array([[26.0], [27.0]]))


def test_check_static_4():
    model = Model()
    lin1 = Linear(dimension=1)
    model += lin1(input="input", weight="weight", bias="bias", output="output")

    comp_model = compile(
        model=model,
        backend=NumpyBackend(),
        constant_keys={
            "input": np.array([[2.0, 3.0], [1.0, 4.0]]),
            "weight": np.array([[4.0, 5.0]]),
            "bias": np.array([3.0]),
        },
        inference=True,
    )
    outputs = comp_model.evaluate()
    ref_out = outputs["output"]
    assert isinstance(ref_out, np.ndarray)
    np.testing.assert_array_equal(ref_out, np.array([[26.0], [27.0]]))


def test_check_static_5():
    model = Model()
    lin1 = Linear(dimension=1)
    model += lin1(input="input", weight="weight", bias="bias", output="output")

    comp_model = compile(
        model=model,
        backend=NumpyBackend(),
        jit=False,
        data_keys={"input", "weight", "bias"},
    )
    data = {
        "input": np.array([[2.0, 3.0], [1.0, 4.0]]),
        "weight": np.array([[4.0, 5.0]]),
        "bias": np.array([3.0]),
    }

    outputs = comp_model.evaluate(data=data)
    ref_out = outputs["output"]
    assert isinstance(ref_out, np.ndarray)
    np.testing.assert_array_equal(ref_out, np.array([[26.0], [27.0]]))


def test_check_static_6():
    model: Model = Model()
    lin1 = Linear(dimension=1)
    model += lin1(
        input=Tensor([[2, 3], [1, 4]]), weight="weight", bias="bias", output="output"
    )

    # mypy fails in below compilation as
    # it cannot infer exact type of
    # static keys. It is because values of
    # the dict include both TBD and np.ndarray
    # now mypy skipped as this api will be changed
    comp_model = mithril.compile(  # type: ignore
        model=model,
        backend=NumpyBackend(),
        jit=False,
        data_keys={"weight"},
        constant_keys={"bias": np.array([3.0])},
    )
    data = {"weight": np.array([[4.0, 5.0]])}

    outputs = comp_model.evaluate(data=data)
    ref_out = outputs["output"]
    assert isinstance(ref_out, np.ndarray)
    np.testing.assert_array_equal(ref_out, np.array([[26.0], [27.0]]))


def test_cyclic_extension():
    model = Model()
    relu1 = Relu()
    relu2 = Relu()
    model |= relu1(input="input1", output=IOKey("output1"))
    model |= relu2(input="input2", output=IOKey("output2"))
    model1 = Model()
    relu3 = Relu()
    relu4 = Relu()
    model1 |= relu3
    model1 += relu4
    model1 |= model(
        input1="input",
        input2=model1.cout,
        output1=model1.cin,
        output2=IOKey("output"),
    )
    comp_model = mithril.compile(model=model1, backend=NumpyBackend(), jit=False)
    inputs = {"input": np.array([[2.0]])}
    outputs = comp_model.evaluate(data=inputs)
    assert_results_equal(outputs, {"output": np.array([[2.0]])})


def test_canonic_example():
    model = Model()
    model += LeakyRelu()("input")
    model += LeakyRelu()
    comp_model = compile(model=model, backend=NumpyBackend())
    assert set(comp_model.input_keys) == {"slope_0", "slope_1", "input"}
    assert set(comp_model.output_keys) == {"output"}
    inputs = {"input": np.array([[2.0, -1.0]])}
    assert_results_equal(
        comp_model.evaluate(data=inputs), {"output": np.array([[2.0, -0.0001]])}
    )


def test_vjp_output_grad_orders():
    model = Model()
    model |= Linear(12)(input="input", output=IOKey(name="output1"))
    model |= Linear(24)(input="input", output=IOKey(name="output2"))

    for backend in [TorchBackend(), JaxBackend(), NumpyBackend()]:
        backend = TorchBackend()
        pm = compile(
            model,
            backend=backend,
            data_keys={"input"},
            shapes={"input": [4, 128]},
        )
        inputs = pm.randomize_params()
        target = backend.ones((4, 1))
        input = backend.ones((4, 128))
        out_grads1 = {
            "output1": backend.ones([4, 12]),
            "output2": backend.ones([4, 24]),
        }
        out_grads2 = {
            "output2": backend.ones([4, 24]),
            "output1": backend.ones([4, 12]),
        }
        result_1 = pm.evaluate_gradients(
            inputs, data={"input": input, "target": target}, output_gradients=out_grads1
        )
        result_2 = pm.evaluate_gradients(
            inputs, data={"input": input, "target": target}, output_gradients=out_grads2
        )
        for key in result_1:
            assert (result_1[key] == result_2[key]).all()


def test_batch_minibatch_grad():
    model = Model()
    model += Linear(12)(input="input", output=IOKey(name="output1"))

    context = TrainModel(model)
    context.add_loss(
        CrossEntropy(), reduce_steps=[Mean()], input="output1", target="target"
    )
    input = np.random.random((8, 8))
    target = np.random.randint(low=0, high=10, size=(8))

    for backend in [
        TorchBackend(dtype=mithril.float64),
        JaxBackend(dtype=mithril.float64),
        NumpyBackend(dtype=mithril.float64),
    ]:
        backend = TorchBackend()
        pm = compile(
            context,
            backend=backend,
            data_keys={"input", "target"},
            shapes={"input": [8, 8]},
            jit=False,
        )
        inputs = pm.randomize_params()
        backend_input = backend.array(input)
        backend_target = backend.array(target)

        batch_result = pm.evaluate(
            inputs, data={"input": backend_input, "target": backend_target}
        )
        batch_grad_results = pm.evaluate_gradients(
            inputs, data={"input": backend_input, "target": backend_target}
        )
        minibatch_result: list[dict] = []
        minibatch_grad_result: list[dict] = []

        # Split into minibatches
        for idx in range(8):
            result = pm.evaluate(
                inputs,
                data={
                    "input": backend_input[idx : idx + 1],
                    "target": backend_target[idx : idx + 1],
                },
            )
            grad_result = pm.evaluate_gradients(
                inputs,
                data={
                    "input": backend_input[idx : idx + 1],
                    "target": backend_target[idx : idx + 1],
                },
            )
            assert isinstance(result["final_cost"], torch.Tensor)
            minibatch_result.append(result)  # type: ignore
            minibatch_grad_result.append(grad_result)

        minibatch_cost = sum([minibatch_result[i]["final_cost"] for i in range(8)]) / 8
        minibatch_grads = {
            key: sum([minibatch_grad_result[i][key] for i in range(8)]) / 8
            for key in minibatch_grad_result[0]
        }
        batch_cost = batch_result["final_cost"]
        assert isinstance(batch_cost, torch.Tensor)
        assert np.isclose(minibatch_cost, batch_cost, rtol=1e-6, atol=1e-6)
        assert list(batch_grad_results.keys()) == list(minibatch_grads.keys())
        for key in batch_grad_results:
            assert (abs(batch_grad_results[key] - minibatch_grads[key]) < 1e-6).all()


def test_train_context_numpy():
    backend = NumpyBackend()
    model = Model()
    model |= Linear(8)(input="input", output=IOKey(name="output"))
    model |= Linear(16)(input=model.cout, output=IOKey(name="output2"))

    context = TrainModel(model)
    context.add_loss(CrossEntropy(), [Mean()], input="output", target="target")
    comp_model = compile(
        context,
        backend=backend,
        data_keys={"input", "target"},
        shapes={"input": (32, 8)},
        jit=False,
    )
    params = comp_model.randomize_params()
    out = comp_model.evaluate(
        params=params,
        data={
            "input": backend.ones(32, 8),
            "target": backend.ones(32, dtype=mithril.int),
        },
    )
    gradients_ds = comp_model.evaluate_gradients(
        params=params,
        data={
            "input": backend.ones(32, 8),
            "target": backend.ones(32, dtype=mithril.int),
        },
    )
    assert set(out.keys()) == {"final_cost", "output", "output2"}
    np.testing.assert_allclose(gradients_ds["weight_1"], backend.zeros(16, 8))
    np.testing.assert_allclose(gradients_ds["bias_1"], backend.zeros(16))


def test_train_context_example():
    backend = NumpyBackend()
    model = Model()
    model |= Linear(1)(input="input", output=IOKey(name="output"))
    model |= Linear(1)(input=model.cout, output=IOKey(name="output2"))
    model.set_differentiability(input=True)

    context = TrainModel(model)
    context.add_loss(Buffer(), [Sum()], input="output2")
    comp_model = compile(context, backend=backend, shapes={"input": [1, 1]}, jit=False)
    params = {
        "input": np.array([[2.0]]),
        "weight_0": np.array([[3.0]]),
        "bias_0": np.array([1.0]),
        "weight_1": np.array([[2.0]]),
        "bias_1": np.array([4.0]),
    }
    ref_grads = {
        "input": np.array([[6.0]]),
        "weight_0": np.array([[4.0]]),
        "bias_0": np.array([2.0]),
        "weight_1": np.array([[7.0]]),
        "bias_1": np.array([1.0]),
    }
    ref_outputs = {
        "output2": np.array([[18.0]]),
        "output": np.array([[7.0]]),
        "final_cost": np.array(18.0),
    }
    outputs, grads = comp_model.evaluate_all(params=params)
    assert_results_equal(outputs, ref_outputs)
    assert_results_equal(grads, ref_grads)


# @pytest.mark.skip("Known bug")
def test_traincontext_2():
    model = Model()
    model |= Linear(dimension=1)
    model += (sq := Squeeze())
    model += Sigmoid()

    context = TrainModel(model)
    with pytest.raises(KeyError) as err_info:
        context.add_loss(BinaryCrossEntropy(), input=sq.output, target="target")

    assert (
        str(err_info.value) == "'Given key to the add_loss model should be "
        "one of the outputs of the model!'"
    )


def test_traincontext_3():
    model = Model()
    model |= Linear(dimension=1)
    model += Squeeze()
    model |= Sigmoid()(input=model.cout, output="output1")

    context = TrainModel(model)
    output = model.cout
    context.add_loss(bce := BinaryCrossEntropy(), input=output, target="target")

    assert_metadata_equal(bce.input, output)


def test_traincontext_4():
    model = Model()
    model += Linear(dimension=1)
    model += Squeeze()
    model += Sigmoid()

    context = TrainModel(model)
    output = model.cout
    context.add_loss(bce := BinaryCrossEntropy(), input=model.cout, target="target")

    assert_metadata_equal(bce.input, output)


def test_list_input_1():
    model = Model()
    model += Linear(dimension=1)(input="input")
    model += Sigmoid()

    with pytest.raises(ValueError) as err_info:
        mithril.compile(
            model=model,
            backend=NumpyBackend(),
            constant_keys={"input": [[2.3, 4.7], [2.5, 8.9]]},
            shapes={"input": [2, 2]},
        )

    assert (
        str(err_info.value)
        == "Requires given arrays to be of same type with given backend!"
    )


def test_relational_operators_ignored_1():
    model = Model()
    model += Less()(left="left", right="right", output=IOKey(name="yoyoyo"))

    pm = compile(model, NumpyBackend(), inference=True)
    assert "yoyoyo" in pm.ignore_grad_keys


def test_relational_operators_ignored_2():
    model = Model()
    model._extend(
        Less(),
        {
            "left": IOKey("left", type=Tensor),
            "right": IOKey("right", type=Tensor),
            "output": IOKey("relational_out"),
        },
    )
    model._extend(
        Where(),
        {
            "cond": model.cout,
            "input1": "inp1",
            "input2": "inp2",
            "output": IOKey("where_out"),
        },
    )
    pm = compile(model, NumpyBackend())
    assert (
        "relational_out" in pm.ignore_grad_keys
        and "where_out" not in pm.ignore_grad_keys
    )


def test_relational_operators_ignored_3():
    model = Model()
    model |= Less()(
        left=IOKey("left", type=Tensor),
        right=IOKey("right", type=Tensor),
        output=IOKey(name="relational_out"),
    )
    model |= Greater()(left="left", right=model.cout, output=IOKey(name="ignore_this"))

    pm = compile(model, NumpyBackend(), inference=True)
    assert (
        "relational_out" in pm.ignore_grad_keys and "ignore_this" in pm.ignore_grad_keys
    )


def test_arange_primitive():
    backends: list[type[Backend]] = [JaxBackend, TorchBackend, NumpyBackend, MlxBackend]
    dtypes = [mithril.float32, mithril.float64]
    for backend in backends:
        if not backend.is_installed:
            continue

        for dtype in dtypes:
            if dtype not in backend.supported_dtypes:
                continue

            _backend = backend(dtype=dtype)
            arange_len = 20
            model = Model()
            layer2 = Layer(dimension=2, activation=Softmax())
            model |= layer2(input="input", weight="weight1", bias="bias1")
            model |= Arange()(stop=arange_len, output=IOKey(name="arange_res"))
            model |= Add()(
                left=Tensor(3), right=layer2.output, output=IOKey(name="output")
            )

            context = TrainModel(model)
            context.add_loss(
                CrossEntropy(input_type="probs"),
                [Mean()],
                target="target",
                input="output",
            )

            static_keys = {"target": _backend.array([0])}

            pm = mithril.compile(
                context, _backend, data_keys={"input"}, constant_keys=static_keys
            )

            params = {"bias1": _backend.ones(1), "weight1": _backend.ones((1, 3))}
            data = {"input": _backend.ones((1, 3))}
            output = pm.evaluate(params, data)
            assert (output["arange_res"] == _backend.arange(arange_len)).all()  # type: ignore
            assert output["arange_res"].dtype == _backend.arange(arange_len).dtype  # type: ignore


def test_to_tensor_primitive():
    backends: list[type[Backend]] = [JaxBackend, TorchBackend, NumpyBackend, MlxBackend]
    dtypes = [mithril.float32, mithril.float64]
    for backend in backends:
        if not backend.is_installed:
            continue

        for dtype in dtypes:
            if dtype not in backend.supported_dtypes:
                continue

            _backend = backend(dtype=dtype)

            model = Model()
            layer2 = Layer(dimension=2, activation=Softmax())
            s = Size(dim=-1)
            t = ToTensor()
            model |= layer2(input="input", weight="weight1", bias="bias1")
            model |= s(input="input")
            model |= t(input=s.output)
            model |= Power()(
                base=t.output, exponent=Tensor(2), output=IOKey(name="power_out")
            )
            model |= Add()(
                left=Tensor(3), right=layer2.output, output=IOKey(name="output")
            )

            context = TrainModel(model)
            context.add_loss(
                CrossEntropy(input_type="probs"),
                [Mean()],
                target="target",
                input="output",
            )

            static_keys = {"target": _backend.array([0])}

            pm = mithril.compile(
                context, _backend, data_keys={"input"}, constant_keys=static_keys
            )

            params = {"bias1": _backend.ones(1), "weight1": _backend.ones((1, 3))}
            data = {"input": _backend.ones((1, 3))}
            output = pm.evaluate(params, data)
            assert (output["power_out"] == _backend.array([9])).all()  # type: ignore
            assert output["power_out"].dtype == _backend.array([9]).dtype  # type: ignore


def test_shapes_1():
    model = Model()
    model += (l1 := Linear(10))
    model += Linear(10)
    model += Linear(10)
    l1.set_shapes(input=[50, 2])
    assert model.shapes == {
        "$_Linear_0_output": [50, 10],
        "$_Linear_1_output": [50, 10],
        "$_Linear_2_output": [50, 10],
        "$weight_0": [10, 2],
        "$input": [50, 2],
        "$bias_0": [10],
        "$weight_1": [10, 10],
        "$bias_1": [10],
        "$weight_2": [10, 10],
        "$bias_2": [10],
        "$_Linear_0_axes": None,
        "$_Linear_1_axes": None,
        "$_Linear_2_axes": None,
    }


def test_flatten_dag0():
    backend = TorchBackend()
    model = Model()
    l1 = Linear(10)
    l5 = Linear(1)
    l1.set_differentiability(input=True)
    l5.set_differentiability(input=True)

    model |= l1(weight="weight_2")
    model |= (lin1 := Linear(10))(input="")
    model |= (lin2 := Linear(10))(input="")
    model |= (lin3 := Linear(10))(input="")
    model |= l5(input="", output=IOKey(name="output1"))
    lin1.set_differentiability(input=True)
    lin2.set_differentiability(input=True)
    lin3.set_differentiability(input=True)

    l5.set_shapes(input=[1, 1])
    model.set_cout(l1.output)
    model.set_cin(l1.input)
    pm = mithril.compile(model, backend)
    params = {
        "input_4": backend.array([[1.0]]),
        "weight_4": backend.array([[4.0]]),
        "bias_4": backend.array([3.0]),
    }
    ref_outputs = {"output1": backend.array([[7.0]])}
    ref_grads = {
        "input_4": backend.array([[4.0]]),
        "weight_4": backend.array([[1.0]]),
        "bias_4": backend.array([1.0]),
    }
    output_gradients = {"output1": backend.array([[1.0]])}
    outputs, grads = pm.evaluate_all(params, output_gradients=output_gradients)
    assert_results_equal(outputs, ref_outputs)
    assert_results_equal(grads, ref_grads)


def test_geo_mean_1():
    backend = TorchBackend()
    model = Model()
    model += (lin := Linear(1))(weight="weight2")
    lin.set_differentiability(input=True)

    context = TrainModel(model)
    context.add_loss(Buffer(), input=model.cout)
    context.add_regularization(L1(), Tensor(0.1), input="weight2")

    pm = mithril.compile(context, backend, jit=False)
    params = {
        "input": backend.array([[1.0]]),
        "weight2": backend.array([[4.0]]),
        "bias": backend.array([3.0]),
    }
    ref_outputs = {"final_cost": backend.array([[7.4]])}
    ref_grads = {
        "input": backend.array([[4.0]]),
        "weight2": backend.array([[1.1]]),
        "bias": backend.array([1.0]),
    }
    outputs, grads = pm.evaluate_all(params)

    assert_results_equal(outputs, ref_outputs)
    assert_results_equal(grads, ref_grads)


def test_multiple_output_connections():
    model = Model()
    add_1 = Add()
    add_2 = Add()
    model |= add_2(output="out2")

    with pytest.raises(Exception) as err_info:
<<<<<<< HEAD
        model.merge_connections(add_2.left, "out2")
        model += add_1(left="left", right="right", output=add_2.left)
=======
        model |= add_1(
            left="left", right="right", output=IOKey(connections={add_2.left, "out2"})
        )
>>>>>>> f45c18f4

    assert (
        str(err_info.value)
        == "Given connections are both output connections. Multi-write error!"
    )


def test_multiple_output_connections_2():
    model = Model()
    add_1 = Add()
    add_2 = Add()
<<<<<<< HEAD
    model += add_2(left="in2", right="in3")
    model.merge_connections(add_2.left, "in3", name="my_internal_key")
    model += add_1(left="left", right="right", output="my_internal_key")
=======
    model |= add_2(left="in2", right="in3")
    model |= add_1(
        left="left",
        right="right",
        output=IOKey(name="my_internal_key", connections={add_2.left, "in3"}),
    )
>>>>>>> f45c18f4

    assert add_2.right.metadata == add_2.left.metadata == add_1.output.metadata


def test_static_concat():
    model = Model()
    model += Concat(n=2)(input1="input", input2="input", output="output")

    backend = NumpyBackend()
    pm = mithril.compile(
        model=model,
        backend=backend,
        constant_keys={"input": backend.zeros(1)},
        inference=True,
    )
    out = pm.evaluate()["output"]
    assert isinstance(out, np.ndarray)

    assert all(out == backend.array([0.0, 0.0], dtype=mithril.float32))


def test_reduce_overlap_shapes():
    backend = NumpyBackend()
    model = Model()
    layer_1 = Layer(activation=Relu(), dimension=10)
    layer_2 = Layer(activation=Relu(), dimension=10)
    layer_3 = Layer(activation=Relu(), dimension=10)
    model |= layer_1(input="input", weight="weight1", output=IOKey(name="output1"))
    model |= layer_2(weight="weight2", input="output1", output=IOKey(name="output2"))
    model |= layer_3(weight="weight3", input="output2", output=IOKey(name="output3"))

    model.set_shapes(input=[5, 4, 3])
    ctx = TrainModel(model)
    ctx.add_regularization(L1(), input="weight1", coef=Tensor(1e-1))
    ctx.add_regularization(L1(), input="weight2", coef=Tensor(1e-1))
    ctx.add_regularization(L1(), input="weight3", coef=Tensor(1e-1))
    ctx.add_loss(
        Buffer(), input="output1", reduce_steps=[Sum(axis=0), Mean(axis=0), Sum(axis=0)]
    )
    ctx.add_loss(
        Buffer(),
        input="output2",
        reduce_steps=[Mean(axis=0), Sum(axis=0), Mean(axis=0)],
    )
    ctx.add_loss(
        Buffer(), input="output3", reduce_steps=[Sum(axis=0), Sum(axis=0), Sum(axis=0)]
    )

    model_1 = Model()
    layer_1_1 = Layer(activation=Relu(), dimension=10)
    layer_2_1 = Layer(activation=Relu(), dimension=10)
    layer_3_1 = Layer(activation=Relu(), dimension=10)
    model_1 |= layer_1_1(input="input", weight="weight1", output=IOKey(name="output1"))
    model_1 |= layer_2_1(
        weight="weight2", input="output1", output=IOKey(name="output2")
    )
    model_1 |= layer_3_1(
        weight="weight3", input="output2", output=IOKey(name="output3")
    )

    ctx_1 = TrainModel(model_1)
    ctx_1.add_regularization(L1(), input="weight1", coef=Tensor(1e-1))
    ctx_1.add_regularization(L1(), input="weight2", coef=Tensor(1e-1))
    ctx_1.add_regularization(L1(), input="weight3", coef=Tensor(1e-1))
    ctx_1.add_loss(
        Buffer(), input="output1", reduce_steps=[Sum(axis=0), Mean(axis=0), Sum(axis=0)]
    )
    ctx_1.add_loss(
        Buffer(),
        input="output2",
        reduce_steps=[Mean(axis=0), Sum(axis=0), Mean(axis=0)],
    )
    ctx_1.add_loss(
        Buffer(), input="output3", reduce_steps=[Sum(axis=0), Sum(axis=0), Sum(axis=0)]
    )
    comp_model_1 = mithril.compile(model=ctx, backend=backend)

    comp_model_2 = mithril.compile(
        model=ctx_1, backend=backend, shapes={"input": [5, 4, 3]}
    )

    assert comp_model_1.shapes == comp_model_2.shapes


def test_reduce_overlap_shapes_1():
    backend = NumpyBackend()
    model = Model()
    relu_model_1 = Relu()
    relu_model_2 = Relu()
    reduce_model_1 = Mean(axis=0)
    reduce_model_2 = Mean(axis=0)
    relu_model_1.set_shapes(input=["u1", "u2", ("Var1", ...)])
    relu_model_2.set_shapes(input=[("Var1", ...), "u1", "u2"])
    model |= relu_model_1(input="input")

    model.set_shapes(input=[3, 2])
    model |= relu_model_2(input=relu_model_1.output)
    model |= reduce_model_1(input=relu_model_2.output)
    model |= reduce_model_2(input=reduce_model_1.output)

    model_1 = Model()
    relu_model_1_1 = Relu()
    relu_model_2_1 = Relu()
    reduce_model_1_1 = Mean(axis=0)
    reduce_model_2_1 = Mean(axis=0)
    relu_model_1.set_shapes(input=["u1", "u2", ("Var1", ...)])
    relu_model_2.set_shapes(input=[("Var1", ...), "u1", "u2"])
    model_1 |= relu_model_1_1(input="input")
    model_1 |= relu_model_2_1(input=relu_model_1_1.output)
    model_1 |= reduce_model_1_1(input=relu_model_2_1.output)
    model_1 |= reduce_model_2_1(input=reduce_model_1_1.output)

    comp_model_1 = mithril.compile(model=model, backend=backend)
    comp_model_2 = mithril.compile(
        model=model_1, backend=backend, shapes={"input": [3, 2]}
    )

    assert comp_model_1.shapes == comp_model_2.shapes


def test_reduce_overlap_shapes_2():
    model1 = Model()
    buff1 = Buffer()
    buff1.set_shapes(input=["u1", ("Var1", ...)])
    mean1 = Mean(axis=0)
    model1 |= buff1(input="input")
    model1 |= mean1(input=buff1.output)
    model1.set_shapes(input=[10])

    assert model1.shapes == {
        "input": [10],
        "$_Buffer_0_output": [10],
        "$_Mean_1_axis": None,
        "$_Mean_1_keepdim": None,
        "$_Mean_1_output": [],
    }


def test_geomean_evaluate():
    backend = JaxBackend()
    model1 = Model()
    lin1 = Linear(dimension=10)
    lin12 = Linear(dimension=10)
    model1._extend(
        lin1,
        {
            "input": "input",
            "weight": "weight",
            "bias": "bias",
            "output": IOKey("output1"),
        },
    )
    model1._extend(
        lin12,
        {
            "input": lin1.output,
            "weight": "weight1",
            "bias": "bias1",
            "output": IOKey("output2"),
        },
    )
    model1.set_shapes(input=[10, 10, 10])
    lin1.set_differentiability(input=True)

    ctx1 = TrainModel(model1)
    ctx1.add_loss(
        Buffer(),
        input="output1",
        reduce_steps=[Mean(axis=0), Sum(axis=0), Mean(axis=0)],
    )
    ctx1.add_loss(
        Buffer(), input="output2", reduce_steps=[Sum(axis=0), Mean(axis=0), Sum(axis=0)]
    )
    ctx1.add_regularization(L1(), coef=Tensor(0.1), input="weight")
    comp_1 = mithril.compile(model=ctx1, backend=backend)
    model2 = Model()
    lin2 = Linear()
    lin22 = Linear(dimension=10)
    model2._extend(
        lin2,
        {
            "input": "input",
            "weight": "weight",
            "bias": "bias",
            "output": IOKey("output1"),
        },
    )
    model2._extend(
        lin22,
        {
            "input": lin2.output,
            "weight": "weight1",
            "bias": "bias1",
            "output": IOKey("output2"),
        },
    )
    lin2.set_differentiability(input=True)

    ctx2 = TrainModel(model2)
    ctx2.add_loss(
        Buffer(),
        input="output1",
        reduce_steps=[Mean(axis=0), Sum(axis=0), Mean(axis=0)],
    )
    ctx2.add_loss(
        Buffer(), input="output2", reduce_steps=[Sum(axis=0), Mean(axis=0), Sum(axis=0)]
    )
    ctx2.add_regularization(L1(), coef=Tensor(0.1), input="weight")
    comp_2 = mithril.compile(model=ctx2, backend=backend)
    inputs = {
        "input": jnp.ones((10, 10, 10), dtype=jnp.float32),
        "weight": jnp.ones((10, 10), dtype=jnp.float32),
        "bias": jnp.ones((10), dtype=jnp.float32),
        "weight1": jnp.ones((10, 10), dtype=jnp.float32),
        "bias1": jnp.ones((10), dtype=jnp.float32),
    }
    comp1_results = comp_1.evaluate(inputs)
    comp2_results = comp_2.evaluate(inputs)

    comp1_grad_results = comp_1.evaluate_gradients(inputs)
    comp2_grad_results = comp_2.evaluate_gradients(inputs)
    assert (
        comp1_results["final_cost"]
        == comp2_results["final_cost"]
        == jnp.array(11210.316228, dtype=jnp.float32)
    )
    tol = 1e-14
    assert all(
        [
            abs(comp1_grad_results[key] - comp2_grad_results[key]).sum() < tol
            for key in comp1_grad_results
        ]
    )


def test_get_key_dependency_1():
    model = Linear()

    ctx = TrainModel(model)
    ctx.add_regularization(model=L2(), coef=Tensor(1e-1), input=model.weight)
    ctx.add_loss(
        SquaredError(),
        [Mean()],
        input=model.output,
        target="target",
        key_name="my_loss",
    )

    mithril.compile(ctx, TorchBackend(), data_keys={"input", "target"})

    resulting_connections = {
        con.key for con in ctx.dependency_map.get_dependent_input_conns("my_loss")
    }
    # assert resulting_connections == {"Mean_4_axis", "b", "input", "Mean_4_keepdim",
    # "target", "w"}
    assert resulting_connections == {"target", "input", "weight", "bias"}


def test_get_key_dependency_2():
    model = Model()
    model |= Linear()(
        input="input", weight="weight", bias="bias", output=IOKey(name="output")
    )
    model |= Buffer()(input="dummy_input", output=IOKey(name="dummy_output"))
    model |= Buffer()(input="dummy_output", output=IOKey(name="dummy_final_output"))

    ctx = TrainModel(model)
    ctx.add_regularization(model=L2(), coef=Tensor(1e-1), input=model.weight)  # type: ignore
    ctx.add_loss(
        SquaredError(),
        [Mean()],
        input=model.output,  # type: ignore
        target="target",
        key_name="my_loss",
    )

    resulting_connections = {
        con.key for con in ctx.dependency_map.get_dependent_input_conns("my_loss")
    }
    dummy_connection1 = {
        con.key for con in ctx.dependency_map.get_dependent_input_conns("dummy_output")
    }
    dummy_connection2 = {
        con.key
        for con in ctx.dependency_map.get_dependent_input_conns("dummy_final_output")
    }
    # assert resulting_connections == {"Mean_4_axis", "b", "input", "Mean_4_keepdim",
    # "target", "weight"}
    assert resulting_connections == {"target", "input", "weight", "bias"}
    assert dummy_connection1 == dummy_connection2 == {"dummy_input"}


def test_regularization_1():
    # Test with single regularization and single reduce (mean) operation
    model = Model()
    model += Multiply()(
        left=IOKey("left", type=Tensor, differantiable=True),
        right=IOKey("w", type=Tensor, differantiable=True),
        output="output",
    )

    ctx = TrainModel(model)
    ctx.add_regularization(L2(), coef=Tensor(1e-1), input=model.w)  # type: ignore
    ctx.add_loss(SquaredError(), [Mean()], input=model.output, target="target")  # type: ignore
    backend = TorchBackend(dtype=mithril.float64)
    static_keys = {"left": backend.array([0.0]), "target": backend.zeros(3, 2, 1)}
    compiled_model = mithril.compile(ctx, backend=backend, constant_keys=static_keys)
    result = compiled_model.evaluate(
        params={"w": backend.array([[[1.0], [2.0]], [[3.0], [4.0]], [[5.0], [6.0]]])}
    )
    ref_loss = backend.array(0.7583333333333333)
    tolerance = 1e-15
    assert result["final_cost"] - ref_loss < tolerance


def test_regularization_1_sanity_test():
    # Test with single regularization and single reduce (mean) operation
    model = Model()
    model.extend(
        Multiply(),
        left=IOKey("left", type=Tensor, differantiable=True),
        right=IOKey("w", type=Tensor, differantiable=True),
        output="output",
    )

    ctx = TrainModel(model)
    ctx.add_regularization(L2(), coef=Tensor(1e-1), input=model.w)  # type: ignore
    ctx.add_loss(SquaredError(), [Mean()], input=model.output, target="target")  # type: ignore
    backend = TorchBackend(dtype=mithril.float64)
    static_keys = {"left": backend.array([0.0]), "target": backend.array([0.0])}
    compiled_model = mithril.compile(
        ctx, backend=backend, constant_keys=static_keys, safe_shapes=False
    )
    result = compiled_model.evaluate(
        params={"w": backend.array([[[1.0], [2.0]], [[3.0], [4.0]], [[5.0], [6.0]]])}
    )
    ref_loss = backend.array(0.7583333333333333)
    tolerance = 1e-15
    assert result["final_cost"] - ref_loss < tolerance


def test_regularization_2():
    # Test with single regularization and single reduce (sum) operation
    model = Model()
    model += Multiply()(
        left=IOKey("left", type=Tensor, differantiable=True),
        right=IOKey("w", type=Tensor, differantiable=True),
        output="output",
    )

    ctx = TrainModel(model)
    ctx.add_regularization(L2(), coef=Tensor(1e-1), input=model.w)  # type: ignore
    ctx.add_loss(SquaredError(), [Sum()], input=model.output, target="target")  # type: ignore
    backend = TorchBackend(dtype=mithril.float64)
    static_keys = {"left": backend.array([0.0]), "target": backend.zeros(3, 2, 1)}
    compiled_model = mithril.compile(ctx, backend=backend, constant_keys=static_keys)
    result = compiled_model.evaluate(
        params={"w": backend.array([[[1.0], [2.0]], [[3.0], [4.0]], [[5.0], [6.0]]])}
    )
    # ref_loss = backend.array(0.7583333333333333 * 6)
    ref_loss = backend.array(4.55)
    tolerance = 1e-15
    assert result["final_cost"] - ref_loss < tolerance


def test_regularization_3():
    # Test with single regularization and multiple reduce (mean -> mean -> sum)
    # operations
    model = Model()
    model += Multiply()(
        left=IOKey("left", type=Tensor, differantiable=True),
        right=IOKey("w", type=Tensor, differantiable=True),
        output="output",
    )

    ctx = TrainModel(model)
    ctx.add_regularization(L2(), coef=Tensor(1e-1), input=model.w)  # type: ignore
    ctx.add_loss(
        SquaredError(),
        [Mean(axis=1), Mean(axis=3), Sum()],
        input=model.output,  # type: ignore
        target="target",
    )
    backend = TorchBackend(dtype=mithril.float64)
    static_keys = {
        "left": backend.array([0.0]),
        "target": backend.zeros(2, 3, 4, 5, 6, 7),
    }
    compiled_model = mithril.compile(ctx, backend=backend, constant_keys=static_keys)
    result = compiled_model.evaluate(params={"w": backend.ones(2, 3, 4, 5, 6, 7)})
    ref_loss = backend.array(14.0)
    tolerance = 1e-15
    assert result["final_cost"] - ref_loss < tolerance


def test_regularization_4():
    # Test with single regularization and multiple model with multiple reduce operations
    model = Model()
    model |= Multiply()(
        left=IOKey("left", type=Tensor, differantiable=True),
        right=IOKey("w", type=Tensor, differantiable=True),
        output=IOKey(name="output"),
    )
    model |= Multiply()(left="left", right="w", output=IOKey(name="output2"))

    ctx = TrainModel(model)
    ctx.add_regularization(L2(), coef=Tensor(1e-1), input=model.w)  # type: ignore
    ctx.add_loss(
        SquaredError(),
        [Mean(axis=1), Sum()],
        input=model.output,  # type: ignore
        target="target",
    )
    ctx.add_loss(
        SquaredError(),
        [Mean(axis=3), Sum()],
        input=model.output2,  # type: ignore
        target="target",
    )
    backend = TorchBackend(dtype=mithril.float64)
    static_keys = {
        "left": backend.array([0.0]),
        "target": backend.zeros(2, 2, 4, 8, 6, 7),
    }
    compiled_model = mithril.compile(ctx, backend=backend, constant_keys=static_keys)
    result = compiled_model.evaluate(params={"w": backend.ones(2, 2, 4, 8, 6, 7)})
    ref_loss = backend.array(67.2)
    tolerance = 1e-15
    # print((result["w"]**2).sum() * .5 * .1 / (np.power(2 * 8, 1/2)))
    assert result["final_cost"] - ref_loss < tolerance


def test_regularization_5():
    # Test with single regularization and multiple model with multiple reduce operations
    model = Model()
    model |= Multiply()(
        left=IOKey("left", type=Tensor, differantiable=True),
        right=IOKey("w", type=Tensor, differantiable=True),
        output=IOKey(name="output"),
    )
    model |= Multiply()(
        left=IOKey("left1", type=Tensor),
        right="w",
        output=IOKey(name="output2"),
    )

    ctx = TrainModel(model)
    ctx.add_regularization(L2(), coef=Tensor(1e-1), input=model.w)  # type: ignore
    ctx.add_loss(
        SquaredError(),
        [Mean(axis=1), Sum()],
        input=model.output,  # type: ignore
        target="target",
    )
    ctx.add_loss(
        SquaredError(),
        [Mean(axis=-1), Sum()],
        input=model.output,  # type: ignore
        target="target",
    )
    ctx.add_loss(
        SquaredError(),
        [Mean(axis=3), Mean(axis=3), Sum()],
        input=model.output2,  # type: ignore
        target="target",
    )
    backend = TorchBackend(dtype=mithril.float64)
    static_keys = {
        "left": backend.array([0.0]),
        "target": backend.zeros(2, 2, 4, 8, 6, 7),
        "left1": backend.array([0.0]),
    }
    compiled_model = mithril.compile(ctx, backend=backend, constant_keys=static_keys)
    result = compiled_model.evaluate(params={"w": backend.ones(2, 2, 4, 8, 6, 7)})
    ref_loss = backend.array(30.688300634630973)
    tolerance = 1e-14
    # print((result["w"]**2).sum() * .5 * .1 / (np.power(2 * 7 * 8 * 6, 1/3)))
    assert result["final_cost"] - ref_loss < tolerance


def test_static_anlaysis():
    model = Model()
    add1 = Add()
    model |= add1(
        left=IOKey(value=Tensor([[2.0]]), name="left"),
        right=IOKey(value=Tensor([2.0]), name="right"),
    )
    model |= Linear(10)(
        input=add1.output, weight="w", bias="b", output=IOKey(name="output")
    )

    comp_model = mithril.compile(model=model, backend=NumpyBackend())

    assert add1 not in comp_model.flat_graph.nodes


def test_static_anlaysis_1():
    model = Model()
    add1 = Add()
    model |= add1(
        left=IOKey(value=Tensor([[2.0]]), name="left"),
        right=IOKey(value=Tensor([2.0]), name="right"),
    )
    model |= Add()(
        left=add1.output,
        right=IOKey(name="right2", type=Tensor),
        output=IOKey(name="output1"),
    )

    comp_model = mithril.compile(
        model=model,
        backend=NumpyBackend(),
    )

    assert add1 not in comp_model.flat_graph.nodes


def test_static_anlaysis_2():
    model = Model()
    add1 = Add()
    sum1 = Sum()
    model |= add1(
        left=IOKey(value=Tensor([[2.0]]), name="left"),
        right=IOKey(value=Tensor([2.0]), name="right"),
    )
    model |= sum1(input=add1.output)
    model |= Add()(
        left=sum1.output,
        right=IOKey(name="right2", type=Tensor),
        output=IOKey(name="output1"),
    )

    comp_model = mithril.compile(
        model=model,
        backend=NumpyBackend(),
    )

    assert (
        sum1 not in comp_model.flat_graph.nodes
        and add1 not in comp_model.flat_graph.nodes
    )


def test_static_anlaysis_3():
    model = Model()
    model |= (add1 := Add())
    add1.set_types(left=Tensor, right=Tensor)
    model += Convolution2D(kernel_size=1)
    model |= (add2 := Add())(left=model.cout)
    add2.set_types(right=Tensor)
    model += (sum1 := Sum())
    model |= (sub1 := Subtract())(left=sum1.output)
    sub1.set_types(right=Tensor)
    model |= (mul1 := Multiply())(left=sub1.output)
    mul1.set_types(right=Tensor)
    model += (mat1 := MatrixMultiply())()

    model.set_cin(add1.left)
    model.set_cout(mul1.output)
    comp_model = mithril.compile(model=model, backend=NumpyBackend(), safe_names=False)

    models = {add1, add2, sum1, sub1, mul1, mat1}
    _models = {model.submodel for model in models}
    assert (_models - comp_model.flat_graph.nodes.keys()) == {mat1.submodel}


def test_prune_1():
    m = Model()
    add1 = Add()
    add2 = Add()
    add3 = Add()
    add4 = Add()
    m |= add1(left="input", right="input2", output=IOKey(name="out_1"))
    m |= add2(left=add1.output, right="input3")
    m |= add3(left=add1.output, right="input4")
    m |= add4(left=add1.output, right="input3")  # Duplicate
    m |= Buffer()(input=add2.output, output=IOKey(name="out_2"))
    m |= Buffer()(input=add3.output, output=IOKey(name="out_3"))
    m |= Buffer()(input=add4.output, output=IOKey(name="out_4"))

    compiled_model = compile(m, NumpyBackend())
    expected_connections: dict[str, list[str | set[str]]] = {
        "out_1": ["add", {"input", "input2", "out_1_cache"}],
        "output_0": ["add", {"out_1", "input3", "output_0_cache"}],
        "output_1": ["add", {"out_1", "input4", "output_1_cache"}],
    }

    expected_output_dict = {
        "out_1": "out_1",
        "out_2": "output_0",
        "out_3": "output_1",
        "out_4": "output_0",
    }

    assert_connections(compiled_model, expected_connections)
    assert compiled_model.flat_graph.output_dict == expected_output_dict


def test_prune_2():
    m = Model()
    add1 = Add()
    add2 = Add()
    add3 = Add()
    add4 = Add()
    m |= add1(left="input", right="input2", output=IOKey(name="out_1"))
    m |= add2(left=add1.output, right="input3")
    m |= add3(left=add1.output, right="input3")  # Duplicate
    m |= add4(left=add2.output, right="input4")
    m |= Buffer()(input=add2.output, output=IOKey(name="out_2"))
    m |= Buffer()(input=add3.output, output=IOKey(name="out_3"))
    m |= Buffer()(input=add4.output, output=IOKey(name="out_4"))

    compiled_model = compile(m, NumpyBackend())
    expected_connections: dict[str, list[str | set[str]]] = {
        "out_1": ["add", {"input", "input2", "out_1_cache"}],
        "output_0": ["add", {"out_1", "input3", "output_0_cache"}],
        "output_2": ["add", {"output_0", "input4", "output_2_cache"}],
    }

    expected_output_dict = {
        "out_1": "out_1",
        "out_2": "output_0",
        "out_3": "output_0",
        "out_4": "output_2",
    }

    assert_connections(compiled_model, expected_connections)
    assert compiled_model.flat_graph.output_dict == expected_output_dict


def test_prune_3():
    m = Model()
    add1 = Add()
    add2 = Add()
    add3 = Add()
    add4 = Add()
    add5 = Add()
    m |= add1(left="input", right="input2", output=IOKey(name="out_1"))
    m |= add2(left=add1.output, right="input3")
    m |= add3(left=add1.output, right="input3")  # Duplicate
    m |= add4(left=add3.output, right="input3")
    m |= add5(left=add2.output, right="input3")  # Duplicate
    m |= Buffer()(input=add2.output, output=IOKey(name="out_2"))
    m |= Buffer()(input=add3.output, output=IOKey(name="out_3"))
    m |= Buffer()(input=add4.output, output=IOKey(name="out_4"))
    m |= Buffer()(input=add5.output, output=IOKey(name="out_5"))

    compiled_model = compile(m, NumpyBackend())
    expected_connections: dict[str, list[str | set[str]]] = {
        "out_1": ["add", {"input", "input2", "out_1_cache"}],
        "output_0": ["add", {"out_1", "input3", "output_0_cache"}],
        "output_2": ["add", {"output_0", "input3", "output_2_cache"}],
    }

    expected_output_dict = {
        "out_1": "out_1",
        "out_2": "output_0",
        "out_3": "output_0",
        "out_4": "output_2",
        "out_5": "output_2",
    }

    assert_connections(compiled_model, expected_connections)
    assert compiled_model.flat_graph.output_dict == expected_output_dict


def test_prune_4():
    m = Model()
    add0 = Add()
    add1 = Add()
    add2 = Add()
    add3 = Add()

    m |= add0(
        left=IOKey("input", type=Tensor),
        right=IOKey("input2", type=Tensor),
    )
    m |= add1(left="input", right="input2")  # Duplicate
    m |= add2(left=add0.output, right=add0.output)
    m |= add3(left=add1.output, right=add1.output)  # Duplicate
    m |= Add()(left=add2.output, right=add3.output)

    compiled_model = compile(m, NumpyBackend())

    expected_connections: dict[str, list[str | set[str]]] = {
        "output_0": ["add", {"input", "input2", "output_0_cache"}],
        "output_2": [
            "add",
            {"output_0", "output_2_cache"},
        ],
        "output": ["add", {"output_2", "output_cache"}],
    }

    expected_output_dict = {
        "output": "output",
    }

    assert_connections(compiled_model, expected_connections)
    assert compiled_model.flat_graph.output_dict == expected_output_dict


def test_prune_5():
    m = Model()
    add0 = Add()
    add1 = Add()
    add2 = Add()
    add3 = Add()
    add4 = Add()
    m |= add0(
        left=IOKey("input", type=Tensor),
        right=IOKey("input2", type=Tensor),
    )
    m |= add1(left="input", right="input2")  # Duplicate
    m |= add2(left=add0.output, right=add1.output)
    m |= Add()(left=add1.output, right=add0.output)
    m |= add3(left=add1.output, right=add0.output)  # Duplicate
    m |= add4(left=add2.output, right=add3.output)
    m.set_cout(add4.output)

    compiled_model = compile(m, NumpyBackend())
    expected_connections: dict[str, list[str | set[str]]] = {
        "output_0": ["add", {"input", "input2", "output_0_cache"}],
        "output_2": [
            "add",
            {"output_0", "output_2_cache"},
        ],
        "output": ["add", {"output_2", "output_cache"}],
    }

    expected_output_dict = {
        "output": "output",
    }

    assert_connections(compiled_model, expected_connections)
    assert compiled_model.flat_graph.output_dict == expected_output_dict


def test_prune_6():
    m1 = Model()
    add0 = Add()
    m1 |= add0(
        left=IOKey("input", type=Tensor),
        right=IOKey("input2", type=Tensor),
    )
    m1 |= Add()(left=add0.output, right=add0.output, output=IOKey(name="output"))

    m2 = Model()
    add0 = Add()
    m2 |= add0(
        left=IOKey("input", type=Tensor),
        right=IOKey("input2", type=Tensor),
    )  # Duplicate
    m2 |= Multiply()(left=add0.output, right=add0.output, output=IOKey(name="output"))

    m = Model()
    m |= m1(
        input=IOKey("input", type=Tensor),
        input2=IOKey("input2", type=Tensor),
        output=IOKey(name="auc"),
    )
    m |= m2(input="input", input2="input2", output=IOKey(name="acc"))

    compiled_model = compile(m, NumpyBackend())
    expected_connections: dict[str, list[str | set[str]]] = {
        "output_0": [
            "add",
            {"input", "input2", "output_0_cache"},
        ],
        "auc": ["add", {"output_0", "auc_cache"}],
        "acc": [
            "multiplication",
            {"output_0", "acc_cache"},
        ],
    }

    expected_output_dict = {"acc": "acc", "auc": "auc"}

    assert_connections(compiled_model, expected_connections)
    assert compiled_model.flat_graph.output_dict == expected_output_dict


def test_prune_7():
    m = Model()
    add1 = Add()
    add3 = Add()
    m |= add1(left="input", right="input2", output=IOKey(name="out_1"))
    m |= Add()(left=add1.output, right="input3", output=IOKey(name="out_2"))
    m |= add3(left=add1.output, right="input4")
    m |= Add()(
        left=add1.output, right="input3", output=IOKey(name="dont_forget_me")
    )  # Duplicate
    m |= Buffer()(input=add3.output, output=IOKey(name="out_3"))

    compiled_model = compile(m, NumpyBackend())
    expected_connections: dict[str, list[str | set[str]]] = {
        "out_1": ["add", {"input", "input2", "out_1_cache"}],
        "out_2": ["add", {"out_1", "input3", "out_2_cache"}],
        "output": ["add", {"out_1", "input4", "output_cache"}],
    }

    expected_output_dict = {
        "out_1": "out_1",
        "out_2": "out_2",
        "out_3": "output",
        "dont_forget_me": "out_2",
    }

    assert_connections(compiled_model, expected_connections)
    assert compiled_model.flat_graph.output_dict == expected_output_dict


def test_prune_8():
    m = Model()
    add1 = Add()
    add3 = Add()
    m |= add1(left="input", right="input2", output=IOKey(name="out_1"))
    m |= Add()(left=add1.output, right="input3")
    m |= add3(left=add1.output, right="input4")
    m |= Add()(
        left=add1.output, right="input3", output=IOKey(name="dont_forget_me")
    )  # Duplicate
    m |= Buffer()(input=add3.output, output=IOKey(name="out_2"))

    compiled_model = compile(m, NumpyBackend())
    expected_connections: dict[str, list[str | set[str]]] = {
        "out_1": ["add", {"input", "input2", "out_1_cache"}],
        "output_0": ["add", {"out_1", "input3", "output_0_cache"}],
        "output_1": ["add", {"out_1", "input4", "output_1_cache"}],
    }

    expected_output_dict = {
        "out_1": "out_1",
        "out_2": "output_1",
        "dont_forget_me": "output_0",
    }

    assert_connections(compiled_model, expected_connections)
    assert compiled_model.flat_graph.output_dict == expected_output_dict


def test_prune_9():
    m = Model()
    add0 = Add()
    add1 = Add()
    m |= add0(
        left=IOKey("input", type=Tensor),
        right=IOKey("input2", type=Tensor),
        output=IOKey(name="out_1"),
    )
    m |= add1(left=add0.output, right="input3")
    m |= Add()(left=add0.output, right="input4")
    m |= Add()(left=add1.output, right="input4")
    m |= Add()(
        left=add0.output, right="input3", output=IOKey(name="dont_forget_me")
    )  # Duplicate

    compiled_model = compile(m, NumpyBackend())
    expected_connections: dict[str, list[str | set[str]]] = {
        "out_1": ["add", {"input", "input2", "out_1_cache"}],
        "output_0": ["add", {"out_1", "input3", "output_0_cache"}],
    }

    expected_output_dict = {
        "dont_forget_me": "output_0",
        "out_1": "out_1",
    }

    assert_connections(compiled_model, expected_connections)
    assert compiled_model.flat_graph.output_dict == expected_output_dict


def test_prune_10():
    m = Model()
    add0 = Add()
    add1 = Add()
    add2 = Add()
    m |= add0(left="input", right="input2", output=IOKey(name="out_1"))
    m |= add1(left=add0.output, right="input3")
    m |= add2(left=add0.output, right="input4")
    m |= Add()(left=add1.output, right="input4", output=IOKey(name="out_2"))
    m |= Add()(
        left=add0.output, right="input3", output=IOKey(name="dont_forget_me")
    )  # Duplicate
    m |= Buffer()(input=add1.output, output=IOKey(name="out_3"))
    m |= Buffer()(input=add2.output, output=IOKey(name="out_4"))

    compiled_model = compile(m, NumpyBackend())
    expected_connections: dict[str, list[str | set[str]]] = {
        "out_1": ["add", {"input", "input2", "out_1_cache"}],
        "output_0": ["add", {"out_1", "input3", "output_0_cache"}],
        "output_1": ["add", {"out_1", "input4", "output_1_cache"}],
        "out_2": ["add", {"output_0", "input4", "out_2_cache"}],
    }

    expected_output_dict = {
        "out_1": "out_1",
        "out_2": "out_2",
        "out_3": "output_0",
        "out_4": "output_1",
        "dont_forget_me": "output_0",
    }

    assert_connections(compiled_model, expected_connections)
    assert compiled_model.flat_graph.output_dict == expected_output_dict


def test_prune_11():
    m = Model()
    add1 = Add()
    add2 = Add()
    mul1 = Multiply()
    add3 = Add()
    mul2 = Multiply()
    m |= add1(left="input", right="input2", output=IOKey(name="out_1"))
    m |= add2(left=add1.output, right="input3")
    m |= mul1(left=add2.output, right="input4")
    m |= add3(left=add1.output, right="input3")  # Duplicate
    m |= mul2(left=add3.output, right="input4")  # Duplicate
    m |= Buffer()(input=add2.output, output=IOKey(name="out_3"))
    m |= Buffer()(input=add3.output, output=IOKey(name="out_4"))
    m |= Buffer()(input=mul1.output, output=IOKey(name="out_5"))
    m |= Buffer()(input=mul2.output, output=IOKey(name="out_6"))

    compiled_model = compile(m, NumpyBackend())
    expected_connections: dict[str, list[str | set[str]]] = {
        "out_1": ["add", {"input", "input2", "out_1_cache"}],
        "output_0": ["add", {"out_1", "input3", "output_0_cache"}],
        "output_1": [
            "multiplication",
            {"output_0", "input4", "output_1_cache"},
        ],
    }

    expected_output_dict = {
        "out_1": "out_1",
        "out_3": "output_0",
        "out_4": "output_0",
        "out_5": "output_1",
        "out_6": "output_1",
    }

    assert_connections(compiled_model, expected_connections)
    assert compiled_model.flat_graph.output_dict == expected_output_dict


def test_prune_12():
    m = Model()
    add1 = Add()
    m |= add1(left="input", right="input2", output=IOKey(name="out_1"))
    m |= Buffer()(input=add1.output, output=IOKey(name="out_2"))
    m |= Buffer()(input=add1.output, output=IOKey(name="out_3"))  # Duplicate

    compiled_model = compile(m, NumpyBackend())
    expected_connections: dict[str, list[str | set[str]]] = {
        "out_1": ["add", {"input", "input2", "out_1_cache"}]
    }
    expected_output_dict = {"out_3": "out_1", "out_2": "out_1", "out_1": "out_1"}

    assert_connections(compiled_model, expected_connections)
    assert expected_output_dict == compiled_model.flat_graph.output_dict


def test_prune_13():
    m = Model()
    add1 = Add()
    m |= add1(left="input", right="input2", output=IOKey(name="out_1"))
    m |= Buffer()(input=add1.output, output="out_2")
    m |= Buffer()(input="out_2", output=IOKey(name="out_3"))  # Duplicate

    compiled_model = compile(m, NumpyBackend())
    expected_connections: dict[str, list[str | set[str]]] = {
        "out_1": ["add", {"input", "input2", "out_1_cache"}]
    }
    expected_output_dict = {"out_3": "out_1", "out_1": "out_1"}

    assert_connections(compiled_model, expected_connections)
    assert expected_output_dict == compiled_model.flat_graph.output_dict


def test_prune_14():
    m = Model()
    add1 = Add()
    m |= add1(left="input", right="input2", output=IOKey(name="out_1"))
    m |= Buffer()(input=add1.output, output=IOKey(name="out_2"))
    m |= Buffer()(input="out_2", output=IOKey(name="out_3"))  # Duplicate

    compiled_model = compile(m, NumpyBackend())
    expected_connections: dict[str, list[str | set[str]]] = {
        "out_1": ["add", {"input", "input2", "out_1_cache"}]
    }
    expected_output_dict = {"out_3": "out_1", "out_2": "out_1", "out_1": "out_1"}

    assert_connections(compiled_model, expected_connections)
    assert expected_output_dict == compiled_model.flat_graph.output_dict


def test_prune_15():
    m = Model()
    add1 = Add()
    m |= add1(left="input", right="input2", output=IOKey(name="out_1"))
    m |= Buffer()(input=add1.output, output="out_2")
    m |= Relu()(input="out_2", output=IOKey(name="out_3"))  # Duplicate

    compiled_model = compile(m, NumpyBackend())
    expected_connections: dict[str, list[str | set[str]]] = {
        "out_1": ["add", {"input", "input2", "out_1_cache"}],
        "out_3": ["relu", {"out_1", "out_3_cache"}],
    }
    expected_output_dict = {"out_3": "out_3", "out_1": "out_1"}

    assert_connections(compiled_model, expected_connections)
    assert expected_output_dict == compiled_model.flat_graph.output_dict


def test_prune_valued_tensor_1():
    # Values different do not prune!
    model = Model()
    model |= Add()(
        left=Tensor(5),
        right=IOKey("input2", type=Tensor),
        output=IOKey("output1"),
    )
    model |= Add()(left=Tensor(3), right="input2", output=IOKey("output2"))

    backend = JaxBackend(dtype=mithril.float64)

    compiled_model = compile(
        model, backend=backend, shapes={"input2": [4, 4]}, jit=False
    )

    expected_connections: dict[str, list[str | set[str]]] = {
        "output2": ["add", {"input2", "left_1"}],
        "output1": ["add", {"input2", "left_0"}],
    }
    assert_connections(compiled_model, expected_connections)


def test_prune_valued_tensor_2():
    # Values same prune!
    model = Model()
    model |= Add()(
        left=Tensor(3),
        right=IOKey("input2", type=Tensor),
        output=IOKey("output1"),
    )
    model |= Add()(left=Tensor(3), right="input2", output=IOKey("output2"))

    backend = JaxBackend(dtype=mithril.float64)

    compiled_model = compile(
        model, backend=backend, shapes={"input2": [4, 4]}, jit=False
    )

    expected_connections: dict[str, list[str | set[str]]] = {
        "output1": ["add", {"input2", "left_0"}],
    }
    expected_output_dict = {"output2": "output1", "output1": "output1"}

    assert_connections(compiled_model, expected_connections)
    assert compiled_model.flat_graph.output_dict == expected_output_dict


def test_prune_valued_tensor_3():
    model = Model()
    model |= Add()(
        left=IOKey("left", type=Tensor),
        right=IOKey("input2", type=Tensor),
        output=IOKey("output1"),
    )
    model |= Add()(
        left=IOKey("left2", type=Tensor),
        right="input2",
        output=IOKey("output2"),
    )

    backend = JaxBackend(dtype=mithril.float64)

    compiled_model = compile(
        model,
        backend=backend,
        shapes={"input2": [4, 4]},
        constant_keys={"left": backend.ones(4, 4), "left2": backend.ones(4, 4)},
        jit=False,
    )

    expected_connections: dict[str, list[str | set[str]]] = {
        "output1": ["add", {"input2", "left"}],
    }
    expected_output_dict = {"output2": "output1", "output1": "output1"}

    assert_connections(compiled_model, expected_connections)
    assert compiled_model.flat_graph.output_dict == expected_output_dict


def test_prune_valued_tensor_4():
    # Compile time static value prune
    model = Model()
    model |= Add()(
        left=IOKey("left", type=Tensor),
        right=IOKey("input2", type=Tensor),
        output=IOKey("output1"),
    )
    model |= Add()(
        left=IOKey("left2", type=Tensor),
        right="input3",
        output=IOKey("output2"),
    )

    backend = JaxBackend(dtype=mithril.float64)

    compiled_model = compile(
        model,
        backend=backend,
        shapes={"input2": [4, 4]},
        constant_keys={"left": backend.ones(4, 4), "left2": backend.ones(4, 4)},
        jit=False,
    )

    expected_connections: dict[str, list[str | set[str]]] = {
        "output1": ["add", {"input2", "left"}],
        "output2": ["add", {"input3", "left2"}],
    }
    expected_output_dict = {"output2": "output2", "output1": "output1"}

    assert_connections(compiled_model, expected_connections)
    assert compiled_model.flat_graph.output_dict == expected_output_dict


def test_prune_valued_tensor_5():
    modelsub = Model()
    modelsub |= Relu()(input=IOKey("input1"), output="output1")
    modelsub |= Sum()(input="output1", output="output2")
    modelsub |= Relu()(input="output2", output=IOKey("output"))

    modelsub2 = Model()
    modelsub2 |= Relu()(input=IOKey("input1"), output="asd")
    modelsub2 |= Sum()(input="asd", output="qwe")
    modelsub2 |= Relu()(input="qwe", output=IOKey("output"))

    model = Model()

    model |= modelsub2(input1="input1", output=IOKey("out2"))
    model |= modelsub(input1="input1", output=IOKey("out1"))

    compiled_model = compile(model, TorchBackend(), jit=False)

    expected_connections: dict[str, list[str | set[str]]] = {
        "asd": ["relu", {"input1"}],
        "qwe": [
            "reduce_sum",
            {"axis_0", "asd", "keepdim_0"},
        ],
        "out2": ["relu", {"qwe"}],
    }
    expected_output_dict = {"out1": "out2", "out2": "out2"}

    assert_connections(compiled_model, expected_connections)
    assert compiled_model.flat_graph.output_dict == expected_output_dict


def test_prune_duplicate_grad():
    model = Model()
    sig1 = Sigmoid()
    sig2 = Sigmoid()
    log1 = Log()
    log2 = Log()
    mm1 = MatrixMultiply()
    div1 = Divide()
    div2 = Divide()
    mm2 = MatrixMultiply()
    mm3 = MatrixMultiply()
    model |= sig1(input=IOKey("input1", differantiable=True))
    model |= sig2(input=IOKey("input2", differantiable=True))
    model |= log1(input=sig1.output)
    model |= log2(input=sig1.output)
    model |= mm1(left=log1.output, right=log2.output)
    model |= div1(numerator=Tensor(2), denominator=sig2.output)
    model |= div2(numerator=div1.numerator, denominator=sig2.output)
    model |= mm2(left=mm1.output, right=div1.output)
    model |= mm3(left=mm1.output, right=div2.output)
    model |= Add()(left=mm2.output, right=mm3.output, output="output")

    backend = NumpyBackend(dtype=mithril.float64)
    pm = compile(
        model,
        backend=backend,
        shapes={"input1": [4, 4], "input2": [4, 4]},
        jit=False,
    )
    backend.set_seed(42)
    input1 = backend.rand(4, 4)
    input2 = backend.rand(4, 4) + 5
    grads = backend.ones(4, 4)
    backend.set_seed(10)
    params = pm.randomize_params()
    res = pm.evaluate_gradients(
        params=params,
        data={"input1": input1, "input2": input2},
        output_gradients={pm.output_keys[0]: grads},
    )

    expected_grads = {
        "input1": [
            [-162.356506868914, -152.659408247555, -191.893168803336, -156.89296029398],
            [
                -182.892043140024,
                -152.457448219851,
                -117.783393371541,
                -192.670233930122,
            ],
            [-177.462104673067, -175.042454006245, -302.352594435148, -83.558585319649],
            [-91.296695289531, -184.603403863067, -189.022821981247, -88.864492130896],
        ],
        "input2": [
            [-139.063128668435, -53.427343285883, -19.244016671206, -53.070009493977],
            [-134.118376077474, -8.776458767956, -25.126086009417, -215.034053998123],
            [-117.81522434977, -3.862618453954, -176.135626768752, -162.742784819148],
            [-10.875225338638, -69.688675440898, -70.279742859956, -55.91165154111],
        ],
    }
    for k in expected_grads:
        np.testing.assert_allclose(res[k], expected_grads[k], rtol=1e-10, atol=1e-10)


def test_prune_tensor_match():
    model = Model()
    model |= Add()(
        left=IOKey("input1", type=Tensor),
        right=IOKey("input2", type=Tensor),
        output=IOKey(name="output1"),
    )
    model |= Add()(left="input1", right="input2", output=IOKey(name="output2"))
    model |= Add()(left="input1", right="input2", output=IOKey(name="output3"))
    backend = JaxBackend(dtype=mithril.float64)

    pm = compile(
        model,
        backend=backend,
        shapes={"input1": [4, 4], "input2": [4, 4]},
        jit=False,
    )

    assert pm.flat_graph.output_dict == {
        "output1": "output1",
        "output2": "output1",
        "output3": "output1",
    }


def test_arange_1():
    m = Model()
    expected_result = np.array([0, 1, 2, 3, 4, 5, 6, 7, 8, 9])
    m |= Arange(start=0, stop=10, step=1)(output="output")

    backends: list[
        type[JaxBackend] | type[TorchBackend] | type[NumpyBackend] | type[MlxBackend]
    ] = [TorchBackend, JaxBackend, NumpyBackend, MlxBackend]
    for backend_class in backends:
        if backend_class.is_installed:
            backend = backend_class()
            cm = compile(
                m,
                backend,
                inference=True,  # type: ignore
            )  # Inference set to True since no gradients exist for integer type output
            # of Arange!
            out = cm.evaluate({})["output"]
            assert isinstance(out, backend.DataType)
            np.testing.assert_allclose(expected_result, out, rtol=1e-6, atol=1e-6)  # type: ignore


def test_arange_2():
    m = Model()
    expected_result = np.array([0, 0.5, 1, 1.5, 2, 2.5, 3, 3.5, 4, 4.5])
    m += Arange(start=0, stop=5, step=0.5)(output="output")

    backends: list[type[Backend]] = [TorchBackend, JaxBackend, NumpyBackend, MlxBackend]
    for backend_class in backends:
        if backend_class.is_installed:
            backend = backend_class()
            cm = compile(m, backend, inference=True)
            np.testing.assert_allclose(
                expected_result,
                cm.evaluate({})["output"],  # type: ignore
                rtol=1e-6,
                atol=1e-6,
            )


def test_arange_3():
    m = Model()
    expected_result = np.array([0.1, 0.7, 1.3, 1.9, 2.5, 3.1, 3.7])
    m += Arange(start=0.1, stop=4, step=0.6)(output="output")

    backends: list[
        type[TorchBackend] | type[JaxBackend] | type[NumpyBackend] | type[MlxBackend]
    ] = [TorchBackend, JaxBackend, NumpyBackend, MlxBackend]
    for backend_class in backends:
        if backend_class.is_installed:
            backend = backend_class()
            cm = compile(m, backend, inference=True)  # type: ignore
            out = cm.evaluate({})["output"]
            assert isinstance(out, backend.DataType)
            np.testing.assert_allclose(expected_result, out, rtol=1e-6, atol=1e-6)  # type: ignore


def test_size():
    input_array = np.ones((1, 2, 3, 4, 5, 6, 7, 8))
    expected_result_1 = input_array.size
    expected_result_2 = input_array.shape[3]
    expected_result_3 = (
        input_array.shape[3],
        input_array.shape[5],
        input_array.shape[7],
    )

    m1 = Model()
    m1 += Size()(input="input", output="output")

    m2 = Model()
    m2 += Size(dim=TBD)(input="input", dim=3, output="output")

    m3 = Model()
    m3 += Size(dim=TBD)(input="input", dim=(3, 5, 7), output="output")

    models = [m1, m2, m3]
    expected_results = [expected_result_1, expected_result_2, expected_result_3]
    backends: list[type[Backend]] = [TorchBackend, JaxBackend, NumpyBackend, MlxBackend]
    for model, expected_result in zip(models, expected_results, strict=False):
        for backend_class in backends:
            if backend_class.is_installed:
                backend = backend_class()
                cm = compile(model, backend, data_keys={"input"}, inference=True)
                np.testing.assert_allclose(
                    expected_result,
                    cm.evaluate(data={"input": backend.array(input_array)})["output"],  # type: ignore
                    rtol=1e-6,
                    atol=1e-6,
                )


def test_backend_device():
    TorchBackend("cpu")
    JaxBackend("cpu")
    NumpyBackend("cpu")
    with pytest.raises(RuntimeError):
        TorchBackend("weird")
    with pytest.raises(RuntimeError):
        JaxBackend("weird")
    with pytest.raises(RuntimeError):
        NumpyBackend("weird")


@pytest.mark.skip("ScaledDotProduct will be logical")
def test_replace_with_primitive_1():
    model = Model()
    sdp = ScaledDotProduct()
    model.extend(sdp, query="q", key="k")
    comp_model = compile(model=model, backend=JaxBackend())

    expected_key_mapping = {
        "query": "q",
        "key": "k",
        "value": "value",
        "mask": "mask",
        "output": "output",
    }
    # TODO: Fix when skip is removed
    dag = comp_model.dag  # type: ignore
    assert ScaledDotProduct not in [item.__class__ for item in dag]
    assert expected_key_mapping == list(dag.values())[0]
    # assert {} == comp_model.non_differentiables


@pytest.mark.skip("ScaledDotProduct will be logical")
def test_replace_with_primitive_2():
    model = ScaledDotProduct()
    comp_model = compile(model=model, backend=TorchBackend())

    expected_key_mapping = {
        "query": "query",
        "key": "key",
        "value": "value",
        "mask": "mask",
        "output": "output",
    }
    # TODO: Fix when skip is removed
    dag = comp_model.dag  # type: ignore

    assert ScaledDotProduct not in [item.__class__ for item in dag]
    assert expected_key_mapping == list(dag.values())[0]
    # assert {} == comp_model.non_differentiables
    assert set() == comp_model.flat_graph.all_static_keys
    assert set(["query", "key", "mask", "value"]) == set(comp_model.input_keys)
    assert set(["output"]) == set(comp_model.output_keys)


@pytest.mark.skip("ScaledDotProduct will be logical")
def test_replace_with_primitive_3():
    model = Model()
    sdp = ScaledDotProduct()
    model.extend(sdp, query="q", key="k", mask="m", value="v")
    backend = TorchBackend()
    static_keys = {
        "q": backend.rand_uniform(96, 96),
        "k": backend.ones(96, 96),
        "v": backend.rand_uniform(96, 96),
        "m": backend.ones(96, 96),
    }
    comp_model = compile(model=model, backend=backend, constant_keys=static_keys)

    expected_key_mapping = {
        "query": "q",
        "key": "k",
        "value": "v",
        "mask": "m",
        "output": "output",
    }
    # TODO: Fix when skip is removed
    dag = comp_model.dag  # type: ignore

    assert ScaledDotProduct not in [item.__class__ for item in dag]
    assert expected_key_mapping == list(dag.values())[0]
    # assert {} == comp_model.non_differentiables
    # assert {"q", "k", "v", "m", "output"} == comp_model.flat_graph.all_static_keys
    assert {"output"} == comp_model.flat_graph.all_static_keys
    assert {"q", "k", "v", "m"} == comp_model.flat_graph.unused_keys
    assert set(["q", "k", "m", "v"]) == set(comp_model.input_keys)
    assert set(["output"]) == set(comp_model.output_keys)


@pytest.mark.skip("ScaledDotProduct will be logical")
def test_replace_with_primitive_4():
    model = Model()
    sdp = ScaledDotProduct()
    model.extend(sdp, query="q", key="k", mask="m", value="v")
    backend = TorchBackend()
    static_keys = {
        "q": backend.rand_uniform(96, 96),
        "k": backend.ones(96, 96),
        "m": backend.ones(96, 96),
    }
    comp_model = compile(model=model, backend=backend, constant_keys=static_keys)

    expected_key_mapping = {
        "query": "q",
        "key": "k",
        "value": "v",
        "mask": "m",
        "output": "output",
    }
    # TODO: Fix when skip is removed
    dag = comp_model.dag  # type: ignore

    assert ScaledDotProduct not in [item.__class__ for item in dag]
    assert expected_key_mapping == list(dag.values())[0]
    # assert {} == comp_model.non_differentiables
    assert {"q", "k", "m"} == comp_model.flat_graph.all_static_keys
    assert set(["q", "k", "m", "v"]) == set(comp_model.input_keys)
    assert set(["output"]) == set(comp_model.output_keys)


@pytest.mark.skip("ScaledDotProduct will be logical")
def test_replace_with_primitive_5():
    model = Model()
    sdp = ScaledDotProduct()
    model.extend(sdp, query="q", key="k", mask="m", value="v", output="output")
    backend = TorchBackend()

    comp_model = compile(model=model, backend=backend, discard_keys={"output"})
    expected_ignore_keys = {"q", "k", "v", "m", "output"}
    assert expected_ignore_keys == comp_model.discarded_keys


def test_generate_gradients():
    backend = NumpyBackend()
    model = Model()
    model |= Linear(8)(input="input", output=IOKey(name="output"))
    model |= Linear(16)(input=model.cout, output=IOKey(name="output2"))

    context = TrainModel(model)
    context.add_loss(CrossEntropy(), [Mean()], input="output", target="target")
    # TODO: Why do we deepcopying context here???
    comp_model = compile(
        deepcopy(context),
        backend=backend,
        data_keys={"input", "target"},
        shapes={"input": (32, 8)},
        jit=False,
    )
    params = comp_model.randomize_params()
    comp_model_2 = compile(
        deepcopy(context),
        backend=backend,
        data_keys={"input", "target"},
        shapes={"input": (32, 8)},
        jit=False,
    )

    output_directly = comp_model.evaluate_gradients(
        params=params,
        data={
            "input": backend.ones(32, 8),
            "target": backend.ones(32, dtype=mithril.int),
        },
    )
    comp_model_2.evaluate(
        params=params,
        data={
            "input": backend.ones(32, 8),
            "target": backend.ones(32, dtype=mithril.int),
        },
    )
    output = comp_model_2.evaluate_gradients(
        params=params,
        data={
            "input": backend.ones(32, 8),
            "target": backend.ones(32, dtype=mithril.int),
        },
    )
    for val1, val2 in zip(output.values(), output_directly.values(), strict=False):
        np.testing.assert_allclose(val1, val2, rtol=1e-7, atol=1e-7)


def test_evaluate_all_2():
    backend = NumpyBackend()
    model = Model()
    model |= Linear(8)(input="input", output=IOKey(name="output"))
    model |= Linear(16)(input=model.cout, output=IOKey(name="output2"))

    context = TrainModel(model)
    context.add_loss(CrossEntropy(), [Mean()], input="output", target="target")
    # TODO: Why do we deepcopying context here???
    comp_model = compile(
        deepcopy(context),
        backend=backend,
        data_keys={"input", "target"},
        shapes={"input": (32, 8)},
        jit=False,
    )
    params = comp_model.randomize_params()
    comp_model_2 = compile(
        deepcopy(context),
        backend=backend,
        data_keys={"input", "target"},
        shapes={"input": (32, 8)},
        jit=False,
    )

    eval_out = comp_model.evaluate(
        params=params,
        data={
            "input": backend.ones(32, 8),
            "target": backend.ones(32, dtype=mithril.int),
        },
    )
    eval_grad_out = comp_model.evaluate_gradients(
        params=params,
        data={
            "input": backend.ones(32, 8),
            "target": backend.ones(32, dtype=mithril.int),
        },
    )
    eval_all_out = comp_model_2.evaluate_all(
        params=params,
        data={
            "input": backend.ones(32, 8),
            "target": backend.ones(32, dtype=mithril.int),
        },
    )

    assert eval_out.keys() == eval_all_out[0].keys()
    for val1, val2 in zip(eval_out.values(), eval_all_out[0].values(), strict=False):
        assert isinstance(val1, backend.DataType)
        assert isinstance(val2, backend.DataType)
        np.testing.assert_allclose(val1, val2, rtol=1e-7, atol=1e-7)

    assert eval_grad_out.keys() == eval_all_out[1].keys()
    for val1, val2 in zip(
        eval_grad_out.values(), eval_all_out[1].values(), strict=False
    ):
        np.testing.assert_allclose(val1, val2, rtol=1e-7, atol=1e-7)


def test_demo_model():
    def create_layer(
        out_channels, kernel_size=3, stride=1, padding=2, maxpool_kernel_size=2
    ):
        model = Model()
        model += Convolution1D(
            kernel_size=kernel_size,
            out_channels=out_channels,
            stride=stride,
            padding=padding,
        )
        model += Relu()
        model += MaxPool1D(kernel_size=maxpool_kernel_size)
        return model

    model = Model()
    model += create_layer(16)
    model += create_layer(32)
    model += Flatten(start_dim=1)
    model += Linear(1000)
    model += Linear(1)
    pm = mithril.compile(model=model, backend=TorchBackend(), safe_names=False)

    assert set(pm.input_keys) == {
        "weight_0",
        "bias_1",
        "bias_3",
        "weight_2",
        "bias_0",
        "weight_1",
        "weight_3",
        "bias_2",
        "input",
    }


def test_empy_out_grad():
    model = Model()
    model += Linear(10)(input="input")
    model += Mean(keepdim=True)

    backend = JaxBackend()
    comp_model = compile(
        deepcopy(model),
        backend,
        data_keys={"input"},
        shapes={"input": [8, 32]},
        jit=False,
    )
    params = comp_model.randomize_params()
    target = backend.ones(1, dtype=mithril.int32)
    input = backend.ones(8, 32)
    with pytest.raises(ValueError):
        comp_model.evaluate_gradients(
            params=params, data={"input": input, "output": target}, output_gradients={}
        )

    jax_backend = TorchBackend()
    comp_model_2 = compile(
        deepcopy(model),
        jax_backend,
        data_keys={"input"},
        shapes={"input": [8, 32]},
        jit=False,
    )
    jax_params = comp_model_2.randomize_params()
    jax_input = jax_backend.ones(8, 32)
    jax_target = jax_backend.ones(1, dtype=mithril.int32)
    with pytest.raises(ValueError):
        comp_model_2.evaluate_gradients(
            params=jax_params,
            data={"input": jax_input, "output": jax_target},
            output_gradients={},
        )


@pytest.mark.skip("Multigpu geomean test activate when multigpu test base activated")
def geomean_multigpu_test():
    model = Model()
    model.extend(l1 := Linear(16), input="input1")
    model.extend(l2 := Linear(32), w="w", input=l1.output)
    model.extend(l3 := Linear(32), w="w", input=l1.output)

    # Classification
    model.extend(add := Add(), left=l3.output, right=l2.output)
    model.extend(pow := Power(), base=add.output, exponent=2)
    model.extend(mul := Multiply(), left=pow.output)
    model.extend(abs := Absolute(), input=mul.output)
    model.extend(sqrt := Sqrt(), input=abs.output)
    model.extend(mul2 := Multiply(), left=sqrt.output, right="input2")
    model.extend(div := Divide(), numerator=mul2.output, denominator=1.0)
    model.extend(Softmax(), input=div.output, output="out1")

    # Regression
    model.extend(mul := Multiply(), left=l2.output, right=l3.output)
    model.extend(add2 := Add(), left=mul.output, right="input3")
    model.extend(Divide(), numerator=add2.output, denominator=40.0, output="out2")

    context = TrainModel(model)
    context.add_loss(
        SquaredError(),
        reduce_steps=[Mean(axis=0), Prod(axis=0), Sum()],
        input="out1",
        target="target1",
    )
    context.add_loss(
        SquaredError(),
        reduce_steps=[Mean(axis=1), Prod(axis=0), Min(axis=1), Sum(axis=1), Mean()],
        input="out2",
        target="target2",
    )
    context.add_regularization(L2(), coef=Tensor(1e-1), input=re.compile(r"w\d"))
    context.add_regularization(L1(), coef=Tensor(1e-1), input=re.compile(r"b\d"))
    backend = JaxBackend()
    comp_model = compile(
        context,
        backend=backend,
        data_keys={"input1", "input2", "input3", "target1", "target2"},
        shapes={
            "input1": [40, 6, 8, 16, 32, 32],
            "input2": [40, 6, 8, 16, 32, 1],
            "input3": [40, 6, 8, 16, 32, 32],
            "target1": [40, 6, 8, 16, 32, 32],
        },
        jit=False,
    )
    params = comp_model.randomize_params()

    input1 = backend.array(np.random.rand(40, 6, 8, 16, 32, 32)) / 100
    input2 = backend.array(np.random.rand(40, 6, 8, 16, 32, 1)) / 100
    input3 = backend.array(np.random.rand(40, 6, 8, 16, 32, 32)) / 100

    target1 = backend.ones(40, 6, 8, 16, 32, 32, dtype=mithril.float32) / 3.3
    target2 = backend.ones(40, 6, 8, 16, 32, 32, dtype=mithril.float32) / 3.3

    def forward_parallel(params, data):
        all_fwd = comp_model.evaluate(params=params, data=data)
        return all_fwd

    def forward(data):
        return comp_model.evaluate(params=params, data=data)

    # Normal forward
    normal_out = forward(
        data={
            "input1": input1,
            "input2": input2,
            "input3": input3,
            "target1": target1,
            "target2": target2,
        }
    )

    pmapped_f = jax.pmap(forward_parallel, in_axes=(None, 0))  # type: ignore
    pmapped_out = pmapped_f(
        params,
        {
            "input1": input1.reshape((-1, 40 // 4, 6, 8, 16, 32, 32)),
            "input2": input2.reshape((-1, 40 // 4, 6, 8, 16, 32, 1)),
            "input3": input3.reshape((-1, 40 // 4, 6, 8, 16, 32, 32)),
            "target1": target1.reshape((-1, 40 // 4, 6, 8, 16, 32, 32)),
            "target2": target2.reshape((-1, 40 // 4, 6, 8, 16, 32, 32)),
        },
    )

    for key in normal_out:
        if "cost" not in key:
            np.testing.assert_allclose(
                normal_out[key],
                pmapped_out[key].reshape((40, 6, 8, 16, 32, 32)),
                rtol=1e-6,
                atol=1e-6,
            )
        else:
            np.testing.assert_allclose(
                normal_out[key], pmapped_out[key].mean(0), rtol=1e-6, atol=1e-6
            )


def test_add_loss_unknown_key():
    model = Model()
    l1 = Linear()
    model |= l1(input=IOKey("input", differantiable=True), weight="w0")
    model |= Linear()(input=l1.output, weight="w1", output=IOKey(name="output"))

    context = TrainModel(model)

    # Wrong keyword for loss
    with pytest.raises(TypeError) as err_info:
        context.add_loss(SquaredError(), inpu2t="output", target="target")

    assert (
        str(err_info.value)
        == "SupervisedLoss.__call__() got an unexpected keyword argument 'inpu2t'"
    )

    with pytest.raises(TypeError) as err_info:
        context.add_loss(SquaredError(), input="output", targe2t="target")

    assert (
        str(err_info.value)
        == "SupervisedLoss.__call__() got an unexpected keyword argument 'targe2t'"
    )

    # Wrong keyword for model
    with pytest.raises(KeyError) as key_err_info:
        context.add_loss(SquaredError(), input="output1", target="target")

    assert str(key_err_info.value) == (
        "'The provided keys are not valid; at least one of the keys must belong "
        "to the model!'"
    )

    with pytest.raises(KeyError) as key_err_info:
        context.add_loss(SquaredError(), target="output")

    assert (
        str(key_err_info.value) == '"The provided keys do not match the model\'s loss."'
    )

    # Successfully add loss
    context.add_loss(
        SquaredError(), input="output", target="target", key_name="my_distinc_loss"
    )
    assert "my_distinc_loss" in context.output_keys


def test_add_regularization_unknown_key():
    model = Model()
    l1 = Linear()
    model |= l1(input="input", weight="w0")
    model |= Linear()(input=l1.output, weight="w1", output="output")

    context = TrainModel(model)

    # Wrong keyword for loss
    with pytest.raises(KeyError) as err_info:
        context.add_regularization(L2(), coef=1.0, inpu2t="output")

    assert (
        str(err_info.value)
        == "'The provided keys do not match the regularization model keys!'"
    )

    # Wrong keyword for model
    with pytest.raises(KeyError) as err_info:
        context.add_regularization(L2(), coef=1.0, input="output")

    assert str(err_info.value) == (
        "'The provided keys are not valid; at least one of the keys must belong "
        "to the model!'"
    )

    # Add regularization successfuly
    context.add_regularization(L2(), coef=1.0, input="w1")


def test_add_regularization():
    model = Model()
    l1 = Linear(1)
    model |= l1(input="input", weight=Tensor([[2.0]]))
    model |= Linear()(input=l1.output, weight="w1", output=IOKey(name="output"))

    context = TrainModel(model)

    model2 = Model()
    l2 = Linear(1)
    model2 |= l2(input="input", weight="w2")

    # Static key cannot be input of the regularization
    with pytest.raises(KeyError) as err_info:
        context.add_regularization(L2(), Tensor(1.0), input=l1.weight)

    assert str(err_info.value) == (
        "'The provided keys are not valid; at least one of the keys must belong "
        "to the model!'"
    )

    with pytest.raises(KeyError) as err_info:
        context.add_regularization(L2(), 1.0, input=l2.weight)

    assert str(err_info.value) == (
        "'The provided keys are not valid; at least one of the keys must belong "
        "to the model!'"
    )

    # Set output key of the regularization
    context.add_regularization(L2(), 1.0, input="w1", key_name="reg_out")
    assert "reg_out" in context.output_keys


def test_demo_model5():
    from mithril.utils import dict_conversions

    model1 = Model()
    model1 += Relu()
    model1 += Relu()
    model1 += Relu()
    model1 += Relu()

    model2 = Model() + Relu() + Relu() + Relu() + Relu()
    assert dict_conversions.model_to_dict(model1) == dict_conversions.model_to_dict(
        model2
    )


def test_connect_1():
    model = Model()
    relu1 = Relu()
    relu2 = Relu()
    relu3 = Relu()
<<<<<<< HEAD
    model += relu1(output="relu_output_1")
    model += relu2(input="", output="relu_output_2")
    model.merge_connections(relu1.input, relu2.input)
    model += relu3(input="", output=relu1.input)
=======
    model |= relu1(output="relu_output_1")
    model |= relu2(output="relu_output_2")
    model |= relu3(output=IOKey(connections={relu1.input, relu2.input}))
>>>>>>> f45c18f4

    assert (
        model.dag[relu1]["input"].metadata
        == model.dag[relu2]["input"].metadata
        == model.dag[relu3]["output"].metadata
    )


def test_connect_2():
    model = Model()
    relu1 = Relu()
    relu2 = Relu()
    relu3 = Relu()
<<<<<<< HEAD
    model += relu1(input="in1", output="relu_output_1")
    model += relu2(input="in2", output="relu_output_2")
    model.merge_connections(relu1.input, relu2.input, name="my_input")
    model += relu3(input="", output="my_input")
=======
    model |= relu1(input="in1", output="relu_output_1")
    model |= relu2(input="in2", output="relu_output_2")
    model |= relu3(
        output=IOKey(name="my_input", connections={relu1.input, relu2.input})
    )
>>>>>>> f45c18f4

    assert (
        model.dag[relu1]["input"].metadata
        == model.dag[relu2]["input"].metadata
        == model.dag[relu3]["output"].metadata
    )


def test_connect_3():
    model = Model()
    relu1 = Relu()
    relu2 = Relu()
    relu3 = Relu()
<<<<<<< HEAD
    model += relu1(output="relu_output_1")
    model += relu2(input="", output="relu_output_2")
    model.merge_connections(relu1.input, relu2.input)
    model += relu3(input=relu1.input)
=======
    model |= relu1(output="relu_output_1")
    model |= relu2(output="relu_output_2")
    model |= relu3(input=IOKey(connections={relu1.input, relu2.input}))
>>>>>>> f45c18f4

    assert (
        model.dag[relu1]["input"].metadata
        == model.dag[relu2]["input"].metadata
        == model.dag[relu3]["input"].metadata
    )


def test_connect_4():
    model = Model()
    relu1 = Relu()
    relu2 = Relu()
    relu3 = Relu()
<<<<<<< HEAD
    model += relu1(input="in1", output="relu_output_1")
    model += relu2(input="in2", output="relu_output_2")
    model.merge_connections(relu1.input, relu2.input, name="my_input")
    model += relu3(input="my_input")
=======
    model |= relu1(input="in1", output="relu_output_1")
    model |= relu2(input="in2", output="relu_output_2")
    model |= relu3(input=IOKey(name="my_input", connections={relu1.input, relu2.input}))
>>>>>>> f45c18f4

    assert (
        model.dag[relu1]["input"].metadata
        == model.dag[relu2]["input"].metadata
        == model.dag[relu3]["input"].metadata
    )
    assert model.dag[relu3]["input"].key == "my_input"


def test_connect_5():
    model = Model()
    relu1 = Relu()
    relu2 = Relu()
    relu3 = Relu()
<<<<<<< HEAD
    model += relu1(input="in1", output="relu_output_1")
    model += relu2(input="", output="relu_output_2")
    model.merge_connections(relu1.input, relu2.input)
    model += relu3(input=relu1.input)
=======
    model |= relu1(input="in1", output="relu_output_1")
    model |= relu2(output="relu_output_2")
    model |= relu3(input=IOKey(connections={relu1.input, relu2.input}))
>>>>>>> f45c18f4

    assert (
        model.dag[relu1]["input"].key
        == model.dag[relu2]["input"].key
        == model.dag[relu3]["input"].key
        == "in1"
    )
    assert (
        model.dag[relu1]["input"].metadata
        == model.dag[relu2]["input"].metadata
        == model.dag[relu3]["input"].metadata
    )


def test_connect_6():
    model = Model()
    relu1 = Relu()
    relu2 = Relu()
    model |= relu1(input="in1", output="relu_output_1")
    model |= relu2(input="in2", output="relu_output_2")

    with pytest.raises(KeyError) as error_info:
<<<<<<< HEAD
        model.merge_connections(relu1.input, relu2.input)
=======
        model |= Relu()(input=IOKey(connections={relu1.input, relu2.input}))
>>>>>>> f45c18f4

    assert str(error_info.value) == (
        "'Requires a connection to have only one unique key name but "
        "encountered more!'"
    )


def test_composite_6_extend_from_inputs_script_error():
    model = Model()
    relu1 = Relu()
    relu2 = Relu()
    relu3 = Relu()
    model |= relu1(output="output")
    model |= relu2(input=relu1.input)
    model |= relu3(input="input", output=relu2.input)

    with pytest.raises(KeyError) as error_info:
        model |= Relu()(output=relu3.input)

    assert str(error_info.value) == (
        "\"The key 'input' is a reserved key which could not be used for "
        'internal keys."'
    )


def test_dict_to_model_using_connect():
    json_model = {
        "name": "Model",
        "submodels": {
            "m3": {"name": "Add"},
            "m2": {"name": "Multiply"},
            "m1": {"name": "Add"},
        },
        "connections": {
            "m3": {"output": "output"},
            "m2": {
                "left": "right",
                "output": {"key": {"connect": [["m3", "left"], ["m3", "right"]]}},
            },
            "m1": {
                "left": "left",
                "right": "right",
                "output": {"key": {"connect": [["m2", "right"]]}},
            },
        },
    }
    from mithril.utils.dict_conversions import dict_to_model

    model = dict_to_model(json_model)  # type: ignore

    assert model.input_keys == {"right", "left"}


def test_connect_composite_2_extend_from_inputs():
    # NOTE: this model is the script implementation of json test
    json_model = {
        "name": "Model",
        "submodels": {
            "m3": {"name": "Add"},
            "m2": {"name": "Multiply"},
            "m1": {"name": "Add"},
        },
        "connections": {
            "m3": {"output": {"key": {"name": "output", "expose": True}}},
            "m2": {
                "left": "right",
                "output": {"key": {"connect": [["m3", "left"], ["m3", "right"]]}},
            },
            "m1": {
                "left": "left",
                "right": "right",
                "output": {"key": {"connect": [["m2", "right"]]}},
            },
        },
    }
    from mithril.utils.dict_conversions import dict_to_model

    submodel = dict_to_model(json_model)  # type: ignore
    submodel.set_types(left=Tensor, right=Tensor)
    model = Model()
    m1 = deepcopy(submodel)
    m2 = deepcopy(submodel)
    subcopy = deepcopy(submodel)
<<<<<<< HEAD
    model += m1(left="left", right="right")
    model += m2(left=m1.output, right="right")  # type: ignore
    model += subcopy(
        left=m2.output,  # type: ignore
        right=m2.output,  # type: ignore
=======
    model |= m1(left="left", right="right")
    model |= m2(left=IOKey(connections={m1.output}), right="right")  # type: ignore
    model |= subcopy(
        left=IOKey(connections={m2.output}),  # type: ignore
        right=IOKey(connections={m2.output}),  # type: ignore
>>>>>>> f45c18f4
        output="output",
    )

    mithril.compile(model, backend=TorchBackend())

    assert m2.left.metadata == m1.output.metadata  # type: ignore
    assert m2.output.metadata == subcopy.left.metadata  # type: ignore


def test_composite_6_extend_from_inputs_connect():
    # NOTE: this model is the script implementation of json test
    model = Model()
    relu1 = Relu()
    relu2 = Relu()
    relu3 = Relu()
    relu4 = Relu()
<<<<<<< HEAD
    model += relu1(output="output")
    model += relu2(input=relu1.input)
    model += relu3(input="my_input", output=relu2.input)
    model += relu4(input=relu3.input)
=======
    model |= relu1(output="output")
    model |= relu2(input=IOKey(connections={relu1.input}))
    model |= relu3(input="my_input", output=IOKey(connections={relu2.input}))
    model |= relu4(input=IOKey(connections={relu3.input}))
>>>>>>> f45c18f4
    model.set_cout(relu4.output)

    assert relu2.input.metadata == relu3.output.metadata == relu1.input.metadata
    assert relu4.input.metadata == relu3.input.metadata

    backend = TorchBackend()
    cm = mithril.compile(model, backend=backend)
    cm.evaluate(data={"my_input": backend.array([[[[1.0, 2.0, 3.0]]]])})


def test_composite_4_extend_from_inputs_connect():
    # NOTE: this model is the script implementation of json test
    model = Model()
    relu1 = Relu()
    relu2 = Relu()
    relu3 = Relu()
    relu4 = Relu()
<<<<<<< HEAD
    model += relu1(input="my_input", output=IOKey(name="output"))
    model += relu2(input=relu1.input)
    model += relu3(input=relu2.input)
    model += relu4(input="input1", output="my_input")
=======
    model |= relu1(input="my_input", output=IOKey(name="output"))
    model |= relu2(input=IOKey(connections={relu1.input}))
    model |= relu3(input=IOKey(connections={relu2.input}))
    model |= relu4(input="input1", output="my_input")
>>>>>>> f45c18f4

    backend = TorchBackend()
    cm = mithril.compile(model, backend=backend)
    cm.evaluate(data={"input1": backend.array([[[[1.0, 2.0, 3.0]]]])})
    assert relu1.input.metadata == relu2.input.metadata == relu3.input.metadata


def test_integration_composite_1_extend_from_inputs_1_with_connect():
    # NOTE: this model is the script implementation of json test
    model = Model()
    m2 = Layer(dimension=2, activation=Softmax())
    m1 = Layer(dimension=2, activation=Sigmoid())
<<<<<<< HEAD
    model += m2(weight="w1", bias="b1", output="output")
    model += m1(input="input", weight="w0", bias="b0", output=m2.input)
=======
    model |= m2(weight="w1", bias="b1", output="output")
    model |= m1(
        input="input", weight="w0", bias="b0", output=IOKey(connections={m2.input})
    )
>>>>>>> f45c18f4

    assert m1.output.metadata == m2.input.metadata


def test_mlp_last_dimension_prop():
    mlp_model = MLP(activations=[Relu(), Relu(), Relu()], dimensions=[12, 24, None])
    ctx = TrainModel(mlp_model)
    loss_model = SquaredError()
    loss_model.set_shapes(**loss_model.submodel.safe_shapes)
    ctx.add_loss(
        loss_model,
        input=mlp_model.cout,
        target=Tensor([[2.2, 4.2], [2.2, 4.2]]),
        reduce_steps=[Mean()],
    )
    assert ctx.shapes["weight2"] == [2, 24]


def test_mlp_last_dimension_prop_2():
    model = Model()
    add_model = Add()
    model += add_model(
        left=IOKey("in1", type=Tensor),
        right=IOKey("in2", type=Tensor),
        output=IOKey(name="output"),
    )

    ctx = TrainModel(model)
    ctx.add_loss(AbsoluteError(), input="output", target=Tensor([2.0]))
    comp_model = mithril.compile(model=ctx, backend=NumpyBackend())
    inputs = {"in1": np.array([3.0]), "in2": np.array([2.0])}
    outputs = comp_model.evaluate(data=inputs)
    output_final_cost = outputs["final_cost"]
    out = outputs["output"]
    assert isinstance(output_final_cost, np.ndarray)
    assert isinstance(out, np.ndarray)
    np.testing.assert_allclose(output_final_cost, np.array(3.0))
    np.testing.assert_allclose(out, np.array(5.0))


def test_connect_8():
    model = Model()
    t = Tanh()
    r1 = Relu()
    r2 = Relu()
<<<<<<< HEAD
    model += t(output="output1")
    model += r1(input="input2", output="output2")
    model.merge_connections(t.input, r1.input)
    model += r2(input="", output=r1.input)
=======
    model |= t(output="output1")
    model |= r1(input="input2", output="output2")
    model |= r2(output=IOKey(connections={t.input, r1.input}))
>>>>>>> f45c18f4

    assert r1.input.metadata == r2.output.metadata == t.input.metadata


def test_connect_9():
    model = Model()
    t = Tanh()
    r1 = Relu()
    r2 = Relu()
<<<<<<< HEAD
    model += t(input="input1", output="output1")
    model += r1(input="", output="output2")
    model.merge_connections("input1", r1.input)
    model += r2(input="", output=r1.input)
=======
    model |= t(input="input1", output="output1")
    model |= r1(output="output2")
    model |= r2(output=IOKey(connections={"input1", r1.input}))
>>>>>>> f45c18f4

    assert (
        r1.input.metadata
        == model.input1.metadata  # type: ignore
        == t.input.metadata
        == r2.output.metadata
    )


def test_connect_10():
    model = Model()
    t = Tanh()
    r1 = Relu()
    r2 = Relu()
<<<<<<< HEAD
    model += t(input="input1", output=IOKey(name="output1"))
    model += r1(input="input2", output=IOKey(name="output2"))
    model.merge_connections("input1", "input2", name="internal")
    model |= r2(output="internal")
=======
    model |= t(input="input1", output=IOKey(name="output1"))
    model |= r1(input="input2", output=IOKey(name="output2"))
    model |= r2(
        output=IOKey(connections={"input1", "input2"}, expose=True, name="internal"),
    )
>>>>>>> f45c18f4

    assert (
        r1.input.metadata
        == model.input1.metadata  # type: ignore
        == model.input2.metadata  # type: ignore
        == t.input.metadata
        == r2.output.metadata
    )


def test_connect_11():
    model = Model()
    add = Add()
    model |= add(left=IOKey(value=TBD, name="a"), right="right")

    assert model.input_keys == {"a", "right"}
    assert (
        model.dag[add]["left"].key == "a"
    )  # Checks "a" is assigned to the right connection.


def test_connect_12():
    model = Model()
    add1 = Add()
    add2 = Add()
    add3 = Add()
<<<<<<< HEAD
    model += add1(left="l1", right="l2", output=IOKey(name="out1"))
    model += add2(left="l3", right="l4", output=IOKey(name="out2"))
    model.merge_connections(add1.left, add2.left, name="left")
    model += add3(
        left="left",
=======
    model |= add1(left="l1", right="l2", output=IOKey(name="out1"))
    model |= add2(left="l3", right="l4", output=IOKey(name="out2"))
    model |= add3(
        left=IOKey(name="left", connections={add1.left, add2.left}),
>>>>>>> f45c18f4
        right="right",
        output=IOKey(name="out3"),
    )

    assert model.input_keys == {"left", "l2", "l4", "right"}
    assert (
        model.dag[add3]["left"].key == "left"
    )  # Checks "left" is assigned to the right connection.


def test_connect_13():
    model = Model(enforce_jit=False)
    add1 = Add()
    add2 = Add()
    buf = Buffer()
<<<<<<< HEAD
    model += add1(left="l1", right="l2", output=IOKey(name="out1"))
    model += add2(left="l3", right="l4")
    model.merge_connections(add1.left, add2.left, name="input")
    model += buf(input=add1.left)
    model += Add()(left=add2.output, right=buf.output, output=IOKey(name="out2"))
=======
    model |= add1(left="l1", right="l2", output=IOKey(name="out1"))
    model |= add2(left="l3", right="l4")
    model |= buf(input=IOKey(name="input", connections={add1.left, add2.left}))
    model |= Add()(left=add2.output, right=buf.output, output=IOKey(name="out2"))
>>>>>>> f45c18f4

    assert model.input_keys == {"input", "l2", "l4"}


def test_connect_14():
    model = Model()
    model |= Add()(left="l1", right="l2", output=IOKey(name="out1"))
    model |= Add()(left="l3", right="l4", output=IOKey(name="out2"))
    model |= ToTensor()(input=IOKey(value=5, name="input"), output=IOKey(name="out3"))

    assert model.input_keys == {"input", "l1", "l2", "l3", "l4"}


def test_connect_error_1():
    model = Model()
    model |= Relu()(input="input2", output=IOKey(name="output"))
    model |= Relu()(input="input1", output=IOKey(name="output2"))
    model |= Relu()(output=IOKey(name="output3"))

    with pytest.raises(Exception) as error_info:
        model.merge_connections("input1", "input2", "output3", name="my_input")
        model |= Relu()(input="input", output="my_input")

    assert (
        str(error_info.value)
        == "Given connections are both output connections. Multi-write error!"
    )


def test_connect_error_2():
    model = Model()
    model |= Relu()(input="input2", output=IOKey(name="output"))
    model |= Relu()(input="input1", output=IOKey(name="output2"))
    model |= Relu()(output=IOKey(name="output3"))
    model |= Relu()(output=IOKey(name="output4"))

    with pytest.raises(KeyError) as error_info:
        model.merge_connections(
            "input1", "input2", "output3", "output4", name="my_input"
        )

    assert str(error_info.value) == (
        "'IOKey object can not have more than one output connection. "
        "Multi-write error!'"
    )


def test_connect_error_5():
    model_2 = Model()
    model_2 += (tanh := Tanh())(output=IOKey(name="output1"))
    model_2 |= (relu := Relu())(output=IOKey(name="output2"))

    with pytest.raises(KeyError) as error_info:
        model_2.merge_connections(tanh.input, relu.input)
        model_2 |= Relu()(output=tanh.input)
        model_2.set_outputs(tanh.input)

    assert (
        str(error_info.value) == "'Autogenerated keys can only be set as output "
        "if a name is provided for the connection as keyworded argument.'"
    )


def test_connect_error_6():
    model = Model()
    l1 = Linear(10)
    l2 = Linear(10)
    l3 = Linear(10)
    l4 = Linear(71)
<<<<<<< HEAD
    model += l1(input="input2", weight="w", output=IOKey(name="output"))
    model += l2(input="input1", weight="w1", output=IOKey(name="output2"))
    model += l3(input="", output=IOKey(name="output3"))
    model.merge_connections("input1", "input2", "output3", name="my_output")
    model += l4(input="my_output")
=======
    model |= l1(input="input2", weight="w", output=IOKey(name="output"))
    model |= l2(input="input1", weight="w1", output=IOKey(name="output2"))
    model |= l3(output=IOKey(name="output3"))
    model |= l4(
        input=IOKey(name="my_output", connections={"input1", "input2", "output3"})
    )
>>>>>>> f45c18f4

    assert (
        model.my_output.metadata  # type: ignore
        == l1.input.metadata
        == l2.input.metadata
        == l3.output.metadata
        == l4.input.metadata
    )
    # assert str(error_info.value) == "A global input directly connected to an
    # output connection. Multi-write error!"


def test_metadata_dict_update():
    # This case checks if one metadata is totally updated and metadata_dict in
    # Connections obj is updated.
    r1 = Relu()
    r1_prev_metadata = r1.output.metadata
    r2 = Relu()
    r2_prev_metadata = r2.input.metadata
    assert r1_prev_metadata in r1.conns.metadata_dict
    assert r2_prev_metadata in r2.conns.metadata_dict
    model = Model()
    model += r1
    model += r2
    assert r2.input.metadata == r1.output.metadata
    # NOTE: Since one metadata will be removed and one metadata will remain, we need to
    # check only one of them will be updated (which one to update is not important,
    # thus we check with xor).
    assert (r1_prev_metadata != r1.output.metadata) ^ (
        r2_prev_metadata != r2.output.metadata
    )
    assert (r1_prev_metadata not in r1.conns.metadata_dict) ^ (
        r2_prev_metadata not in r2.conns.metadata_dict
    )


def test_infer_static_register_fn():
    jax_backend = JaxBackend(dtype=mithril.float64)

    def my_adder(left, right):
        return left + right

    JaxBackend.register_primitive(my_adder)

    model = Model()
    model += MyAdder()(left="left", right="right", output=IOKey(name="output"))

    left = jax_backend.randn(5, 5)
    right = jax_backend.randn(5, 5)

    res = compile(
        model,
        jax_backend,
        constant_keys={"left": left, "right": right},
        jit=False,
        inference=True,
    ).evaluate()
    assert (left + right == res["output"]).all()


def test_add_loss_coef():
    # Test with single regularization and single reduce (mean) operation
    tolerance = 1e-15
    backend = TorchBackend(dtype=mithril.float64)
    model = Model()
    model += Multiply()(
        left=IOKey("left", type=Tensor, differantiable=True),
        right=IOKey("w", type=Tensor, differantiable=True),
        output=IOKey(name="output"),
    )

    static_keys = {"left": backend.array([1.5]), "target": backend.array([1.0])}

    ctx = TrainModel(model)
    out_con = model.output  # type: ignore
    ctx.add_loss(
        SquaredError(), [Mean()], input=out_con, target="target", key_name="loss"
    )
    ctx.add_loss(
        SquaredError(),
        [Mean()],
        input=out_con,
        coef=Tensor(0.6),
        target="target",
        key_name="loss_coef",
    )

    compiled_model = mithril.compile(ctx, backend=backend, constant_keys=static_keys)
    result = compiled_model.evaluate(
        params={"w": backend.array([[[1.0], [2.0]], [[3.0], [4.0]], [[5.0], [6.0]]])}
    )

    ref_loss = backend.array(24.6250)
    final_cost = backend.array(39.4)
    assert result["final_cost"] - final_cost < tolerance
    assert result["loss"] - ref_loss < tolerance
    assert result["loss_coef"] - ref_loss * 0.6 < tolerance


def test_cycle_extend():
    model = Model()

    model_2 = Model()
    model_2 |= Tanh()(input="input1", output=IOKey(name="output1"))
    model_2 |= Sine()(input="input2", output=IOKey(name="output2"))

    with pytest.raises(ValueError) as err:
        model |= model_2(
            input2="input",
            output2=model_2.input1,  # type: ignore
            output1=IOKey(name="output"),
        )

    assert (
        str(err.value)
        == "Given connection 'input1' should not belong to the extending model!"
    )


def test_cycle_handling_1():
    backend = TorchBackend(dtype=mithril.float64)
    model = Model()

    model_2 = Model()
    model_2 |= Tanh()(input="input1", output=IOKey(name="output1"))
    model_2 |= Sine()(input="input2", output=IOKey(name="output2"))
    model |= model_2(
        input2=IOKey("input", differantiable=True),
        output2=IOKey("output2"),
        input1="input1",
        output1=IOKey(name="output"),
    )
    model |= Buffer()(input="output2", output="input1")

    inputs = {
        "input": backend.array(
            [
                [
                    -0.8269255774200992,
                    0.7046942179511907,
                    -0.6632136364010732,
                    0.5911665167636806,
                    -0.0879635133574766,
                ],
                [
                    -1.0532020199953536,
                    -0.1766725261042899,
                    0.4020469160072127,
                    -1.3487896115657372,
                    0.7345617271306063,
                ],
                [
                    0.6626887642466389,
                    0.477491993820005,
                    -0.1915153410053665,
                    1.2870515655363004,
                    -0.578308296244362,
                ],
                [
                    0.5550795535237508,
                    1.1009271005946892,
                    -1.790016526204619,
                    -0.4263655801958743,
                    1.4146622983613328,
                ],
                [
                    -3.405988297596841,
                    -0.3782331011417492,
                    -0.2559520763515453,
                    -0.5376401794512594,
                    -0.0721665907389376,
                ],
            ]
        )
    }
    expceted_result = backend.array(
        [
            [
                -0.6266331227151191,
                0.570187693463226,
                -0.5480937469710132,
                0.5059936798510051,
                -0.087624816648495,
            ],
            [
                -0.700871809901721,
                -0.1739672820125843,
                0.372482868434905,
                -0.7510927841028658,
                0.5851521779504931,
            ],
            [
                0.5478042642444704,
                0.4297199355953137,
                -0.1880807105110226,
                0.7442830300667747,
                -0.4979737429140143,
            ],
            [
                0.4830929025277961,
                0.7121966576670308,
                -0.7513584357420956,
                -0.3914950543274512,
                0.7564380010257686,
            ],
            [
                0.2555353298976373,
                -0.3533609306355376,
                -0.2478929812340161,
                -0.4715879846333352,
                -0.0719792698173131,
            ],
        ]
    )

    compiled_model = mithril.compile(model=model, backend=backend)
    expected_connections: dict[str, list[str | set[str]]] = {
        "output2": ["sin", {"input"}],
        "output": ["tanh", {"output2"}],
    }

    res = compiled_model.evaluate(inputs)
    out = res["output"]
    assert isinstance(out, torch.Tensor)
    np.testing.assert_allclose(out, expceted_result, rtol=1e-14, atol=1e-14)

    assert_connections(compiled_model, expected_connections)


def test_cycle_handling_2():
    backend = TorchBackend(dtype=mithril.float64)
    model = Model()
    model_1 = Model()
    model_1 |= Relu()(input="input1", output=IOKey(name="output1"))
    model_1 |= Sigmoid()(input="input2", output=IOKey(name="output2"))

    model_2 = Model()
    model_2 |= Tanh()(input="input1", output=IOKey(name="output1"))
    model_2 |= Sine()(input="input2", output=IOKey(name="output2"))

    model |= (gelu5 := Gelu())()

    model |= model_1(
        input1=IOKey("input", differantiable=True), input2="", output1=gelu5.input
    )
    model |= model_2(
        input2=gelu5.output,
        output2=model_1.input2,  # type: ignore
        input1=model_1.output2,  # type: ignore
        output1=IOKey(name="output"),
    )

    compiled_model = mithril.compile(model=model, backend=backend, jit=False)
    expected_connections: dict[str, list[str | set[str]]] = {
        "output": ["tanh", {"output2_1"}],
        "output2_1": ["sigmoid", {"output2_0"}],
        "output1": ["relu", {"input"}],
        "output_0": ["gelu", {"approximate", "output1"}],
        "output2_0": ["sin", {"output_0"}],
    }

    # '_Model_0_output2' = ['sin', {'_Gelu_2_output'}]
    # '_Gelu_2_output' = ['gelu', {'_Model_1_output1'}]
    # 'output' = ['tanh', {'_Model_1_output2'}]
    # '_Model_1_output2' = ['sigmoid', {'_Model_0_output2'}]
    # '_Model_1_output1' = ['relu', {'input'}]

    inputs = {
        "input": backend.array(
            [
                [
                    -0.8269255774200992,
                    0.7046942179511907,
                    -0.6632136364010732,
                    0.5911665167636806,
                    -0.0879635133574766,
                ],
                [
                    -1.0532020199953536,
                    -0.1766725261042899,
                    0.4020469160072127,
                    -1.3487896115657372,
                    0.7345617271306063,
                ],
                [
                    0.6626887642466389,
                    0.477491993820005,
                    -0.1915153410053665,
                    1.2870515655363004,
                    -0.578308296244362,
                ],
                [
                    0.5550795535237508,
                    1.1009271005946892,
                    -1.790016526204619,
                    -0.4263655801958743,
                    1.4146622983613328,
                ],
                [
                    -3.405988297596841,
                    -0.3782331011417492,
                    -0.2559520763515453,
                    -0.5376401794512594,
                    -0.0721665907389376,
                ],
            ]
        )
    }

    expceted_result = backend.array(
        [
            [
                0.4621171572600097,
                0.5544699350128361,
                0.4621171572600097,
                0.5385737391234556,
                0.4621171572600097,
            ],
            [
                0.4621171572600097,
                0.4621171572600097,
                0.5115478867598277,
                0.4621171572600097,
                0.55851858301752,
            ],
            [
                0.5486685623799393,
                0.522280466369085,
                0.4621171572600097,
                0.6134013423499699,
                0.4621171572600097,
            ],
            [
                0.5334142283913986,
                0.5999430644275326,
                0.4621171572600097,
                0.4621171572600097,
                0.6193927182510066,
            ],
            [
                0.4621171572600097,
                0.4621171572600097,
                0.4621171572600097,
                0.4621171572600097,
                0.4621171572600097,
            ],
        ]
    )

    res = compiled_model.evaluate(inputs)
    out = res["output"]
    assert isinstance(out, torch.Tensor)
    np.testing.assert_allclose(out, expceted_result, rtol=1e-14, atol=1e-14)
    assert_connections(compiled_model, expected_connections)


def test_cycle_handling_3():
    backend = TorchBackend(dtype=mithril.float64)
    model = Model()

    model_1 = Model()
    model_1_sub = Model()
    model_1_sub |= Relu()(input="input1", output=IOKey(name="output1"))
    model_1_sub |= Sigmoid()(input="input2", output=IOKey(name="output2"))

    gelu5 = Gelu()

    model_2_sub = Model()
    model_2_sub |= Cosine()(input="input1", output=IOKey(name="output1"))
    model_2_sub |= Softplus()(input="input2", output=IOKey(name="output2"))

    model_1 |= gelu5
    model_1 |= LeakyRelu()(
        input="input2",
        slope=IOKey("slope", value=Tensor(0.01)),
        output=IOKey(name="output2"),
    )
    model_1 |= model_1_sub(input1="input1", output1=gelu5.input)
    model_1 |= model_2_sub(
        input2=gelu5.output,
        output2=model_1_sub.input2,  # type: ignore
        input1=model_1_sub.output2,  # type: ignore
        output1=IOKey(name="output1"),
    )

    gelu5 = Gelu()

    model_2 = Model()
    model_2 |= Tanh()(input="input1", output=IOKey(name="output1"))
    model_2 |= Sine()(input="input2", output=IOKey(name="output2"))
    model |= gelu5(input="")
    model |= model_1(
        input1=IOKey("input", differantiable=True),
        slope=IOKey("slope"),
        input2="",
        output1=gelu5.input,
    )
    model |= model_2(
        input2=gelu5.output,
        output2=model_1.input2,  # type: ignore
        input1=model_1.output2,  # type: ignore
        output1=IOKey(name="output"),
    )

    compiled_model = mithril.compile(model=model, backend=backend, jit=False)
    expected_connections: dict[str, list[str | set[str]]] = {
        "output1_1": ["cos", {"output2_1"}],
        "output_0": ["gelu", {"approximate_0", "output1_0"}],
        "output2_2": ["sin", {"output_1"}],
        "output2_1": ["sigmoid", {"output2_0"}],
        "output2_3": ["leaky_relu", {"output2_2", "slope"}],
        "output": ["tanh", {"output2_3"}],
        "output2_0": ["softplus", {"output_0"}],
        "output1_0": ["relu", {"input"}],
        "output_1": ["gelu", {"approximate_1", "output1_1"}],
    }

    inputs = {
        "input": backend.array(
            [
                [
                    -0.8269255774200992,
                    0.7046942179511907,
                    -0.6632136364010732,
                    0.5911665167636806,
                    -0.0879635133574766,
                ],
                [
                    -1.0532020199953536,
                    -0.1766725261042899,
                    0.4020469160072127,
                    -1.3487896115657372,
                    0.7345617271306063,
                ],
                [
                    0.6626887642466389,
                    0.477491993820005,
                    -0.1915153410053665,
                    1.2870515655363004,
                    -0.578308296244362,
                ],
                [
                    0.5550795535237508,
                    1.1009271005946892,
                    -1.790016526204619,
                    -0.4263655801958743,
                    1.4146622983613328,
                ],
                [
                    -3.405988297596841,
                    -0.3782331011417492,
                    -0.2559520763515453,
                    -0.5376401794512594,
                    -0.0721665907389376,
                ],
            ]
        )
    }

    expceted_result = backend.array(
        [
            [
                0.5211425309234827,
                0.4958938477737159,
                0.5211425309234827,
                0.5014396731399631,
                0.5211425309234827,
            ],
            [
                0.5211425309234827,
                0.5211425309234827,
                0.5094317783335017,
                0.5211425309234827,
                0.4943477634440987,
            ],
            [
                0.4980081493485906,
                0.5064358999430714,
                0.5211425309234827,
                0.4612421539410023,
                0.5211425309234827,
            ],
            [
                0.5030876967489684,
                0.4730451179457509,
                0.5211425309234827,
                0.5211425309234827,
                0.453112691500578,
            ],
            [
                0.5211425309234827,
                0.5211425309234827,
                0.5211425309234827,
                0.5211425309234827,
                0.5211425309234827,
            ],
        ]
    )

    assert_connections(compiled_model, expected_connections)
    res = compiled_model.evaluate(inputs)
    out = res["output"]
    assert isinstance(out, torch.Tensor)
    np.testing.assert_allclose(out, expceted_result, rtol=1e-14, atol=1e-14)


@pytest.mark.skip(
    "Can not generate the right code when leaky relu slope is " "not exposed."
)
def test_cycle_handling_3_error_if_slope_not_exposed():
    backend = TorchBackend(dtype=mithril.float64)
    model = Model()

    model_1 = Model()
    model_1_sub = Model()
    model_1_sub |= Relu()(input="input1", output=IOKey(name="output1"))
    model_1_sub += Sigmoid()(input="input2", output=IOKey(name="output2"))

    gelu5 = Gelu()

    model_2_sub = Model()
    model_2_sub += Cosine()(input="input1", output=IOKey(name="output1"))
    model_2_sub += Softplus()(input="input2", output=IOKey(name="output2"))

    model_1 += gelu5
    model_1 += LeakyRelu()(
        input="input2", slope=IOKey("slope", value=0.01), output=IOKey(name="output2")
    )
    model_1 += model_1_sub(input1="input1", output1=gelu5.input)
    model_1 += model_2_sub(
        input2=gelu5.output,
        output2=model_1_sub.input2,  # type: ignore
        input1=model_1_sub.output2,  # type: ignore
        output1=IOKey(name="output1"),
    )

    gelu5 = Gelu()

    model_2 = Model()
    model_2 += Tanh()(input="input1", output=IOKey(name="output1"))
    model_2 += Sine()(input="input2", output=IOKey(name="output2"))
    model += gelu5
    model += model_1(input1="input", output1=gelu5.input)
    model += model_2(
        input2=gelu5.output,
        output2=model_1.input2,  # type: ignore
        input1=model_1.output2,  # type: ignore
        output1=IOKey(name="output"),
    )

    compiled_model = mithril.compile(model=model, backend=backend, jit=False)
    expected_connections: dict[str, list[str | set[str]]] = {
        "_Model_2_output2": ["sin", {"_Gelu_1_output"}],
        "_Model_0_output1": ["cos", {"_Model_0_Model_1_output2"}],
        "output": ["tanh", {"_Model_0__output2"}],
        "_Model_0_Model_1_output1": ["relu", {"input"}],
        "_Model_0_Gelu_2_output": ["gelu", {"_Model_0_Model_1_output1"}],
        "_Model_0__output2": [
            "leaky_relu",
            {"_Model_2_output2", "_Model_0_ToTensor_3_output"},
        ],
        "_Model_0_Model_0_output2": ["softplus", {"_Model_0_Gelu_2_output"}],
        "_Model_0_ToTensor_3_output": ["to_tensor", {"_Model_0_slope"}],
        "_Model_0_Model_1_output2": ["sigmoid", {"_Model_0_Model_0_output2"}],
        "_Gelu_1_output": ["gelu", {"_Model_0_output1"}],
    }

    inputs = {
        "input": backend.array(
            [
                [
                    -0.8269255774200992,
                    0.7046942179511907,
                    -0.6632136364010732,
                    0.5911665167636806,
                    -0.0879635133574766,
                ],
                [
                    -1.0532020199953536,
                    -0.1766725261042899,
                    0.4020469160072127,
                    -1.3487896115657372,
                    0.7345617271306063,
                ],
                [
                    0.6626887642466389,
                    0.477491993820005,
                    -0.1915153410053665,
                    1.2870515655363004,
                    -0.578308296244362,
                ],
                [
                    0.5550795535237508,
                    1.1009271005946892,
                    -1.790016526204619,
                    -0.4263655801958743,
                    1.4146622983613328,
                ],
                [
                    -3.405988297596841,
                    -0.3782331011417492,
                    -0.2559520763515453,
                    -0.5376401794512594,
                    -0.0721665907389376,
                ],
            ]
        )
    }

    expceted_result = backend.array(
        [
            [
                0.5211425309234827,
                0.4958938477737159,
                0.5211425309234827,
                0.5014396731399631,
                0.5211425309234827,
            ],
            [
                0.5211425309234827,
                0.5211425309234827,
                0.5094317783335017,
                0.5211425309234827,
                0.4943477634440987,
            ],
            [
                0.4980081493485906,
                0.5064358999430714,
                0.5211425309234827,
                0.4612421539410023,
                0.5211425309234827,
            ],
            [
                0.5030876967489684,
                0.4730451179457509,
                0.5211425309234827,
                0.5211425309234827,
                0.453112691500578,
            ],
            [
                0.5211425309234827,
                0.5211425309234827,
                0.5211425309234827,
                0.5211425309234827,
                0.5211425309234827,
            ],
        ]
    )

    assert_connections(compiled_model, expected_connections)
    res = compiled_model.evaluate(inputs)
    out = res["output"]
    assert isinstance(out, torch.Tensor)
    np.testing.assert_allclose(out, expceted_result, rtol=1e-14, atol=1e-14)


def test_dependency_map_latent_to_input():
    model = Model()
    model |= (mean := Mean(axis=1))(
        input="input", axis="axis", keepdim="keepdim", output="mean_out"
    )
    input: ConnectionData = model.input  # type: ignore
    axis: ConnectionData = model.axis  # type: ignore
    keepdim: ConnectionData = model.keepdim  # type: ignore
    mean_out: ConnectionData = model.mean_out  # type: ignore

    # Assert dependency map and connection keys status in model.
    expected_global_input_map: dict[ConnectionData, OrderedSet[ConnectionData]] = {
        input: OrderedSet([])
    }
    expected_global_output_map: dict[ConnectionData, OrderedSet[ConnectionData]] = {}

    expected_local_input_map: dict[
        ConnectionData, list[tuple[BaseModel, set[ConnectionData]]]
    ] = {
        input: [(mean, {mean_out})],
        axis: [(mean, {mean_out})],
        keepdim: [(mean, {mean_out})],
    }

    expected_local_output_map: dict[
        ConnectionData, tuple[BaseModel, set[ConnectionData]]
    ] = {
        mean_out: (mean, {input, axis, keepdim}),
    }

    assert (
        expected_global_input_map == model.dependency_map._global_input_dependency_map
    )
    assert (
        expected_global_output_map == model.dependency_map._global_output_dependency_map
    )

    assert expected_local_input_map == model.dependency_map.local_input_dependency_map
    assert expected_local_output_map == model.dependency_map.local_output_dependency_map

    # Add second model with global output.
    model += (buff := Buffer())(output=IOKey("buff_out"))
    # Assert dependency map and connection keys status in model.
    buff_out: ConnectionData = model.buff_out  # type: ignore
    expected_global_input_map = {input: OrderedSet([buff_out])}
    expected_global_output_map = {buff_out: OrderedSet([input])}

    expected_local_input_map = {
        input: [(mean, {mean_out})],
        axis: [(mean, {mean_out})],
        keepdim: [(mean, {mean_out})],
        mean_out: [(buff, {buff_out})],
    }
    expected_local_output_map = {
        mean_out: (mean, {input, axis, keepdim}),
        buff_out: (buff, {mean_out}),
    }

    assert (
        expected_global_input_map == model.dependency_map._global_input_dependency_map
    )
    assert (
        expected_global_output_map == model.dependency_map._global_output_dependency_map
    )

    assert expected_local_input_map == model.dependency_map.local_input_dependency_map
    assert expected_local_output_map == model.dependency_map.local_output_dependency_map

    # Add third model which changes name of a latent input and
    # makes it a real input of the model.
<<<<<<< HEAD
    model.rename_key(mean.axis, "mean_axis")
    conn = IOKey(name="mean_axis", expose=True)
    model += (to_tensor := ToTensor())(conn, dtype="dtype", output="output")
=======
    conn = IOKey(name="mean_axis", connections={mean.axis}, expose=True)
    model |= (to_tensor := ToTensor())(conn, dtype="dtype", output="output")
>>>>>>> f45c18f4
    # Assert dependency map and connection keys status in model.
    output: ConnectionData = model.output  # type: ignore
    mean_axis: ConnectionData = model.mean_axis  # type: ignore
    dtype: ConnectionData = model.dtype  # type: ignore
    expected_global_input_map = {
        input: OrderedSet([buff_out]),
        mean_axis: OrderedSet([]),
    }
    expected_global_output_map = {buff_out: OrderedSet([input])}

    expected_local_input_map = {
        input: [(mean, {mean_out})],
        mean_axis: [(mean, {mean_out}), (to_tensor, {output})],
        keepdim: [(mean, {mean_out})],
        mean_out: [(buff, {buff_out})],
        dtype: [(to_tensor, {output})],
    }
    expected_local_output_map = {
        mean_out: (mean, {input, mean_axis, keepdim}),
        buff_out: (buff, {mean_out}),
        output: (to_tensor, {mean_axis, dtype}),
    }

    assert (
        expected_global_input_map == model.dependency_map._global_input_dependency_map
    )
    assert (
        expected_global_output_map == model.dependency_map._global_output_dependency_map
    )

    assert expected_local_input_map == model.dependency_map.local_input_dependency_map
    assert expected_local_output_map == model.dependency_map.local_output_dependency_map


def test_dependency_map_1():
    "Just extend"
    model = Model()
    tanh = Tanh()
    model |= tanh(input="input1", output=IOKey(name="output1"))

    input1_data = model.input1  # type: ignore
    output1_data = model.output1  # type: ignore
    expected_global_input_map = {input1_data: {output1_data}}
    expected_global_output_map = {output1_data: {input1_data}}

    expected_local_input_map = {input1_data: [(tanh, {output1_data})]}
    expected_local_output_map = {output1_data: (tanh, {input1_data})}

    expected_global_input_map_cache = {input1_data: {output1_data}}
    expected_global_output_map_cache = {output1_data: {input1_data}}

    assert (
        expected_global_input_map == model.dependency_map._global_input_dependency_map
    )
    assert (
        expected_global_output_map == model.dependency_map._global_output_dependency_map
    )

    assert expected_local_input_map == model.dependency_map.local_input_dependency_map
    assert expected_local_output_map == model.dependency_map.local_output_dependency_map

    assert (
        expected_global_input_map_cache
        == model.dependency_map._global_input_dependency_map_cache
    )
    assert (
        expected_global_output_map_cache
        == model.dependency_map._global_output_dependency_map_cache
    )


def test_dependency_map_1_set_outputs():
    "Just extend"
    model = Model()
    tanh = Tanh()
    model |= tanh(input="input1", output="output1")
    model.set_outputs("output1")

    input1_data = model.input1  # type: ignore
    output1_data = model.output1  # type: ignore

    expected_global_input_map = {input1_data: {output1_data}}
    expected_global_output_map = {output1_data: {input1_data}}

    expected_local_input_map = {input1_data: [(tanh, {output1_data})]}
    expected_local_output_map = {output1_data: (tanh, {input1_data})}

    expected_global_input_map_cache = {input1_data: {output1_data}}
    expected_global_output_map_cache = {output1_data: {input1_data}}

    assert (
        expected_global_input_map == model.dependency_map._global_input_dependency_map
    )
    assert (
        expected_global_output_map == model.dependency_map._global_output_dependency_map
    )

    assert expected_local_input_map == model.dependency_map.local_input_dependency_map
    assert expected_local_output_map == model.dependency_map.local_output_dependency_map

    assert (
        expected_global_input_map_cache
        == model.dependency_map._global_input_dependency_map_cache
    )
    assert (
        expected_global_output_map_cache
        == model.dependency_map._global_output_dependency_map_cache
    )


def test_dependency_map_2():
    "Just extend twice"
    model = Model()
    tanh = Tanh()
    sigmoid = Sigmoid()
    model |= tanh(input="input1", output=IOKey(name="output1"))
    model |= sigmoid(input="input2", output=IOKey(name="output2"))

    input1_data = model.input1  # type: ignore
    input2_data = model.input2  # type: ignore
    output1_data = model.output1  # type: ignore
    output2_data = model.output2  # type: ignore

    expected_global_input_map = {
        input1_data: {output1_data},
        input2_data: {output2_data},
    }
    expected_global_output_map = {
        output1_data: {input1_data},
        output2_data: {input2_data},
    }

    expected_local_input_map = {
        input1_data: [(tanh, {output1_data})],
        input2_data: [(sigmoid, {output2_data})],
    }
    expected_local_output_map = {
        output1_data: (tanh, {input1_data}),
        output2_data: (sigmoid, {input2_data}),
    }

    expected_global_input_map_cache = {
        input1_data: {output1_data},
        input2_data: {output2_data},
    }

    expected_global_output_map_cache = {
        output1_data: {input1_data},
        output2_data: {input2_data},
    }

    assert (
        expected_global_input_map == model.dependency_map._global_input_dependency_map
    )
    assert (
        expected_global_output_map == model.dependency_map._global_output_dependency_map
    )

    assert expected_local_input_map == model.dependency_map.local_input_dependency_map
    assert expected_local_output_map == model.dependency_map.local_output_dependency_map

    assert (
        expected_global_input_map_cache
        == model.dependency_map._global_input_dependency_map_cache
    )
    assert (
        expected_global_output_map_cache
        == model.dependency_map._global_output_dependency_map_cache
    )


def test_dependency_map_2_set_outputs():
    "Just extend twice"
    model = Model()
    tanh = Tanh()
    sigmoid = Sigmoid()
    model |= tanh(input="input1", output="output1")
    model |= sigmoid(input="input2", output="output2")

    model.set_outputs("output1", "output2")

    input1_data = model.input1  # type: ignore
    input2_data = model.input2  # type: ignore
    output1_data = model.output1  # type: ignore
    output2_data = model.output2  # type: ignore

    expected_global_input_map = {
        input1_data: {output1_data},
        input2_data: {output2_data},
    }
    expected_global_output_map = {
        output1_data: {input1_data},
        output2_data: {input2_data},
    }

    expected_local_input_map = {
        input1_data: [(tanh, {output1_data})],
        input2_data: [(sigmoid, {output2_data})],
    }
    expected_local_output_map = {
        output1_data: (tanh, {input1_data}),
        output2_data: (sigmoid, {input2_data}),
    }

    expected_global_input_map_cache = {
        input1_data: {output1_data},
        input2_data: {output2_data},
    }

    expected_global_output_map_cache = {
        output1_data: {input1_data},
        output2_data: {input2_data},
    }

    assert (
        expected_global_input_map == model.dependency_map._global_input_dependency_map
    )
    assert (
        expected_global_output_map == model.dependency_map._global_output_dependency_map
    )

    assert expected_local_input_map == model.dependency_map.local_input_dependency_map
    assert expected_local_output_map == model.dependency_map.local_output_dependency_map

    assert (
        expected_global_input_map_cache
        == model.dependency_map._global_input_dependency_map_cache
    )
    assert (
        expected_global_output_map_cache
        == model.dependency_map._global_output_dependency_map_cache
    )


def test_dependency_map_3():
    "Extend from output"
    model = Model()
    tanh = Tanh()
    sigmoid = Sigmoid()
    model |= tanh(input="input1", output=IOKey(name="output1"))
    model |= sigmoid(input="output1", output=IOKey(name="output2"))

    input1_data = model.input1  # type: ignore
    output1_data = model.output1  # type: ignore
    output2_data = model.output2  # type: ignore

    expected_global_input_map = {input1_data: {output1_data, output2_data}}
    expected_global_output_map = {
        output2_data: {input1_data},
        output1_data: {input1_data},
    }

    expected_local_input_map = {
        input1_data: [(tanh, {output1_data})],
        output1_data: [(sigmoid, {output2_data})],
    }
    expected_local_output_map = {
        output1_data: (tanh, {input1_data}),
        output2_data: (sigmoid, {output1_data}),
    }

    expected_global_input_map_cache = {input1_data: {output1_data, output2_data}}
    expected_global_output_map_cache = {
        output1_data: {input1_data},
        output2_data: {input1_data},
    }

    assert (
        expected_global_input_map == model.dependency_map._global_input_dependency_map
    )
    assert (
        expected_global_output_map == model.dependency_map._global_output_dependency_map
    )

    assert expected_local_input_map == model.dependency_map.local_input_dependency_map
    assert expected_local_output_map == model.dependency_map.local_output_dependency_map

    assert (
        expected_global_input_map_cache
        == model.dependency_map._global_input_dependency_map_cache
    )
    assert (
        expected_global_output_map_cache
        == model.dependency_map._global_output_dependency_map_cache
    )


def test_dependency_map_3_set_outputs():
    "Extend from output"
    model = Model()
    tanh = Tanh()
    sigmoid = Sigmoid()
    model |= tanh(input="input1", output="output1")
    model |= sigmoid(input="output1", output="output2")
    model.set_outputs("output1", "output2")

    input1_data = model.input1  # type: ignore
    output1_data = model.output1  # type: ignore
    output2_data = model.output2  # type: ignore

    expected_global_input_map = {input1_data: {output1_data, output2_data}}
    expected_global_output_map = {
        output2_data: {input1_data},
        output1_data: {input1_data},
    }

    expected_local_input_map = {
        input1_data: [(tanh, {output1_data})],
        output1_data: [(sigmoid, {output2_data})],
    }
    expected_local_output_map = {
        output1_data: (tanh, {input1_data}),
        output2_data: (sigmoid, {output1_data}),
    }

    expected_global_input_map_cache = {input1_data: {output1_data, output2_data}}
    expected_global_output_map_cache = {
        output1_data: {input1_data},
        output2_data: {input1_data},
    }

    assert (
        expected_global_input_map == model.dependency_map._global_input_dependency_map
    )
    assert (
        expected_global_output_map == model.dependency_map._global_output_dependency_map
    )

    assert expected_local_input_map == model.dependency_map.local_input_dependency_map
    assert expected_local_output_map == model.dependency_map.local_output_dependency_map

    assert (
        expected_global_input_map_cache
        == model.dependency_map._global_input_dependency_map_cache
    )
    assert (
        expected_global_output_map_cache
        == model.dependency_map._global_output_dependency_map_cache
    )


def test_dependency_map_4():
    "Extend from input"
    model = Model()
    tanh = Tanh()
    sigmoid = Sigmoid()
    model |= tanh(input="input1", output=IOKey(name="output1"))
    model |= sigmoid(input="input2", output="input1")

    input1_data = model.input1  # type: ignore
    input2_data = model.input2  # type: ignore
    output1_data = model.output1  # type: ignore

    expected_global_input_map = {input2_data: {output1_data}}
    expected_global_output_map = {output1_data: {input2_data}}

    expected_local_input_map = {
        input1_data: [(tanh, {output1_data})],
        input2_data: [(sigmoid, {input1_data})],
    }

    expected_local_output_map = {
        output1_data: (tanh, {input1_data}),
        input1_data: (sigmoid, {input2_data}),
    }

    expected_local_output_map = {
        output1_data: (tanh, {input1_data}),
        input1_data: (sigmoid, {input2_data}),
    }

    expected_global_input_map_cache = {input2_data: {output1_data}}
    expected_global_output_map_cache = {output1_data: {input2_data}}

    assert (
        expected_global_input_map == model.dependency_map._global_input_dependency_map
    )
    assert (
        expected_global_output_map == model.dependency_map._global_output_dependency_map
    )

    assert expected_local_input_map == model.dependency_map.local_input_dependency_map
    assert expected_local_output_map == model.dependency_map.local_output_dependency_map

    assert (
        expected_global_input_map_cache
        == model.dependency_map._global_input_dependency_map_cache
    )
    assert (
        expected_global_output_map_cache
        == model.dependency_map._global_output_dependency_map_cache
    )


def test_dependency_map_4_set_outputs_1():
    "Extend from input"
    model = Model()
    tanh = Tanh()
    sigmoid = Sigmoid()
    model |= tanh(input="input1", output="output1")
    model.set_outputs("output1")
    model |= sigmoid(input="input2", output="input1")

    input1_data = model.input1  # type: ignore
    input2_data = model.input2  # type: ignore
    output1_data = model.output1  # type: ignore

    expected_global_input_map = {input2_data: {output1_data}}
    expected_global_output_map = {output1_data: {input2_data}}

    expected_local_input_map = {
        input1_data: [(tanh, {output1_data})],
        input2_data: [(sigmoid, {input1_data})],
    }

    expected_local_output_map = {
        output1_data: (tanh, {input1_data}),
        input1_data: (sigmoid, {input2_data}),
    }

    expected_local_output_map = {
        output1_data: (tanh, {input1_data}),
        input1_data: (sigmoid, {input2_data}),
    }

    expected_global_input_map_cache = {input2_data: {output1_data}}
    expected_global_output_map_cache = {output1_data: {input2_data}}

    assert (
        expected_global_input_map == model.dependency_map._global_input_dependency_map
    )
    assert (
        expected_global_output_map == model.dependency_map._global_output_dependency_map
    )

    assert expected_local_input_map == model.dependency_map.local_input_dependency_map
    assert expected_local_output_map == model.dependency_map.local_output_dependency_map

    assert (
        expected_global_input_map_cache
        == model.dependency_map._global_input_dependency_map_cache
    )
    assert (
        expected_global_output_map_cache
        == model.dependency_map._global_output_dependency_map_cache
    )


def test_dependency_map_4_set_outputs_2():
    "Extend from input"
    model = Model()
    tanh = Tanh()
    sigmoid = Sigmoid()
    model |= tanh(input="input1", output="output1")
    model |= sigmoid(input="input2", output="input1")

    model.set_outputs("output1")

    input1_data = model.input1  # type: ignore
    input2_data = model.input2  # type: ignore
    output1_data = model.output1  # type: ignore

    expected_global_input_map = {input2_data: {output1_data}}
    expected_global_output_map = {output1_data: {input2_data}}

    expected_local_input_map = {
        input1_data: [(tanh, {output1_data})],
        input2_data: [(sigmoid, {input1_data})],
    }

    expected_local_output_map = {
        output1_data: (tanh, {input1_data}),
        input1_data: (sigmoid, {input2_data}),
    }

    expected_local_output_map = {
        output1_data: (tanh, {input1_data}),
        input1_data: (sigmoid, {input2_data}),
    }

    expected_global_input_map_cache = {input2_data: {output1_data}}
    expected_global_output_map_cache = {output1_data: {input2_data}}

    assert (
        expected_global_input_map == model.dependency_map._global_input_dependency_map
    )
    assert (
        expected_global_output_map == model.dependency_map._global_output_dependency_map
    )

    assert expected_local_input_map == model.dependency_map.local_input_dependency_map
    assert expected_local_output_map == model.dependency_map.local_output_dependency_map

    assert (
        expected_global_input_map_cache
        == model.dependency_map._global_input_dependency_map_cache
    )
    assert (
        expected_global_output_map_cache
        == model.dependency_map._global_output_dependency_map_cache
    )


def test_dependency_map_5():
    "Extend from input and output"
    model = Model()
    tanh = Tanh()
    sigmoid = Sigmoid()
    relu = Relu()
    model |= tanh(input="input1", output=IOKey(name="output1"))
    model |= sigmoid(input="input2", output=IOKey(name="output2"))
    model |= relu(input="output1", output="input2")

    input1_data = model.input1  # type: ignore
    input2_data = model.input2  # type: ignore
    output1_data = model.output1  # type: ignore
    output2_data = model.output2  # type: ignore

    expected_global_input_map = {input1_data: {output1_data, output2_data}}
    expected_global_output_map = {
        output1_data: {input1_data},
        output2_data: {input1_data},
    }

    expected_local_input_map = {
        input1_data: [(tanh, {output1_data})],
        input2_data: [(sigmoid, {output2_data})],
        output1_data: [(relu, {input2_data})],
    }

    expected_local_output_map = {
        output1_data: (tanh, {input1_data}),
        output2_data: (sigmoid, {input2_data}),
        input2_data: (relu, {output1_data}),
    }

    expected_local_output_map = {
        output1_data: (tanh, {input1_data}),
        output2_data: (sigmoid, {input2_data}),
        input2_data: (relu, {output1_data}),
    }

    expected_global_input_map_cache = {input1_data: {output1_data, output2_data}}
    expected_global_output_map_cache = {
        output1_data: {input1_data},
        output2_data: {input1_data},
    }

    assert (
        expected_global_input_map == model.dependency_map._global_input_dependency_map
    )
    assert (
        expected_global_output_map == model.dependency_map._global_output_dependency_map
    )

    assert expected_local_input_map == model.dependency_map.local_input_dependency_map
    assert expected_local_output_map == model.dependency_map.local_output_dependency_map

    assert (
        expected_global_input_map_cache
        == model.dependency_map._global_input_dependency_map_cache
    )
    assert (
        expected_global_output_map_cache
        == model.dependency_map._global_output_dependency_map_cache
    )


def test_dependency_map_5_set_outputs_1():
    "Extend from input and output"
    model = Model()
    tanh = Tanh()
    sigmoid = Sigmoid()
    relu = Relu()
    model |= tanh(input="input1", output="output1")
    model |= sigmoid(input="input2", output="output2")
    model.set_outputs("output1", "output2")
    model |= relu(input="output1", output="input2")

    input1_data = model.input1  # type: ignore
    input2_data = model.input2  # type: ignore
    output1_data = model.output1  # type: ignore
    output2_data = model.output2  # type: ignore

    expected_global_input_map = {input1_data: {output1_data, output2_data}}
    expected_global_output_map = {
        output1_data: {input1_data},
        output2_data: {input1_data},
    }

    expected_local_input_map = {
        input1_data: [(tanh, {output1_data})],
        input2_data: [(sigmoid, {output2_data})],
        output1_data: [(relu, {input2_data})],
    }

    expected_local_output_map = {
        output1_data: (tanh, {input1_data}),
        output2_data: (sigmoid, {input2_data}),
        input2_data: (relu, {output1_data}),
    }

    expected_local_output_map = {
        output1_data: (tanh, {input1_data}),
        output2_data: (sigmoid, {input2_data}),
        input2_data: (relu, {output1_data}),
    }

    expected_global_input_map_cache = {input1_data: {output1_data, output2_data}}
    expected_global_output_map_cache = {
        output1_data: {input1_data},
        output2_data: {input1_data},
    }

    assert (
        expected_global_input_map == model.dependency_map._global_input_dependency_map
    )
    assert (
        expected_global_output_map == model.dependency_map._global_output_dependency_map
    )

    assert expected_local_input_map == model.dependency_map.local_input_dependency_map
    assert expected_local_output_map == model.dependency_map.local_output_dependency_map

    assert (
        expected_global_input_map_cache
        == model.dependency_map._global_input_dependency_map_cache
    )
    assert (
        expected_global_output_map_cache
        == model.dependency_map._global_output_dependency_map_cache
    )


def test_dependency_map_5_set_outputs_2():
    "Extend from input and output"
    model = Model()
    tanh = Tanh()
    sigmoid = Sigmoid()
    relu = Relu()
    model |= tanh(input="input1", output="output1")
    model |= sigmoid(input="input2", output="output2")
    model |= relu(input="output1", output="input2")
    model.set_outputs("output1", "output2")

    input1_data = model.input1  # type: ignore
    input2_data = model.input2  # type: ignore
    output1_data = model.output1  # type: ignore
    output2_data = model.output2  # type: ignore

    expected_global_input_map = {input1_data: {output1_data, output2_data}}
    expected_global_output_map = {
        output1_data: {input1_data},
        output2_data: {input1_data},
    }

    expected_local_input_map = {
        input1_data: [(tanh, {output1_data})],
        input2_data: [(sigmoid, {output2_data})],
        output1_data: [(relu, {input2_data})],
    }

    expected_local_output_map = {
        output1_data: (tanh, {input1_data}),
        output2_data: (sigmoid, {input2_data}),
        input2_data: (relu, {output1_data}),
    }

    expected_local_output_map = {
        output1_data: (tanh, {input1_data}),
        output2_data: (sigmoid, {input2_data}),
        input2_data: (relu, {output1_data}),
    }

    expected_global_input_map_cache = {input1_data: {output1_data, output2_data}}
    expected_global_output_map_cache = {
        output1_data: {input1_data},
        output2_data: {input1_data},
    }

    assert (
        expected_global_input_map == model.dependency_map._global_input_dependency_map
    )
    assert (
        expected_global_output_map == model.dependency_map._global_output_dependency_map
    )

    assert expected_local_input_map == model.dependency_map.local_input_dependency_map
    assert expected_local_output_map == model.dependency_map.local_output_dependency_map

    assert (
        expected_global_input_map_cache
        == model.dependency_map._global_input_dependency_map_cache
    )
    assert (
        expected_global_output_map_cache
        == model.dependency_map._global_output_dependency_map_cache
    )


def test_dependency_map_6():
    "Extend from input and output"
    model = Model()
    tanh = Tanh()
    sigmoid = Sigmoid()
    relu = Relu()
    model |= tanh(input="input1", output=IOKey(name="output1"))
    model |= sigmoid(input="input2", output=IOKey(name="output2"))
    model |= relu(input="output1", output="input2")

    input1_data = model.input1  # type: ignore
    input2_data = model.input2  # type: ignore
    output1_data = model.output1  # type: ignore
    output2_data = model.output2  # type: ignore

    expected_global_input_map = {input1_data: {output1_data, output2_data}}
    expected_global_output_map = {
        output1_data: {input1_data},
        output2_data: {input1_data},
    }

    expected_local_input_map = {
        input1_data: [(tanh, {output1_data})],
        input2_data: [(sigmoid, {output2_data})],
        output1_data: [(relu, {input2_data})],
    }

    expected_local_output_map = {
        output1_data: (tanh, {input1_data}),
        output2_data: (sigmoid, {input2_data}),
        input2_data: (relu, {output1_data}),
    }

    expected_local_output_map = {
        output1_data: (tanh, {input1_data}),
        output2_data: (sigmoid, {input2_data}),
        input2_data: (relu, {output1_data}),
    }

    expected_global_input_map_cache = {input1_data: {output1_data, output2_data}}
    expected_global_output_map_cache = {
        output1_data: {input1_data},
        output2_data: {input1_data},
    }

    assert (
        expected_global_input_map == model.dependency_map._global_input_dependency_map
    )
    assert (
        expected_global_output_map == model.dependency_map._global_output_dependency_map
    )

    assert expected_local_input_map == model.dependency_map.local_input_dependency_map
    assert expected_local_output_map == model.dependency_map.local_output_dependency_map

    assert (
        expected_global_input_map_cache
        == model.dependency_map._global_input_dependency_map_cache
    )
    assert (
        expected_global_output_map_cache
        == model.dependency_map._global_output_dependency_map_cache
    )


def test_dependency_map_6_set_outputs_1():
    "Extend from input and output"
    model = Model()
    tanh = Tanh()
    sigmoid = Sigmoid()
    relu = Relu()

    model |= tanh(input="input1", output="output1")
    model |= sigmoid(input="input2", output="output2")

    model.set_outputs("output1", "output2")
    model |= relu(input="output1", output="input2")

    input1_data = model.input1  # type: ignore
    input2_data = model.input2  # type: ignore
    output1_data = model.output1  # type: ignore
    output2_data = model.output2  # type: ignore

    expected_global_input_map = {input1_data: {output1_data, output2_data}}
    expected_global_output_map = {
        output1_data: {input1_data},
        output2_data: {input1_data},
    }

    expected_local_input_map = {
        input1_data: [(tanh, {output1_data})],
        input2_data: [(sigmoid, {output2_data})],
        output1_data: [(relu, {input2_data})],
    }

    expected_local_output_map = {
        output1_data: (tanh, {input1_data}),
        output2_data: (sigmoid, {input2_data}),
        input2_data: (relu, {output1_data}),
    }

    expected_local_output_map = {
        output1_data: (tanh, {input1_data}),
        output2_data: (sigmoid, {input2_data}),
        input2_data: (relu, {output1_data}),
    }

    expected_global_input_map_cache = {input1_data: {output1_data, output2_data}}
    expected_global_output_map_cache = {
        output1_data: {input1_data},
        output2_data: {input1_data},
    }

    assert (
        expected_global_input_map == model.dependency_map._global_input_dependency_map
    )
    assert (
        expected_global_output_map == model.dependency_map._global_output_dependency_map
    )

    assert expected_local_input_map == model.dependency_map.local_input_dependency_map
    assert expected_local_output_map == model.dependency_map.local_output_dependency_map

    assert (
        expected_global_input_map_cache
        == model.dependency_map._global_input_dependency_map_cache
    )
    assert (
        expected_global_output_map_cache
        == model.dependency_map._global_output_dependency_map_cache
    )


def test_dependency_map_6_set_outputs_2():
    "Extend from input and output"
    model = Model()
    tanh = Tanh()
    sigmoid = Sigmoid()
    relu = Relu()
    model |= tanh(input="input1", output="output1")
    model |= sigmoid(input="input2", output="output2")
    model |= relu(input="output1", output="input2")
    model.set_outputs("output1", "output2")

    input1_data = model.input1  # type: ignore
    input2_data = model.input2  # type: ignore
    output1_data = model.output1  # type: ignore
    output2_data = model.output2  # type: ignore

    expected_global_input_map = {input1_data: {output1_data, output2_data}}
    expected_global_output_map = {
        output1_data: {input1_data},
        output2_data: {input1_data},
    }

    expected_local_input_map = {
        input1_data: [(tanh, {output1_data})],
        input2_data: [(sigmoid, {output2_data})],
        output1_data: [(relu, {input2_data})],
    }

    expected_local_output_map = {
        output1_data: (tanh, {input1_data}),
        output2_data: (sigmoid, {input2_data}),
        input2_data: (relu, {output1_data}),
    }

    expected_local_output_map = {
        output1_data: (tanh, {input1_data}),
        output2_data: (sigmoid, {input2_data}),
        input2_data: (relu, {output1_data}),
    }

    expected_global_input_map_cache = {input1_data: {output1_data, output2_data}}
    expected_global_output_map_cache = {
        output1_data: {input1_data},
        output2_data: {input1_data},
    }

    assert (
        expected_global_input_map == model.dependency_map._global_input_dependency_map
    )
    assert (
        expected_global_output_map == model.dependency_map._global_output_dependency_map
    )

    assert expected_local_input_map == model.dependency_map.local_input_dependency_map
    assert expected_local_output_map == model.dependency_map.local_output_dependency_map

    assert (
        expected_global_input_map_cache
        == model.dependency_map._global_input_dependency_map_cache
    )
    assert (
        expected_global_output_map_cache
        == model.dependency_map._global_output_dependency_map_cache
    )


def test_dependency_map_7():
    "Just extend but not expose"
    model = Model()
    tanh = Tanh()
    relu = Relu()
    model |= tanh(input="input1", output=IOKey(name="output1"))
    model |= relu(input="input2")

    input1_data = model.input1  # type: ignore
    input2_data = model.input2  # type: ignore
    output1_data = model.output1  # type: ignore

    expected_global_input_map = {
        input1_data: {output1_data},
        input2_data: set(),
    }
    expected_global_output_map = {output1_data: {input1_data}}

    expected_local_input_map = {
        input1_data: [(tanh, {output1_data})],
        input2_data: [(relu, {model.conns.get_connection("$1")})],
    }

    expected_local_output_map = {
        output1_data: (tanh, {input1_data}),
        model.conns.get_connection("$1"): (relu, {input2_data}),
    }

    expected_local_input_map = {
        input1_data: [(tanh, {output1_data})],
        input2_data: [(relu, {model.conns.get_connection("$1")})],
    }

    expected_local_output_map = {
        output1_data: (tanh, {input1_data}),
        model.conns.get_connection("$1"): (relu, {input2_data}),
    }

    expected_global_input_map_cache = {
        input1_data: {output1_data},
        input2_data: {model.conns.get_connection("$1")},
    }
    expected_global_output_map_cache = {
        output1_data: {input1_data},
        model.conns.get_connection("$1"): {input2_data},
    }

    assert (
        expected_global_input_map == model.dependency_map._global_input_dependency_map
    )
    assert (
        expected_global_output_map == model.dependency_map._global_output_dependency_map
    )

    assert expected_local_input_map == model.dependency_map.local_input_dependency_map
    assert expected_local_output_map == model.dependency_map.local_output_dependency_map

    assert (
        expected_global_input_map_cache
        == model.dependency_map._global_input_dependency_map_cache
    )
    assert (
        expected_global_output_map_cache
        == model.dependency_map._global_output_dependency_map_cache
    )


def test_dependency_map_7_set_outputs_1():
    "Just extend but not expose"
    model = Model()
    tanh = Tanh()
    relu = Relu()
    model |= tanh(input="input1", output="output1")
    model.set_outputs("output1")
    model |= relu(input="input2")

    input1_data = model.input1  # type: ignore
    input2_data = model.input2  # type: ignore
    output1_data = model.output1  # type: ignore

    expected_global_input_map = {
        input1_data: {output1_data},
        input2_data: set(),
    }
    expected_global_output_map = {output1_data: {input1_data}}

    expected_local_input_map = {
        input1_data: [(tanh, {output1_data})],
        input2_data: [(relu, {model.conns.get_connection("$1")})],
    }

    expected_local_output_map = {
        output1_data: (tanh, {input1_data}),
        model.conns.get_connection("$1"): (relu, {input2_data}),
    }

    expected_local_input_map = {
        input1_data: [(tanh, {output1_data})],
        input2_data: [(relu, {model.conns.get_connection("$1")})],
    }

    expected_local_output_map = {
        output1_data: (tanh, {input1_data}),
        model.conns.get_connection("$1"): (relu, {input2_data}),
    }

    expected_global_input_map_cache = {
        input1_data: {output1_data},
        input2_data: {model.conns.get_connection("$1")},
    }
    expected_global_output_map_cache = {
        output1_data: {input1_data},
        model.conns.get_connection("$1"): {input2_data},
    }

    assert (
        expected_global_input_map == model.dependency_map._global_input_dependency_map
    )
    assert (
        expected_global_output_map == model.dependency_map._global_output_dependency_map
    )

    assert expected_local_input_map == model.dependency_map.local_input_dependency_map
    assert expected_local_output_map == model.dependency_map.local_output_dependency_map

    assert (
        expected_global_input_map_cache
        == model.dependency_map._global_input_dependency_map_cache
    )
    assert (
        expected_global_output_map_cache
        == model.dependency_map._global_output_dependency_map_cache
    )


def test_dependency_map_7_set_outputs_2():
    "Just extend but not expose"
    model = Model()
    tanh = Tanh()
    relu = Relu()
    model |= tanh(input="input1", output="output1")
    model |= relu(input="input2")
    model.set_outputs("output1")

    input1_data = model.input1  # type: ignore
    input2_data = model.input2  # type: ignore
    output1_data = model.output1  # type: ignore

    expected_global_input_map = {
        input1_data: {output1_data},
        input2_data: set(),
    }
    expected_global_output_map = {output1_data: {input1_data}}

    expected_local_input_map = {
        input1_data: [(tanh, {output1_data})],
        input2_data: [(relu, {model.conns.get_connection("$1")})],
    }

    expected_local_output_map = {
        output1_data: (tanh, {input1_data}),
        model.conns.get_connection("$1"): (relu, {input2_data}),
    }

    expected_local_input_map = {
        input1_data: [(tanh, {output1_data})],
        input2_data: [(relu, {model.conns.get_connection("$1")})],
    }

    expected_local_output_map = {
        output1_data: (tanh, {input1_data}),
        model.conns.get_connection("$1"): (relu, {input2_data}),
    }

    expected_global_input_map_cache = {
        input1_data: {output1_data},
        input2_data: {model.conns.get_connection("$1")},
    }
    expected_global_output_map_cache = {
        output1_data: {input1_data},
        model.conns.get_connection("$1"): {input2_data},
    }

    assert (
        expected_global_input_map == model.dependency_map._global_input_dependency_map
    )
    assert (
        expected_global_output_map == model.dependency_map._global_output_dependency_map
    )

    assert expected_local_input_map == model.dependency_map.local_input_dependency_map
    assert expected_local_output_map == model.dependency_map.local_output_dependency_map

    assert (
        expected_global_input_map_cache
        == model.dependency_map._global_input_dependency_map_cache
    )
    assert (
        expected_global_output_map_cache
        == model.dependency_map._global_output_dependency_map_cache
    )


def test_deepcopy_1():
    model = Model()
    add_model = Add()
    sig_model = Sigmoid()
    model |= add_model(left="left", right="right")
    model |= sig_model(input=add_model.output, output="output")

    all_data = get_all_data(model)
    compiled_model = mithril.compile(model=model, backend=NumpyBackend())
    unused_data = {
        compiled_model.data[key]
        for key in compiled_model.flat_graph.unused_keys
        | compiled_model.flat_graph.cached_data.keys()
    }
    for data in all_data:
        copied_data = compiled_model.flat_graph.data_memo.get(id(data))
        if copied_data not in unused_data:
            assert isinstance(copied_data, IOHyperEdge)
            assert data.value == copied_data.value
            if data.is_tensor:
                assert id(data.value) == id(copied_data.value)


def test_deepcopy_2():
    model = Model()
    add_model = Add()
    add_model.set_types(left=Tensor, right=Tensor)
    add_model.set_cin("left")
    model |= add_model(left="left", right="right", output=IOKey(name="output"))

    copy_model1 = deepcopy(model)
    model += copy_model1

    copy_model2 = deepcopy(model)
    model += copy_model2

    all_data = get_all_data(model)
    compiled_model = mithril.compile(model=model, backend=NumpyBackend())
    cached_data = {
        compiled_model.data[key] for key in compiled_model.flat_graph.cached_data
    }
    for data in all_data:
        copied_data = compiled_model.flat_graph.data_memo.get(id(data))
        if copied_data not in cached_data:
            assert isinstance(copied_data, IOHyperEdge)
            assert data.value == copied_data.value
            if data.is_tensor:
                assert id(data.value) == id(copied_data.value)


def test_deepcopy_3():
    conv = partial(Convolution2D, kernel_size=3, out_channels=3)
    model = Model()
    model += conv()
    model += Relu()
    model += conv()
    model += Relu()
    model += deepcopy(model)
    model += Sigmoid()
    model += deepcopy(model)
    all_data = get_all_data(model)
    compiled_model = mithril.compile(
        model=model, backend=NumpyBackend(), safe_names=False
    )
    unused_data = {
        compiled_model.data.get(key)
        for key in compiled_model.flat_graph.unused_keys
        | compiled_model.flat_graph.cached_data.keys()
    }
    for data in all_data:
        copied_data = compiled_model.flat_graph.data_memo.get(id(data))
        if copied_data not in unused_data:
            assert isinstance(copied_data, IOHyperEdge)
            assert data.value == copied_data.value
            if data.is_tensor:
                assert id(data.value) == id(copied_data.value)


def test_deepcopy_4():
    _model = Model()
    _model += Add()
    _model += Add()(left=_model.cout)
    _model.set_types(**{key: Tensor for key in _model.conns.input_keys})
    for _ in range(4):
        model = Model()
        model += deepcopy(_model)

    all_data = get_all_data(model)
    compiled_model = mithril.compile(
        model=model, backend=NumpyBackend(), safe_names=False
    )
    unused_data = {
        compiled_model.data.get(key)
        for key in compiled_model.flat_graph.unused_keys
        | compiled_model.flat_graph.cached_data.keys()
    }
    for data in all_data:
        copied_data = compiled_model.flat_graph.data_memo.get(id(data))
        if copied_data not in unused_data:
            assert isinstance(copied_data, IOHyperEdge)
            assert data.value == copied_data.value
            if data.is_tensor:
                assert id(data.value) == id(copied_data.value)


def test_deepcopy_5():
    model = Model()
    model += Reshape(shape=(2, 3, None, None))
    model += MLP(
        activations=[Sigmoid(), Relu(), Sigmoid(), Relu()], dimensions=[3, 3, 5, 6]
    )
    model += Reshape(shape=(2, 3, None, None))
    model += Convolution2D(kernel_size=3, out_channels=3)
    model += deepcopy(model)
    model += Relu()
    model += deepcopy(model)
    model += Reshape(shape=(6, None))
    model += MLP(
        activations=[Sigmoid() for _ in range(10)], dimensions=[5 for _ in range(10)]
    )

    all_data = get_all_data(model)

    compiled_model = mithril.compile(
        model=model, backend=NumpyBackend(), safe_names=False
    )
    unused_data = {
        compiled_model.data.get(key)
        for key in compiled_model.flat_graph.unused_keys
        | compiled_model.flat_graph.cached_data.keys()
    }
    for data in all_data:
        copied_data = compiled_model.flat_graph.data_memo.get(id(data))
        assert copied_data is not None
        if copied_data not in unused_data:
            assert isinstance(copied_data, IOHyperEdge)
            assert data.value == copied_data.value
            if data.is_tensor:
                assert id(data.value) == id(copied_data.value)


def test_compile_shapes_raise_2():
    model = Model()
    model |= Add()(left="left", right="right", output="output")
    model |= Sigmoid()(input="in", output="left")
    model |= Sigmoid()(input="in", output="right")

    with pytest.raises(KeyError) as e:
        compile(
            model,
            JaxBackend(),
            shapes={"in": [2, 3, 4], "irrelevant": [2, 3, 4]},
        )

    msg = "'Given key: irrelevant is not found in the logical model.'"
    assert str(e.value) == msg


def test_compile_static_keys_raise_1():
    model = Model()
    model |= Add()(left="left", right="right", output="output")
    model |= Sigmoid()(input="in", output="left")
    model |= Sigmoid()(input="in", output="right")

    with pytest.raises(Exception) as e:
        compile(
            model,
            JaxBackend(),
            data_keys={"in", "left", "right"},
        )

    msg = (
        "'Provided static keys must be subset of the input keys. "
        "Invalid keys: left, right.'"
    )
    msg2 = (
        "'Provided static keys must be subset of the input keys. "
        "Invalid keys: right, left.'"
    )
    assert (str(e.value) == msg) | (str(e.value) == msg2)


def test_compile_static_keys_raise_2():
    model = Model()
    model |= Add()(left="left", right="right", output="output")
    model |= Sigmoid()(input="in", output="left")
    model |= Sigmoid()(input="in", output="right")

    with pytest.raises(KeyError) as e:
        compile(
            model,
            JaxBackend(),
            data_keys={"in", "irrelevant"},
        )

    msg = "'Given key: irrelevant is not found in the logical model.'"
    assert str(e.value) == msg


def test_to_tensor():
    # In some cases to_tensor cannot handle precisions correctly.

    model = Model()
    model |= ToTensor()(input="input", output="output")

    input1 = [-7e-3, -1, 1, 2, 3e-2, 2e-5]  # float
    input2 = [False, True, False]  # bool

    # Test for torch
    pm_torch = compile(model, TorchBackend(dtype=mithril.float64))
    result_torch = pm_torch.evaluate({}, {"input": input1})["output"]
    assert isinstance(result_torch, torch.Tensor)
    expected_torch = torch.tensor(input1, dtype=torch.float64)
    np.testing.assert_allclose(result_torch, expected_torch, 1e-12)

    result_torch = pm_torch.evaluate({}, {"input": input2})["output"]
    assert isinstance(result_torch, torch.Tensor)
    expected_torch = torch.tensor(input2, dtype=torch.bool)
    assert (result_torch == expected_torch).all()

    # Test for Jax
    pm_jax = compile(model, JaxBackend(dtype=mithril.float64), jit=False)
    result = pm_jax.evaluate({}, {"input": input1})["output"]
    assert isinstance(result, jax.numpy.ndarray)
    expected = jax.numpy.array(input1, jax.numpy.float64)
    np.testing.assert_allclose(result, expected, 1e-12)

    result = pm_jax.evaluate({}, {"input": input2})["output"]
    assert isinstance(result, jax.numpy.ndarray)
    expected = jax.numpy.array(input2, dtype=jax.numpy.bool_)
    assert (result == expected).all()

    # Test for MLX
    if platform.system() == "Darwin":
        pm_mlx = compile(model, MlxBackend())
        result_mlx = pm_mlx.evaluate({}, {"input": input1})["output"]
        assert isinstance(result_mlx, mx.array)
        expected_mlx = mx.array(input1, mx.float32)
        np.testing.assert_allclose(result_mlx, expected_mlx, 1e-6)  # type: ignore

        result_mlx = pm_mlx.evaluate({}, {"input": input2})["output"]
        assert isinstance(result_mlx, mx.array)
        expected = mx.array(input2, dtype=mx.bool_)  # type: ignore
        assert (result_mlx == expected).all()  # type: ignore

    # Test for Numpy
    pm_numpy = compile(model, NumpyBackend(dtype=mithril.float64), jit=False)
    result_numpy = pm_numpy.evaluate({}, {"input": input1})["output"]
    assert isinstance(result_numpy, np.ndarray)
    expected_numpy = np.array(input1, np.float64)
    np.testing.assert_allclose(result_numpy, expected_numpy, 1e-12)

    result_numpy = pm_numpy.evaluate({}, {"input": input2})["output"]
    assert isinstance(result_numpy, np.ndarray)
    expected_numpy = np.array(input2, dtype=np.bool_)
    assert (result_numpy == expected_numpy).all()


def test_discard_trainables_1():
    # Directly inform compile to discard a specific key
    backend = JaxBackend()
    model = Model()
    model |= Relu()(input="input", output=IOKey(name="output"))
    model |= Sigmoid()(input="sidein", output=IOKey(name="sideout"))

    pm = compile(
        model,
        backend,
        discard_keys=set(["sideout"]),
        shapes={"input": [1, 2], "sidein": [2, 3]},
    )

    assert {"input"} == pm.input_keys
    assert {"sidein", "sideout"} == pm.discarded_keys
    assert pm.get_shapes(model) == {
        "input": [1, 2],
        "sidein": [2, 3],
        "output": [1, 2],
        "sideout": [2, 3],
    }


def test_discard_trainables_2():
    # Let the key hanging, compile should understand and discard the input key
    backend = JaxBackend()
    model = Model()
    model |= Relu()(input="input", output=IOKey(name="output"))
    model |= Sigmoid()(input="sidein")

    pm = compile(model, backend, shapes={"sidein": [1, 2]})

    assert {"input"} == pm.input_keys
    assert {"sidein", "output_0"} == pm.discarded_keys
    assert pm.get_shapes(model) == {
        "$_Sigmoid_1_output": [1, 2],
        "input": ["..."],
        "sidein": [1, 2],
        "output": ["..."],
    }


def test_discard_trainables_3():
    # Let the key hanging, compile should understand and discard the input key
    backend = JaxBackend()
    model = Model()
    model |= Relu()(input="input", output=IOKey(name="output"))
    model |= (sigmoid := Sigmoid())(input="sidein")
    model |= Buffer()(input=sigmoid.output)

    pm = compile(model, backend, shapes={"sidein": [1, 2]})

    assert {"input"} == pm.input_keys
    assert {"sidein", "output_0"} == pm.discarded_keys
    assert pm.get_shapes(model) == {
        "$_Sigmoid_1_output": [1, 2],
        "$_Buffer_2_output": [1, 2],
        "input": ["..."],
        "sidein": [1, 2],
        "output": ["..."],
    }


def test_discard_trainables_4():
    # Let the key hanging, compile should understand and discard the input key
    backend = JaxBackend()
    model = Model()
    s = Sigmoid()
    b = Buffer()
    model |= Relu()(input="input", output=IOKey(name="output"))
    model |= s(input="sidein")
    model |= b(input=s.output)
    model |= Buffer()(input=b.output, output=IOKey(name="sideout"))

    pm = compile(
        model,
        backend,
        discard_keys=set(["sideout"]),
        shapes={"sideout": [1, 2, 3]},
    )

    assert {"input"} == pm.input_keys
    assert {"sidein", "output_0", "sideout"} == pm.discarded_keys
    assert pm.get_shapes(model) == {
        "$_Sigmoid_1_output": [1, 2, 3],
        "$_Buffer_2_output": [1, 2, 3],
        "input": ["..."],
        "sidein": [1, 2, 3],
        "output": ["..."],
        "sideout": [1, 2, 3],
    }


def test_multi_write_1():
    model = Model()
    model |= Add()(left="left", right="right", output="output")

    with pytest.raises(Exception) as err_info:
        model |= Sigmoid()(input="input", output="output")

    assert (
        str(err_info.value)
        == "Given connections are both output connections. Multi-write error!"
    )


def test_multi_write_2():
    model = Model()
    model |= Add()(left="left", right="right", output="output")

    with pytest.raises(Exception) as err_info:
        model |= Sigmoid()(input="input", output="output")

    assert (
        str(err_info.value)
        == "Given connections are both output connections. Multi-write error!"
    )


def test_multi_write_3():
    model = Model()
    l_relu = Model()
    l_relu |= LeakyRelu()(slope=IOKey("slope", Tensor(0.85)))
    with pytest.raises(ValueError) as err_info:
        model += l_relu(slope=Tensor(0.75))

    assert str(err_info.value) == (
        "Value is set before as 0.85. A value can not be reset."
    )


def test_multi_write_4():
    model = Model()
    mean_model_1 = Mean(axis=3)
    mean_model_2 = Mean(axis=2)
    model |= mean_model_1(input="input1", output="output1")

    with pytest.raises(ValueError) as err_info:
        model |= mean_model_2(input="input2", output="output2", axis=mean_model_1.axis)

    assert str(err_info.value) == "Value is set before as 3. A value can not be reset."


def test_multi_write_6():
    model = Model()
    mean_model_1 = Mean(axis=3)
    mean_model_2 = Mean(axis=TBD)
    model |= mean_model_1(input="input1", output="output1")
    model |= mean_model_2(input="input2", output="output2", axis=mean_model_1.axis)

    assert mean_model_2.axis.metadata.value == 3


def test_multi_write_7():
    model = Model()
    add1 = Add()
    add2 = Add()
    model |= add1(left="left1", right="right1", output="output1")
    model |= add2(left="left2", right="right2", output="output2")

    with pytest.raises(KeyError) as err_info:
<<<<<<< HEAD
        model.merge_connections(model.output1, model.output2)  # type: ignore
=======
        model |= Buffer()(input=out, output="output3")
>>>>>>> f45c18f4

    assert str(err_info.value) == (
        "'IOKey object can not have more than one output connection. "
        "Multi-write error!'"
    )


def test_multi_write_8():
    model = Model()
    add1 = Mean(axis=TBD)
    add2 = Mean(axis=3)
    model |= add1(
        input="input1", output=IOKey(name="output1"), axis=IOKey(name="axis1", value=3)
    )
    model |= add2(input="input2", output=IOKey(name="output2"), axis="axis1")

    assert add1.axis.metadata.value == 3


def test_leaky_relu_trainable_slope():
    backend = JaxBackend()
    model = Model()
    model += LeakyRelu()(input="input", output="output", slope="slope")
    model.set_types(slope=Tensor)
    model.set_differentiability(input=True, slope=True)

    pm = mithril.compile(model=model, backend=backend)
    params = {"input": backend.array([-2.0, 2.0]), "slope": backend.array(0.2)}

    output_gradients = {"output": backend.array([1.0, 1.0])}
    outputs, grads = pm.evaluate_all(params=params, output_gradients=output_gradients)

    ref_outputs = {"output": backend.array([-0.4, 2.0])}

    ref_grads = {"slope": backend.array(-2.0), "input": backend.array([0.2, 1.0])}

    assert_results_equal(outputs, ref_outputs)
    assert_results_equal(grads, ref_grads)


def test_numpy_type_promotion_1():
    # In Numpy types are promoted if same precision float and int are used
    # float16 + int16 -> float32

    backend = NumpyBackend(dtype=mithril.float16)

    model = Model()
    model |= Add()(left="left", right="right", output="out1")
    model |= Subtract()(left="left", right="right", output="out2")
    model |= Divide()(numerator="left", denominator="right", output="out3")
    model |= FloorDivide()(numerator="left", denominator="right", output="out4")
    model |= Power()(base="left", exponent="right", output="out5")
    model |= Multiply()(left="left", right="right", output="out6")
    model |= MatrixMultiply()(left="left", right="right", output="out7")
    model.set_cout("out7")

    pm = compile(
        model,
        backend=backend,
        jit=False,
        data_keys={"left", "right"},
        shapes={"left": [3, 3], "right": [3, 3]},
    )
    outputs = pm.evaluate(
        {},
        {
            "left": np.ones((3, 3), dtype=np.int16),
            "right": np.ones((3, 3), dtype=np.float16),
        },
    )

    for output in outputs.values():
        assert isinstance(output, np.ndarray)
        assert output.dtype == np.float16


def test_numpy_type_promotion_2():
    # In Numpy types are promoted if same precision float and int are used
    # float32 + int32 -> float64

    backend = NumpyBackend()

    model = Model()
    model |= Add()(left="left", right="right", output="out1")
    model |= Subtract()(left="left", right="right", output="out2")
    model |= Divide()(numerator="left", denominator="right", output="out3")
    model |= FloorDivide()(numerator="left", denominator="right", output="out4")
    model |= Power()(base="left", exponent="right", output="out5")
    model |= Multiply()(left="left", right="right", output="out6")
    model |= MatrixMultiply()(left="left", right="right", output="out7")
    model.set_cout("out7")

    pm = compile(
        model,
        backend=backend,
        jit=False,
        data_keys={"left", "right"},
        shapes={"left": [3, 3], "right": [3, 3]},
    )
    outputs = pm.evaluate(
        {},
        {
            "left": np.ones((3, 3), dtype=np.int32),
            "right": np.ones((3, 3), dtype=np.float32),
        },
    )

    for output in outputs.values():
        assert isinstance(output, np.ndarray)
        assert output.dtype == np.float32


def test_numpy_type_promotion_3():
    # In Numpy types are promoted if same precision float and int are used
    # float16 + int16 -> float32
    # static inference

    backend = NumpyBackend(dtype=mithril.float16)

    model = Model()
    model |= Add()(left="left", right="right", output="out1")
    model |= Subtract()(left="left", right="right", output="out2")
    model |= Divide()(numerator="left", denominator="right", output="out3")
    model |= FloorDivide()(numerator="left", denominator="right", output="out4")
    model |= Power()(base="left", exponent="right", output="out5")
    model |= Multiply()(left="left", right="right", output="out6")
    model |= MatrixMultiply()(left="left", right="right", output="out7")
    model.set_cout("out7")

    left = np.ones((3, 3), dtype=np.int16)
    right = np.ones((3, 3), dtype=np.float16)
    pm = compile(
        model,
        backend=backend,
        jit=False,
        constant_keys={"left": left, "right": right},
        inference=True,
    )

    outputs = pm.evaluate()

    for output in outputs.values():
        assert isinstance(output, np.ndarray)
        assert output.dtype == np.float16


def test_numpy_type_promotion_4():
    # In Numpy types are promoted if same precision float and int are used
    # float32 + int32 -> float64
    # static inference

    backend = NumpyBackend()

    model = Model()
    model |= Add()(left="left", right="right", output="out1")
    model |= Subtract()(left="left", right="right", output="out2")
    model |= Divide()(numerator="left", denominator="right", output="out3")
    model |= FloorDivide()(numerator="left", denominator="right", output="out4")
    model |= Power()(base="left", exponent="right", output="out5")
    model |= Multiply()(left="left", right="right", output="out6")
    model |= MatrixMultiply()(left="left", right="right", output="out7")
    model.set_cout("out7")

    left = np.ones((3, 3), dtype=np.int32)
    right = np.ones((3, 3), dtype=np.float32)
    pm = compile(
        model,
        backend=backend,
        jit=False,
        constant_keys={"left": left, "right": right},
        inference=True,
    )
    from typing import Any

    outputs: dict[str, np.ndarray[Any, Any]] = pm.evaluate()  # type: ignore

    for output in outputs.values():
        assert output.dtype == np.float32


def test_numpy_type_promotion_5():
    # In Numpy types are promoted if same precision float and int are used
    # float16 + int16 -> float32

    backend = NumpyBackend(dtype=mithril.float16)

    model = Model()
    model |= Add()(left="left", right="right", output="out1")
    model |= Subtract()(left="left", right="right", output="out2")
    model |= Divide()(numerator="left", denominator="right", output="out3")
    model |= FloorDivide()(numerator="left", denominator="right", output="out4")
    model |= Power()(base="left", exponent="right", output="out5")
    model |= Multiply()(left="left", right="right", output="out6")
    model |= MatrixMultiply()(left="left", right="right", output="out7")
    model.set_cout("out7")

    # mypy fails in below compilation as
    # it cannot infer exact type of
    # static keys. It is because values of
    # the dict include both TBD and np.ndarray
    # now mypy skipped as this api will be changed
    pm = compile(  # type: ignore
        model,
        backend=backend,
        jit=False,
        data_keys={"left"},
        constant_keys={"right": np.ones((3, 3), dtype=np.float16)},
        shapes={"left": [3, 3], "right": [3, 3]},
    )
    outputs = pm.evaluate({}, {"left": np.ones((3, 3), dtype=np.int16)})

    for output in outputs.values():
        assert isinstance(output, np.ndarray)
        assert output.dtype == np.float16


def test_add_loss_with_coef_jit():
    model = Model()
    model += Relu()(input="input", output=IOKey(name="output"))

    tm = TrainModel(model)
    tm.add_loss(SquaredError(), coef=Tensor(2), input="output", target="target")
    assert tm.jittable


def test_extend_with_wrong_values():
    with pytest.raises(KeyError) as error_info1:
        model = Model()
        model += Relu()(input="input", output=None)

    with pytest.raises(KeyError) as error_info2:
        model = Model()
        model += Relu()(input="input", output=...)

    with pytest.raises(KeyError) as error_info3:
        model = Model()
        model += Relu()(input="input", output=2)

    assert str(error_info1.value) == (
        "'output key is an output of the model, output values could not be set "
        "in extend.'"
    )
    assert str(error_info2.value) == (
        "'output key is an output of the model, output values could not be set "
        "in extend.'"
    )
    assert str(error_info3.value) == (
        "'output key is an output of the model, output values could not be set "
        "in extend.'"
    )


def test_cyclic_extend():
    with pytest.raises(Exception) as error_info1:
        model = Model()
        model += Relu()(input="input1", output="input1")

    with pytest.raises(Exception) as error_info2:
        model = Model()
        model += LogisticRegression()(input="input1", probs_output="input1")

    m1 = "There exists a cyclic subgraph between input1 key and ['input1'] key(s)!"
    assert str(error_info1.value.args[0]) == m1
    m = "There exists a cyclic subgraph between input1 key and ['$3', 'input1'] key(s)!"
    assert str(error_info2.value.args[0]) == m


def assert_repr_dict(data: dict[str, ShapeRepr], ref_shapes: dict):
    uni_cache: dict[UniadicRecord, str] = {}
    var_cache: dict[Variadic, str] = {}
    shapes = {
        key: value.get_shapes(uni_cache, var_cache) for key, value in data.items()
    }
    check_shapes_semantically(shapes, ref_shapes)


def test_create_shape_map_1():
    shapes: dict[str, list] = {
        "output": ["N", ("Var", ...)],
        "input": ["N", ("Var", ...)],
        "target": ["N", ("Var", ...)],
    }
    ref_shapes = {"output": ["N", "Var"], "input": ["N", "Var"], "target": ["N", "Var"]}
    assert_repr_dict(create_shape_map(shapes, ConstraintSolver()), ref_shapes)


def test_create_shape_map_2():
    shapes: dict[str, list] = {
        "output": [],
    }
    ref_shapes: dict[str, list] = {
        "output": [],
    }
    assert_repr_dict(create_shape_map(shapes, ConstraintSolver()), ref_shapes)


def test_create_shape_map_3():
    shapes: dict[str, list] = {
        "output": [2, ("Var", ...)],
        "input": [3, ("Var", ...)],
        "target": [4, ("Var", ...), 5],
    }
    ref_shapes = {"output": [2, "Var"], "input": [3, "Var"], "target": [4, "Var", 5]}
    assert_repr_dict(create_shape_map(shapes, ConstraintSolver()), ref_shapes)


def test_create_shape_map_4():
    shapes: dict[str, list] = {
        "output": [2, "Var1", None],
        "input": [3, "Var2"],
        "target": [None, "Var1", None, 3, None],
    }
    ref_shapes: dict[str, list] = {
        "output": [2, "Var1", "None1"],
        "input": [3, "Var2"],
        "target": ["None2", "Var1", "None3", 3, "None4"],
    }
    assert_repr_dict(create_shape_map(shapes, ConstraintSolver()), ref_shapes)


def test_create_shape_map_error_1():
    shapes: dict[str, list] = {
        "output": [2, "Var1", None],
        "input": [3, "Var2"],
        "target": [None, "Var1", 1.0],
    }
    with pytest.raises(TypeError) as err_info:
        create_shape_map(shapes, ConstraintSolver())
    assert str(err_info.value) == (
        "Given type (<class 'float'>) is not supported. Only int, str, or None "
        "types are accepted."
    )


def test_create_shape_map_error_2():
    shapes: dict[str, list] = {
        "output": [2, "Var1", None],
        "input": [3, "Var2"],
        "target": [None, "Var1", True],
    }
    with pytest.raises(TypeError) as err_info:
        create_shape_map(shapes, ConstraintSolver())
    assert str(err_info.value) == (
        "Given type (<class 'bool'>) is not supported. Only int, str, or None "
        "types are accepted."
    )


def test_constant_1():
    backend = NumpyBackend(dtype=mithril.float64)
    model = Model()
    model += Add()(
        left=Tensor([0, 0]), right=Tensor(Constant.EPSILON), output=IOKey("out")
    )
    pm = compile(model, backend, inference=True)

    expected = np.array([epsilon_table[64][Constant.EPSILON]] * 2, dtype=np.float64)
    out = pm.evaluate()["out"]
    assert isinstance(out, np.ndarray)
    np.testing.assert_almost_equal(out, expected, 20)


def test_constant_2():
    backend = NumpyBackend(dtype=mithril.float64)
    model = Model()
    model += Add()(
        left=Tensor([0, 0]),
        right=IOKey("right", Tensor(Constant.EPSILON)),
        output=IOKey("out"),
    )
    pm = compile(model, backend, inference=True)

    expected = np.array([epsilon_table[64][Constant.EPSILON]] * 2, dtype=np.float64)
    out = pm.evaluate()["out"]
    assert isinstance(out, np.ndarray)
    np.testing.assert_almost_equal(out, expected, 20)


def test_constant_3():
    backend = NumpyBackend(dtype=mithril.float32)
    model = Model()
    model += Add()(
        left=Tensor([0, 0]), right=Tensor(Constant.EPSILON), output=IOKey("out")
    )
    pm = compile(model, backend, inference=True)

    expected = np.array([epsilon_table[32][Constant.EPSILON]] * 2, dtype=np.float32)
    out = pm.evaluate()["out"]
    assert isinstance(out, np.ndarray)
    np.testing.assert_almost_equal(out, expected, 20)


def test_constant_4():
    backend = NumpyBackend(dtype=mithril.float32)
    model = Model()
    model += Add()(
        left=Tensor([0, 0]),
        right=IOKey("right", Tensor(Constant.EPSILON)),
        output=IOKey("out"),
    )
    pm = compile(model, backend, inference=True)

    expected = np.array([epsilon_table[32][Constant.EPSILON]] * 2, dtype=np.float32)
    out = pm.evaluate()["out"]
    assert isinstance(out, np.ndarray)
    np.testing.assert_almost_equal(out, expected, 20)


def test_constant_5():
    model = Model(enforce_jit=False)
    model |= Add()(
        left=Tensor([0, 0]),
        right=IOKey("right", Tensor(Constant.EPSILON)),
        output=IOKey("out"),
    )
    with pytest.raises(ValueError) as err:
        model |= Buffer()(input="input", output="right")

    assert str(err.value) == (
        "A valued connection of the extended model tries to "
        "write to an output connection of the extending model. "
        "Multi-write error!"
    )


def test_constant_6():
    model = Model(enforce_jit=False)
    model |= Add()(
        left=Tensor([0, 0]), right=IOKey("right", Tensor(3)), output=IOKey("out")
    )
    with pytest.raises(ValueError) as err:
        model |= Buffer()(input="input", output="right")
    assert str(err.value) == (
        "A valued connection of the extended model tries to "
        "write to an output connection of the extending model. "
        "Multi-write error!"
    )


def test_iadd_1():
    model = Model()
    model |= MatrixMultiply()(left="left", right="w1")
    model += MatrixMultiply()(right="w2")
    model += MatrixMultiply()(right="w3")
    model += MatrixMultiply()(right="w4")

    compiled_model = compile(model, JaxBackend())

    expected_connections: dict[str, list[str | set[str]]] = {
        "output_0": ["matrix_multiplication", {"left", "w1"}],
        "output_1": [
            "matrix_multiplication",
            {"output_0", "w2"},
        ],
        "output_2": [
            "matrix_multiplication",
            {"output_1", "w3"},
        ],
        "output": ["matrix_multiplication", {"output_2", "w4"}],
    }

    assert_connections(compiled_model, expected_connections)


def test_iadd_2():
    model = Model()
    model |= MatrixMultiply()(right="w1")
    model += Relu()
    model += Sigmoid()
    model |= MatrixMultiply()(left=model.cout, right="w4")

    compiled_model = compile(model, JaxBackend(), safe_names=False)

    expected_connections: dict[str, list[str | set[str]]] = {
        "output_0": ["matrix_multiplication", {"left", "w1"}],
        "output_1": ["relu", {"output_0"}],
        "output_2": ["sigmoid", {"output_1"}],
        "output": ["matrix_multiplication", {"output_2", "w4"}],
    }
    assert_connections(compiled_model, expected_connections)


def test_iadd_3():
    model = Model()
    model += MatrixMultiply()(right="w1")
    model += Relu()
    model |= (sigmoid := Sigmoid())
    model |= (mult := MatrixMultiply())(left=sigmoid.output, right="w4")
    model.set_cout(mult.output)

    compiled_model = compile(model, JaxBackend(), safe_names=False)

    expected_connections: dict[str, list[str | set[str]]] = {
        "output_2": ["sigmoid", {"input"}],
        "output": ["matrix_multiplication", {"output_2", "w4"}],
    }
    assert_connections(compiled_model, expected_connections)


def test_iadd_4():
    model_sub = Model()
    model_sub |= Sigmoid()(IOKey("in1"), IOKey("out1"))
    model_sub |= Sigmoid()(IOKey("in2"), IOKey("out2"))
    model_sub.set_cout("out2")
    model_sub.set_cin("in2")

    model_sub2 = deepcopy(model_sub)

    model = Model()
    model |= model_sub()
    model += model_sub2()

    compiled_model = compile(model, JaxBackend(), safe_names=False)

    expected_connections: dict[str, list[str | set[str]]] = {
        "out2_0": ["sigmoid", {"in2"}],
        "out2": ["sigmoid", {"out2_0"}],
    }
    assert_connections(compiled_model, expected_connections)


def test_iadd_5():
    model_sub = Model()
    model_sub += Sigmoid()(IOKey("in1"), IOKey("out1"))
    model_sub += Sigmoid()(output=IOKey("out2"))

    model_sub2 = deepcopy(model_sub)

    model = Model()
    model += model_sub
    model += model_sub2

    compiled_model = compile(model, JaxBackend(), safe_names=False)

    expected_connections: dict[str, list[str | set[str]]] = {
        "out1_0": ["sigmoid", {"in1"}],
        "out2_0": ["sigmoid", {"out1_0"}],
        "out1_1": ["sigmoid", {"out2_0"}],
        "out2": ["sigmoid", {"out1_1"}],
    }

    assert_connections(compiled_model, expected_connections)


def test_iadd_6():
    # If Canonical Output is not available raise

    modelsub = Model()
    modelsub |= Sigmoid()(input="in1", output=IOKey(name="out1"))
    modelsub |= Sigmoid()(input="in2", output=IOKey(name="out2"))
    modelsub.set_cout("out2")
    modelsub.set_cin("in2")

    modelsub2 = deepcopy(modelsub)

    model = Model()
    model |= modelsub(
        in1="in1", in2="in2", out1=IOKey(name="out1"), out2=IOKey(name="out2")
    )
    model |= modelsub2(in2="out2", out2="in1")

    with pytest.raises(KeyError) as err_info:
        model += Relu()

    assert str(err_info.value) == (
        "'Currently, there exists 0 canonical outputs, "
        "model should have exactly one canonical output!'"
    )


def test_iadd_7():
    model = Model()
    model |= MatrixMultiply()(right="w1")
    model += Relu()
    model |= (sigmoid := Sigmoid())
    model |= (mult := MatrixMultiply())(left=sigmoid.output, right="w4")
    model.set_cout(mult.output)

    compiled_model = compile(model, JaxBackend(), safe_names=False)

    expected_connections: dict[str, list[str | set[str]]] = {
        "output_2": ["sigmoid", {"input"}],
        "output": ["matrix_multiplication", {"output_2", "w4"}],
    }

    assert_connections(compiled_model, expected_connections)


def test_iadd_8():
    model = Model()
    model |= MatrixMultiply()(right="w1")
    model += Relu()
    model |= (sigmoid := Sigmoid())(input=IOKey("asd"))
    model |= (mult := MatrixMultiply())(left=sigmoid.output, right="w4")
    model.set_cout(mult.output)

    compiled_model = compile(model, JaxBackend())

    expected_connections: dict[str, list[str | set[str]]] = {
        "output_2": ["sigmoid", {"asd"}],
        "output": ["matrix_multiplication", {"output_2", "w4"}],
    }

    assert_connections(compiled_model, expected_connections)


def test_empty_str_err_1():
    model = Model()
    model += MatrixMultiply()(right="w1")
    model += Relu()
    with pytest.raises(KeyError) as err:
        model += Sigmoid()(output="")

    assert str(err.value) == "'Empty string is not a valid for output connections!'"


def test_generate_keys_duplicates():
    model = Model()
    model |= Add()(left="left", right="right", output=IOKey("output"))
    model |= Add()(left="left2", right="right2")
    model.set_cin("left2")

    model2 = Model()
    model2 += model()

    key_mappings = model2.generate_keys(include_internals=True)
    expected_key_mappings = {
        "$1": "$left",
        "$2": "$right",
        "$3": "$input",
        "$4": "$right2",
        "$5": "$_Model_0_output",
        "$6": "$_Model_0__output",
    }

    assert key_mappings == expected_key_mappings


def test_output_keys_canonical_output_1():
    model = Model()
    model |= Add()(left="left", right="right", output=IOKey("output"))
    model |= (add := Add())(left="left2", right="right2")
    model.set_cin("left2")
    model.set_cout(add.output)

    model2 = Model()
    model2 |= model()

    assert set(model2.output_keys) == set()


def test_output_keys_canonical_output_2():
    model = Model()
    model |= Add()(left="left", right="right", output=IOKey("output"))
    model |= (add := Add())(left="left2", right="right2")
    model.set_cin("left2")
    model.set_cout(add.output)

    model2 = Model()
    model2 |= model(output=IOKey("output"))

    assert set(model2.output_keys) == set(["output"])


def test_string_iokey_value_1():
    # This tes tests if string value given in init
    # is working properly

    # For this Purpose, dummy einsum primitive is introduced
    # since it has a string input

    # This test comprises four steps:
    # 1. Register Einsum Primitive
    # 2. Create a model that uses Einsum Primitive and compile it
    # 3. Evaluate the model
    # 4. Compare the results

    import torch

    backend = TorchBackend()

    # Define einsum primitive fn
    def einsum(input, equation):
        return torch.einsum(equation, input)

    # Define einsum primitive Model
    class ReduceEinsum(PrimitiveModel):
        # Small Einsum Model that is written for test purposes.
        # Now it only supports single input and single output

        def __init__(
            self, equation: str | ToBeDetermined, name: str | None = None
        ) -> None:
            if not isinstance(equation, ToBeDetermined):
                # Parse the equation
                input, output = equation.replace(" ", "").split("->")
                # Parse the shapes
                all_input_shapes = list(input)
                all_output_shapes = list(output)
                # Create IOKey shape = and Scalar Input, type = MyTensors
                # Note that equation is string
                tensor_input = BaseKey(shape=all_input_shapes, type=Tensor)
                tensor_output = BaseKey(shape=all_output_shapes, type=Tensor)
                scalar_equation = BaseKey(type=str, value=equation)

            else:
                # case where equation is TBD
                tensor_input = BaseKey(shape=[("Var1", ...)], type=Tensor)
                tensor_output = BaseKey(shape=[("Var2", ...)], type=Tensor)
                scalar_equation = BaseKey(type=str)

            kwargs: dict[str, BaseKey] = {
                "output": tensor_output,
                "input": tensor_input,
                "equation": scalar_equation,
            }

            super().__init__(formula_key="einsum", name=name, **kwargs)

        def __call__(  # type: ignore[override]
            self,
            input: ConnectionType = NOT_GIVEN,
            equation: ConnectionType = NOT_GIVEN,
            output: ConnectionType = NOT_GIVEN,
        ) -> ExtendInfo:
            return super().__call__(input=input, equation=equation, output=output)

    TorchBackend.register_primitive(einsum)

    # create the model and add einsum
    model = Model()

    # note that string input is given in __init__
    a = ReduceEinsum(equation=TBD)(
        input="input", equation=IOKey(value="ij->i"), output="output"
    )
    model += a

    # Compile the model and assert the results
    pm = mithril.compile(model=model, backend=backend)
    input = backend.ones((7, 6))
    data = {"input": input}
    outputs = pm.evaluate(data=data)
    ref_outputs = {"output": backend.ones(7) * 6}
    assert_results_equal(outputs, ref_outputs)


def test_string_iokey_value_2():
    # This tes tests if string value handling of
    # IOKey is working properly.

    # For this Purpose, Dumy Einsum Primitive is introduced
    # since it has a string input

    # This test comprises four steps:
    # 1. Register Einsum Primitive
    # 2. Create a model that uses Einsum Primitive and compile it
    # 3. Evaluate the model
    # 4. Compare the results

    import torch

    backend = TorchBackend()

    # Define einsum primitive fn
    def einsum(input, equation):
        return torch.einsum(equation, input)

    # Define einsum primitive Model
    class ReduceEinsum(PrimitiveModel):
        # Small Einsum Model that is written for test purposes.
        # Now it only supports single input and single output

        def __init__(
            self, equation: str | ToBeDetermined, name: str | None = None
        ) -> None:
            if not isinstance(equation, ToBeDetermined):
                # Parse the equation
                input, output = equation.replace(" ", "").split("->")
                # Parse the shapes
                all_input_shapes = list(input)
                all_output_shapes = list(output)
                # Create TensorType and Scalar Inputs
                # Note that equation is string
                tensor_input = BaseKey(shape=all_input_shapes, type=Tensor)
                tensor_output = BaseKey(shape=all_output_shapes, type=Tensor)
                scalar_equation = BaseKey(type=str, value=equation)

            else:
                # case where equation is TBD
                tensor_input = BaseKey(shape=[("Var1", ...)], type=Tensor)
                tensor_output = BaseKey(shape=[("Var2", ...)], type=Tensor)
                scalar_equation = BaseKey(type=str)

            kwargs: dict[str, BaseKey] = {
                "output": tensor_output,
                "input": tensor_input,
                "equation": scalar_equation,
            }

            super().__init__(formula_key="einsum", name=name, **kwargs)

        def __call__(  # type: ignore[override]
            self,
            input: ConnectionType = NOT_GIVEN,
            equation: ConnectionType = NOT_GIVEN,
            output: ConnectionType = NOT_GIVEN,
        ) -> ExtendInfo:
            return super().__call__(input=input, equation=equation, output=output)

    TorchBackend.register_primitive(einsum)

    # create the model and add einsum
    model = Model()

    # note that in __init__, equation is TBD and string is given as IOKey value
    a = ReduceEinsum(equation=TBD)(
        input="input", equation=IOKey(name="eq", value="ij->i"), output="output"
    )
    model += a

    # Compile the model and assert the results
    pm = mithril.compile(model=model, backend=backend, safe_names=False, jit=False)
    input = backend.ones((7, 6))
    data = {"input": input}
    outputs = pm.evaluate(data=data)
    ref_outputs = {"output": backend.ones(7) * 6}
    assert_results_equal(outputs, ref_outputs)


def test_empty_call_vs_direct_model_extending():
    model1 = Model()
    model1 += LeakyRelu()

    model2 = Model()
    model2 += LeakyRelu()()

    assert_models_equal(model1, model2)


def test_extending_operator():
    model1 = BufferOp()
    with pytest.raises(NotImplementedError) as err:
        model1.extend(BufferOp())

    assert str(err.value) == "Operators cannot be extended!"


def test_extending_operator_model():
    model1 = Buffer()
    with pytest.raises(RuntimeError) as err:
        model1 += Buffer()

    assert str(err.value) == "Primitive models cannot have submodels."<|MERGE_RESOLUTION|>--- conflicted
+++ resolved
@@ -257,22 +257,10 @@
     sum2 = Add()
     sum3 = Add()
 
-<<<<<<< HEAD
-    model += sum1(left="input1", right="input2", output=IOKey(name="output1"))
-    model += sum2(left="input3", right="input4", output=IOKey(name="output2"))
-    model.merge_connections(sum1.left, sum2.right, name="my_input")
-    model += sum3(left="input5", right="input6", output="my_input")
-=======
     model |= sum1(left="input1", right="input2", output=IOKey(name="output1"))
     model |= sum2(left="input3", right="input4", output=IOKey(name="output2"))
-    model |= sum3(
-        left="input5",
-        right="input6",
-        output=IOKey(
-            name="my_input", expose=False, connections={sum1.left, sum2.right}
-        ),
-    )
->>>>>>> f45c18f4
+    model.merge_connections(sum1.left, sum2.right, name="my_input")
+    model |= sum3(left="input5", right="input6", output="my_input")
 
     assert set(model.input_keys) == {"input2", "input3", "input5", "input6"}
     assert model.conns.latent_output_keys == {"my_input"}
@@ -1416,7 +1404,7 @@
     model |= (lin1 := Linear(10))(input="")
     model |= (lin2 := Linear(10))(input="")
     model |= (lin3 := Linear(10))(input="")
-    model |= l5(input="", output=IOKey(name="output1"))
+    model |= l5(output=IOKey(name="output1"))
     lin1.set_differentiability(input=True)
     lin2.set_differentiability(input=True)
     lin3.set_differentiability(input=True)
@@ -1477,14 +1465,8 @@
     model |= add_2(output="out2")
 
     with pytest.raises(Exception) as err_info:
-<<<<<<< HEAD
         model.merge_connections(add_2.left, "out2")
-        model += add_1(left="left", right="right", output=add_2.left)
-=======
-        model |= add_1(
-            left="left", right="right", output=IOKey(connections={add_2.left, "out2"})
-        )
->>>>>>> f45c18f4
+        model |= add_1(left="left", right="right", output=add_2.left)
 
     assert (
         str(err_info.value)
@@ -1496,18 +1478,9 @@
     model = Model()
     add_1 = Add()
     add_2 = Add()
-<<<<<<< HEAD
-    model += add_2(left="in2", right="in3")
+    model |= add_2(left="in2", right="in3")
     model.merge_connections(add_2.left, "in3", name="my_internal_key")
-    model += add_1(left="left", right="right", output="my_internal_key")
-=======
-    model |= add_2(left="in2", right="in3")
-    model |= add_1(
-        left="left",
-        right="right",
-        output=IOKey(name="my_internal_key", connections={add_2.left, "in3"}),
-    )
->>>>>>> f45c18f4
+    model |= add_1(left="left", right="right", output="my_internal_key")
 
     assert add_2.right.metadata == add_2.left.metadata == add_1.output.metadata
 
@@ -3403,16 +3376,10 @@
     relu1 = Relu()
     relu2 = Relu()
     relu3 = Relu()
-<<<<<<< HEAD
-    model += relu1(output="relu_output_1")
-    model += relu2(input="", output="relu_output_2")
-    model.merge_connections(relu1.input, relu2.input)
-    model += relu3(input="", output=relu1.input)
-=======
     model |= relu1(output="relu_output_1")
     model |= relu2(output="relu_output_2")
-    model |= relu3(output=IOKey(connections={relu1.input, relu2.input}))
->>>>>>> f45c18f4
+    model.merge_connections(relu1.input, relu2.input)
+    model |= relu3(output=relu1.input)
 
     assert (
         model.dag[relu1]["input"].metadata
@@ -3426,18 +3393,10 @@
     relu1 = Relu()
     relu2 = Relu()
     relu3 = Relu()
-<<<<<<< HEAD
-    model += relu1(input="in1", output="relu_output_1")
-    model += relu2(input="in2", output="relu_output_2")
-    model.merge_connections(relu1.input, relu2.input, name="my_input")
-    model += relu3(input="", output="my_input")
-=======
     model |= relu1(input="in1", output="relu_output_1")
     model |= relu2(input="in2", output="relu_output_2")
-    model |= relu3(
-        output=IOKey(name="my_input", connections={relu1.input, relu2.input})
-    )
->>>>>>> f45c18f4
+    model.merge_connections(relu1.input, relu2.input, name="my_input")
+    model |= relu3(output="my_input")
 
     assert (
         model.dag[relu1]["input"].metadata
@@ -3451,16 +3410,10 @@
     relu1 = Relu()
     relu2 = Relu()
     relu3 = Relu()
-<<<<<<< HEAD
-    model += relu1(output="relu_output_1")
-    model += relu2(input="", output="relu_output_2")
-    model.merge_connections(relu1.input, relu2.input)
-    model += relu3(input=relu1.input)
-=======
     model |= relu1(output="relu_output_1")
     model |= relu2(output="relu_output_2")
-    model |= relu3(input=IOKey(connections={relu1.input, relu2.input}))
->>>>>>> f45c18f4
+    model.merge_connections(relu1.input, relu2.input)
+    model |= relu3(input=relu1.input)
 
     assert (
         model.dag[relu1]["input"].metadata
@@ -3474,16 +3427,10 @@
     relu1 = Relu()
     relu2 = Relu()
     relu3 = Relu()
-<<<<<<< HEAD
-    model += relu1(input="in1", output="relu_output_1")
-    model += relu2(input="in2", output="relu_output_2")
-    model.merge_connections(relu1.input, relu2.input, name="my_input")
-    model += relu3(input="my_input")
-=======
     model |= relu1(input="in1", output="relu_output_1")
     model |= relu2(input="in2", output="relu_output_2")
-    model |= relu3(input=IOKey(name="my_input", connections={relu1.input, relu2.input}))
->>>>>>> f45c18f4
+    model.merge_connections(relu1.input, relu2.input, name="my_input")
+    model |= relu3(input="my_input")
 
     assert (
         model.dag[relu1]["input"].metadata
@@ -3498,16 +3445,10 @@
     relu1 = Relu()
     relu2 = Relu()
     relu3 = Relu()
-<<<<<<< HEAD
-    model += relu1(input="in1", output="relu_output_1")
-    model += relu2(input="", output="relu_output_2")
-    model.merge_connections(relu1.input, relu2.input)
-    model += relu3(input=relu1.input)
-=======
     model |= relu1(input="in1", output="relu_output_1")
     model |= relu2(output="relu_output_2")
-    model |= relu3(input=IOKey(connections={relu1.input, relu2.input}))
->>>>>>> f45c18f4
+    model.merge_connections(relu1.input, relu2.input)
+    model |= relu3(input=relu1.input)
 
     assert (
         model.dag[relu1]["input"].key
@@ -3530,11 +3471,7 @@
     model |= relu2(input="in2", output="relu_output_2")
 
     with pytest.raises(KeyError) as error_info:
-<<<<<<< HEAD
         model.merge_connections(relu1.input, relu2.input)
-=======
-        model |= Relu()(input=IOKey(connections={relu1.input, relu2.input}))
->>>>>>> f45c18f4
 
     assert str(error_info.value) == (
         "'Requires a connection to have only one unique key name but "
@@ -3618,19 +3555,11 @@
     m1 = deepcopy(submodel)
     m2 = deepcopy(submodel)
     subcopy = deepcopy(submodel)
-<<<<<<< HEAD
-    model += m1(left="left", right="right")
-    model += m2(left=m1.output, right="right")  # type: ignore
-    model += subcopy(
+    model |= m1(left="left", right="right")
+    model |= m2(left=m1.output, right="right")  # type: ignore
+    model |= subcopy(
         left=m2.output,  # type: ignore
         right=m2.output,  # type: ignore
-=======
-    model |= m1(left="left", right="right")
-    model |= m2(left=IOKey(connections={m1.output}), right="right")  # type: ignore
-    model |= subcopy(
-        left=IOKey(connections={m2.output}),  # type: ignore
-        right=IOKey(connections={m2.output}),  # type: ignore
->>>>>>> f45c18f4
         output="output",
     )
 
@@ -3647,17 +3576,10 @@
     relu2 = Relu()
     relu3 = Relu()
     relu4 = Relu()
-<<<<<<< HEAD
-    model += relu1(output="output")
-    model += relu2(input=relu1.input)
-    model += relu3(input="my_input", output=relu2.input)
-    model += relu4(input=relu3.input)
-=======
     model |= relu1(output="output")
-    model |= relu2(input=IOKey(connections={relu1.input}))
-    model |= relu3(input="my_input", output=IOKey(connections={relu2.input}))
-    model |= relu4(input=IOKey(connections={relu3.input}))
->>>>>>> f45c18f4
+    model |= relu2(input=relu1.input)
+    model |= relu3(input="my_input", output=relu2.input)
+    model |= relu4(input=relu3.input)
     model.set_cout(relu4.output)
 
     assert relu2.input.metadata == relu3.output.metadata == relu1.input.metadata
@@ -3675,17 +3597,10 @@
     relu2 = Relu()
     relu3 = Relu()
     relu4 = Relu()
-<<<<<<< HEAD
-    model += relu1(input="my_input", output=IOKey(name="output"))
-    model += relu2(input=relu1.input)
-    model += relu3(input=relu2.input)
-    model += relu4(input="input1", output="my_input")
-=======
     model |= relu1(input="my_input", output=IOKey(name="output"))
-    model |= relu2(input=IOKey(connections={relu1.input}))
-    model |= relu3(input=IOKey(connections={relu2.input}))
+    model |= relu2(input=relu1.input)
+    model |= relu3(input=relu2.input)
     model |= relu4(input="input1", output="my_input")
->>>>>>> f45c18f4
 
     backend = TorchBackend()
     cm = mithril.compile(model, backend=backend)
@@ -3698,15 +3613,8 @@
     model = Model()
     m2 = Layer(dimension=2, activation=Softmax())
     m1 = Layer(dimension=2, activation=Sigmoid())
-<<<<<<< HEAD
-    model += m2(weight="w1", bias="b1", output="output")
-    model += m1(input="input", weight="w0", bias="b0", output=m2.input)
-=======
     model |= m2(weight="w1", bias="b1", output="output")
-    model |= m1(
-        input="input", weight="w0", bias="b0", output=IOKey(connections={m2.input})
-    )
->>>>>>> f45c18f4
+    model |= m1(input="input", weight="w0", bias="b0", output=m2.input)
 
     assert m1.output.metadata == m2.input.metadata
 
@@ -3752,16 +3660,10 @@
     t = Tanh()
     r1 = Relu()
     r2 = Relu()
-<<<<<<< HEAD
-    model += t(output="output1")
-    model += r1(input="input2", output="output2")
-    model.merge_connections(t.input, r1.input)
-    model += r2(input="", output=r1.input)
-=======
     model |= t(output="output1")
     model |= r1(input="input2", output="output2")
-    model |= r2(output=IOKey(connections={t.input, r1.input}))
->>>>>>> f45c18f4
+    model.merge_connections(t.input, r1.input)
+    model |= r2(output=r1.input)
 
     assert r1.input.metadata == r2.output.metadata == t.input.metadata
 
@@ -3771,16 +3673,10 @@
     t = Tanh()
     r1 = Relu()
     r2 = Relu()
-<<<<<<< HEAD
-    model += t(input="input1", output="output1")
-    model += r1(input="", output="output2")
-    model.merge_connections("input1", r1.input)
-    model += r2(input="", output=r1.input)
-=======
     model |= t(input="input1", output="output1")
     model |= r1(output="output2")
-    model |= r2(output=IOKey(connections={"input1", r1.input}))
->>>>>>> f45c18f4
+    model.merge_connections("input1", r1.input)
+    model |= r2(output=r1.input)
 
     assert (
         r1.input.metadata
@@ -3795,18 +3691,10 @@
     t = Tanh()
     r1 = Relu()
     r2 = Relu()
-<<<<<<< HEAD
-    model += t(input="input1", output=IOKey(name="output1"))
-    model += r1(input="input2", output=IOKey(name="output2"))
+    model |= t(input="input1", output=IOKey(name="output1"))
+    model |= r1(input="input2", output=IOKey(name="output2"))
     model.merge_connections("input1", "input2", name="internal")
     model |= r2(output="internal")
-=======
-    model |= t(input="input1", output=IOKey(name="output1"))
-    model |= r1(input="input2", output=IOKey(name="output2"))
-    model |= r2(
-        output=IOKey(connections={"input1", "input2"}, expose=True, name="internal"),
-    )
->>>>>>> f45c18f4
 
     assert (
         r1.input.metadata
@@ -3833,18 +3721,11 @@
     add1 = Add()
     add2 = Add()
     add3 = Add()
-<<<<<<< HEAD
-    model += add1(left="l1", right="l2", output=IOKey(name="out1"))
-    model += add2(left="l3", right="l4", output=IOKey(name="out2"))
-    model.merge_connections(add1.left, add2.left, name="left")
-    model += add3(
-        left="left",
-=======
     model |= add1(left="l1", right="l2", output=IOKey(name="out1"))
     model |= add2(left="l3", right="l4", output=IOKey(name="out2"))
+    model.merge_connections(add1.left, add2.left, name="left")
     model |= add3(
-        left=IOKey(name="left", connections={add1.left, add2.left}),
->>>>>>> f45c18f4
+        left="left",
         right="right",
         output=IOKey(name="out3"),
     )
@@ -3860,18 +3741,11 @@
     add1 = Add()
     add2 = Add()
     buf = Buffer()
-<<<<<<< HEAD
-    model += add1(left="l1", right="l2", output=IOKey(name="out1"))
-    model += add2(left="l3", right="l4")
-    model.merge_connections(add1.left, add2.left, name="input")
-    model += buf(input=add1.left)
-    model += Add()(left=add2.output, right=buf.output, output=IOKey(name="out2"))
-=======
     model |= add1(left="l1", right="l2", output=IOKey(name="out1"))
     model |= add2(left="l3", right="l4")
-    model |= buf(input=IOKey(name="input", connections={add1.left, add2.left}))
+    model.merge_connections(add1.left, add2.left, name="input")
+    model |= buf(input=add1.left)
     model |= Add()(left=add2.output, right=buf.output, output=IOKey(name="out2"))
->>>>>>> f45c18f4
 
     assert model.input_keys == {"input", "l2", "l4"}
 
@@ -3921,7 +3795,7 @@
 
 def test_connect_error_5():
     model_2 = Model()
-    model_2 += (tanh := Tanh())(output=IOKey(name="output1"))
+    model_2 |= (tanh := Tanh())(output=IOKey(name="output1"))
     model_2 |= (relu := Relu())(output=IOKey(name="output2"))
 
     with pytest.raises(KeyError) as error_info:
@@ -3941,20 +3815,11 @@
     l2 = Linear(10)
     l3 = Linear(10)
     l4 = Linear(71)
-<<<<<<< HEAD
-    model += l1(input="input2", weight="w", output=IOKey(name="output"))
-    model += l2(input="input1", weight="w1", output=IOKey(name="output2"))
-    model += l3(input="", output=IOKey(name="output3"))
-    model.merge_connections("input1", "input2", "output3", name="my_output")
-    model += l4(input="my_output")
-=======
     model |= l1(input="input2", weight="w", output=IOKey(name="output"))
     model |= l2(input="input1", weight="w1", output=IOKey(name="output2"))
     model |= l3(output=IOKey(name="output3"))
-    model |= l4(
-        input=IOKey(name="my_output", connections={"input1", "input2", "output3"})
-    )
->>>>>>> f45c18f4
+    model.merge_connections("input1", "input2", "output3", name="my_output")
+    model |= l4(input="my_output")
 
     assert (
         model.my_output.metadata  # type: ignore
@@ -4681,14 +4546,9 @@
 
     # Add third model which changes name of a latent input and
     # makes it a real input of the model.
-<<<<<<< HEAD
     model.rename_key(mean.axis, "mean_axis")
     conn = IOKey(name="mean_axis", expose=True)
-    model += (to_tensor := ToTensor())(conn, dtype="dtype", output="output")
-=======
-    conn = IOKey(name="mean_axis", connections={mean.axis}, expose=True)
     model |= (to_tensor := ToTensor())(conn, dtype="dtype", output="output")
->>>>>>> f45c18f4
     # Assert dependency map and connection keys status in model.
     output: ConnectionData = model.output  # type: ignore
     mean_axis: ConnectionData = model.mean_axis  # type: ignore
@@ -6211,11 +6071,7 @@
     model |= add2(left="left2", right="right2", output="output2")
 
     with pytest.raises(KeyError) as err_info:
-<<<<<<< HEAD
         model.merge_connections(model.output1, model.output2)  # type: ignore
-=======
-        model |= Buffer()(input=out, output="output3")
->>>>>>> f45c18f4
 
     assert str(err_info.value) == (
         "'IOKey object can not have more than one output connection. "
