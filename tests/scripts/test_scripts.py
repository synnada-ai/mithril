# Copyright 2022 Synnada, Inc.
#
# Licensed under the Apache License, Version 2.0 (the "License");
# you may not use this file except in compliance with the License.
# You may obtain a copy of the License at
#
#     http://www.apache.org/licenses/LICENSE-2.0
#
# Unless required by applicable law or agreed to in writing, software
# distributed under the License is distributed on an "AS IS" BASIS,
# WITHOUT WARRANTIES OR CONDITIONS OF ANY KIND, either express or implied.
# See the License for the specific language governing permissions and
# limitations under the License.


import pickle
import platform
import re
import typing
from copy import deepcopy
from functools import partial

import jax
import mlx.core as mx
import numpy as np
import pytest
import torch
from jax import numpy as jnp

import mithril
from mithril import Backend, JaxBackend, MlxBackend, NumpyBackend, TorchBackend, compile
from mithril.core import Constant, epsilon_table
from mithril.framework.common import (
    NOT_AVAILABLE,
    NOT_GIVEN,
    TBD,
    BaseKey,
    ConnectionData,
    ConnectionType,
    IOHyperEdge,
    IOKey,
    MyTensor,
    NotAvailable,
    ToBeDetermined,
    UniadicRecord,
    Variadic,
    create_shape_map,
)
from mithril.framework.constraints import bcast
from mithril.framework.physical.flat_graph import FlatGraph
from mithril.models import (
    L1,
    L2,
    MLP,
    Absolute,
    AbsoluteError,
    Add,
    Arange,
    BaseModel,
    BinaryCrossEntropy,
    Buffer,
    Concat,
    Connection,
    ConstraintSolver,
    Convolution1D,
    Convolution2D,
    Cosine,
    CrossEntropy,
    Divide,
    ExtendInfo,
    Flatten,
    FloorDivide,
    Gelu,
    Greater,
    Layer,
    LeakyRelu,
    Less,
    Linear,
    Log,
    LogisticRegression,
    MatrixMultiply,
    MaxPool1D,
    Mean,
    Min,
    Model,
    Multiply,
    PolynomialFeatures,
    Power,
    PrimitiveModel,
    Prod,
    Relu,
    Reshape,
    ScaledDotProduct,
    ShapeRepr,
    Sigmoid,
    Sine,
    Size,
    Softmax,
    Softplus,
    Sqrt,
    SquaredError,
    Squeeze,
    Subtract,
    Sum,
    Tanh,
    ToTensor,
    TrainModel,
    Where,
)
from mithril.utils.type_utils import is_list_int
from mithril.utils.utils import OrderedSet

from .helper import assert_models_equal
from .test_shapes import check_shapes_semantically
from .test_utils import (
    assert_connections,
    assert_metadata_equal,
    assert_results_equal,
    get_all_data,
)


# TODO: Some tests in here can also be integrated to other test files.
# Add these tests to their corresponding files.
def test_composite_1_extend_from_inputs():
    # Setting up Empty model
    model = Model()
    # Setting up Models to be extended
    layer1 = Layer(dimension=3, activation=Sigmoid())
    layer2 = Layer(dimension=2, activation=Softmax())

    # setting up the model by extend method
    # model.extend(layer1, input = "input", w = "w0", b = "b0")
    # model.extend(layer2, input = layer1.output, w = "w1", b = "b1")
    model += layer2(weight="weight1", bias="bias1", output=IOKey(name="output"))
    model += layer1(output=layer2.input, weight="weight0", bias="bias0", input="input")

    context = TrainModel(model)
    # Attaching R
    context.add_loss(
        CrossEntropy(input_type="probs"), [Mean()], target="target", input="output"
    )
    context.add_regularization(
        model=L2(), coef=MyTensor(1e-1), input=re.compile(r"weight\d")
    )

    static_keys = {"input": np.array([[1.0]]), "target": np.array([0])}

    compiled_model = mithril.compile(
        context, backend=NumpyBackend(precision=64), constant_keys=static_keys
    )

    inputs = {
        "weight0": np.array([[1.0], [2], [3]]),
        "bias0": np.array([-2.0, -3, 0]),
        "weight1": np.array([[-1.0, 0, 1], [-2, 0, 2]]),
        "bias1": np.array([-5.0, 5]),
    }

    inputs_1, grads_1 = compiled_model.evaluate_all(inputs)

    model = Model()

    # Setting up Models to be extended
    layer1 = Layer(dimension=3, activation=Sigmoid())
    layer2 = Layer(dimension=2, activation=Softmax())

    # setting up the model by extend method
    # model.extend(layer1, input = "input", weight = "weight0", b = "b0")
    # model.extend(layer2, input = layer1.output, weight = "weight1", b = "b1")
    model += layer1(weight="weight0", bias="bias0", input="input")
    model += layer2(
        input=layer1.output, weight="weight1", bias="bias1", output=IOKey(name="output")
    )

    context = TrainModel(model)
    # Attaching R
    context.add_loss(
        CrossEntropy(input_type="probs"), [Mean()], target="target", input="output"
    )
    context.add_regularization(
        model=L2(), coef=MyTensor(1e-1), input=re.compile(r"weight\d")
    )

    static_keys = {"input": np.array([[1.0]]), "target": np.array([0])}

    compiled_model = mithril.compile(
        context, backend=NumpyBackend(precision=64), constant_keys=static_keys
    )

    inputs = {
        "weight0": np.array([[1.0], [2], [3]]),
        "bias0": np.array([-2.0, -3, 0]),
        "weight1": np.array([[-1.0, 0, 1], [-2, 0, 2]]),
        "bias1": np.array([-5.0, 5]),
    }

    inputs_2, grads_2 = compiled_model.evaluate_all(inputs)

    assert_results_equal(inputs_1, inputs_2)
    assert_results_equal(grads_1, grads_2)


def test_primitive_model_with_context():
    model = Buffer()
    context = TrainModel(model)
    context.add_loss(AbsoluteError(), input=model.output, target="target")
    backend = JaxBackend()

    pm = mithril.compile(context, backend=backend, data_keys={"input", "target"})
    assert pm.evaluate(data={"input": 1.0, "target": 3.0}) == {
        "final_cost": jnp.array(2.0),
        "output": jnp.array(1.0),
    }


def test_context_with_misconnection_error():
    model = Model()
    model += Add()
    model += (add := Add())
    context = TrainModel(model)
    context.add_loss(abs_1 := AbsoluteError(), input=add.output, target="target")
    assert_metadata_equal(abs_1.input, add.output)


def test_model_with_connection():
    model = Model()
    model += Add()
    model += (add := Add())
    model_canonical_output = model.canonical_output
    final_model = Model()
    final_model += model
    final_model_canonical_output = final_model.canonical_output
    final_model += (add_1 := Add())(left=add.output)

    assert_metadata_equal(
        add_1.left, add.output, model_canonical_output, final_model_canonical_output
    )


def test_model_with_misconnection_error():
    model = Model()
    model += (add := Add())
    model += Add()
    final_model = Model()
    final_model += model
    with pytest.raises(KeyError) as error_info:
        final_model += Add()(left=add.output)
    assert str(error_info.value) == "'Requires accessible connection to be processed!'"


def test_cyclic_extension_5():
    # This test checks robustness of extension algorithm in case of
    # extending model from input keys and sharing output of the
    # newly added model with multiple models.
    model = Model()

    sum1 = Add()
    sum2 = Add()
    sum3 = Add()

    model += sum1(left="input1", right="input2", output=IOKey(name="output1"))
    model += sum2(left="input3", right="input4", output=IOKey(name="output2"))
    model += sum3(
        left="input5",
        right="input6",
        output=IOKey(
            name="my_input", expose=False, connections={sum1.left, sum2.right}
        ),
    )

    assert set(model.input_keys) == {"input2", "input3", "input5", "input6"}
    assert model.conns.internal_keys == {"my_input"}


def test_different_backend_compile():
    # Test that checks if the type of inputs or static_keys are different than the
    # compile backend Test Iteratively checks the all avaliable backends (jax, torch
    # and numpy at the time). If test is not passing, it means that error is not
    # raising if static keys' or inputs' backend are different than compile backend.
    # Note that this is an exception test.

    static_keys = {"input": np.array([[1.0]])}

    available_backends: list[Backend] = [
        JaxBackend(precision=64),
        TorchBackend(precision=64),
        NumpyBackend(precision=64),
    ]
    for backend in available_backends:
        model = Model()
        layer1 = Layer(dimension=3, activation=Sigmoid())
        layer2 = Layer(dimension=2, activation=Softmax())
        sum = Add()

        model += layer1(input="input", weight="weight0", bias="bias0")
        model += layer2(input=layer1.output, weight="weight1", bias="bias1")
        model += sum(left=MyTensor(3.0), right=layer2.output, output="output")

        other_backends = [item for item in available_backends if item != backend]
        for static_key_backend in other_backends:
            backend_static_keys = {
                key: static_key_backend.array(value)
                for key, value in static_keys.items()
            }

            with pytest.raises(ValueError):
                mithril.compile(
                    model=model, backend=backend, constant_keys=backend_static_keys
                )


def test_recursive_model_error():
    model1 = Model()
    model2 = Model()
    model3 = Model()

    sum1 = Add()
    sum1.set_shapes({"left": [2, 3, 4, 5, 6, 1], "right": [1, 1, 1, 1, 1, 7]})
    sum2 = Add()
    sum3 = Add()

    model1 += sum1(left="input", right="right", output="output")
    model2 += model1(input="input", right="right")
    model2 += sum2(left="input", right=model1.output, output="output")  # type: ignore
    model3 += model2(input="input", right="right")
    model3 += sum3(left="input", right=model2.output, output="output")  # type: ignore

    with pytest.raises(ValueError) as err_info:
        mithril.compile(model=model2, backend=NumpyBackend(precision=64))

    assert str(err_info.value) == "Model with a parent could not be compiled!"


def test_recursive_model():
    model1 = Model()
    model2 = Model()
    model3 = Model()

    sum1 = Add()
    sum1.set_shapes({"left": [2, 3, 4, 5, 6, 1], "right": [1, 1, 1, 1, 1, 7]})
    sum2 = Add()
    sum3 = Add()

    model1 += sum1(left="input", right="right", output="output")
    model2 += model1(input="input", right="right")
    model2 += sum2(left="input", right=model1.output, output="output")  # type: ignore
    model3 += model2(input="input", right="right")
    model3 += sum3(left="input", right=model2.output, output="output")  # type: ignore

    comp_model = mithril.compile(model=model3, backend=NumpyBackend(precision=64))
    assert comp_model.shapes["output"] == [2, 3, 4, 5, 6, 7]


def test_shape():
    model = Model()

    model1 = Model()
    model1 += Sigmoid()(input="input1", output=IOKey(name="output1"))
    model1 += Sigmoid()(input="input2", output=IOKey(name="output2"))

    model2 = Model()
    sigmoid1 = Sigmoid()
    sigmoid1.set_shapes({"input": [1, 1, 3, 4, 5]})
    model2 += sigmoid1(input="input1", output=IOKey(name="output1"))
    model2 += Sigmoid()(input="input2", output=IOKey(name="output2"))

    model3 = Model()
    model3 += Sigmoid()(input="input1", output=IOKey(name="output1"))
    sigmoid2 = Sigmoid()
    sigmoid2.set_shapes({"input": [5, 6, 8, 9, 10]})
    model3 += sigmoid2(input="input2", output=IOKey(name="output2"))

    model += model1(input2="", output2=IOKey(name="output"))
    model += model2(input1=model1.output1, input2=model1.output2)  # type: ignore
    model += model3(input2="", output1=model1.input1, output2=model1.input2)  # type: ignore

    comp_model = mithril.compile(model, backend=NumpyBackend(precision=64))
    assert comp_model.shapes["output"] == [5, 6, 8, 9, 10]


def test_1_set_shapes_bug():
    model = Model()
    linear1 = Linear()
    linear2 = Linear()
    model += linear1(input="input")
    model += linear2(input=linear1.output, output="output")

    shapes: dict[Connection, list[None | int]] = {
        linear1.input: [120, 120],
        linear1.weight: [32, None],
        linear2.weight: [32, 32],
        linear2.bias: [None],
    }
    comp_model = mithril.compile(model, NumpyBackend(precision=64), shapes=shapes)

    assert comp_model.shapes["input"] == [120, 120]
    assert comp_model.shapes["output"] == [120, 32]
    assert comp_model.shapes["weight_0"] == [32, 120]
    assert comp_model.shapes["bias_0"] == [32]
    assert comp_model.shapes["weight_1"] == [32, 32]
    assert comp_model.shapes["bias_1"] == [32]


def test_2_set_shapes_bug():
    model = Model()
    # model.extend(Convolution(shapes={"input2": [16, 3, 1, 1]}, padding=1, stride = 1))
    linear1 = Linear()
    linear2 = Linear()
    model += linear1(input="input")
    model += linear2(input=linear1.output, output="output")
    shape_1: dict[str, list] = {"input": [120, 120], "weight": [32, None]}
    shape_2: dict[str, list] = {"weight": [32, 32], "bias": [None]}

    linear1.set_shapes(shape_1)
    linear2.set_shapes(shape_2)

    comp_model = mithril.compile(model, NumpyBackend(precision=64))

    assert comp_model.shapes["input"] == [120, 120]
    assert comp_model.shapes["output"] == [120, 32]
    assert comp_model.shapes["weight_0"] == [32, 120]
    assert comp_model.shapes["bias_0"] == [32]
    assert comp_model.shapes["weight_1"] == [32, 32]
    assert comp_model.shapes["bias_1"] == [32]


def test_1_solve_constraint_extend():
    model = Model()
    c1 = Convolution2D(3)
    shape_1: dict[str, list] = {
        "input": [8, 3, 224, 224],
        "weight": [16, 3, None, None],
    }
    c1.set_shapes(shape_1)
    model += c1
    model += Convolution2D(3, 32)
    model += Convolution2D(3, 64)
    assert model.shapes["$_Convolution2D_0_output"] == [8, 16, 222, 222]
    assert model.shapes["$_Convolution2D_1_output"] == [8, 32, 220, 220]
    assert model.shapes["$_Convolution2D_2_output"] == [8, 64, 218, 218]


def test_2_solve_constraint_extend():
    model = Model()
    m = Multiply()
    m.set_shapes({"left": [3, 3], "right": [3, 3, 3]})
    model += m
    assert m.shapes == {"left": [3, 3], "right": [3, 3, 3], "output": [3, 3, 3]}


def test_3_solve_constraint_extend():
    model = Model()
    m = Multiply()
    model += m
    m.set_shapes({"left": [3, 3], "right": [3, 3, 3]})
    assert m.shapes == {"left": [3, 3], "right": [3, 3, 3], "output": [3, 3, 3]}


def test_canonical_output_1():
    # extend to the canvas model
    model = Model()
    conv = Convolution2D(3, 4)
    model += conv()
    assert not isinstance(model.canonical_input, NotAvailable)
    assert model.canonical_input.data == model.conns.get_con_by_metadata(
        conv.input.data.metadata
    )
    assert not isinstance(model.canonical_output, NotAvailable)
    assert model.canonical_output.data == model.conns.get_con_by_metadata(
        conv.output.data.metadata
    )

    model = Model()
    conv = Convolution2D(3, 4)
    model += conv(input="input")

    assert not isinstance(model.canonical_input, NotAvailable)
    assert not isinstance(model.canonical_output, NotAvailable)
    assert model.canonical_input.data.key == "input"
    assert model.canonical_output.data == model.conns.get_con_by_metadata(
        conv.output.data.metadata
    )

    model = Model()
    conv = Convolution2D(3, 4)
    model += conv(output="output")

    assert not isinstance(model.canonical_input, NotAvailable)
    assert not isinstance(model.canonical_output, NotAvailable)
    assert model.canonical_input.data == model.conns.get_con_by_metadata(
        conv.input.data.metadata
    )
    assert model.canonical_output.data.key == "output"

    model = Model()
    conv = Convolution2D(3, 4)
    model += conv(input="input", output="output")

    assert not isinstance(model.canonical_input, NotAvailable)
    assert not isinstance(model.canonical_output, NotAvailable)
    assert model.canonical_input.data.key == "input"
    assert model.canonical_output.data.key == "output"


def test_canonical_output_2():
    # iadd operator to the canvas model
    model = Model()
    model += (c1 := Convolution2D(3, 4))
    # += operator defaultly sets input="input" if there is not any input

    assert not isinstance(model.canonical_input, NotAvailable)
    assert not isinstance(model.canonical_output, NotAvailable)
    assert model.canonical_input.data == model.conns.get_con_by_metadata(
        c1.input.data.metadata
    )
    assert model.canonical_output.data == model.conns.get_con_by_metadata(
        c1.output.data.metadata
    )


def test_canonical_output_3():
    # First iadd operator then extend
    model = Model()
    c1 = Convolution2D(3, 4)
    c2 = Convolution2D(3, 4)
    model += c1
    model += c2(input=c1.output)

    assert not isinstance(model.canonical_input, NotAvailable)
    assert not isinstance(model.canonical_output, NotAvailable)

    assert model.canonical_input.data == model.conns.get_con_by_metadata(
        c1.input.data.metadata
    )
    assert model.canonical_output.data == model.conns.get_con_by_metadata(
        c2.output.data.metadata
    )


def test_canonical_output_4():
    # First iadd operator then extend but use canonical_output to extend
    model = Model()
    c1 = Convolution2D(3, 4)
    c2 = Convolution2D(3, 4)
    model += c1
    model += c2(input=model.canonical_output)

    assert not isinstance(model.canonical_input, NotAvailable)
    assert not isinstance(model.canonical_output, NotAvailable)

    assert model.canonical_input.data == model.conns.get_con_by_metadata(
        c1.input.data.metadata
    )
    assert model.canonical_output.data == model.conns.get_con_by_metadata(
        c2.output.data.metadata
    )


def test_canonical_output_5():
    # First extend then iadd operator
    model = Model()
    model += Convolution2D(3, 4)(input="input")
    model += (c2 := Convolution2D(3, 4))

    assert not isinstance(model.canonical_input, NotAvailable)
    assert not isinstance(model.canonical_output, NotAvailable)

    assert model.canonical_input.data.key == "input"
    assert model.canonical_output.data == model.conns.get_con_by_metadata(
        c2.output.data.metadata
    )


def test_canonical_output_6():
    # Don't use canonical output in extend
    model = Model()
    l1 = LogisticRegression()
    l2 = Linear()
    model += l1(input="input")
    model += l2(input=l1.probs_output)

    assert not isinstance(model.canonical_input, NotAvailable)
    assert not isinstance(model.canonical_output, NotAvailable)

    assert model.canonical_input.data == model.conns.get_con_by_metadata(
        l1.input.data.metadata
    )
    assert model.canonical_output.data == model.conns.get_con_by_metadata(
        l2.output.data.metadata
    )

    model = Model()
    l1 = LogisticRegression()
    l2 = Linear()

    model += l1(input="input")
    model += l2(input=l1.output)

    assert not isinstance(model.canonical_input, NotAvailable)
    assert not isinstance(model.canonical_output, NotAvailable)

    assert model.canonical_input.data == model.conns.get_con_by_metadata(
        l1.input.data.metadata
    )
    assert model.canonical_output.data == model.conns.get_con_by_metadata(
        l2.output.data.metadata
    )


def test_canonical_output_7():
    modelsub = Model()
    modelsub += Sigmoid()(input="in1", output=IOKey(name="out1"))
    modelsub += Sigmoid()(input="in2", output=IOKey(name="out2"))
    modelsub += Sigmoid()(input="in3", output=IOKey(name="out3"))

    assert not isinstance(modelsub.canonical_input, NotAvailable)
    assert not isinstance(modelsub.canonical_output, NotAvailable)

    assert modelsub.canonical_input.data.key == "in3"
    assert modelsub.canonical_output.data.key == "out3"

    modelsub2 = deepcopy(modelsub)

    model = Model()
    model += modelsub(
        in1="in1",
        in2="in2",
        in3="in3",
        out1=IOKey(name="out1"),
        out2=IOKey(name="out2"),
        out3=IOKey(name="out3"),
    )
    model += modelsub2(in3="", in2="out2", in1="out1", out1=IOKey(name="out4"))

    assert not isinstance(model.canonical_input, NotAvailable)
    assert not isinstance(model.canonical_output, NotAvailable)

    assert model.canonical_input.data == model.conns.get_con_by_metadata(
        modelsub2.in3.data.metadata  # type: ignore
    )
    assert model.canonical_output.data == model.conns.get_con_by_metadata(
        modelsub2.out3.data.metadata  # type: ignore
    )


def test_canonical_output_8():
    modelsub = Model()
    modelsub += Sigmoid()(input="in1", output=IOKey(name="out1"))
    modelsub += Sigmoid()(input="in2", output=IOKey(name="out2"))

    modelsub2 = deepcopy(modelsub)

    model = Model()
    model += modelsub(
        in1="in1", in2="in2", out1=IOKey(name="out1"), out2=IOKey(name="out2")
    )
    model += modelsub2(in2="out2", in1="out1", out1=IOKey(name="out4"))

    assert not isinstance(model.canonical_input, NotAvailable)
    assert not isinstance(model.canonical_output, NotAvailable)

    assert model.canonical_input.data == model.conns.get_con_by_metadata(
        modelsub.in2.data.metadata  # type: ignore
    )
    assert model.canonical_output.data == model.conns.get_con_by_metadata(
        modelsub2.out2.data.metadata  # type: ignore
    )


def test_canonical_output_9():
    modelsub = Model()
    modelsub += Sigmoid()(input="in1", output=IOKey(name="out1"))
    modelsub += Sigmoid()(input="in2", output=IOKey(name="out2"))

    modelsub2 = deepcopy(modelsub)

    model = Model()
    model += modelsub(
        in1="in1", in2="in2", out1=IOKey(name="out1"), out2=IOKey(name="out2")
    )
    model += modelsub2(in1="out2", in2="out1", out1=IOKey(name="out4"))

    assert not isinstance(model.canonical_input, NotAvailable)
    assert not isinstance(model.canonical_output, NotAvailable)

    assert model.canonical_input.data == model.conns.get_con_by_metadata(
        modelsub.in2.data.metadata  # type: ignore
    )
    assert model.canonical_output.data == model.conns.get_con_by_metadata(
        modelsub2.out2.data.metadata  # type: ignore
    )


def test_canonical_output_10():
    # Canonical output is None
    modelsub = Model()
    modelsub += Sigmoid()(input="in1", output=IOKey(name="out1"))
    modelsub += Sigmoid()(input="in2", output=IOKey(name="out2"))

    modelsub2 = deepcopy(modelsub)

    model = Model()
    model += modelsub(
        in1="in1", in2="in2", out1=IOKey(name="out1"), out2=IOKey(name="out2")
    )
    model += modelsub2(in2="out2", out2="in1")

    assert not isinstance(model.canonical_input, NotAvailable)

    assert model.canonical_input.data == model.conns.get_con_by_metadata(
        modelsub.in2.data.metadata  # type: ignore
    )
    assert model.canonical_output is NOT_AVAILABLE


def test_canonical_output_11():
    # Canonical input is None
    modelsub = Model()
    modelsub += Sigmoid()(input="in1", output=IOKey(name="out1"))
    modelsub += Sigmoid()(input="in2", output=IOKey(name="out2"))

    model = Model()
    model += modelsub(
        in1="in1", in2="in2", out1=IOKey(name="out1"), out2=IOKey(name="out2")
    )
    model += Sigmoid()(input="out1", output="in2")

    assert not isinstance(model.canonical_output, NotAvailable)

    assert model.canonical_input is NOT_AVAILABLE
    assert model.canonical_output.data == model.conns.get_con_by_metadata(
        modelsub.out2.data.metadata  # type: ignore
    )


def test_canonical_output_12():
    modelsub = Model()
    modelsub += Sigmoid()(input="in1", output=IOKey(name="out1"))
    modelsub += Sigmoid()(input="in2", output=IOKey(name="out2"))

    modelsub2 = deepcopy(modelsub)

    model = Model()
    model += modelsub(
        in1="in1", in2="in2", out1=IOKey(name="out1"), out2=IOKey(name="out2")
    )
    model += modelsub2(in2="out2", out2="in1")

    with pytest.raises(ValueError) as err_info:
        model += Relu()(input=model.canonical_output, output="output")

    assert str(err_info.value) == (
        "Given value for key: 'input' is not available. Probably Canonical "
        "input/output connections are used, but the model canonical connections "
        "is not determined. Please provide connection/key explicitly, or set "
        "canonical connections."
    )


def test_canonical_output_13():
    modelsub = Model()
    modelsub += Sigmoid()(input="in1", output=IOKey(name="out1"))
    modelsub += Sigmoid()(input="in2", output=IOKey(name="out2"))

    model = Model()
    model += modelsub(
        in1="in1", in2="in2", out1=IOKey(name="out1"), out2=IOKey(name="out2")
    )
    model += Sigmoid()(input="out1", output="in2")

    with pytest.raises(ValueError) as err_info:
        model += Relu()(input="input", output=model.canonical_input)

    assert str(err_info.value) == (
        "Given value for key: 'output' is not available. Probably Canonical "
        "input/output connections are used, but the model canonical connections "
        "is not determined. Please provide connection/key explicitly, or set "
        "canonical connections."
    )


def test_canonical_output_14():
    # Canonical output is NOT_AVAILABLE for a while then redetermined
    modelsub = Model()
    modelsub += Sigmoid()(input="in1", output=IOKey(name="out1"))
    modelsub += Sigmoid()(input="in2", output=IOKey(name="out2"))

    modelsub2 = deepcopy(modelsub)

    model = Model()
    model += modelsub(
        in1="in1", in2="in2", out1=IOKey(name="out1"), out2=IOKey(name="out2")
    )
    model += modelsub2(in2="out2", out2="in1")

    model += Relu()(input=IOKey("input"), output=IOKey("output"))

    assert model.canonical_input == model.input  # type: ignore
    assert model.canonical_output == model.output  # type: ignore


def test_canonical_output_exposed_1():
    model1 = Model()
    model1 += Linear(dimension=32)
    model1 += Relu()
    model1 += Linear(dimension=16)(input=model1.canonical_output, output="output1")

    model1._freeze()

    assert list(model1.conns.output_keys) == ["output1"]
    assert "output1" in model1.external_keys


def test_canonical_output_exposed_2():
    # Canonical output should be considered as exposed in extend info
    model1 = Model()
    model1 += Linear(dimension=32)
    model1 += Relu()
    model1 += Linear(dimension=16)(input=model1.canonical_output, output="output1")

    extend_info = model1(output1="output1")
    assert extend_info.connections == {"output1": "output1"}


def test_canonical_output_exposed_3():
    model1 = Model()
    model1 += Linear(dimension=32)
    model1 += Relu()
    model1 += Linear(dimension=16)(input=model1.canonical_output, output="output1")

    model = Model()
    model += model1(output1="output1")

    model._freeze()
    assert list(model.output_keys) == ["output1"]


def test_canonical_input_1():
    # Override canonical input keep canonical output same
    model = Model()
    linear = Linear()
    model += linear(input="input1")
    model += LogisticRegression()(input="input2", output="input1")

    assert not isinstance(model.canonical_input, NotAvailable)
    assert not isinstance(model.canonical_output, NotAvailable)

    assert model.canonical_input.data.key == "input2"
    assert model.canonical_output.data == model.conns.get_con_by_metadata(
        linear.output.data.metadata
    )
    # assert model.canonical_output.key == 'Linear_0_output'


def test_canonical_input_2():
    # Override canonical input and canonical output
    model = Model()
    linear = LogisticRegression()
    model += Linear()(input="input1")
    model += linear(input="input2", probs_output="input1")

    assert not isinstance(model.canonical_input, NotAvailable)
    assert not isinstance(model.canonical_output, NotAvailable)

    assert model.canonical_input.data.key == "input2"
    assert model.canonical_output.data == model.conns.get_con_by_metadata(
        linear.output.data.metadata
    )
    # assert model.canonical_output.key == 'LogisticRegression_1_output'


def test_canonical_input_3():
    # Override canonical input keep canonical output same but complex
    model = Model()
    linear = Linear()
    model += Linear()(input="input1")
    model += linear(input="input2")
    model += LogisticRegression()(input="input3", output="input1")

    assert not isinstance(model.canonical_input, NotAvailable)
    assert not isinstance(model.canonical_output, NotAvailable)

    assert model.canonical_input.data.key == "input3"
    assert model.canonical_output.data == model.conns.get_con_by_metadata(
        linear.output.data.metadata
    )
    # assert model.canonical_output.key == 'Linear_0_output'


def test_canonical_input_5():
    # Override canonical input keep canonical output same but complex
    model = Model()
    model += (l1 := Linear())
    model += Linear()
    model += (l2 := Linear())
    model += Linear()(input=l2.output, output="my_output")

    assert not isinstance(model.canonical_input, NotAvailable)
    assert not isinstance(model.canonical_output, NotAvailable)

    assert model.canonical_input.data == model.conns.get_con_by_metadata(
        l1.input.data.metadata
    )
    assert model.canonical_output.data.key == "my_output"


def test_canonical_input_7():
    model = Model()
    model_1 = Model()
    model_1 += Relu()(input="input1", output=IOKey(name="output1"))
    model_1 += Sigmoid()(input="input2", output=IOKey(name="output2"))
    gelu5 = Gelu()

    model_2 = Model()
    model_2 += Tanh()(input="input1", output=IOKey(name="output1"))
    model_2 += Sine()(input="input2", output=IOKey(name="output2"))
    model += gelu5()
    model += model_1(input2="", input1="input", output1=gelu5.input)
    model += model_2(
        input2=gelu5.output,
        output2=model_1.input2,  # type: ignore
        input1=model_1.output2,  # type: ignore
        output1=IOKey(name="output"),
    )

    assert model.canonical_input is NOT_AVAILABLE
    assert model.canonical_output is NOT_AVAILABLE


def test_canonical_input_8():
    model = Model()

    model += Tanh()(input="input1", output="output1")
    model += Sine()(input="input2", output="input1")

    assert not isinstance(model.canonical_input, NotAvailable)
    assert not isinstance(model.canonical_output, NotAvailable)

    assert model.canonical_input.data.key == "input2"
    assert model.canonical_output.data.key == "output1"


def test_canonical_input_9():
    # Canonical input is NOT_AVAILABLE for a while then redetermined
    modelsub = Model()
    modelsub += Sigmoid()(input="in1", output=IOKey(name="out1"))
    modelsub += Sigmoid()(input="in2", output=IOKey(name="out2"))

    model = Model()
    model += modelsub(
        in1="in1", in2="in2", out1=IOKey(name="out1"), out2=IOKey(name="out2")
    )
    model += Sigmoid()(input="out1", output="in2")

    model += Relu()(input="input", output="output")

    assert model.canonical_input == model.input  # type: ignore
    assert model.canonical_output == model.output  # type: ignore


def test_canonical_input_10():
    # Valued cannection cannot be canonical input
    model = Model()
    model += Add()(left=3, right="input2", output="output")

    assert model.canonical_input is NOT_AVAILABLE


def test_canonical_input_11():
    # Valued cannection cannot be canonical input
    model = Model()
    model += (buff := Buffer())
    model += Add()(left=3, right="input2", output="output")

    canonical_input = model.canonical_input
    assert not isinstance(canonical_input, NotAvailable)
    assert canonical_input.metadata == buff.input.metadata


def test_canonical_input_12():
    # Valued cannection cannot be canonical input
    model = Model()
    model += (buff := Buffer())
    model += Buffer()(input=3 / buff.output)

    canonical_input = model.canonical_input
    assert not isinstance(canonical_input, NotAvailable)
    assert canonical_input.metadata == buff.input.metadata


def test_canonical_dual_iadd_op():
    model1 = Model()
    model1 += (c1 := Convolution2D(3, 4))
    model1 += Convolution2D(3, 4)

    model = Model()
    model += model1
    model += Convolution2D(3, 4)
    model += (c4 := Convolution2D(3, 4))

    assert not isinstance(model.canonical_input, NotAvailable)
    assert not isinstance(model.canonical_output, NotAvailable)

    assert model.canonical_input.data == model.conns.get_con_by_metadata(
        c1.input.data.metadata
    )
    assert model.canonical_output.data == model.conns.get_con_by_metadata(
        c4.output.data.metadata
    )
    # assert model.canonical_output.key == 'Convolution2D_2_output'


def test_flatten1():
    model = Model()
    flat1 = Flatten(start_dim=2, end_dim=-3)
    buff1 = Buffer()
    model += buff1(input="input")
    model += flat1(input=buff1.output, output="output")

    shapes = {"input": [2, 3, 4, 5, 3, 4, 5]}
    c_model = mithril.compile(
        model=model, backend=NumpyBackend(precision=64), shapes=shapes
    )
    assert c_model.shapes["output"] == [2, 3, 60, 4, 5]


# @pytest.mark.skip("gradients flag is removed")
def test_compile_gradients_boolean():
    model = Model()
    layer1 = Layer(dimension=3, activation=Sigmoid())
    layer2 = Layer(dimension=2, activation=Softmax())

    model += layer2(output=IOKey("output"))
    model += layer1(output=layer2.input, input="input")

    context = TrainModel(model)
    context.add_loss(
        CrossEntropy(input_type="probs"), [Mean()], target="target", input="output"
    )
    context.add_regularization(
        model=L2(), coef=MyTensor(1e-1), input=re.compile(r"weight\d")
    )

    static_keys = {"input": np.array([[1.0]]), "target": np.array([0])}

    backend = NumpyBackend(precision=64)
    compiled_model = mithril.compile(
        context, backend=backend, constant_keys=static_keys, inference=True
    )

    shapes = compiled_model.get_shapes()
    weight_0_shape = shapes["weight_0"]
    weight_1_shape = shapes["weight_1"]
    bias_0_shape = shapes["bias_0"]
    bias_1_shape = shapes["bias_1"]

    assert is_list_int(weight_0_shape)
    assert is_list_int(weight_1_shape)
    assert is_list_int(bias_0_shape)
    assert is_list_int(bias_1_shape)

    params = {
        "weight_0": backend.randn(*weight_0_shape),
        "bias_0": backend.randn(*bias_0_shape),
        "weight_1": backend.randn(*weight_1_shape),
        "bias_1": backend.randn(*bias_1_shape),
    }

    assert compiled_model._generated_compute_gradients_fn is None
    assert compiled_model._generated_evaluate_all_fn is None
    with pytest.raises(NotImplementedError) as err_info:
        compiled_model.evaluate_gradients(params)
    assert (
        str(err_info.value) == "Inference mode does not support gradients calculation"
    )


def test_convolution_shape():
    add1 = Add()
    conv1 = Convolution2D(kernel_size=3, out_channels=64, padding=1)
    conv2 = Convolution2D(kernel_size=3, out_channels=64, padding=1)
    conv3 = Convolution2D(kernel_size=3, out_channels=64, padding=1)

    pol1 = PolynomialFeatures(degree=2)
    pol2 = PolynomialFeatures(degree=2)
    pol3 = PolynomialFeatures(degree=2)

    model = Model()
    model += conv1
    model += add1(right=MyTensor(1), left=model.canonical_output)
    model += conv2
    model += conv3

    model1 = Model()
    model1 += pol1
    model1 += pol2
    model1 += pol3

    comp_model = mithril.compile(
        model=model,
        backend=NumpyBackend(precision=32),
        shapes={conv1.input: [8, 3, 64, 64]},
        safe_names=False,
    )

    comp_model2 = mithril.compile(
        model=model1,
        backend=NumpyBackend(precision=32),
        shapes={pol1.input: [5, 5]},
        safe_names=False,
    )
    assert comp_model.shapes["output"] == [8, 64, 64, 64]
    assert comp_model2.shapes["output"] == [5, 26795]


def test_pickle_empty_backend():
    jax_backend = JaxBackend(precision=64)
    numpy_backend = NumpyBackend(precision=64)
    torch_backend = TorchBackend(precision=64)

    pickled_jax = pickle.dumps(jax_backend)
    pickled_numpy = pickle.dumps(numpy_backend)
    pickled_torch = pickle.dumps(torch_backend)

    unpickled_jax_backend = pickle.loads(pickled_jax)
    unpickled_numpy_backend = pickle.loads(pickled_numpy)
    unpickled_torch_backend = pickle.loads(pickled_torch)
    assert (
        jax_backend.precision
        == numpy_backend.precision
        == torch_backend.precision
        == unpickled_jax_backend.precision
        == unpickled_numpy_backend.precision
        == unpickled_torch_backend.precision
    )

    model = Linear(dimension=5)
    model.input.set_differentiable(True)
    model.set_shapes({"input": [5, 5]})
    ctx = TrainModel(model)
    ctx.add_loss(Buffer(), input=model.canonical_output)

    comp_model_1 = mithril.compile(model=ctx, backend=numpy_backend)
    comp_model_2 = mithril.compile(model=ctx, backend=jax_backend)
    comp_model_3 = mithril.compile(model=ctx, backend=torch_backend, jit=False)
    comp_model_4 = mithril.compile(model=ctx, backend=unpickled_numpy_backend)
    comp_model_5 = mithril.compile(model=ctx, backend=unpickled_jax_backend)
    comp_model_6 = mithril.compile(
        model=ctx, backend=unpickled_torch_backend, jit=False
    )
    params = comp_model_1.randomize_params()
    outputs_1, grads_1 = comp_model_1.evaluate_all(params)
    outputs_2, grads_2 = comp_model_2.evaluate_all(
        {key: jax_backend.array(param) for key, param in params.items()}
    )
    outputs_3, grads_3 = comp_model_3.evaluate_all(
        {key: torch_backend.array(param) for key, param in params.items()}
    )
    outputs_4, grads_4 = comp_model_4.evaluate_all(
        {key: unpickled_numpy_backend.array(param) for key, param in params.items()}
    )
    outputs_5, grads_5 = comp_model_5.evaluate_all(
        {key: unpickled_jax_backend.array(param) for key, param in params.items()}
    )
    outputs_6, grads_6 = comp_model_6.evaluate_all(
        {key: unpickled_torch_backend.array(param) for key, param in params.items()}
    )
    assert_results_equal(
        outputs_1, outputs_2, outputs_3, outputs_4, outputs_5, outputs_6
    )
    assert_results_equal(grads_1, grads_2, grads_3, grads_4, grads_5, grads_6)


def test_pickle_registered_backend():
    numpy_backend = NumpyBackend()
    torch_backend = TorchBackend()
    jax_backend = JaxBackend(precision=64)

    def my_adder(input, rhs):
        return input + rhs

    def my_adder_grad(x):
        return x

    jax_backend.register_primitive(my_adder)
    numpy_backend.register_primitive(my_adder, fn_grad=my_adder_grad)
    torch_backend.register_primitive(my_adder)

    pickled_jax = pickle.dumps(jax_backend)
    pickled_numpy = pickle.dumps(numpy_backend)
    pickled_torch = pickle.dumps(torch_backend)

    u_jax_backend = pickle.loads(pickled_jax)
    u_numpy_backend = pickle.loads(pickled_numpy)
    u_torch_backend = pickle.loads(pickled_torch)
    assert u_jax_backend.__dict__.keys() == jax_backend.__dict__.keys()
    assert u_numpy_backend.__dict__.keys() == numpy_backend.__dict__.keys()
    assert u_torch_backend.__dict__.keys() == torch_backend.__dict__.keys()


def test_reuse_pickled_registered_backend():
    numpy_backend = NumpyBackend()
    torch_backend = TorchBackend()
    jax_backend = JaxBackend(precision=64)

    @typing.no_type_check
    def my_adder(left, right):
        return left + right

    jax_backend.register_primitive(my_adder)
    torch_backend.register_primitive(my_adder)

    # this function need to have same name as the above function
    def my_adder(left, right, cache: None):  # type: ignore
        return left + right

    def my_adder_grad(x):
        return x

    numpy_backend.register_primitive(my_adder, fn_grad=my_adder_grad)

    pickled_jax = pickle.dumps(jax_backend)
    pickled_numpy = pickle.dumps(numpy_backend)
    pickled_torch = pickle.dumps(torch_backend)

    u_jax_backend = pickle.loads(pickled_jax)
    u_numpy_backend = pickle.loads(pickled_numpy)
    u_torch_backend = pickle.loads(pickled_torch)

    class MyAdder(PrimitiveModel):
        def __init__(self) -> None:
            super().__init__(
                formula_key="my_adder",
<<<<<<< HEAD
                output=IOKey(shape=[("Var_out", ...)], type=MyTensor),
                left=IOKey(shape=[("Var_1", ...)], type=MyTensor),
                right=IOKey(shape=[("Var_2", ...)], type=MyTensor),
=======
                output=BaseKey(shape=[("Var_out", ...)], type=GenericTensorType),
                left=BaseKey(shape=[("Var_1", ...)], type=GenericTensorType),
                right=BaseKey(shape=[("Var_2", ...)], type=GenericTensorType),
>>>>>>> 941bb503
            )
            self.set_constraint(
                fn=bcast, keys=[PrimitiveModel.output_key, "left", "right"]
            )

        def __call__(self, left, right, output):  # type: ignore[override]
            kwargs = {"left": left, "right": right, "output": output}
            return ExtendInfo(self, kwargs)

    model = Model()
    model += MyAdder()(left="left", right="right", output="output")

    c_jax_model = compile(
        deepcopy(model),
        u_jax_backend,
        jit=False,
        data_keys={"left", "right"},
    )
    left = u_jax_backend.ones(5, 5)
    right = u_jax_backend.ones(5, 5)
    assert (
        c_jax_model.evaluate({}, {"left": left, "right": right})["output"]
        == left + right
    ).all()

    c_numpy_model = compile(
        deepcopy(model),
        u_numpy_backend,
        jit=False,
        data_keys={"left", "right"},
    )
    left = u_numpy_backend.ones(5, 5)
    right = u_numpy_backend.ones(5, 5)
    assert (
        c_numpy_model.evaluate({}, {"left": left, "right": right})["output"]
        == left + right
    ).all()

    c_torch_model = compile(
        deepcopy(model),
        u_torch_backend,
        jit=False,
        data_keys={"left", "right"},
    )
    left = u_torch_backend.ones(5, 5)
    right = u_torch_backend.ones(5, 5)
    assert (
        c_torch_model.evaluate({}, {"left": left, "right": right})["output"]
        == left + right
    ).all()


def test_logical_model_compile_twice():
    model = Model()

    layer1 = Layer(dimension=3, activation=Sigmoid())
    layer2 = Layer(dimension=2, activation=Softmax())

    model += layer2(weight="weight1", bias="bias1", output=IOKey(name="output"))
    model += layer1(output=layer2.input, weight="weight0", bias="bias0", input="input")

    context = TrainModel(model)
    context.add_loss(
        CrossEntropy(input_type="probs"), [Mean()], target="target", input="output"
    )
    context.add_regularization(
        model=L2(), coef=MyTensor(1e-1), input=re.compile(r"weight\d")
    )

    static_keys_np = {"input": np.array([[1.0]]), "target": np.array([0])}

    train_model = context
    np_model = mithril.compile(
        train_model,
        backend=NumpyBackend(precision=64),
        constant_keys=static_keys_np,
    )
    static_keys_jax = {"input": jnp.array([[1.0]]), "target": jnp.array([0])}

    jax_model = mithril.compile(
        train_model,
        backend=JaxBackend(precision=64),
        constant_keys=static_keys_jax,
    )

    static_keys_torch = {"input": torch.tensor([[1.0]]), "target": torch.tensor([0])}
    torch_model = mithril.compile(
        train_model,
        backend=TorchBackend(precision=64),
        constant_keys=static_keys_torch,
    )

    assert torch_model.backend.backend_type == "torch"
    assert jax_model.backend.backend_type == "jax"
    assert np_model.backend.backend_type == "numpy"


def test_canonical_output_compile():
    model = Model()

    layer1 = Layer(dimension=3, activation=Sigmoid())
    layer2 = Layer(dimension=2, activation=Softmax())

    model += layer2(weight="weight1", bias="bias1", output=IOKey(name="output"))
    model += layer1(output=layer2.input, weight="weight0", bias="bias0", input="input")

    context = TrainModel(model)
    context.add_loss(
        CrossEntropy(input_type="probs"), [Mean()], target="target", input="output"
    )
    context.add_regularization(
        model=L2(), coef=MyTensor(1e-1), input=re.compile(r"weight\d")
    )

    static_keys = {"input": np.array([[1.0]]), "target": np.array([0])}

    model1 = mithril.compile(
        context, backend=NumpyBackend(precision=64), constant_keys=static_keys
    )

    assert model1.output_keys == ["final_cost", "output"]


def test_static_key_names_consistency():
    model = Model()
    model += Add()(left=MyTensor(3), right=IOKey(type=MyTensor))

    pm = mithril.compile(model, TorchBackend())
    assert {"left", "right"} == pm.input_keys


def test_evaluate_replace():
    model = Model()
    lin1 = Linear(dimension=1)
    model += lin1(input="in", weight="for", bias="add", output="sum")

    comp_model = compile(
        model=model,
        backend=NumpyBackend(),
        jit=False,
    )

    assert set(comp_model.input_keys) == {"in", "for", "add"}


def test_evaluate_replace_2():
    model = Model()
    lin1 = Linear(dimension=5)
    lin2 = Linear(dimension=3)
    lin3 = Linear(dimension=5)
    model += lin1(input="in", weight="for", bias="add", output="sum")
    model += lin2(
        input="sum", weight="range", bias="add_grad", output="matrix_multiplication"
    )
    model += lin3(
        input="matrix_multiplication",
        weight="k_in",
        bias="in_grad_cache",
        output="outputt",
    )

    comp_model = compile(
        model=model,
        backend=NumpyBackend(),
        jit=False,
    )
    assert set(comp_model.input_keys) == {
        "in",
        "for",
        "add",
        "range",
        "add_grad",
        "k_in",
        "in_grad_cache",
    }


def test_check_static_1():
    model = Model()
    lin1 = Linear(dimension=1)
    model += lin1(
        input=MyTensor([[2, 3], [1, 4]]),
        weight=MyTensor([[4, 5]]),
        bias=MyTensor([3]),
        output="output",
    )

    comp_model = compile(
        model=model,
        backend=NumpyBackend(precision=32),
        jit=False,
        inference=True,
    )
    # inputs = {"w": np.array([[4.0], [5.0]]),
    #           "b": np.array([3.0])}
    outputs = comp_model.evaluate()
    ref_out = outputs["output"]
    assert isinstance(ref_out, np.ndarray)
    np.testing.assert_array_equal(ref_out, np.array([[26.0], [27.0]]))


def test_check_static_2():
    model = Model()
    lin1 = Linear(dimension=1)
    model += lin1(
        input=MyTensor([[2, 3], [1, 4]]), weight="weight", bias="bias", output="output"
    )

    comp_model = compile(model=model, backend=NumpyBackend(precision=32))
    inputs = {"weight": np.array([[4.0, 5.0]]), "bias": np.array([3.0])}
    outputs = comp_model.evaluate(inputs)
    ref_out = outputs["output"]
    assert isinstance(ref_out, np.ndarray)
    np.testing.assert_array_equal(ref_out, np.array([[26.0], [27.0]]))


def test_check_static_3():
    model = Model()
    lin1 = Linear(dimension=1)
    model += lin1(
        input=MyTensor([[2, 3], [1, 4]]),
        weight=MyTensor([[4, 5]]),
        bias="bias",
        output="output",
    )

    comp_model = compile(model=model, backend=NumpyBackend(precision=32))
    inputs = {"bias": np.array([3.0])}
    outputs = comp_model.evaluate(inputs)
    ref_out = outputs["output"]
    assert isinstance(ref_out, np.ndarray)
    np.testing.assert_array_equal(ref_out, np.array([[26.0], [27.0]]))


def test_check_static_4():
    model = Model()
    lin1 = Linear(dimension=1)
    model += lin1(input="input", weight="weight", bias="bias", output="output")

    comp_model = compile(
        model=model,
        backend=NumpyBackend(precision=32),
        constant_keys={
            "input": np.array([[2.0, 3.0], [1.0, 4.0]]),
            "weight": np.array([[4.0, 5.0]]),
            "bias": np.array([3.0]),
        },
    )
    outputs = comp_model.evaluate()
    ref_out = outputs["output"]
    assert isinstance(ref_out, np.ndarray)
    np.testing.assert_array_equal(ref_out, np.array([[26.0], [27.0]]))


def test_check_static_5():
    model = Model()
    lin1 = Linear(dimension=1)
    model += lin1(input="input", weight="weight", bias="bias", output="output")

    comp_model = compile(
        model=model,
        backend=NumpyBackend(precision=32),
        jit=False,
        data_keys={"input", "weight", "bias"},
    )
    data = {
        "input": np.array([[2.0, 3.0], [1.0, 4.0]]),
        "weight": np.array([[4.0, 5.0]]),
        "bias": np.array([3.0]),
    }

    outputs = comp_model.evaluate(data=data)
    ref_out = outputs["output"]
    assert isinstance(ref_out, np.ndarray)
    np.testing.assert_array_equal(ref_out, np.array([[26.0], [27.0]]))


def test_check_static_6():
    model: Model = Model()
    lin1 = Linear(dimension=1)
    model += lin1(
        input=MyTensor([[2, 3], [1, 4]]), weight="weight", bias="bias", output="output"
    )

    # mypy fails in below compilation as
    # it cannot infer exact type of
    # static keys. It is because values of
    # the dict include both TBD and np.ndarray
    # now mypy skipped as this api will be changed
    comp_model = mithril.compile(  # type: ignore
        model=model,
        backend=NumpyBackend(precision=32),
        jit=False,
        data_keys={"weight"},
        constant_keys={"bias": np.array([3.0])},
    )
    data = {"weight": np.array([[4.0, 5.0]])}

    outputs = comp_model.evaluate(data=data)
    ref_out = outputs["output"]
    assert isinstance(ref_out, np.ndarray)
    np.testing.assert_array_equal(ref_out, np.array([[26.0], [27.0]]))


def test_cyclic_extension():
    model = Model()
    relu1 = Relu()
    relu2 = Relu()
    model += relu1(input="input1", output=IOKey("output1"))
    model += relu2(input="input2", output=IOKey("output2"))
    model1 = Model()
    relu3 = Relu()
    relu4 = Relu()
    model1 += relu3
    model1 += relu4
    model1 += model(
        input1="input",
        input2=model1.canonical_output,
        output1=model1.canonical_input,
        output2=IOKey("output"),
    )
    comp_model = mithril.compile(model=model1, backend=NumpyBackend())
    inputs = {"input": np.array([[2.0]])}
    outputs = comp_model.evaluate(inputs)
    assert_results_equal(outputs, {"output": np.array([[2.0]])})


def test_canonic_example():
    model = Model()
    model += LeakyRelu()
    model += LeakyRelu()
    comp_model = compile(model=model, backend=NumpyBackend())
    assert set(comp_model.input_keys) == {"slope_0", "slope_1", "input"}
    assert set(comp_model.output_keys) == {"output"}
    inputs = {"input": np.array([[2.0, -1.0]])}
    assert_results_equal(
        comp_model.evaluate(inputs), {"output": np.array([[2.0, -0.0001]])}
    )


def test_vjp_output_grad_orders():
    model = Model()
    model += Linear(12)(input="input", output=IOKey(name="output1"))
    model += Linear(24)(input="input", output=IOKey(name="output2"))

    for backend in [TorchBackend(), JaxBackend(), NumpyBackend()]:
        backend = TorchBackend()
        pm = compile(
            model,
            backend=backend,
            data_keys={"input"},
            shapes={"input": [4, 128]},
        )
        inputs = pm.randomize_params()
        target = backend.ones((4, 1))
        input = backend.ones((4, 128))
        out_grads1 = {
            "output1": backend.ones([4, 12]),
            "output2": backend.ones([4, 24]),
        }
        out_grads2 = {
            "output2": backend.ones([4, 24]),
            "output1": backend.ones([4, 12]),
        }
        result_1 = pm.evaluate_gradients(
            inputs, data={"input": input, "target": target}, output_gradients=out_grads1
        )
        result_2 = pm.evaluate_gradients(
            inputs, data={"input": input, "target": target}, output_gradients=out_grads2
        )
        for key in result_1:
            assert (result_1[key] == result_2[key]).all()


def test_batch_minibatch_grad():
    model = Model()
    model += Linear(12)(input="input", output=IOKey(name="output1"))

    context = TrainModel(model)
    context.add_loss(
        CrossEntropy(), reduce_steps=[Mean()], input="output1", target="target"
    )
    input = np.random.random((8, 8))
    target = np.random.randint(low=0, high=10, size=(8))

    for backend in [
        TorchBackend(precision=64),
        JaxBackend(precision=64),
        NumpyBackend(precision=64),
    ]:
        backend = TorchBackend()
        pm = compile(
            context,
            backend=backend,
            data_keys={"input", "target"},
            shapes={"input": [8, 8]},
            jit=False,
        )
        inputs = pm.randomize_params()
        backend_input = backend.array(input)
        backend_target = backend.array(target)

        batch_result = pm.evaluate(
            inputs, data={"input": backend_input, "target": backend_target}
        )
        batch_grad_results = pm.evaluate_gradients(
            inputs, data={"input": backend_input, "target": backend_target}
        )
        minibatch_result: list[dict] = []
        minibatch_grad_result: list[dict] = []

        # Split into minibatches
        for idx in range(8):
            result = pm.evaluate(
                inputs,
                data={
                    "input": backend_input[idx : idx + 1],
                    "target": backend_target[idx : idx + 1],
                },
            )
            grad_result = pm.evaluate_gradients(
                inputs,
                data={
                    "input": backend_input[idx : idx + 1],
                    "target": backend_target[idx : idx + 1],
                },
            )
            assert isinstance(result["final_cost"], torch.Tensor)
            minibatch_result.append(result)  # type: ignore
            minibatch_grad_result.append(grad_result)

        minibatch_cost = sum([minibatch_result[i]["final_cost"] for i in range(8)]) / 8
        minibatch_grads = {
            key: sum([minibatch_grad_result[i][key] for i in range(8)]) / 8
            for key in minibatch_grad_result[0]
        }
        batch_cost = batch_result["final_cost"]
        assert isinstance(batch_cost, torch.Tensor)
        assert np.isclose(minibatch_cost, batch_cost, rtol=1e-6, atol=1e-6)
        assert list(batch_grad_results.keys()) == list(minibatch_grads.keys())
        for key in batch_grad_results:
            assert (abs(batch_grad_results[key] - minibatch_grads[key]) < 1e-6).all()


def test_train_context_numpy():
    backend = NumpyBackend(precision=32)
    model = Model()
    model += Linear(8)(input="input", output=IOKey(name="output"))
    model += Linear(16)(input=model.canonical_output, output=IOKey(name="output2"))

    context = TrainModel(model)
    context.add_loss(CrossEntropy(), [Mean()], input="output", target="target")
    comp_model = compile(
        context,
        backend=backend,
        data_keys={"input", "target"},
        shapes={"input": (32, 8)},
        jit=False,
    )
    params = comp_model.randomize_params()
    out = comp_model.evaluate(
        params=params,
        data={
            "input": backend.ones(32, 8),
            "target": backend.ones(32, dtype=mithril.int),
        },
    )
    gradients_ds = comp_model.evaluate_gradients(
        params=params,
        data={
            "input": backend.ones(32, 8),
            "target": backend.ones(32, dtype=mithril.int),
        },
    )
    assert set(out.keys()) == {"final_cost", "output", "output2"}
    np.testing.assert_allclose(gradients_ds["weight_1"], backend.zeros(16, 8))
    np.testing.assert_allclose(gradients_ds["bias_1"], backend.zeros(16))


def test_train_context_example():
    backend = NumpyBackend(precision=32)
    model = Model()
    model += Linear(1)(input="input", output=IOKey(name="output"))
    model += Linear(1)(input=model.canonical_output, output=IOKey(name="output2"))
    model.input.set_differentiable(True)  # type: ignore

    context = TrainModel(model)
    context.add_loss(Buffer(), [Sum()], input="output2")
    comp_model = compile(context, backend=backend, shapes={"input": [1, 1]}, jit=False)
    params = {
        "input": np.array([[2.0]]),
        "weight_0": np.array([[3.0]]),
        "bias_0": np.array([1.0]),
        "weight_1": np.array([[2.0]]),
        "bias_1": np.array([4.0]),
    }
    ref_grads = {
        "input": np.array([[6.0]]),
        "weight_0": np.array([[4.0]]),
        "bias_0": np.array([2.0]),
        "weight_1": np.array([[7.0]]),
        "bias_1": np.array([1.0]),
    }
    ref_outputs = {
        "output2": np.array([[18.0]]),
        "output": np.array([[7.0]]),
        "final_cost": np.array(18.0),
    }
    outputs, grads = comp_model.evaluate_all(params=params)
    assert_results_equal(outputs, ref_outputs)
    assert_results_equal(grads, ref_grads)


# @pytest.mark.skip("Known bug")
def test_traincontext_2():
    model = Model()
    model += Linear(dimension=1)
    model += (sq := Squeeze())
    model += Sigmoid()

    context = TrainModel(model)
    with pytest.raises(KeyError) as err_info:
        context.add_loss(BinaryCrossEntropy(), input=sq.output, target="target")

    assert (
        str(err_info.value) == "'Given key to the add_loss model should be "
        "one of the outputs of the model!'"
    )


def test_traincontext_3():
    model = Model()
    model += Linear(dimension=1)
    model += Squeeze()
    model += Sigmoid()(input=model.canonical_output, output="output1")

    context = TrainModel(model)
    output = model.canonical_output
    context.add_loss(bce := BinaryCrossEntropy(), input=output, target="target")

    assert_metadata_equal(bce.input, output)


def test_traincontext_4():
    model = Model()
    model += Linear(dimension=1)
    model += Squeeze()
    model += Sigmoid()

    context = TrainModel(model)
    output = model.canonical_output
    context.add_loss(
        bce := BinaryCrossEntropy(), input=model.canonical_output, target="target"
    )

    assert_metadata_equal(bce.input, output)


def test_list_input_1():
    model = Model()
    model += Linear(dimension=1)(input="input")
    model += Sigmoid()

    with pytest.raises(ValueError) as err_info:
        mithril.compile(
            model=model,
            backend=NumpyBackend(precision=32),
            constant_keys={"input": [[2.3, 4.7], [2.5, 8.9]]},
            shapes={"input": [2, 2]},
        )

    assert (
        str(err_info.value)
        == "Requires given arrays to be of same type with given backend!"
    )


def test_relational_operators_ignored_1():
    model = Model()
    model += Less()(left="left", right="right", output=IOKey(name="yoyoyo"))

    pm = compile(model, NumpyBackend(), inference=True)
    assert "yoyoyo" in pm.ignore_grad_keys


def test_relational_operators_ignored_2():
    model = Model()
    model.extend(
        Less(),
        left=IOKey("left", type=MyTensor),
        right=IOKey("right", type=MyTensor),
        output=IOKey("relational_out"),
    )
    model.extend(
        Where(),
        cond=model.canonical_output,
        input1="inp1",
        input2="inp2",
        output=IOKey("where_out"),
    )
    pm = compile(model, NumpyBackend())
    assert (
        "relational_out" in pm.ignore_grad_keys
        and "where_out" not in pm.ignore_grad_keys
    )


def test_relational_operators_ignored_3():
    model = Model()
    model += Less()(
        left=IOKey("left", type=MyTensor),
        right=IOKey("right", type=MyTensor),
        output=IOKey(name="relational_out"),
    )
    model += Greater()(
        left="left", right=model.canonical_output, output=IOKey(name="ignore_this")
    )

    pm = compile(model, NumpyBackend(), inference=True)
    assert (
        "relational_out" in pm.ignore_grad_keys and "ignore_this" in pm.ignore_grad_keys
    )


def test_arange_primitive():
    backends: list[type[Backend]] = [JaxBackend, TorchBackend, NumpyBackend, MlxBackend]
    precisions = [32, 64]
    for backend in backends:
        if not backend.is_installed:
            continue

        for precision in precisions:
            if precision not in backend.supported_precisions:
                continue

            _backend = backend(precision=precision)
            arange_len = 20
            model = Model()
            layer2 = Layer(dimension=2, activation=Softmax())
            model += layer2(input="input", weight="weight1", bias="bias1")
            model += Arange()(stop=arange_len, output=IOKey(name="arange_res"))
            model += Add()(
                left=MyTensor(3), right=layer2.output, output=IOKey(name="output")
            )

            context = TrainModel(model)
            context.add_loss(
                CrossEntropy(input_type="probs"),
                [Mean()],
                target="target",
                input="output",
            )

            static_keys = {"target": _backend.array([0])}

            pm = mithril.compile(
                context, _backend, data_keys={"input"}, constant_keys=static_keys
            )

            params = {"bias1": _backend.ones(1), "weight1": _backend.ones((1, 3))}
            data = {"input": _backend.ones((1, 3))}
            output = pm.evaluate(params, data)
            assert (output["arange_res"] == _backend.arange(arange_len)).all()  # type: ignore
            assert output["arange_res"].dtype == _backend.arange(arange_len).dtype  # type: ignore


def test_to_tensor_primitive():
    backends: list[type[Backend]] = [JaxBackend, TorchBackend, NumpyBackend, MlxBackend]
    precisions = [32, 64]
    for backend in backends:
        if not backend.is_installed:
            continue

        for precision in precisions:
            if precision not in backend.supported_precisions:
                continue

            _backend = backend(precision=precision)

            model = Model()
            layer2 = Layer(dimension=2, activation=Softmax())
            s = Size(dim=-1)
            t = ToTensor()
            model += layer2(input="input", weight="weight1", bias="bias1")
            model += s(input="input")
            model += t(input=s.output)
            model += Power()(
                base=t.output, exponent=MyTensor(2), output=IOKey(name="power_out")
            )
            model += Add()(
                left=MyTensor(3), right=layer2.output, output=IOKey(name="output")
            )

            context = TrainModel(model)
            context.add_loss(
                CrossEntropy(input_type="probs"),
                [Mean()],
                target="target",
                input="output",
            )

            static_keys = {"target": _backend.array([0])}

            pm = mithril.compile(
                context, _backend, data_keys={"input"}, constant_keys=static_keys
            )

            params = {"bias1": _backend.ones(1), "weight1": _backend.ones((1, 3))}
            data = {"input": _backend.ones((1, 3))}
            output = pm.evaluate(params, data)
            assert (output["power_out"] == _backend.array([9])).all()  # type: ignore
            assert output["power_out"].dtype == _backend.array([9]).dtype  # type: ignore


def test_shapes_1():
    model = Model()
    model += (l1 := Linear(10))
    model += Linear(10)
    model += Linear(10)
    l1.set_shapes({"input": [50, 2]})
    assert model.shapes == {
        "$_Linear_0_output": [50, 10],
        "$_Linear_1_output": [50, 10],
        "$_Linear_2_output": [50, 10],
        "$weight_0": [10, 2],
        "$input": [50, 2],
        "$bias_0": [10],
        "$weight_1": [10, 10],
        "$bias_1": [10],
        "$weight_2": [10, 10],
        "$bias_2": [10],
        "$_Linear_0_axes": None,
        "$_Linear_1_axes": None,
        "$_Linear_2_axes": None,
    }


def test_flatten_dag0():
    backend = TorchBackend()
    model = Model()
    l1 = Linear(10)
    l5 = Linear(1)
    l1.input.set_differentiable(True)
    l5.input.set_differentiable(True)

    model += l1(weight="weight_2")
    model += (lin1 := Linear(10))(input="")
    model += (lin2 := Linear(10))(input="")
    model += (lin3 := Linear(10))(input="")
    model += l5(input="", output=IOKey(name="output1"))
    lin1.input.set_differentiable(True)
    lin2.input.set_differentiable(True)
    lin3.input.set_differentiable(True)

    l5.set_shapes({"input": [1, 1]})
    model.set_canonical_output(l1.output)
    model.set_canonical_input(l1.input)
    pm = mithril.compile(model, backend)
    params = {
        "input_4": backend.array([[1.0]]),
        "weight_4": backend.array([[4.0]]),
        "bias_4": backend.array([3.0]),
    }
    ref_outputs = {"output1": backend.array([[7.0]])}
    ref_grads = {
        "input_4": backend.array([[4.0]]),
        "weight_4": backend.array([[1.0]]),
        "bias_4": backend.array([1.0]),
    }
    output_gradients = {"output1": backend.array([[1.0]])}
    outputs, grads = pm.evaluate_all(params, output_gradients=output_gradients)
    assert_results_equal(outputs, ref_outputs)
    assert_results_equal(grads, ref_grads)


def test_geo_mean_1():
    backend = TorchBackend()
    model = Model()
    model += (lin := Linear(1))(weight="weight2")
    lin.input.set_differentiable(True)

    context = TrainModel(model)
    context.add_loss(Buffer(), input=model.canonical_output)
    context.add_regularization(L1(), MyTensor(0.1), input="weight2")

    pm = mithril.compile(context, backend, jit=False)
    params = {
        "input": backend.array([[1.0]]),
        "weight2": backend.array([[4.0]]),
        "bias": backend.array([3.0]),
    }
    ref_outputs = {"final_cost": backend.array([[7.4]])}
    ref_grads = {
        "input": backend.array([[4.0]]),
        "weight2": backend.array([[1.1]]),
        "bias": backend.array([1.0]),
    }
    outputs, grads = pm.evaluate_all(params)

    assert_results_equal(outputs, ref_outputs)
    assert_results_equal(grads, ref_grads)


def test_multiple_output_connections():
    model = Model()
    add_1 = Add()
    add_2 = Add()
    model += add_2(output="out2")

    with pytest.raises(Exception) as err_info:
        model += add_1(
            left="left", right="right", output=IOKey(connections={add_2.left, "out2"})
        )

    assert (
        str(err_info.value)
        == "Given connections are both output connections. Multi-write error!"
    )


def test_multiple_output_connections_2():
    model = Model()
    add_1 = Add()
    add_2 = Add()
    model += add_2(left="in2", right="in3")
    model += add_1(
        left="left",
        right="right",
        output=IOKey(name="my_internal_key", connections={add_2.left, "in3"}),
    )

    assert (
        add_2.right.data.metadata
        == add_2.left.data.metadata
        == add_1.output.data.metadata
    )


def test_static_concat():
    model = Model()
    model += Concat(n=2)(input1="input", input2="input", output="output")

    backend = NumpyBackend()
    pm = mithril.compile(
        model=model, backend=backend, constant_keys={"input": backend.zeros(1)}
    )
    out = pm.evaluate()["output"]
    assert isinstance(out, np.ndarray)

    assert all(out == backend.array([0.0, 0.0], dtype=mithril.float32))


def test_reduce_overlap_shapes():
    backend = NumpyBackend()
    model = Model()
    layer_1 = Layer(activation=Relu(), dimension=10)
    layer_2 = Layer(activation=Relu(), dimension=10)
    layer_3 = Layer(activation=Relu(), dimension=10)
    model += layer_1(input="input", weight="weight1", output=IOKey(name="output1"))
    model += layer_2(weight="weight2", input="output1", output=IOKey(name="output2"))
    model += layer_3(weight="weight3", input="output2", output=IOKey(name="output3"))

    model.set_shapes({"input": [5, 4, 3]})
    ctx = TrainModel(model)
    ctx.add_regularization(L1(), input="weight1", coef=MyTensor(1e-1))
    ctx.add_regularization(L1(), input="weight2", coef=MyTensor(1e-1))
    ctx.add_regularization(L1(), input="weight3", coef=MyTensor(1e-1))
    ctx.add_loss(
        Buffer(), input="output1", reduce_steps=[Sum(axis=0), Mean(axis=0), Sum(axis=0)]
    )
    ctx.add_loss(
        Buffer(),
        input="output2",
        reduce_steps=[Mean(axis=0), Sum(axis=0), Mean(axis=0)],
    )
    ctx.add_loss(
        Buffer(), input="output3", reduce_steps=[Sum(axis=0), Sum(axis=0), Sum(axis=0)]
    )

    model_1 = Model()
    layer_1_1 = Layer(activation=Relu(), dimension=10)
    layer_2_1 = Layer(activation=Relu(), dimension=10)
    layer_3_1 = Layer(activation=Relu(), dimension=10)
    model_1 += layer_1_1(input="input", weight="weight1", output=IOKey(name="output1"))
    model_1 += layer_2_1(
        weight="weight2", input="output1", output=IOKey(name="output2")
    )
    model_1 += layer_3_1(
        weight="weight3", input="output2", output=IOKey(name="output3")
    )

    ctx_1 = TrainModel(model_1)
    ctx_1.add_regularization(L1(), input="weight1", coef=MyTensor(1e-1))
    ctx_1.add_regularization(L1(), input="weight2", coef=MyTensor(1e-1))
    ctx_1.add_regularization(L1(), input="weight3", coef=MyTensor(1e-1))
    ctx_1.add_loss(
        Buffer(), input="output1", reduce_steps=[Sum(axis=0), Mean(axis=0), Sum(axis=0)]
    )
    ctx_1.add_loss(
        Buffer(),
        input="output2",
        reduce_steps=[Mean(axis=0), Sum(axis=0), Mean(axis=0)],
    )
    ctx_1.add_loss(
        Buffer(), input="output3", reduce_steps=[Sum(axis=0), Sum(axis=0), Sum(axis=0)]
    )
    comp_model_1 = mithril.compile(model=ctx, backend=backend)

    comp_model_2 = mithril.compile(
        model=ctx_1, backend=backend, shapes={"input": [5, 4, 3]}
    )

    assert comp_model_1.shapes == comp_model_2.shapes


def test_reduce_overlap_shapes_1():
    backend = NumpyBackend(precision=32)
    model = Model()
    relu_model_1 = Relu()
    relu_model_2 = Relu()
    reduce_model_1 = Mean(axis=0)
    reduce_model_2 = Mean(axis=0)
    shape_1: dict[str, list] = {"input": ["u1", "u2", ("Var1", ...)]}
    shape_2: dict[str, list] = {"input": [("Var1", ...), "u1", "u2"]}
    relu_model_1.set_shapes(shape_1)
    relu_model_2.set_shapes(shape_2)
    model += relu_model_1(input="input")

    model.set_shapes({"input": [3, 2]})
    model += relu_model_2(input=relu_model_1.output)
    model += reduce_model_1(input=relu_model_2.output)
    model += reduce_model_2(input=reduce_model_1.output)

    model_1 = Model()
    relu_model_1_1 = Relu()
    relu_model_2_1 = Relu()
    reduce_model_1_1 = Mean(axis=0)
    reduce_model_2_1 = Mean(axis=0)
    shape_1_1: dict[str, list] = {"input": ["u1", "u2", ("Var1", ...)]}
    shape_2_1: dict[str, list] = {"input": [("Var1", ...), "u1", "u2"]}
    relu_model_1_1.set_shapes(shape_1_1)
    relu_model_2_1.set_shapes(shape_2_1)
    model_1 += relu_model_1_1(input="input")
    model_1 += relu_model_2_1(input=relu_model_1_1.output)
    model_1 += reduce_model_1_1(input=relu_model_2_1.output)
    model_1 += reduce_model_2_1(input=reduce_model_1_1.output)

    comp_model_1 = mithril.compile(model=model, backend=backend)
    comp_model_2 = mithril.compile(
        model=model_1, backend=backend, shapes={"input": [3, 2]}
    )

    assert comp_model_1.shapes == comp_model_2.shapes


def test_reduce_overlap_shapes_2():
    model1 = Model()
    buff1 = Buffer()
    shape: dict[str, list] = {"input": ["u1", ("Var1", ...)]}
    buff1.set_shapes(shape)
    mean1 = Mean(axis=0)
    model1 += buff1(input="input")
    model1 += mean1(input=buff1.output)
    model1.set_shapes({"input": [10]})

    assert model1.shapes == {
        "input": [10],
        "$_Buffer_0_output": [10],
        "$_Mean_1_axis": None,
        "$_Mean_1_keepdim": None,
        "$_Mean_1_output": [],
    }


def test_geomean_evaluate():
    backend = JaxBackend()
    model1 = Model()
    lin1 = Linear(dimension=10)
    lin12 = Linear(dimension=10)
    model1.extend(
        lin1, input="input", weight="weight", bias="bias", output=IOKey("output1")
    )
    model1.extend(
        lin12,
        input=lin1.output,
        weight="weight1",
        bias="bias1",
        output=IOKey("output2"),
    )
    model1.set_shapes({"input": [10, 10, 10]})
    lin1.input.set_differentiable(True)
    ctx1 = TrainModel(model1)
    ctx1.add_loss(
        Buffer(),
        input="output1",
        reduce_steps=[Mean(axis=0), Sum(axis=0), Mean(axis=0)],
    )
    ctx1.add_loss(
        Buffer(), input="output2", reduce_steps=[Sum(axis=0), Mean(axis=0), Sum(axis=0)]
    )
    ctx1.add_regularization(L1(), coef=MyTensor(0.1), input="weight")
    comp_1 = mithril.compile(model=ctx1, backend=backend)
    model2 = Model()
    lin2 = Linear()
    lin22 = Linear(dimension=10)
    model2.extend(
        lin2, input="input", weight="weight", bias="bias", output=IOKey("output1")
    )
    model2.extend(
        lin22,
        input=lin2.output,
        weight="weight1",
        bias="bias1",
        output=IOKey("output2"),
    )
    lin2.input.set_differentiable(True)
    ctx2 = TrainModel(model2)
    ctx2.add_loss(
        Buffer(),
        input="output1",
        reduce_steps=[Mean(axis=0), Sum(axis=0), Mean(axis=0)],
    )
    ctx2.add_loss(
        Buffer(), input="output2", reduce_steps=[Sum(axis=0), Mean(axis=0), Sum(axis=0)]
    )
    ctx2.add_regularization(L1(), coef=MyTensor(0.1), input="weight")
    comp_2 = mithril.compile(model=ctx2, backend=backend)
    inputs = {
        "input": jnp.ones((10, 10, 10), dtype=jnp.float32),
        "weight": jnp.ones((10, 10), dtype=jnp.float32),
        "bias": jnp.ones((10), dtype=jnp.float32),
        "weight1": jnp.ones((10, 10), dtype=jnp.float32),
        "bias1": jnp.ones((10), dtype=jnp.float32),
    }
    comp1_results = comp_1.evaluate(inputs)
    comp2_results = comp_2.evaluate(inputs)

    comp1_grad_results = comp_1.evaluate_gradients(inputs)
    comp2_grad_results = comp_2.evaluate_gradients(inputs)
    assert (
        comp1_results["final_cost"]
        == comp2_results["final_cost"]
        == jnp.array(11210.316228, dtype=jnp.float32)
    )
    tol = 1e-14
    assert all(
        [
            abs(comp1_grad_results[key] - comp2_grad_results[key]).sum() < tol
            for key in comp1_grad_results
        ]
    )


def test_get_key_dependency_1():
    model = Linear()

    ctx = TrainModel(model)
    ctx.add_regularization(model=L2(), coef=MyTensor(1e-1), input=model.weight)
    ctx.add_loss(
        SquaredError(),
        [Mean()],
        input=model.output,
        target="target",
        key_name="my_loss",
    )

    mithril.compile(ctx, TorchBackend(), data_keys={"input", "target"})

    resulting_connections = {
        con.key for con in ctx.dependency_map.get_dependent_input_conns("my_loss")
    }
    # assert resulting_connections == {"Mean_4_axis", "b", "input", "Mean_4_keepdim",
    # "target", "w"}
    assert resulting_connections == {"target", "input", "weight", "bias"}


def test_get_key_dependency_2():
    model = Model()
    model += Linear()(
        input="input", weight="weight", bias="bias", output=IOKey(name="output")
    )
    model += Buffer()(input="dummy_input", output=IOKey(name="dummy_output"))
    model += Buffer()(input="dummy_output", output=IOKey(name="dummy_final_output"))

    ctx = TrainModel(model)
    ctx.add_regularization(model=L2(), coef=MyTensor(1e-1), input=model.weight)  # type: ignore
    ctx.add_loss(
        SquaredError(),
        [Mean()],
        input=model.output,  # type: ignore
        target="target",
        key_name="my_loss",
    )

    resulting_connections = {
        con.key for con in ctx.dependency_map.get_dependent_input_conns("my_loss")
    }
    dummy_connection1 = {
        con.key for con in ctx.dependency_map.get_dependent_input_conns("dummy_output")
    }
    dummy_connection2 = {
        con.key
        for con in ctx.dependency_map.get_dependent_input_conns("dummy_final_output")
    }
    # assert resulting_connections == {"Mean_4_axis", "b", "input", "Mean_4_keepdim",
    # "target", "weight"}
    assert resulting_connections == {"target", "input", "weight", "bias"}
    assert dummy_connection1 == dummy_connection2 == {"dummy_input"}


def test_regularization_1():
    # Test with single regularization and single reduce (mean) operation
    model = Model()
    model += Multiply()(
        left=IOKey("left", type=MyTensor),
        right=IOKey("w", type=MyTensor),
        output="output",
    )

    ctx = TrainModel(model)
    ctx.add_regularization(L2(), coef=MyTensor(1e-1), input=model.w)  # type: ignore
    ctx.add_loss(SquaredError(), [Mean()], input=model.output, target="target")  # type: ignore
    backend = TorchBackend(precision=64)
    static_keys = {"left": backend.array([0.0]), "target": backend.zeros(3, 2, 1)}
    compiled_model = mithril.compile(ctx, backend=backend, constant_keys=static_keys)
    result = compiled_model.evaluate(
        params={"w": backend.array([[[1.0], [2.0]], [[3.0], [4.0]], [[5.0], [6.0]]])}
    )
    ref_loss = backend.array(0.7583333333333333)
    tolerance = 1e-15
    assert result["final_cost"] - ref_loss < tolerance


def test_regularization_1_sanity_test():
    # Test with single regularization and single reduce (mean) operation
    model = Model()
    model.extend(
        Multiply(),
        left=IOKey("left", type=MyTensor),
        right=IOKey("w", type=MyTensor),
        output="output",
    )

    ctx = TrainModel(model)
    ctx.add_regularization(L2(), coef=MyTensor(1e-1), input=model.w)  # type: ignore
    ctx.add_loss(SquaredError(), [Mean()], input=model.output, target="target")  # type: ignore
    backend = TorchBackend(precision=64)
    static_keys = {"left": backend.array([0.0]), "target": backend.array([0.0])}
    compiled_model = mithril.compile(
        ctx, backend=backend, constant_keys=static_keys, safe_shapes=False
    )
    result = compiled_model.evaluate(
        params={"w": backend.array([[[1.0], [2.0]], [[3.0], [4.0]], [[5.0], [6.0]]])}
    )
    ref_loss = backend.array(0.7583333333333333)
    tolerance = 1e-15
    assert result["final_cost"] - ref_loss < tolerance


def test_regularization_2():
    # Test with single regularization and single reduce (sum) operation
    model = Model()
    model += Multiply()(
        left=IOKey("left", type=MyTensor),
        right=IOKey("w", type=MyTensor),
        output="output",
    )

    ctx = TrainModel(model)
    ctx.add_regularization(L2(), coef=MyTensor(1e-1), input=model.w)  # type: ignore
    ctx.add_loss(SquaredError(), [Sum()], input=model.output, target="target")  # type: ignore
    backend = TorchBackend(precision=64)
    static_keys = {"left": backend.array([0.0]), "target": backend.zeros(3, 2, 1)}
    compiled_model = mithril.compile(ctx, backend=backend, constant_keys=static_keys)
    result = compiled_model.evaluate(
        params={"w": backend.array([[[1.0], [2.0]], [[3.0], [4.0]], [[5.0], [6.0]]])}
    )
    # ref_loss = backend.array(0.7583333333333333 * 6)
    ref_loss = backend.array(4.55)
    tolerance = 1e-15
    assert result["final_cost"] - ref_loss < tolerance


def test_regularization_3():
    # Test with single regularization and multiple reduce (mean -> mean -> sum)
    # operations
    model = Model()
    model += Multiply()(
        left=IOKey("left", type=MyTensor),
        right=IOKey("w", type=MyTensor),
        output="output",
    )

    ctx = TrainModel(model)
    ctx.add_regularization(L2(), coef=MyTensor(1e-1), input=model.w)  # type: ignore
    ctx.add_loss(
        SquaredError(),
        [Mean(axis=1), Mean(axis=3), Sum()],
        input=model.output,  # type: ignore
        target="target",
    )
    backend = TorchBackend(precision=64)
    static_keys = {
        "left": backend.array([0.0]),
        "target": backend.zeros(2, 3, 4, 5, 6, 7),
    }
    compiled_model = mithril.compile(ctx, backend=backend, constant_keys=static_keys)
    result = compiled_model.evaluate(params={"w": backend.ones(2, 3, 4, 5, 6, 7)})
    ref_loss = backend.array(14.0)
    tolerance = 1e-15
    assert result["final_cost"] - ref_loss < tolerance


def test_regularization_4():
    # Test with single regularization and multiple model with multiple reduce operations
    model = Model()
    model += Multiply()(
        left=IOKey("left", type=MyTensor),
        right=IOKey("w", type=MyTensor),
        output=IOKey(name="output"),
    )
    model += Multiply()(left="left", right="w", output=IOKey(name="output2"))

    ctx = TrainModel(model)
    ctx.add_regularization(L2(), coef=MyTensor(1e-1), input=model.w)  # type: ignore
    ctx.add_loss(
        SquaredError(),
        [Mean(axis=1), Sum()],
        input=model.output,  # type: ignore
        target="target",
    )
    ctx.add_loss(
        SquaredError(),
        [Mean(axis=3), Sum()],
        input=model.output2,  # type: ignore
        target="target",
    )
    backend = TorchBackend(precision=64)
    static_keys = {
        "left": backend.array([0.0]),
        "target": backend.zeros(2, 2, 4, 8, 6, 7),
    }
    compiled_model = mithril.compile(ctx, backend=backend, constant_keys=static_keys)
    result = compiled_model.evaluate(params={"w": backend.ones(2, 2, 4, 8, 6, 7)})
    ref_loss = backend.array(67.2)
    tolerance = 1e-15
    # print((result["w"]**2).sum() * .5 * .1 / (np.power(2 * 8, 1/2)))
    assert result["final_cost"] - ref_loss < tolerance


def test_regularization_5():
    # Test with single regularization and multiple model with multiple reduce operations
    model = Model()
    model += Multiply()(
        left=IOKey("left", type=MyTensor),
        right=IOKey("w", type=MyTensor),
        output=IOKey(name="output"),
    )
    model += Multiply()(
        left=IOKey("left1", type=MyTensor), right="w", output=IOKey(name="output2")
    )

    ctx = TrainModel(model)
    ctx.add_regularization(L2(), coef=MyTensor(1e-1), input=model.w)  # type: ignore
    ctx.add_loss(
        SquaredError(),
        [Mean(axis=1), Sum()],
        input=model.output,  # type: ignore
        target="target",
    )
    ctx.add_loss(
        SquaredError(),
        [Mean(axis=-1), Sum()],
        input=model.output,  # type: ignore
        target="target",
    )
    ctx.add_loss(
        SquaredError(),
        [Mean(axis=3), Mean(axis=3), Sum()],
        input=model.output2,  # type: ignore
        target="target",
    )
    backend = TorchBackend(precision=64)
    static_keys = {
        "left": backend.array([0.0]),
        "target": backend.zeros(2, 2, 4, 8, 6, 7),
        "left1": backend.array([0.0]),
    }
    compiled_model = mithril.compile(ctx, backend=backend, constant_keys=static_keys)
    result = compiled_model.evaluate(params={"w": backend.ones(2, 2, 4, 8, 6, 7)})
    ref_loss = backend.array(30.688300634630973)
    tolerance = 1e-14
    # print((result["w"]**2).sum() * .5 * .1 / (np.power(2 * 7 * 8 * 6, 1/3)))
    assert result["final_cost"] - ref_loss < tolerance


def test_static_anlaysis():
    model = Model()
    add1 = Add()
    model += add1(
        left=IOKey(value=MyTensor([[2.0]]), name="left"),
        right=IOKey(value=MyTensor([2.0]), name="right"),
    )
    model += Linear(10)(
        input=add1.output, weight="w", bias="b", output=IOKey(name="output")
    )

    comp_model = mithril.compile(model=model, backend=NumpyBackend())

    ignored_model_keys = (
        comp_model.data_store.cached_data.keys() | comp_model.discarded_keys
    )
    ignored_output_keys = ignored_model_keys & comp_model.flat_graph.all_target_keys
    ignored_model_list = [
        comp_model.flat_graph.get_model(key) for key in ignored_output_keys
    ]
    assert ignored_model_list == [add1]


def test_static_anlaysis_1():
    model = Model()
    add1 = Add()
    model += add1(
        left=IOKey(value=MyTensor([[2.0]]), name="left"),
        right=IOKey(value=MyTensor([2.0]), name="right"),
    )
    model += Add()(
        left=add1.output, right=IOKey(type=MyTensor), output=IOKey(name="output1")
    )

    comp_model = mithril.compile(
        model=model,
        backend=NumpyBackend(),
    )
    discarded_model_keys = (
        comp_model.data_store.cached_data.keys() | comp_model.discarded_keys
    )
    discarded_output_keys = discarded_model_keys & comp_model.flat_graph.all_target_keys
    discarded_model_list = [
        comp_model.flat_graph.get_model(key) for key in discarded_output_keys
    ]
    assert discarded_model_list == [add1]


def test_static_anlaysis_2():
    model = Model()
    add1 = Add()
    sum1 = Sum()
    model += add1(
        left=IOKey(value=MyTensor([[2.0]]), name="left"),
        right=IOKey(value=MyTensor([2.0]), name="right"),
    )
    model += sum1(input=add1.output)
    model += Add()(
        left=sum1.output, right=IOKey(type=MyTensor), output=IOKey(name="output1")
    )

    comp_model = mithril.compile(
        model=model,
        backend=NumpyBackend(),
    )
    discarded_model_keys = (
        comp_model.data_store.cached_data.keys()
        | comp_model.data_store.unused_keys
        | comp_model.discarded_keys
    )
    discarded_output_keys = discarded_model_keys & comp_model.flat_graph.all_target_keys
    discarded_model_list = {
        comp_model.flat_graph.get_model(key) for key in discarded_output_keys
    }
    assert len(discarded_model_list) == 2


def test_static_anlaysis_4():
    model = Model()
    model += (add1 := Add())
    add1.set_types(left=MyTensor, right=MyTensor)
    model += Convolution2D(kernel_size=1)
    model += (add2 := Add())
    add2.set_types(right=MyTensor)
    model += (sum1 := Sum())
    model += (sub1 := Subtract())
    sub1.set_types(right=MyTensor)
    model += (mul1 := Multiply())
    mul1.set_types(right=MyTensor)
    model += (mat1 := MatrixMultiply())()

    model.set_canonical_input(add1.left)
    model.set_canonical_output(mul1.output)
    comp_model = mithril.compile(model=model, backend=NumpyBackend())

    models = {add1, add2, sum1, sub1, mul1, mat1}
    assert (models - comp_model.flat_graph.nodes.keys()) == {mat1}


def test_prune_1():
    m = Model()
    add1 = Add()
    add2 = Add()
    add3 = Add()
    add4 = Add()
    m += add1(left="input", right="input2", output=IOKey(name="out_1"))
    m += add2(left=add1.output, right="input3")
    m += add3(left=add1.output, right="input4")
    m += add4(left=add1.output, right="input3")  # Duplicate
    m += Buffer()(input=add2.output, output=IOKey(name="out_2"))
    m += Buffer()(input=add3.output, output=IOKey(name="out_3"))
    m += Buffer()(input=add4.output, output=IOKey(name="out_4"))

    compiled_model = compile(m, NumpyBackend())
    expected_connections: dict[str, list[str | set[str]]] = {
        "out_1": ["add", {"input", "input2", "out_1_cache"}],
        "output_0": ["add", {"out_1", "input3", "output_0_cache"}],
        "output_1": ["add", {"out_1", "input4", "output_1_cache"}],
    }

    expected_output_dict = {
        "out_1": "out_1",
        "out_2": "output_0",
        "out_3": "output_1",
        "out_4": "output_0",
    }

    assert_connections(compiled_model, expected_connections)
    assert compiled_model.flat_graph.output_dict == expected_output_dict


def test_prune_2():
    m = Model()
    add1 = Add()
    add2 = Add()
    add3 = Add()
    add4 = Add()
    m += add1(left="input", right="input2", output=IOKey(name="out_1"))
    m += add2(left=add1.output, right="input3")
    m += add3(left=add1.output, right="input3")  # Duplicate
    m += add4(left=add2.output, right="input4")
    m += Buffer()(input=add2.output, output=IOKey(name="out_2"))
    m += Buffer()(input=add3.output, output=IOKey(name="out_3"))
    m += Buffer()(input=add4.output, output=IOKey(name="out_4"))

    compiled_model = compile(m, NumpyBackend())
    expected_connections: dict[str, list[str | set[str]]] = {
        "out_1": ["add", {"input", "input2", "out_1_cache"}],
        "output_0": ["add", {"out_1", "input3", "output_0_cache"}],
        "output_2": ["add", {"output_0", "input4", "output_2_cache"}],
    }

    expected_output_dict = {
        "out_1": "out_1",
        "out_2": "output_0",
        "out_3": "output_0",
        "out_4": "output_2",
    }

    assert_connections(compiled_model, expected_connections)
    assert compiled_model.flat_graph.output_dict == expected_output_dict


def test_prune_3():
    m = Model()
    add1 = Add()
    add2 = Add()
    add3 = Add()
    add4 = Add()
    add5 = Add()
    m += add1(left="input", right="input2", output=IOKey(name="out_1"))
    m += add2(left=add1.output, right="input3")
    m += add3(left=add1.output, right="input3")  # Duplicate
    m += add4(left=add3.output, right="input3")
    m += add5(left=add2.output, right="input3")  # Duplicate
    m += Buffer()(input=add2.output, output=IOKey(name="out_2"))
    m += Buffer()(input=add3.output, output=IOKey(name="out_3"))
    m += Buffer()(input=add4.output, output=IOKey(name="out_4"))
    m += Buffer()(input=add5.output, output=IOKey(name="out_5"))

    compiled_model = compile(m, NumpyBackend())
    expected_connections: dict[str, list[str | set[str]]] = {
        "out_1": ["add", {"input", "input2", "out_1_cache"}],
        "output_0": ["add", {"out_1", "input3", "output_0_cache"}],
        "output_2": ["add", {"output_0", "input3", "output_2_cache"}],
    }

    expected_output_dict = {
        "out_1": "out_1",
        "out_2": "output_0",
        "out_3": "output_0",
        "out_4": "output_2",
        "out_5": "output_2",
    }

    assert_connections(compiled_model, expected_connections)
    assert compiled_model.flat_graph.output_dict == expected_output_dict


def test_prune_4():
    m = Model()
    add0 = Add()
    add1 = Add()
    add2 = Add()
    add3 = Add()

    m += add0(left=IOKey("input", type=MyTensor), right=IOKey("input2", type=MyTensor))
    m += add1(left="input", right="input2")  # Duplicate
    m += add2(left=add0.output, right=add0.output)
    m += add3(left=add1.output, right=add1.output)  # Duplicate
    m += Add()(left=add2.output, right=add3.output)

    compiled_model = compile(m, NumpyBackend())

    expected_connections: dict[str, list[str | set[str]]] = {
        "output_0": ["add", {"input", "input2", "output_0_cache"}],
        "output_2": [
            "add",
            {"output_0", "output_2_cache"},
        ],
        "output": ["add", {"output_2", "output_cache"}],
    }

    expected_output_dict = {
        "output": "output",
    }

    assert_connections(compiled_model, expected_connections)
    assert compiled_model.flat_graph.output_dict == expected_output_dict


def test_prune_5():
    m = Model()
    add0 = Add()
    add1 = Add()
    add2 = Add()
    add3 = Add()
    m += add0(left=IOKey("input", type=MyTensor), right=IOKey("input2", type=MyTensor))
    m += add1(left="input", right="input2")  # Duplicate
    m += add2(left=add0.output, right=add1.output)
    m += Add()(left=add1.output, right=add0.output)
    m += add3(left=add1.output, right=add0.output)  # Duplicate
    m += Add()(left=add2.output, right=add3.output)

    compiled_model = compile(m, NumpyBackend())
    expected_connections: dict[str, list[str | set[str]]] = {
        "output_0": ["add", {"input", "input2", "output_0_cache"}],
        "output_2": [
            "add",
            {"output_0", "output_2_cache"},
        ],
        "output": ["add", {"output_2", "output_cache"}],
    }

    expected_output_dict = {
        "output": "output",
    }

    assert_connections(compiled_model, expected_connections)
    assert compiled_model.flat_graph.output_dict == expected_output_dict


def test_prune_6():
    m1 = Model()
    add0 = Add()
    m1 += add0(left=IOKey("input", type=MyTensor), right=IOKey("input2", type=MyTensor))
    m1 += Add()(left=add0.output, right=add0.output, output=IOKey(name="output"))

    m2 = Model()
    add0 = Add()
    m2 += add0(
        left=IOKey("input", type=MyTensor), right=IOKey("input2", type=MyTensor)
    )  # Duplicate
    m2 += Multiply()(left=add0.output, right=add0.output, output=IOKey(name="output"))

    m = Model()
    m += m1(
        input=IOKey("input", type=MyTensor),
        input2=IOKey("input2", type=MyTensor),
        output=IOKey(name="auc"),
    )
    m += m2(input="input", input2="input2", output=IOKey(name="acc"))

    compiled_model = compile(m, NumpyBackend())
    expected_connections: dict[str, list[str | set[str]]] = {
        "output_0": [
            "add",
            {"input", "input2", "output_0_cache"},
        ],
        "auc": ["add", {"output_0", "auc_cache"}],
        "acc": [
            "multiplication",
            {"output_0", "acc_cache"},
        ],
    }

    expected_output_dict = {"acc": "acc", "auc": "auc"}

    assert_connections(compiled_model, expected_connections)
    assert compiled_model.flat_graph.output_dict == expected_output_dict


def test_prune_7():
    m = Model()
    add1 = Add()
    add3 = Add()
    m += add1(left="input", right="input2", output=IOKey(name="out_1"))
    m += Add()(left=add1.output, right="input3", output=IOKey(name="out_2"))
    m += add3(left=add1.output, right="input4")
    m += Add()(
        left=add1.output, right="input3", output=IOKey(name="dont_forget_me")
    )  # Duplicate
    m += Buffer()(input=add3.output, output=IOKey(name="out_3"))

    compiled_model = compile(m, NumpyBackend())
    expected_connections: dict[str, list[str | set[str]]] = {
        "out_1": ["add", {"input", "input2", "out_1_cache"}],
        "out_2": ["add", {"out_1", "input3", "out_2_cache"}],
        "output": ["add", {"out_1", "input4", "output_cache"}],
    }

    expected_output_dict = {
        "out_1": "out_1",
        "out_2": "out_2",
        "out_3": "output",
        "dont_forget_me": "out_2",
    }

    assert_connections(compiled_model, expected_connections)
    assert compiled_model.flat_graph.output_dict == expected_output_dict


def test_prune_8():
    m = Model()
    add1 = Add()
    add3 = Add()
    m += add1(left="input", right="input2", output=IOKey(name="out_1"))
    m += Add()(left=add1.output, right="input3")
    m += add3(left=add1.output, right="input4")
    m += Add()(
        left=add1.output, right="input3", output=IOKey(name="dont_forget_me")
    )  # Duplicate
    m += Buffer()(input=add3.output, output=IOKey(name="out_2"))

    compiled_model = compile(m, NumpyBackend())
    expected_connections: dict[str, list[str | set[str]]] = {
        "out_1": ["add", {"input", "input2", "out_1_cache"}],
        "output_0": ["add", {"out_1", "input3", "output_0_cache"}],
        "output_1": ["add", {"out_1", "input4", "output_1_cache"}],
    }

    expected_output_dict = {
        "out_1": "out_1",
        "out_2": "output_1",
        "dont_forget_me": "output_0",
    }

    assert_connections(compiled_model, expected_connections)
    assert compiled_model.flat_graph.output_dict == expected_output_dict


def test_prune_9():
    m = Model()
    add0 = Add()
    add1 = Add()
    m += add0(
        left=IOKey("input", type=MyTensor),
        right=IOKey("input2", type=MyTensor),
        output=IOKey(name="out_1"),
    )
    m += add1(left=add0.output, right="input3")
    m += Add()(left=add0.output, right="input4")
    m += Add()(left=add1.output, right="input4")
    m += Add()(
        left=add0.output, right="input3", output=IOKey(name="dont_forget_me")
    )  # Duplicate

    compiled_model = compile(m, NumpyBackend())
    expected_connections: dict[str, list[str | set[str]]] = {
        "out_1": ["add", {"input", "input2", "out_1_cache"}],
        "output_0": ["add", {"out_1", "input3", "output_0_cache"}],
    }

    expected_output_dict = {
        "dont_forget_me": "output_0",
        "out_1": "out_1",
    }

    assert_connections(compiled_model, expected_connections)
    assert compiled_model.flat_graph.output_dict == expected_output_dict


def test_prune_10():
    m = Model()
    add0 = Add()
    add1 = Add()
    add2 = Add()
    m += add0(left="input", right="input2", output=IOKey(name="out_1"))
    m += add1(left=add0.output, right="input3")
    m += add2(left=add0.output, right="input4")
    m += Add()(left=add1.output, right="input4", output=IOKey(name="out_2"))
    m += Add()(
        left=add0.output, right="input3", output=IOKey(name="dont_forget_me")
    )  # Duplicate
    m += Buffer()(input=add1.output, output=IOKey(name="out_3"))
    m += Buffer()(input=add2.output, output=IOKey(name="out_4"))

    compiled_model = compile(m, NumpyBackend())
    expected_connections: dict[str, list[str | set[str]]] = {
        "out_1": ["add", {"input", "input2", "out_1_cache"}],
        "output_0": ["add", {"out_1", "input3", "output_0_cache"}],
        "output_1": ["add", {"out_1", "input4", "output_1_cache"}],
        "out_2": ["add", {"output_0", "input4", "out_2_cache"}],
    }

    expected_output_dict = {
        "out_1": "out_1",
        "out_2": "out_2",
        "out_3": "output_0",
        "out_4": "output_1",
        "dont_forget_me": "output_0",
    }

    assert_connections(compiled_model, expected_connections)
    assert compiled_model.flat_graph.output_dict == expected_output_dict


def test_prune_11():
    m = Model()
    add1 = Add()
    add2 = Add()
    mul1 = Multiply()
    add3 = Add()
    mul2 = Multiply()
    m += add1(left="input", right="input2", output=IOKey(name="out_1"))
    m += add2(left=add1.output, right="input3")
    m += mul1(left=add2.output, right="input4")
    m += add3(left=add1.output, right="input3")  # Duplicate
    m += mul2(left=add3.output, right="input4")  # Duplicate
    m += Buffer()(input=add2.output, output=IOKey(name="out_3"))
    m += Buffer()(input=add3.output, output=IOKey(name="out_4"))
    m += Buffer()(input=mul1.output, output=IOKey(name="out_5"))
    m += Buffer()(input=mul2.output, output=IOKey(name="out_6"))

    compiled_model = compile(m, NumpyBackend())
    expected_connections: dict[str, list[str | set[str]]] = {
        "out_1": ["add", {"input", "input2", "out_1_cache"}],
        "output_0": ["add", {"out_1", "input3", "output_0_cache"}],
        "output_1": [
            "multiplication",
            {"output_0", "input4", "output_1_cache"},
        ],
    }

    expected_output_dict = {
        "out_1": "out_1",
        "out_3": "output_0",
        "out_4": "output_0",
        "out_5": "output_1",
        "out_6": "output_1",
    }

    assert_connections(compiled_model, expected_connections)
    assert compiled_model.flat_graph.output_dict == expected_output_dict


def test_prune_12():
    m = Model()
    add1 = Add()
    m += add1(left="input", right="input2", output=IOKey(name="out_1"))
    m += Buffer()(input=add1.output, output=IOKey(name="out_2"))
    m += Buffer()(input=add1.output, output=IOKey(name="out_3"))  # Duplicate

    compiled_model = compile(m, NumpyBackend())
    expected_connections: dict[str, list[str | set[str]]] = {
        "out_1": ["add", {"input", "input2", "out_1_cache"}]
    }
    expected_output_dict = {"out_3": "out_1", "out_2": "out_1", "out_1": "out_1"}

    assert_connections(compiled_model, expected_connections)
    assert expected_output_dict == compiled_model.flat_graph.output_dict


def test_prune_13():
    m = Model()
    add1 = Add()
    m += add1(left="input", right="input2", output=IOKey(name="out_1"))
    m += Buffer()(input=add1.output, output="out_2")
    m += Buffer()(input="out_2", output=IOKey(name="out_3"))  # Duplicate

    compiled_model = compile(m, NumpyBackend())
    expected_connections: dict[str, list[str | set[str]]] = {
        "out_1": ["add", {"input", "input2", "out_1_cache"}]
    }
    expected_output_dict = {"out_3": "out_1", "out_1": "out_1"}

    assert_connections(compiled_model, expected_connections)
    assert expected_output_dict == compiled_model.flat_graph.output_dict


def test_prune_14():
    m = Model()
    add1 = Add()
    m += add1(left="input", right="input2", output=IOKey(name="out_1"))
    m += Buffer()(input=add1.output, output=IOKey(name="out_2"))
    m += Buffer()(input="out_2", output=IOKey(name="out_3"))  # Duplicate

    compiled_model = compile(m, NumpyBackend())
    expected_connections: dict[str, list[str | set[str]]] = {
        "out_1": ["add", {"input", "input2", "out_1_cache"}]
    }
    expected_output_dict = {"out_3": "out_1", "out_2": "out_1", "out_1": "out_1"}

    assert_connections(compiled_model, expected_connections)
    assert expected_output_dict == compiled_model.flat_graph.output_dict


def test_prune_15():
    m = Model()
    add1 = Add()
    m += add1(left="input", right="input2", output=IOKey(name="out_1"))
    m += Buffer()(input=add1.output, output="out_2")
    m += Relu()(input="out_2", output=IOKey(name="out_3"))  # Duplicate

    compiled_model = compile(m, NumpyBackend())
    expected_connections: dict[str, list[str | set[str]]] = {
        "out_1": ["add", {"input", "input2", "out_1_cache"}],
        "out_3": ["relu", {"out_1", "out_3_cache"}],
    }
    expected_output_dict = {"out_3": "out_3", "out_1": "out_1"}

    assert_connections(compiled_model, expected_connections)
    assert expected_output_dict == compiled_model.flat_graph.output_dict


def test_prune_valued_tensor_1():
    # Values different do not prune!
    model = Model()
    model += Add()(
        left=MyTensor(5), right=IOKey("input2", type=MyTensor), output=IOKey("output1")
    )
    model += Add()(left=MyTensor(3), right="input2", output=IOKey("output2"))

    backend = JaxBackend(precision=64)

    compiled_model = compile(
        model, backend=backend, shapes={"input2": [4, 4]}, jit=False
    )

    expected_connections: dict[str, list[str | set[str]]] = {
        "output2": ["add", {"input2", "left_1"}],
        "output1": ["add", {"input2", "left_0"}],
    }
    assert_connections(compiled_model, expected_connections)


def test_prune_valued_tensor_2():
    # Values same prune!
    model = Model()
    model += Add()(
        left=MyTensor(3), right=IOKey("input2", type=MyTensor), output=IOKey("output1")
    )
    model += Add()(left=MyTensor(3), right="input2", output=IOKey("output2"))

    backend = JaxBackend(precision=64)

    compiled_model = compile(
        model, backend=backend, shapes={"input2": [4, 4]}, jit=False
    )

    expected_connections: dict[str, list[str | set[str]]] = {
        "output1": ["add", {"input2", "left_0"}],
    }
    expected_output_dict = {"output2": "output1", "output1": "output1"}

    assert_connections(compiled_model, expected_connections)
    assert compiled_model.flat_graph.output_dict == expected_output_dict


def test_prune_valued_tensor_3():
    model = Model()
    model += Add()(
        left=IOKey("left", type=MyTensor),
        right=IOKey("input2", type=MyTensor),
        output=IOKey("output1"),
    )
    model += Add()(
        left=IOKey("left2", type=MyTensor), right="input2", output=IOKey("output2")
    )

    backend = JaxBackend(precision=64)

    compiled_model = compile(
        model,
        backend=backend,
        shapes={"input2": [4, 4]},
        constant_keys={"left": backend.ones(4, 4), "left2": backend.ones(4, 4)},
        jit=False,
    )

    expected_connections: dict[str, list[str | set[str]]] = {
        "output1": ["add", {"input2", "left"}],
    }
    expected_output_dict = {"output2": "output1", "output1": "output1"}

    assert_connections(compiled_model, expected_connections)
    assert compiled_model.flat_graph.output_dict == expected_output_dict


def test_prune_valued_tensor_4():
    # Compile time static value prune
    model = Model()
    model += Add()(
        left=IOKey("left", type=MyTensor),
        right=IOKey("input2", type=MyTensor),
        output=IOKey("output1"),
    )
    model += Add()(
        left=IOKey("left2", type=MyTensor), right="input3", output=IOKey("output2")
    )

    backend = JaxBackend(precision=64)

    compiled_model = compile(
        model,
        backend=backend,
        shapes={"input2": [4, 4]},
        constant_keys={"left": backend.ones(4, 4), "left2": backend.ones(4, 4)},
        jit=False,
    )

    expected_connections: dict[str, list[str | set[str]]] = {
        "output1": ["add", {"input2", "left"}],
        "output2": ["add", {"input3", "left2"}],
    }
    expected_output_dict = {"output2": "output2", "output1": "output1"}

    assert_connections(compiled_model, expected_connections)
    assert compiled_model.flat_graph.output_dict == expected_output_dict


def test_prune_valued_tensor_5():
    modelsub = Model()
    modelsub += Relu()(input=IOKey("input1"), output="output1")
    modelsub += Sum()(input="output1", output="output2")
    modelsub += Relu()(input="output2", output=IOKey("output"))

    modelsub2 = Model()
    modelsub2 += Relu()(input=IOKey("input1"), output="asd")
    modelsub2 += Sum()(input="asd", output="qwe")
    modelsub2 += Relu()(input="qwe", output=IOKey("output"))

    model = Model()

    model += modelsub2(input1="input1", output=IOKey("out2"))
    model += modelsub(input1="input1", output=IOKey("out1"))

    compiled_model = compile(model, TorchBackend(), jit=False)

    expected_connections: dict[str, list[str | set[str]]] = {
        "asd": ["relu", {"input1"}],
        "qwe": [
            "reduce_sum",
            {"axis_0", "asd", "keepdim_0"},
        ],
        "out2": ["relu", {"qwe"}],
    }
    expected_output_dict = {"out1": "out2", "out2": "out2"}

    assert_connections(compiled_model, expected_connections)
    assert compiled_model.flat_graph.output_dict == expected_output_dict


def test_prune_duplicate_grad():
    model = Model()
    sig1 = Sigmoid()
    sig2 = Sigmoid()
    log1 = Log()
    log2 = Log()
    mm1 = MatrixMultiply()
    div1 = Divide()
    div2 = Divide()
    mm2 = MatrixMultiply()
    mm3 = MatrixMultiply()
    model += sig1(input="input1")
    model += sig2(input="input2")
    model += log1(input=sig1.output)
    model += log2(input=sig1.output)
    model += mm1(left=log1.output, right=log2.output)
    model += div1(numerator=MyTensor(2), denominator=sig2.output)
    model += div2(numerator=div1.numerator, denominator=sig2.output)
    model += mm2(left=mm1.output, right=div1.output)
    model += mm3(left=mm1.output, right=div2.output)
    model += Add()(left=mm2.output, right=mm3.output, output="output")

    backend = NumpyBackend(precision=64)
    pm = compile(
        model,
        backend=backend,
        shapes={"input1": [4, 4], "input2": [4, 4]},
        jit=False,
    )
    backend.set_seed(42)
    input1 = backend.rand(4, 4)
    input2 = backend.rand(4, 4) + 5
    grads = backend.ones(4, 4)
    backend.set_seed(10)
    params = pm.randomize_params()
    res = pm.evaluate_gradients(
        params=params,
        data={"input1": input1, "input2": input2},
        output_gradients={pm.output_keys[0]: grads},
    )

    expected_grads = {
        "input1": [
            [
                -46.168515554590904,
                -105.9486114278837,
                -137.86222296153088,
                -102.50122256740828,
            ],
            [
                -76.63971245281606,
                -215.14310889570018,
                -72.21417369148766,
                -95.89344663376505,
            ],
            [
                -126.97201519632979,
                -204.36457505103343,
                -72.48609028312646,
                -53.30452157647702,
            ],
            [
                -142.33514958312693,
                -74.70189307752753,
                -68.61040399491019,
                -72.11507265705262,
            ],
        ],
        "input2": [
            [
                -84.54254335755701,
                -23.700965579712136,
                -6.147931388745096,
                -79.87457191966169,
            ],
            [
                -209.92955936798458,
                -166.0711080043066,
                -22.264057307267745,
                -2.675339883416317,
            ],
            [
                -11.70401231473428,
                -6.759850375448597,
                -32.6052641872548,
                -8.89622111021739,
            ],
            [
                -28.53861523586405,
                -11.784745229216337,
                -28.426655856377717,
                -37.6871473373623,
            ],
        ],
    }
    for k in expected_grads:
        np.testing.assert_allclose(res[k], expected_grads[k], rtol=1e-10, atol=1e-10)


def test_prune_tensor_match():
    model = Model()
    model += Add()(
        left=IOKey("input1", type=MyTensor),
        right=IOKey("input2", type=MyTensor),
        output=IOKey(name="output1"),
    )
    model += Add()(left="input1", right="input2", output=IOKey(name="output2"))
    model += Add()(left="input1", right="input2", output=IOKey(name="output3"))
    backend = JaxBackend(precision=64)

    pm = compile(
        model,
        backend=backend,
        shapes={"input1": [4, 4], "input2": [4, 4]},
        jit=False,
    )

    assert pm.data["output1"] == pm.data["output2"] == pm.data["output3"]


def test_arange_1():
    m = Model()
    expected_result = np.array([0, 1, 2, 3, 4, 5, 6, 7, 8, 9])
    m += Arange(start=0, stop=10, step=1)(output="output")

    backends: list[
        type[JaxBackend] | type[TorchBackend] | type[NumpyBackend] | type[MlxBackend]
    ] = [TorchBackend, JaxBackend, NumpyBackend, MlxBackend]
    for backend_class in backends:
        if backend_class.is_installed:
            backend = backend_class(precision=32)
            cm = compile(
                m,
                backend,
                inference=True,  # type: ignore
            )  # Inference set to True since no gradients exist for integer type output
            # of Arange!
            out = cm.evaluate({})["output"]
            assert isinstance(out, backend.DataType)
            np.testing.assert_allclose(expected_result, out, rtol=1e-6, atol=1e-6)


def test_arange_2():
    m = Model()
    expected_result = np.array([0, 0.5, 1, 1.5, 2, 2.5, 3, 3.5, 4, 4.5])
    m += Arange(start=0, stop=5, step=0.5)(output="output")

    backends: list[type[Backend]] = [TorchBackend, JaxBackend, NumpyBackend, MlxBackend]
    for backend_class in backends:
        if backend_class.is_installed:
            backend = backend_class(precision=32)
            cm = compile(m, backend)
            np.testing.assert_allclose(
                expected_result,
                cm.evaluate({})["output"],  # type: ignore
                rtol=1e-6,
                atol=1e-6,
            )


def test_arange_3():
    m = Model()
    expected_result = np.array([0.1, 0.7, 1.3, 1.9, 2.5, 3.1, 3.7])
    m += Arange(start=0.1, stop=4, step=0.6)(output="output")

    backends: list[
        type[TorchBackend] | type[JaxBackend] | type[NumpyBackend] | type[MlxBackend]
    ] = [TorchBackend, JaxBackend, NumpyBackend, MlxBackend]
    for backend_class in backends:
        if backend_class.is_installed:
            backend = backend_class(precision=32)
            cm = compile(m, backend)  # type: ignore
            out = cm.evaluate({})["output"]
            assert isinstance(out, backend.DataType)
            np.testing.assert_allclose(expected_result, out, rtol=1e-6, atol=1e-6)


def test_size():
    input_array = np.ones((1, 2, 3, 4, 5, 6, 7, 8))
    expected_result_1 = input_array.size
    expected_result_2 = input_array.shape[3]
    expected_result_3 = (
        input_array.shape[3],
        input_array.shape[5],
        input_array.shape[7],
    )

    m1 = Model()
    m1 += Size()(input="input", output="output")

    m2 = Model()
    m2 += Size(dim=TBD)(input="input", dim=3, output="output")

    m3 = Model()
    m3 += Size(dim=TBD)(input="input", dim=(3, 5, 7), output="output")

    models = [m1, m2, m3]
    expected_results = [expected_result_1, expected_result_2, expected_result_3]
    backends: list[type[Backend]] = [TorchBackend, JaxBackend, NumpyBackend, MlxBackend]
    for model, expected_result in zip(models, expected_results, strict=False):
        for backend_class in backends:
            if backend_class.is_installed:
                backend = backend_class(precision=32)
                cm = compile(model, backend, data_keys={"input"}, inference=True)
                np.testing.assert_allclose(
                    expected_result,
                    cm.evaluate(data={"input": backend.array(input_array)})["output"],  # type: ignore
                    rtol=1e-6,
                    atol=1e-6,
                )


def test_backend_device():
    TorchBackend("cpu")
    JaxBackend("cpu")
    NumpyBackend("cpu")
    with pytest.raises(RuntimeError):
        TorchBackend("weird")
    with pytest.raises(RuntimeError):
        JaxBackend("weird")
    with pytest.raises(RuntimeError):
        NumpyBackend("weird")


@pytest.mark.skip("ScaledDotProduct will be logical")
def test_replace_with_primitive_1():
    model = Model()
    sdp = ScaledDotProduct()
    model.extend(sdp, query="q", key="k")
    comp_model = compile(model=model, backend=JaxBackend())

    expected_key_mapping = {
        "query": "q",
        "key": "k",
        "value": "value",
        "mask": "mask",
        "output": "output",
    }
    # TODO: Fix when skip is removed
    dag = comp_model.dag  # type: ignore
    assert ScaledDotProduct not in [item.__class__ for item in dag]
    assert expected_key_mapping == list(dag.values())[0]
    # assert {} == comp_model.non_differentiables


@pytest.mark.skip("ScaledDotProduct will be logical")
def test_replace_with_primitive_2():
    model = ScaledDotProduct()
    comp_model = compile(model=model, backend=TorchBackend())

    expected_key_mapping = {
        "query": "query",
        "key": "key",
        "value": "value",
        "mask": "mask",
        "output": "output",
    }
    # TODO: Fix when skip is removed
    dag = comp_model.dag  # type: ignore

    assert ScaledDotProduct not in [item.__class__ for item in dag]
    assert expected_key_mapping == list(dag.values())[0]
    # assert {} == comp_model.non_differentiables
    assert set() == comp_model.data_store.all_static_keys
    assert set(["query", "key", "mask", "value"]) == set(comp_model.input_keys)
    assert set(["output"]) == set(comp_model.output_keys)


@pytest.mark.skip("ScaledDotProduct will be logical")
def test_replace_with_primitive_3():
    model = Model()
    sdp = ScaledDotProduct()
    model.extend(sdp, query="q", key="k", mask="m", value="v")
    backend = TorchBackend()
    static_keys = {
        "q": backend.rand_uniform(96, 96),
        "k": backend.ones(96, 96),
        "v": backend.rand_uniform(96, 96),
        "m": backend.ones(96, 96),
    }
    comp_model = compile(model=model, backend=backend, constant_keys=static_keys)

    expected_key_mapping = {
        "query": "q",
        "key": "k",
        "value": "v",
        "mask": "m",
        "output": "output",
    }
    # TODO: Fix when skip is removed
    dag = comp_model.dag  # type: ignore

    assert ScaledDotProduct not in [item.__class__ for item in dag]
    assert expected_key_mapping == list(dag.values())[0]
    # assert {} == comp_model.non_differentiables
    # assert {"q", "k", "v", "m", "output"} == comp_model.data_store.all_static_keys
    assert {"output"} == comp_model.data_store.all_static_keys
    assert {"q", "k", "v", "m"} == comp_model.data_store.unused_keys
    assert set(["q", "k", "m", "v"]) == set(comp_model.input_keys)
    assert set(["output"]) == set(comp_model.output_keys)


@pytest.mark.skip("ScaledDotProduct will be logical")
def test_replace_with_primitive_4():
    model = Model()
    sdp = ScaledDotProduct()
    model.extend(sdp, query="q", key="k", mask="m", value="v")
    backend = TorchBackend()
    static_keys = {
        "q": backend.rand_uniform(96, 96),
        "k": backend.ones(96, 96),
        "m": backend.ones(96, 96),
    }
    comp_model = compile(model=model, backend=backend, constant_keys=static_keys)

    expected_key_mapping = {
        "query": "q",
        "key": "k",
        "value": "v",
        "mask": "m",
        "output": "output",
    }
    # TODO: Fix when skip is removed
    dag = comp_model.dag  # type: ignore

    assert ScaledDotProduct not in [item.__class__ for item in dag]
    assert expected_key_mapping == list(dag.values())[0]
    # assert {} == comp_model.non_differentiables
    assert {"q", "k", "m"} == comp_model.data_store.all_static_keys
    assert set(["q", "k", "m", "v"]) == set(comp_model.input_keys)
    assert set(["output"]) == set(comp_model.output_keys)


@pytest.mark.skip("ScaledDotProduct will be logical")
def test_replace_with_primitive_5():
    model = Model()
    sdp = ScaledDotProduct()
    model.extend(sdp, query="q", key="k", mask="m", value="v", output="output")
    backend = TorchBackend()

    comp_model = compile(model=model, backend=backend, discard_keys={"output"})
    expected_ignore_keys = {"q", "k", "v", "m", "output"}
    assert expected_ignore_keys == comp_model.discarded_keys


def test_generate_gradients():
    backend = NumpyBackend(precision=32)
    model = Model()
    model += Linear(8)(input="input", output=IOKey(name="output"))
    model += Linear(16)(input=model.canonical_output, output=IOKey(name="output2"))

    context = TrainModel(model)
    context.add_loss(CrossEntropy(), [Mean()], input="output", target="target")
    # TODO: Why do we deepcopying context here???
    comp_model = compile(
        deepcopy(context),
        backend=backend,
        data_keys={"input", "target"},
        shapes={"input": (32, 8)},
        jit=False,
    )
    params = comp_model.randomize_params()
    comp_model_2 = compile(
        deepcopy(context),
        backend=backend,
        data_keys={"input", "target"},
        shapes={"input": (32, 8)},
        jit=False,
    )

    output_directly = comp_model.evaluate_gradients(
        params=params,
        data={
            "input": backend.ones(32, 8),
            "target": backend.ones(32, dtype=mithril.int),
        },
    )
    comp_model_2.evaluate(
        params=params,
        data={
            "input": backend.ones(32, 8),
            "target": backend.ones(32, dtype=mithril.int),
        },
    )
    output = comp_model_2.evaluate_gradients(
        params=params,
        data={
            "input": backend.ones(32, 8),
            "target": backend.ones(32, dtype=mithril.int),
        },
    )
    for val1, val2 in zip(output.values(), output_directly.values(), strict=False):
        np.testing.assert_allclose(val1, val2, rtol=1e-7, atol=1e-7)


def test_evaluate_all_2():
    backend = NumpyBackend(precision=32)
    model = Model()
    model += Linear(8)(input="input", output=IOKey(name="output"))
    model += Linear(16)(input=model.canonical_output, output=IOKey(name="output2"))

    context = TrainModel(model)
    context.add_loss(CrossEntropy(), [Mean()], input="output", target="target")
    # TODO: Why do we deepcopying context here???
    comp_model = compile(
        deepcopy(context),
        backend=backend,
        data_keys={"input", "target"},
        shapes={"input": (32, 8)},
        jit=False,
    )
    params = comp_model.randomize_params()
    comp_model_2 = compile(
        deepcopy(context),
        backend=backend,
        data_keys={"input", "target"},
        shapes={"input": (32, 8)},
        jit=False,
    )

    eval_out = comp_model.evaluate(
        params=params,
        data={
            "input": backend.ones(32, 8),
            "target": backend.ones(32, dtype=mithril.int),
        },
    )
    eval_grad_out = comp_model.evaluate_gradients(
        params=params,
        data={
            "input": backend.ones(32, 8),
            "target": backend.ones(32, dtype=mithril.int),
        },
    )
    eval_all_out = comp_model_2.evaluate_all(
        params=params,
        data={
            "input": backend.ones(32, 8),
            "target": backend.ones(32, dtype=mithril.int),
        },
    )

    assert eval_out.keys() == eval_all_out[0].keys()
    for val1, val2 in zip(eval_out.values(), eval_all_out[0].values(), strict=False):
        assert isinstance(val1, backend.DataType)
        assert isinstance(val2, backend.DataType)
        np.testing.assert_allclose(val1, val2, rtol=1e-7, atol=1e-7)

    assert eval_grad_out.keys() == eval_all_out[1].keys()
    for val1, val2 in zip(
        eval_grad_out.values(), eval_all_out[1].values(), strict=False
    ):
        np.testing.assert_allclose(val1, val2, rtol=1e-7, atol=1e-7)


def test_demo_model():
    def create_layer(
        out_channels, kernel_size=3, stride=1, padding=2, maxpool_kernel_size=2
    ):
        model = Model()
        model += Convolution1D(
            kernel_size=kernel_size,
            out_channels=out_channels,
            stride=stride,
            padding=padding,
        )
        model += Relu()
        model += MaxPool1D(kernel_size=maxpool_kernel_size)
        return model

    model = Model()
    model += create_layer(16)
    model += create_layer(32)
    model += Flatten(start_dim=1)
    model += Linear(1000)
    model += Linear(1)
    pm = mithril.compile(model=model, backend=TorchBackend(), safe_names=False)

    assert set(pm.input_keys) == {
        "weight_0",
        "bias_1",
        "bias_3",
        "weight_2",
        "bias_0",
        "weight_1",
        "weight_3",
        "bias_2",
        "input",
    }


def test_flatgraph_1():
    graph = FlatGraph({"input1", "input2"}, {"output"})
    graph.add_value(Relu(), {"input": "input1", "output": "relu_out"})
    graph.add_value(Buffer(), {"input": "relu_out", "output": "buffer_output"})
    graph.add_value(Buffer(), {"input": "buffer_output", "output": "output"})
    graph.prune_duplicate_nodes({}, {})

    expected_connections = ["input1", "relu_out"]
    graph._update_connection_keys(graph.connections["relu_out"])

    assert sorted(graph.connections.keys()) == sorted(expected_connections)
    assert sorted(graph.get_target_keys("relu_out", True)) == (["output"])


def test_flatgraph_2():
    graph = FlatGraph(
        {"input1", "input2"}, {"output1", "output2", "output3", "output4"}
    )
    graph.add_value(Relu(), {"input": "input1", "output": "relu_out"})
    graph.add_value(Buffer(), {"input": "relu_out", "output": "output1"})
    graph.add_value(Buffer(), {"input": "output1", "output": "output2"})
    graph.add_value(Buffer(), {"input": "output2", "output": "output3"})
    graph.add_value(Buffer(), {"input": "output3", "output": "output4"})
    graph.prune_duplicate_nodes({}, {})

    expected_connections = ["input1", "relu_out"]

    assert sorted(graph.connections.keys()) == sorted(expected_connections)
    assert graph.output_dict["output4"] == "relu_out"
    assert sorted(graph.get_target_keys("relu_out", True)) == (
        ["output1", "output2", "output3", "output4"]
    )


def test_flatgraph_3():
    graph = FlatGraph(
        {"input1", "input2"}, {"output1", "output2", "output3", "output4"}
    )
    graph.add_value(Relu(), {"input": "input1", "output": "relu_out"})
    graph.add_value(Relu(), {"input": "relu_out", "output": "output1"})
    graph.add_value(Relu(), {"input": "output1", "output": "output2"})
    graph.prune_duplicate_nodes({}, {})

    expected_connections = ["input1", "output1", "output2", "relu_out"]

    assert sorted(graph.connections.keys()) == sorted(expected_connections)
    assert sorted(graph.connections["output2"].source_keys) == (["output1"])
    assert sorted(graph.connections["relu_out"].target_keys) == (["output1"])


def test_flatgraph_4():
    backend = TorchBackend(precision=64)
    model_1 = Model()
    model_1 += Relu()(input="relu_1", output=IOKey(name="output_1"))
    model_1 += Relu()(input="relu_2", output=IOKey(name="output_2"))

    model_2 = Model()
    model_2 += Relu()(input="relu_1", output=IOKey(name="output_1"))
    model_2 += Relu()(input="relu_2", output=IOKey(name="output_2"))

    model = Model()
    model += model_1()
    model += model_2(
        relu_2="",
        output_2=model_1.relu_2,  # type: ignore
        relu_1=model_1.output_2,  # type: ignore
        output_1=IOKey(name="output"),
    )

    pm = mithril.compile(model=model, backend=backend)
    assert pm.input_keys == {"relu_2"}
    assert len(pm.flat_graph.all_source_keys) == 3
    assert len(pm.flat_graph.all_target_keys) == 3


def test_empy_out_grad():
    model = Model()
    model += Linear(10)(input="input")
    model += Mean(keepdim=True)

    backend = JaxBackend()
    comp_model = compile(
        deepcopy(model),
        backend,
        data_keys={"input"},
        shapes={"input": [8, 32]},
        jit=False,
    )
    params = comp_model.randomize_params()
    target = backend.ones(1, dtype=mithril.int32)
    input = backend.ones(8, 32)
    with pytest.raises(ValueError):
        comp_model.evaluate_gradients(
            params=params, data={"input": input, "output": target}, output_gradients={}
        )

    jax_backend = TorchBackend()
    comp_model_2 = compile(
        deepcopy(model),
        jax_backend,
        data_keys={"input"},
        shapes={"input": [8, 32]},
        jit=False,
    )
    jax_params = comp_model_2.randomize_params()
    jax_input = jax_backend.ones(8, 32)
    jax_target = jax_backend.ones(1, dtype=mithril.int32)
    with pytest.raises(ValueError):
        comp_model_2.evaluate_gradients(
            params=jax_params,
            data={"input": jax_input, "output": jax_target},
            output_gradients={},
        )


@pytest.mark.skip("Multigpu geomean test activate when multigpu test base activated")
def geomean_multigpu_test():
    model = Model()
    model.extend(l1 := Linear(16), input="input1")
    model.extend(l2 := Linear(32), w="w", input=l1.output)
    model.extend(l3 := Linear(32), w="w", input=l1.output)

    # Classification
    model.extend(add := Add(), left=l3.output, right=l2.output)
    model.extend(pow := Power(), base=add.output, exponent=2)
    model.extend(mul := Multiply(), left=pow.output)
    model.extend(abs := Absolute(), input=mul.output)
    model.extend(sqrt := Sqrt(), input=abs.output)
    model.extend(mul2 := Multiply(), left=sqrt.output, right="input2")
    model.extend(div := Divide(), numerator=mul2.output, denominator=1.0)
    model.extend(Softmax(), input=div.output, output="out1")

    # Regression
    model.extend(mul := Multiply(), left=l2.output, right=l3.output)
    model.extend(add2 := Add(), left=mul.output, right="input3")
    model.extend(Divide(), numerator=add2.output, denominator=40.0, output="out2")

    context = TrainModel(model)
    context.add_loss(
        SquaredError(),
        reduce_steps=[Mean(axis=0), Prod(axis=0), Sum()],
        input="out1",
        target="target1",
    )
    context.add_loss(
        SquaredError(),
        reduce_steps=[Mean(axis=1), Prod(axis=0), Min(axis=1), Sum(axis=1), Mean()],
        input="out2",
        target="target2",
    )
    context.add_regularization(L2(), coef=MyTensor(1e-1), input=re.compile(r"w\d"))
    context.add_regularization(L1(), coef=MyTensor(1e-1), input=re.compile(r"b\d"))
    backend = JaxBackend()
    comp_model = compile(
        context,
        backend=backend,
        data_keys={"input1", "input2", "input3", "target1", "target2"},
        shapes={
            "input1": [40, 6, 8, 16, 32, 32],
            "input2": [40, 6, 8, 16, 32, 1],
            "input3": [40, 6, 8, 16, 32, 32],
            "target1": [40, 6, 8, 16, 32, 32],
        },
        jit=False,
    )
    params = comp_model.randomize_params()

    input1 = backend.array(np.random.rand(40, 6, 8, 16, 32, 32)) / 100
    input2 = backend.array(np.random.rand(40, 6, 8, 16, 32, 1)) / 100
    input3 = backend.array(np.random.rand(40, 6, 8, 16, 32, 32)) / 100

    target1 = backend.ones(40, 6, 8, 16, 32, 32, dtype=mithril.float32) / 3.3
    target2 = backend.ones(40, 6, 8, 16, 32, 32, dtype=mithril.float32) / 3.3

    def forward_parallel(params, data):
        all_fwd = comp_model.evaluate(params=params, data=data)
        return all_fwd

    def forward(data):
        return comp_model.evaluate(params=params, data=data)

    # Normal forward
    normal_out = forward(
        data={
            "input1": input1,
            "input2": input2,
            "input3": input3,
            "target1": target1,
            "target2": target2,
        }
    )

    pmapped_f = jax.pmap(forward_parallel, in_axes=(None, 0))  # type: ignore
    pmapped_out = pmapped_f(
        params,
        {
            "input1": input1.reshape((-1, 40 // 4, 6, 8, 16, 32, 32)),
            "input2": input2.reshape((-1, 40 // 4, 6, 8, 16, 32, 1)),
            "input3": input3.reshape((-1, 40 // 4, 6, 8, 16, 32, 32)),
            "target1": target1.reshape((-1, 40 // 4, 6, 8, 16, 32, 32)),
            "target2": target2.reshape((-1, 40 // 4, 6, 8, 16, 32, 32)),
        },
    )

    for key in normal_out:
        if "cost" not in key:
            np.testing.assert_allclose(
                normal_out[key],
                pmapped_out[key].reshape((40, 6, 8, 16, 32, 32)),
                rtol=1e-6,
                atol=1e-6,
            )
        else:
            np.testing.assert_allclose(
                normal_out[key], pmapped_out[key].mean(0), rtol=1e-6, atol=1e-6
            )


def test_add_loss_unknown_key():
    model = Model()
    l1 = Linear()
    model += l1(input="input", weight="w0")
    model += Linear()(input=l1.output, weight="w1", output=IOKey(name="output"))

    context = TrainModel(model)

    # Wrong keyword for loss
    with pytest.raises(TypeError) as err_info:
        context.add_loss(SquaredError(), inpu2t="output", target="target")

    assert (
        str(err_info.value)
        == "SupervisedLoss.__call__() got an unexpected keyword argument 'inpu2t'"
    )

    with pytest.raises(TypeError) as err_info:
        context.add_loss(SquaredError(), input="output", targe2t="target")

    assert (
        str(err_info.value)
        == "SupervisedLoss.__call__() got an unexpected keyword argument 'targe2t'"
    )

    # Wrong keyword for model
    with pytest.raises(KeyError) as key_err_info:
        context.add_loss(SquaredError(), input="output1", target="target")

    assert str(key_err_info.value) == (
        "'The provided keys are not valid; at least one of the keys must belong "
        "to the model!'"
    )

    with pytest.raises(KeyError) as key_err_info:
        context.add_loss(SquaredError(), target="output")

    assert (
        str(key_err_info.value) == '"The provided keys do not match the model\'s loss."'
    )

    # Successfully add loss
    context.add_loss(
        SquaredError(), input="output", target="target", key_name="my_distinc_loss"
    )
    assert "my_distinc_loss" in context.output_keys


def test_add_regularization_unknown_key():
    model = Model()
    l1 = Linear()
    model += l1(input="input", weight="w0")
    model += Linear()(input=l1.output, weight="w1", output="output")

    context = TrainModel(model)

    # Wrong keyword for loss
    with pytest.raises(KeyError) as err_info:
        context.add_regularization(L2(), coef=1.0, inpu2t="output")

    assert (
        str(err_info.value)
        == "'The provided keys do not match the regularization model keys!'"
    )

    # Wrong keyword for model
    with pytest.raises(KeyError) as err_info:
        context.add_regularization(L2(), coef=1.0, input="output")

    assert str(err_info.value) == (
        "'The provided keys are not valid; at least one of the keys must belong "
        "to the model!'"
    )

    # Add regularization successfuly
    context.add_regularization(L2(), coef=1.0, input="w1")


def test_add_regularization():
    model = Model()
    l1 = Linear(1)
    model += l1(input="input", weight=MyTensor([[2]]))
    model += Linear()(input=l1.output, weight="w1", output=IOKey(name="output"))

    context = TrainModel(model)

    model2 = Model()
    l2 = Linear(1)
    model2 += l2(input="input", weight="w2")

    # Static key cannot be input of the regularization
    with pytest.raises(KeyError) as err_info:
        context.add_regularization(L2(), MyTensor(1.0), input=l1.weight)

    assert str(err_info.value) == (
        "'The provided keys are not valid; at least one of the keys must belong "
        "to the model!'"
    )

    with pytest.raises(KeyError) as err_info:
        context.add_regularization(L2(), 1.0, input=l2.weight)

    assert str(err_info.value) == (
        "'The provided keys are not valid; at least one of the keys must belong "
        "to the model!'"
    )

    # Set output key of the regularization
    context.add_regularization(L2(), 1.0, input="w1", key_name="reg_out")
    assert "reg_out" in context.output_keys


def test_demo_model5():
    from mithril.utils import dict_conversions

    model1 = Model()
    model1 += Relu()
    model1 += Relu()
    model1 += Relu()
    model1 += Relu()

    model2 = Model() + Relu() + Relu() + Relu() + Relu()
    assert dict_conversions.model_to_dict(model1) == dict_conversions.model_to_dict(
        model2
    )


def test_connect_1():
    model = Model()
    relu1 = Relu()
    relu2 = Relu()
    relu3 = Relu()
    model += relu1(output="relu_output_1")
    model += relu2(input="", output="relu_output_2")
    model += relu3(input="", output=IOKey(connections={relu1.input, relu2.input}))

    assert (
        model.dag[relu1]["input"].metadata
        == model.dag[relu2]["input"].metadata
        == model.dag[relu3]["output"].metadata
    )


def test_connect_2():
    model = Model()
    relu1 = Relu()
    relu2 = Relu()
    relu3 = Relu()
    model += relu1(input="in1", output="relu_output_1")
    model += relu2(input="in2", output="relu_output_2")
    model += relu3(
        input="", output=IOKey(name="my_input", connections={relu1.input, relu2.input})
    )

    assert (
        model.dag[relu1]["input"].metadata
        == model.dag[relu2]["input"].metadata
        == model.dag[relu3]["output"].metadata
    )


def test_connect_3():
    model = Model()
    relu1 = Relu()
    relu2 = Relu()
    relu3 = Relu()
    model += relu1(output="relu_output_1")
    model += relu2(input="", output="relu_output_2")
    model += relu3(input=IOKey(connections={relu1.input, relu2.input}))

    assert (
        model.dag[relu1]["input"].metadata
        == model.dag[relu2]["input"].metadata
        == model.dag[relu3]["input"].metadata
    )


def test_connect_4():
    model = Model()
    relu1 = Relu()
    relu2 = Relu()
    relu3 = Relu()
    model += relu1(input="in1", output="relu_output_1")
    model += relu2(input="in2", output="relu_output_2")
    model += relu3(input=IOKey(name="my_input", connections={relu1.input, relu2.input}))

    assert (
        model.dag[relu1]["input"].metadata
        == model.dag[relu2]["input"].metadata
        == model.dag[relu3]["input"].metadata
    )
    assert model.dag[relu3]["input"].key == "my_input"


def test_connect_5():
    model = Model()
    relu1 = Relu()
    relu2 = Relu()
    relu3 = Relu()
    model += relu1(input="in1", output="relu_output_1")
    model += relu2(input="", output="relu_output_2")
    model += relu3(input=IOKey(connections={relu1.input, relu2.input}))

    assert (
        model.dag[relu1]["input"].key
        == model.dag[relu2]["input"].key
        == model.dag[relu3]["input"].key
        == "in1"
    )
    assert (
        model.dag[relu1]["input"].metadata
        == model.dag[relu2]["input"].metadata
        == model.dag[relu3]["input"].metadata
    )


def test_connect_6():
    model = Model()
    relu1 = Relu()
    relu2 = Relu()
    model += relu1(input="in1", output="relu_output_1")
    model += relu2(input="in2", output="relu_output_2")

    with pytest.raises(KeyError) as error_info:
        model += Relu()(input=IOKey(connections={relu1.input, relu2.input}))

    assert str(error_info.value) == (
        "'Requires a connection to have only one unique key name but "
        "encountered more!'"
    )


def test_composite_6_extend_from_inputs_script_error():
    model = Model()
    relu1 = Relu()
    relu2 = Relu()
    relu3 = Relu()
    model += relu1(output="output")
    model += relu2(input=relu1.input)
    model += relu3(input="input", output=relu2.input)

    with pytest.raises(KeyError) as error_info:
        model += Relu()(output=relu3.input)

    assert str(error_info.value) == (
        "\"The key 'input' is a reserved key which could not be used for "
        'internal keys."'
    )


def test_dict_to_model_using_connect():
    json_model = {
        "name": "Model",
        "submodels": {
            "m3": {"name": "Add"},
            "m2": {"name": "Multiply"},
            "m1": {"name": "Add"},
        },
        "connections": {
            "m3": {"output": "output"},
            "m2": {
                "left": "right",
                "output": {"connect": [["m3", "left"], ["m3", "right"]]},
            },
            "m1": {
                "left": "left",
                "right": "right",
                "output": {"connect": [["m2", "right"]]},
            },
        },
    }
    from mithril.utils.dict_conversions import dict_to_model

    model = dict_to_model(json_model)

    assert model.input_keys == {"right", "left"}


def test_connect_composite_2_extend_from_inputs():
    # NOTE: this model is the script implementation of json test
    json_model = {
        "name": "Model",
        "submodels": {
            "m3": {"name": "Add"},
            "m2": {"name": "Multiply"},
            "m1": {"name": "Add"},
        },
        "connections": {
            "m3": {"output": {"name": "output", "expose": True}},
            "m2": {
                "left": "right",
                "output": {"connect": [["m3", "left"], ["m3", "right"]]},
            },
            "m1": {
                "left": "left",
                "right": "right",
                "output": {"connect": [["m2", "right"]]},
            },
        },
    }
    from mithril.utils.dict_conversions import dict_to_model

    submodel = dict_to_model(json_model)
    submodel.set_types(left=MyTensor, right=MyTensor)
    model = Model()
    m1 = deepcopy(submodel)
    m2 = deepcopy(submodel)
    subcopy = deepcopy(submodel)
    model += m1(left="left", right="right")
    model += m2(left=IOKey(connections={m1.output}), right="right")  # type: ignore
    model += subcopy(
        left=IOKey(connections={m2.output}),  # type: ignore
        right=IOKey(connections={m2.output}),  # type: ignore
        output="output",
    )

    mithril.compile(model, backend=TorchBackend())

    assert m2.left.data.metadata == m1.output.data.metadata  # type: ignore
    assert m2.output.data.metadata == subcopy.left.data.metadata  # type: ignore


def test_composite_6_extend_from_inputs_connect():
    # NOTE: this model is the script implementation of json test
    model = Model()
    relu1 = Relu()
    relu2 = Relu()
    relu3 = Relu()
    relu4 = Relu()
    model += relu1(output="output")
    model += relu2(input=IOKey(connections={relu1.input}))
    model += relu3(input="my_input", output=IOKey(connections={relu2.input}))
    model += relu4(input=IOKey(connections={relu3.input}))

    assert (
        relu2.input.data.metadata
        == relu3.output.data.metadata
        == relu1.input.data.metadata
    )
    assert relu4.input.data.metadata == relu3.input.data.metadata

    backend = TorchBackend()
    cm = mithril.compile(model, backend=backend)
    cm.evaluate(params={"my_input": backend.array([[[[1.0, 2.0, 3.0]]]])})


def test_composite_4_extend_from_inputs_connect():
    # NOTE: this model is the script implementation of json test
    model = Model()
    relu1 = Relu()
    relu2 = Relu()
    relu3 = Relu()
    relu4 = Relu()
    model += relu1(input="my_input", output=IOKey(name="output"))
    model += relu2(input=IOKey(connections={relu1.input}))
    model += relu3(input=IOKey(connections={relu2.input}))
    model += relu4(input="input1", output="my_input")

    backend = TorchBackend()
    cm = mithril.compile(model, backend=backend)
    cm.evaluate(params={"input1": backend.array([[[[1.0, 2.0, 3.0]]]])})
    assert (
        relu1.input.data.metadata
        == relu2.input.data.metadata
        == relu3.input.data.metadata
    )


def test_integration_composite_1_extend_from_inputs_1_with_connect():
    # NOTE: this model is the script implementation of json test
    model = Model()
    m2 = Layer(dimension=2, activation=Softmax())
    m1 = Layer(dimension=2, activation=Sigmoid())
    model += m2(weight="w1", bias="b1", output="output")
    model += m1(
        input="input", weight="w0", bias="b0", output=IOKey(connections={m2.input})
    )

    assert m1.output.data.metadata == m2.input.data.metadata


def test_mlp_last_dimension_prop():
    mlp_model = MLP(activations=[Relu(), Relu(), Relu()], dimensions=[12, 24, None])
    ctx = TrainModel(mlp_model)
    loss_model = SquaredError()
    loss_model.set_shapes(loss_model.safe_shapes)
    ctx.add_loss(
        loss_model,
        input=mlp_model.canonical_output,
        target=MyTensor([[2.2, 4.2], [2.2, 4.2]]),
        reduce_steps=[Mean()],
    )
    assert ctx.shapes["weight2"] == [2, 24]


def test_mlp_last_dimension_prop_2():
    model = Model()
    add_model = Add()
    model += add_model(
        left=IOKey("in1", type=MyTensor),
        right=IOKey("in2", type=MyTensor),
        output=IOKey(name="output"),
    )

    ctx = TrainModel(model)
    ctx.add_loss(AbsoluteError(), input="output", target=MyTensor([2.0]))
    comp_model = mithril.compile(model=ctx, backend=NumpyBackend())
    inputs = {"in1": np.array([3.0]), "in2": np.array([2.0])}
    outputs = comp_model.evaluate(inputs)
    output_final_cost = outputs["final_cost"]
    out = outputs["output"]
    assert isinstance(output_final_cost, np.ndarray)
    assert isinstance(out, np.ndarray)
    np.testing.assert_allclose(output_final_cost, np.array(3.0))
    np.testing.assert_allclose(out, np.array(5.0))


def test_connect_8():
    model = Model()
    t = Tanh()
    r1 = Relu()
    r2 = Relu()
    model += t(output="output1")
    model += r1(input="input2", output="output2")
    model += r2(input="", output=IOKey(connections={t.input, r1.input}))

    assert r1.input.data.metadata == r2.output.data.metadata == t.input.data.metadata


def test_connect_9():
    model = Model()
    t = Tanh()
    r1 = Relu()
    r2 = Relu()
    model += t(input="input1", output="output1")
    model += r1(input="", output="output2")
    model += r2(input="", output=IOKey(connections={"input1", r1.input}))

    assert (
        r1.input.data.metadata
        == model.input1.data.metadata  # type: ignore
        == t.input.data.metadata
        == r2.output.data.metadata
    )


def test_connect_10():
    model = Model()
    t = Tanh()
    r1 = Relu()
    r2 = Relu()
    model += t(input="input1", output=IOKey(name="output1"))
    model += r1(input="input2", output=IOKey(name="output2"))
    model += r2(
        input="",
        output=IOKey(connections={"input1", "input2"}, expose=True, name="internal"),
    )

    assert (
        r1.input.data.metadata
        == model.input1.data.metadata  # type: ignore
        == model.input2.data.metadata  # type: ignore
        == t.input.data.metadata
        == r2.output.data.metadata
    )


def test_connect_11():
    model = Model()
    add = Add()
    model += add(left=IOKey(value=TBD, name="a"), right="right")

    assert model.input_keys == {"a", "right"}
    assert (
        model.dag[add]["left"].key == "a"
    )  # Checks "a" is assigned to the right connection.


def test_connect_12():
    model = Model()
    add1 = Add()
    add2 = Add()
    add3 = Add()
    model += add1(left="l1", right="l2", output=IOKey(name="out1"))
    model += add2(left="l3", right="l4", output=IOKey(name="out2"))

    model += add3(
        left=IOKey(name="left", connections={add1.left, add2.left}),
        right="right",
        output=IOKey(name="out3"),
    )

    assert model.input_keys == {"left", "l2", "l4", "right"}
    assert (
        model.dag[add3]["left"].key == "left"
    )  # Checks "left" is assigned to the right connection.


def test_connect_13():
    model = Model(enforce_jit=False)
    add1 = Add()
    add2 = Add()
    buf = Buffer()
    model += add1(left="l1", right="l2", output=IOKey(name="out1"))
    model += add2(left="l3", right="l4")
    model += buf(input=IOKey(name="input", connections={add1.left, add2.left}))
    model += Add()(left=add2.output, right=buf.output, output=IOKey(name="out2"))

    assert model.input_keys == {"input", "l2", "l4"}


def test_connect_14():
    model = Model()
    model += Add()(left="l1", right="l2", output=IOKey(name="out1"))
    model += Add()(left="l3", right="l4", output=IOKey(name="out2"))
    model += ToTensor()(input=IOKey(value=5, name="input"), output=IOKey(name="out3"))

    assert model.input_keys == {"input", "l1", "l2", "l3", "l4"}


def test_connect_error_1():
    model = Model()
    model += Relu()(input="input2", output=IOKey(name="output"))
    model += Relu()(input="input1", output=IOKey(name="output2"))
    model += Relu()(output=IOKey(name="output3"))

    with pytest.raises(Exception) as error_info:
        model += Relu()(
            input="input",
            output=IOKey(name="my_input", connections={"input1", "input2", "output3"}),
        )

    assert (
        str(error_info.value)
        == "Given connections are both output connections. Multi-write error!"
    )


def test_connect_error_2():
    model = Model()
    model += Relu()(input="input2", output=IOKey(name="output"))
    model += Relu()(input="input1", output=IOKey(name="output2"))
    model += Relu()(output=IOKey(name="output3"))
    model += Relu()(output=IOKey(name="output4"))

    with pytest.raises(KeyError) as error_info:
        model += Relu()(
            input=IOKey(
                name="my_input", connections={"input1", "input2", "output3", "output4"}
            )
        )

    assert str(error_info.value) == (
        "'IOKey object can not have more than one output connection. "
        "Multi-write error!'"
    )


def test_connect_error_5():
    model_2 = Model()
    model_2 += (tanh := Tanh())(output=IOKey(name="output1"))
    model_2 += (relu := Relu())(output=IOKey(name="output2"))

    with pytest.raises(KeyError) as error_info:
        model_2 += Relu()(
            output=IOKey(expose=True, connections={tanh.input, relu.input})
        )

    assert (
        str(error_info.value) == "'Connection without a name cannot be set as output'"
    )


def test_connect_error_6():
    model = Model()
    l1 = Linear(10)
    l2 = Linear(10)
    l3 = Linear(10)
    l4 = Linear(71)
    model += l1(input="input2", weight="w", output=IOKey(name="output"))
    model += l2(input="input1", weight="w1", output=IOKey(name="output2"))
    model += l3(input="", output=IOKey(name="output3"))
    model += l4(
        input=IOKey(name="my_output", connections={"input1", "input2", "output3"})
    )

    assert (
        model.my_output.data.metadata  # type: ignore
        == l1.input.data.metadata
        == l2.input.data.metadata
        == l3.output.data.metadata
        == l4.input.data.metadata
    )
    # assert str(error_info.value) == "A global input directly connected to an
    # output connection. Multi-write error!"


def test_metadata_dict_update():
    # This case checks if one metadata is totally updated and metadata_dict in
    # Connections obj is updated.
    r1 = Relu()
    r1_prev_metadata = r1.output.data.metadata
    r2 = Relu()
    r2_prev_metadata = r2.input.data.metadata
    assert r1_prev_metadata in r1.conns.metadata_dict
    assert r2_prev_metadata in r2.conns.metadata_dict
    model = Model()
    model += r1
    model += r2
    assert r2.input.data.metadata == r1.output.data.metadata
    # NOTE: Since one metadata will be removed and one metadata will remain, we need to
    # check only one of them will be updated (which one to update is not important,
    # thus we check with xor).
    assert (r1_prev_metadata != r1.output.data.metadata) ^ (
        r2_prev_metadata != r2.output.data.metadata
    )
    assert (r1_prev_metadata not in r1.conns.metadata_dict) ^ (
        r2_prev_metadata not in r2.conns.metadata_dict
    )


def test_infer_static_register_fn():
    jax_backend = JaxBackend(precision=64)

    def my_adder(left, right):
        return left + right

    class MyAdder(PrimitiveModel):
        def __init__(self) -> None:
            super().__init__(
                formula_key="my_adder",
<<<<<<< HEAD
                output=IOKey(shape=[("Var_out", ...)], type=MyTensor),
                left=IOKey(shape=[("Var_1", ...)], type=MyTensor),
                right=IOKey(shape=[("Var_2", ...)], type=MyTensor),
=======
                output=BaseKey(shape=[("Var_out", ...)], type=GenericTensorType),
                left=BaseKey(shape=[("Var_1", ...)], type=GenericTensorType),
                right=BaseKey(shape=[("Var_2", ...)], type=GenericTensorType),
>>>>>>> 941bb503
            )
            self.set_constraint(
                fn=bcast, keys=[PrimitiveModel.output_key, "left", "right"]
            )

        def __call__(self, left, right, output):  # type: ignore[override]
            kwargs = {"left": left, "right": right, "output": output}
            return ExtendInfo(self, kwargs)

    JaxBackend.register_primitive(my_adder)

    model = Model()
    model += MyAdder()(left="left", right="right", output=IOKey(name="output"))

    left = jax_backend.randn(5, 5)
    right = jax_backend.randn(5, 5)

    res = compile(
        model, jax_backend, constant_keys={"left": left, "right": right}, jit=False
    ).evaluate()
    assert (left + right == res["output"]).all()


def test_add_loss_coef():
    # Test with single regularization and single reduce (mean) operation
    tolerance = 1e-15
    backend = TorchBackend(precision=64)
    model = Model()
    model += Multiply()(
        left=IOKey("left", type=MyTensor),
        right=IOKey("w", type=MyTensor),
        output=IOKey(name="output"),
    )

    static_keys = {"left": backend.array([1.5]), "target": backend.array([1.0])}

    ctx = TrainModel(model)
    out_con = model.output  # type: ignore
    ctx.add_loss(
        SquaredError(), [Mean()], input=out_con, target="target", key_name="loss"
    )
    ctx.add_loss(
        SquaredError(),
        [Mean()],
        input=out_con,
        coef=MyTensor(0.6),
        target="target",
        key_name="loss_coef",
    )

    compiled_model = mithril.compile(ctx, backend=backend, constant_keys=static_keys)
    result = compiled_model.evaluate(
        params={"w": backend.array([[[1.0], [2.0]], [[3.0], [4.0]], [[5.0], [6.0]]])}
    )

    ref_loss = backend.array(24.6250)
    final_cost = backend.array(39.4)
    assert result["final_cost"] - final_cost < tolerance
    assert result["loss"] - ref_loss < tolerance
    assert result["loss_coef"] - ref_loss * 0.6 < tolerance


def test_cycle_extend():
    model = Model()

    model_2 = Model()
    model_2 += Tanh()(input="input1", output=IOKey(name="output1"))
    model_2 += Sine()(input="input2", output=IOKey(name="output2"))

    with pytest.raises(ValueError) as err:
        model += model_2(
            input2="input",
            output2=model_2.input1,  # type: ignore
            output1=IOKey(name="output"),
        )

    assert (
        str(err.value)
        == "Given connection 'input1' should not belong to the extending model!"
    )


def test_cycle_handling_1():
    backend = TorchBackend(precision=64)
    model = Model()

    model_2 = Model()
    model_2 += Tanh()(input="input1", output=IOKey(name="output1"))
    model_2 += Sine()(input="input2", output=IOKey(name="output2"))
    model += model_2(
        input2="input",
        output2=IOKey("output2"),
        input1="input1",
        output1=IOKey(name="output"),
    )
    model += Buffer()(input="output2", output="input1")

    inputs = {
        "input": backend.array(
            [
                [
                    -0.8269255774200992,
                    0.7046942179511907,
                    -0.6632136364010732,
                    0.5911665167636806,
                    -0.0879635133574766,
                ],
                [
                    -1.0532020199953536,
                    -0.1766725261042899,
                    0.4020469160072127,
                    -1.3487896115657372,
                    0.7345617271306063,
                ],
                [
                    0.6626887642466389,
                    0.477491993820005,
                    -0.1915153410053665,
                    1.2870515655363004,
                    -0.578308296244362,
                ],
                [
                    0.5550795535237508,
                    1.1009271005946892,
                    -1.790016526204619,
                    -0.4263655801958743,
                    1.4146622983613328,
                ],
                [
                    -3.405988297596841,
                    -0.3782331011417492,
                    -0.2559520763515453,
                    -0.5376401794512594,
                    -0.0721665907389376,
                ],
            ]
        )
    }
    expceted_result = backend.array(
        [
            [
                -0.6266331227151191,
                0.570187693463226,
                -0.5480937469710132,
                0.5059936798510051,
                -0.087624816648495,
            ],
            [
                -0.700871809901721,
                -0.1739672820125843,
                0.372482868434905,
                -0.7510927841028658,
                0.5851521779504931,
            ],
            [
                0.5478042642444704,
                0.4297199355953137,
                -0.1880807105110226,
                0.7442830300667747,
                -0.4979737429140143,
            ],
            [
                0.4830929025277961,
                0.7121966576670308,
                -0.7513584357420956,
                -0.3914950543274512,
                0.7564380010257686,
            ],
            [
                0.2555353298976373,
                -0.3533609306355376,
                -0.2478929812340161,
                -0.4715879846333352,
                -0.0719792698173131,
            ],
        ]
    )

    compiled_model = mithril.compile(model=model, backend=backend)
    expected_connections: dict[str, list[str | set[str]]] = {
        "output2": ["sin", {"input"}],
        "output": ["tanh", {"output2"}],
    }

    res = compiled_model.evaluate(inputs)
    out = res["output"]
    assert isinstance(out, torch.Tensor)
    np.testing.assert_allclose(out, expceted_result, rtol=1e-14, atol=1e-14)

    assert_connections(compiled_model, expected_connections)


def test_cycle_handling_2():
    backend = TorchBackend(precision=64)
    model = Model()
    model_1 = Model()
    model_1 += Relu()(input="input1", output=IOKey(name="output1"))
    model_1 += Sigmoid()(input="input2", output=IOKey(name="output2"))

    model_2 = Model()
    model_2 += Tanh()(input="input1", output=IOKey(name="output1"))
    model_2 += Sine()(input="input2", output=IOKey(name="output2"))

    model += (gelu5 := Gelu())()

    model += model_1(input1="input", input2="", output1=gelu5.input)
    model += model_2(
        input2=gelu5.output,
        output2=model_1.input2,  # type: ignore
        input1=model_1.output2,  # type: ignore
        output1=IOKey(name="output"),
    )

    compiled_model = mithril.compile(model=model, backend=backend, jit=False)
    expected_connections: dict[str, list[str | set[str]]] = {
        "output": ["tanh", {"output2_1"}],
        "output2_1": ["sigmoid", {"output2_0"}],
        "output1": ["relu", {"input"}],
        "output_0": ["gelu", {"approximate", "output1"}],
        "output2_0": ["sin", {"output_0"}],
    }

    # '_Model_0_output2' = ['sin', {'_Gelu_2_output'}]
    # '_Gelu_2_output' = ['gelu', {'_Model_1_output1'}]
    # 'output' = ['tanh', {'_Model_1_output2'}]
    # '_Model_1_output2' = ['sigmoid', {'_Model_0_output2'}]
    # '_Model_1_output1' = ['relu', {'input'}]

    inputs = {
        "input": backend.array(
            [
                [
                    -0.8269255774200992,
                    0.7046942179511907,
                    -0.6632136364010732,
                    0.5911665167636806,
                    -0.0879635133574766,
                ],
                [
                    -1.0532020199953536,
                    -0.1766725261042899,
                    0.4020469160072127,
                    -1.3487896115657372,
                    0.7345617271306063,
                ],
                [
                    0.6626887642466389,
                    0.477491993820005,
                    -0.1915153410053665,
                    1.2870515655363004,
                    -0.578308296244362,
                ],
                [
                    0.5550795535237508,
                    1.1009271005946892,
                    -1.790016526204619,
                    -0.4263655801958743,
                    1.4146622983613328,
                ],
                [
                    -3.405988297596841,
                    -0.3782331011417492,
                    -0.2559520763515453,
                    -0.5376401794512594,
                    -0.0721665907389376,
                ],
            ]
        )
    }

    expceted_result = backend.array(
        [
            [
                0.4621171572600097,
                0.5544699350128361,
                0.4621171572600097,
                0.5385737391234556,
                0.4621171572600097,
            ],
            [
                0.4621171572600097,
                0.4621171572600097,
                0.5115478867598277,
                0.4621171572600097,
                0.55851858301752,
            ],
            [
                0.5486685623799393,
                0.522280466369085,
                0.4621171572600097,
                0.6134013423499699,
                0.4621171572600097,
            ],
            [
                0.5334142283913986,
                0.5999430644275326,
                0.4621171572600097,
                0.4621171572600097,
                0.6193927182510066,
            ],
            [
                0.4621171572600097,
                0.4621171572600097,
                0.4621171572600097,
                0.4621171572600097,
                0.4621171572600097,
            ],
        ]
    )

    res = compiled_model.evaluate(inputs)
    out = res["output"]
    assert isinstance(out, torch.Tensor)
    np.testing.assert_allclose(out, expceted_result, rtol=1e-14, atol=1e-14)
    assert_connections(compiled_model, expected_connections)


def test_cycle_handling_3():
    backend = TorchBackend(precision=64)
    model = Model()

    model_1 = Model()
    model_1_sub = Model()
    model_1_sub += Relu()(input="input1", output=IOKey(name="output1"))
    model_1_sub += Sigmoid()(input="input2", output=IOKey(name="output2"))

    gelu5 = Gelu()

    model_2_sub = Model()
    model_2_sub += Cosine()(input="input1", output=IOKey(name="output1"))
    model_2_sub += Softplus()(input="input2", output=IOKey(name="output2"))

    model_1 += gelu5(input="")
    model_1 += LeakyRelu()(
        input="input2",
        slope=IOKey("slope", value=MyTensor(0.01)),
        output=IOKey(name="output2"),
    )
    model_1 += model_1_sub(input1="input1", input2="", output1=gelu5.input)
    model_1 += model_2_sub(
        input2=gelu5.output,
        output2=model_1_sub.input2,  # type: ignore
        input1=model_1_sub.output2,  # type: ignore
        output1=IOKey(name="output1"),
    )

    gelu5 = Gelu()

    model_2 = Model()
    model_2 += Tanh()(input="input1", output=IOKey(name="output1"))
    model_2 += Sine()(input="input2", output=IOKey(name="output2"))
    model += gelu5(input="")
    model += model_1(
        input1="input", slope=IOKey("slope"), input2="", output1=gelu5.input
    )
    model += model_2(
        input2=gelu5.output,
        output2=model_1.input2,  # type: ignore
        input1=model_1.output2,  # type: ignore
        output1=IOKey(name="output"),
    )

    compiled_model = mithril.compile(model=model, backend=backend, jit=False)
    expected_connections: dict[str, list[str | set[str]]] = {
        "output1_1": ["cos", {"output2_1"}],
        "output_0": ["gelu", {"approximate_0", "output1_0"}],
        "output2_2": ["sin", {"output_1"}],
        "output2_1": ["sigmoid", {"output2_0"}],
        "output2_3": ["leaky_relu", {"output2_2", "slope"}],
        "output": ["tanh", {"output2_3"}],
        "output2_0": ["softplus", {"output_0"}],
        "output1_0": ["relu", {"input"}],
        "output_1": ["gelu", {"approximate_1", "output1_1"}],
    }

    inputs = {
        "input": backend.array(
            [
                [
                    -0.8269255774200992,
                    0.7046942179511907,
                    -0.6632136364010732,
                    0.5911665167636806,
                    -0.0879635133574766,
                ],
                [
                    -1.0532020199953536,
                    -0.1766725261042899,
                    0.4020469160072127,
                    -1.3487896115657372,
                    0.7345617271306063,
                ],
                [
                    0.6626887642466389,
                    0.477491993820005,
                    -0.1915153410053665,
                    1.2870515655363004,
                    -0.578308296244362,
                ],
                [
                    0.5550795535237508,
                    1.1009271005946892,
                    -1.790016526204619,
                    -0.4263655801958743,
                    1.4146622983613328,
                ],
                [
                    -3.405988297596841,
                    -0.3782331011417492,
                    -0.2559520763515453,
                    -0.5376401794512594,
                    -0.0721665907389376,
                ],
            ]
        )
    }

    expceted_result = backend.array(
        [
            [
                0.5211425309234827,
                0.4958938477737159,
                0.5211425309234827,
                0.5014396731399631,
                0.5211425309234827,
            ],
            [
                0.5211425309234827,
                0.5211425309234827,
                0.5094317783335017,
                0.5211425309234827,
                0.4943477634440987,
            ],
            [
                0.4980081493485906,
                0.5064358999430714,
                0.5211425309234827,
                0.4612421539410023,
                0.5211425309234827,
            ],
            [
                0.5030876967489684,
                0.4730451179457509,
                0.5211425309234827,
                0.5211425309234827,
                0.453112691500578,
            ],
            [
                0.5211425309234827,
                0.5211425309234827,
                0.5211425309234827,
                0.5211425309234827,
                0.5211425309234827,
            ],
        ]
    )

    assert_connections(compiled_model, expected_connections)
    res = compiled_model.evaluate(inputs)
    out = res["output"]
    assert isinstance(out, torch.Tensor)
    np.testing.assert_allclose(out, expceted_result, rtol=1e-14, atol=1e-14)


@pytest.mark.skip(
    "Can not generate the right code when leaky relu slope is " "not exposed."
)
def test_cycle_handling_3_error_if_slope_not_exposed():
    backend = TorchBackend(precision=64)
    model = Model()

    model_1 = Model()
    model_1_sub = Model()
    model_1_sub += Relu()(input="input1", output=IOKey(name="output1"))
    model_1_sub += Sigmoid()(input="input2", output=IOKey(name="output2"))

    gelu5 = Gelu()

    model_2_sub = Model()
    model_2_sub += Cosine()(input="input1", output=IOKey(name="output1"))
    model_2_sub += Softplus()(input="input2", output=IOKey(name="output2"))

    model_1 += gelu5(input="")
    model_1 += LeakyRelu()(
        input="input2", slope=IOKey("slope", value=0.01), output=IOKey(name="output2")
    )
    model_1 += model_1_sub(input1="input1", input2="", output1=gelu5.input)
    model_1 += model_2_sub(
        input2=gelu5.output,
        output2=model_1_sub.input2,  # type: ignore
        input1=model_1_sub.output2,  # type: ignore
        output1=IOKey(name="output1"),
    )

    gelu5 = Gelu()

    model_2 = Model()
    model_2 += Tanh()(input="input1", output=IOKey(name="output1"))
    model_2 += Sine()(input="input2", output=IOKey(name="output2"))
    model += gelu5(input="")
    model += model_1(input1="input", input2="", output1=gelu5.input)
    model += model_2(
        input2=gelu5.output,
        output2=model_1.input2,  # type: ignore
        input1=model_1.output2,  # type: ignore
        output1=IOKey(name="output"),
    )

    compiled_model = mithril.compile(model=model, backend=backend, jit=False)
    expected_connections: dict[str, list[str | set[str]]] = {
        "_Model_2_output2": ["sin", {"_Gelu_1_output"}],
        "_Model_0_output1": ["cos", {"_Model_0_Model_1_output2"}],
        "output": ["tanh", {"_Model_0__output2"}],
        "_Model_0_Model_1_output1": ["relu", {"input"}],
        "_Model_0_Gelu_2_output": ["gelu", {"_Model_0_Model_1_output1"}],
        "_Model_0__output2": [
            "leaky_relu",
            {"_Model_2_output2", "_Model_0_ToTensor_3_output"},
        ],
        "_Model_0_Model_0_output2": ["softplus", {"_Model_0_Gelu_2_output"}],
        "_Model_0_ToTensor_3_output": ["to_tensor", {"_Model_0_slope"}],
        "_Model_0_Model_1_output2": ["sigmoid", {"_Model_0_Model_0_output2"}],
        "_Gelu_1_output": ["gelu", {"_Model_0_output1"}],
    }

    inputs = {
        "input": backend.array(
            [
                [
                    -0.8269255774200992,
                    0.7046942179511907,
                    -0.6632136364010732,
                    0.5911665167636806,
                    -0.0879635133574766,
                ],
                [
                    -1.0532020199953536,
                    -0.1766725261042899,
                    0.4020469160072127,
                    -1.3487896115657372,
                    0.7345617271306063,
                ],
                [
                    0.6626887642466389,
                    0.477491993820005,
                    -0.1915153410053665,
                    1.2870515655363004,
                    -0.578308296244362,
                ],
                [
                    0.5550795535237508,
                    1.1009271005946892,
                    -1.790016526204619,
                    -0.4263655801958743,
                    1.4146622983613328,
                ],
                [
                    -3.405988297596841,
                    -0.3782331011417492,
                    -0.2559520763515453,
                    -0.5376401794512594,
                    -0.0721665907389376,
                ],
            ]
        )
    }

    expceted_result = backend.array(
        [
            [
                0.5211425309234827,
                0.4958938477737159,
                0.5211425309234827,
                0.5014396731399631,
                0.5211425309234827,
            ],
            [
                0.5211425309234827,
                0.5211425309234827,
                0.5094317783335017,
                0.5211425309234827,
                0.4943477634440987,
            ],
            [
                0.4980081493485906,
                0.5064358999430714,
                0.5211425309234827,
                0.4612421539410023,
                0.5211425309234827,
            ],
            [
                0.5030876967489684,
                0.4730451179457509,
                0.5211425309234827,
                0.5211425309234827,
                0.453112691500578,
            ],
            [
                0.5211425309234827,
                0.5211425309234827,
                0.5211425309234827,
                0.5211425309234827,
                0.5211425309234827,
            ],
        ]
    )

    assert_connections(compiled_model, expected_connections)
    res = compiled_model.evaluate(inputs)
    out = res["output"]
    assert isinstance(out, torch.Tensor)
    np.testing.assert_allclose(out, expceted_result, rtol=1e-14, atol=1e-14)


def test_dependency_map_latent_to_input():
    model = Model()
    model += (mean := Mean(axis=1))(
        input="input", axis="axis", keepdim="keepdim", output="mean_out"
    )
    input: ConnectionData = model.input.data  # type: ignore
    axis: ConnectionData = model.axis.data  # type: ignore
    keepdim: ConnectionData = model.keepdim.data  # type: ignore
    mean_out: ConnectionData = model.mean_out.data  # type: ignore

    # Assert dependency map and connection keys status in model.
    expected_global_input_map: dict[ConnectionData, OrderedSet[ConnectionData]] = {
        input: OrderedSet([])
    }
    expected_global_output_map: dict[ConnectionData, OrderedSet[ConnectionData]] = {}

    expected_local_input_map: dict[
        ConnectionData, list[tuple[BaseModel, set[ConnectionData]]]
    ] = {
        input: [(mean, {mean_out})],
        axis: [(mean, {mean_out})],
        keepdim: [(mean, {mean_out})],
    }

    expected_local_output_map: dict[
        ConnectionData, tuple[BaseModel, set[ConnectionData]]
    ] = {
        mean_out: (mean, {input, axis, keepdim}),
    }

    assert (
        expected_global_input_map == model.dependency_map._global_input_dependency_map
    )
    assert (
        expected_global_output_map == model.dependency_map._global_output_dependency_map
    )

    assert expected_local_input_map == model.dependency_map.local_input_dependency_map
    assert expected_local_output_map == model.dependency_map.local_output_dependency_map

    # Add second model with global output.
    model += (buff := Buffer())(output=IOKey("buff_out"))
    # Assert dependency map and connection keys status in model.
    buff_out: ConnectionData = model.buff_out.data  # type: ignore
    expected_global_input_map = {input: OrderedSet([buff_out])}
    expected_global_output_map = {buff_out: OrderedSet([input])}

    expected_local_input_map = {
        input: [(mean, {mean_out})],
        axis: [(mean, {mean_out})],
        keepdim: [(mean, {mean_out})],
        mean_out: [(buff, {buff_out})],
    }
    expected_local_output_map = {
        mean_out: (mean, {input, axis, keepdim}),
        buff_out: (buff, {mean_out}),
    }

    assert (
        expected_global_input_map == model.dependency_map._global_input_dependency_map
    )
    assert (
        expected_global_output_map == model.dependency_map._global_output_dependency_map
    )

    assert expected_local_input_map == model.dependency_map.local_input_dependency_map
    assert expected_local_output_map == model.dependency_map.local_output_dependency_map

    # Add third model which changes name of a latent input and
    # makes it a real input of the model.
    conn = IOKey(name="mean_axis", connections={mean.axis}, expose=True)
    model += (to_tensor := ToTensor())(conn, output="output")
    # Assert dependency map and connection keys status in model.
    output: ConnectionData = model.output.data  # type: ignore
    mean_axis: ConnectionData = model.mean_axis.data  # type: ignore
    expected_global_input_map = {
        input: OrderedSet([buff_out]),
        mean_axis: OrderedSet([]),
    }
    expected_global_output_map = {buff_out: OrderedSet([input])}

    expected_local_input_map = {
        input: [(mean, {mean_out})],
        mean_axis: [(mean, {mean_out}), (to_tensor, {output})],
        keepdim: [(mean, {mean_out})],
        mean_out: [(buff, {buff_out})],
    }
    expected_local_output_map = {
        mean_out: (mean, {input, mean_axis, keepdim}),
        buff_out: (buff, {mean_out}),
        output: (to_tensor, {mean_axis}),
    }

    assert (
        expected_global_input_map == model.dependency_map._global_input_dependency_map
    )
    assert (
        expected_global_output_map == model.dependency_map._global_output_dependency_map
    )

    assert expected_local_input_map == model.dependency_map.local_input_dependency_map
    assert expected_local_output_map == model.dependency_map.local_output_dependency_map


def test_dependency_map_1():
    "Just extend"
    model = Model()
    tanh = Tanh()
    model += tanh(input="input1", output=IOKey(name="output1"))

    input1_data = model.input1.data  # type: ignore
    output1_data = model.output1.data  # type: ignore
    expected_global_input_map = {input1_data: {output1_data}}
    expected_global_output_map = {output1_data: {input1_data}}

    expected_local_input_map = {input1_data: [(tanh, {output1_data})]}
    expected_local_output_map = {output1_data: (tanh, {input1_data})}

    expected_global_input_map_cache = {input1_data: {output1_data}}
    expected_global_output_map_cache = {output1_data: {input1_data}}

    assert (
        expected_global_input_map == model.dependency_map._global_input_dependency_map
    )
    assert (
        expected_global_output_map == model.dependency_map._global_output_dependency_map
    )

    assert expected_local_input_map == model.dependency_map.local_input_dependency_map
    assert expected_local_output_map == model.dependency_map.local_output_dependency_map

    assert (
        expected_global_input_map_cache
        == model.dependency_map._global_input_dependency_map_cache
    )
    assert (
        expected_global_output_map_cache
        == model.dependency_map._global_output_dependency_map_cache
    )


def test_dependency_map_1_set_outputs():
    "Just extend"
    model = Model()
    tanh = Tanh()
    model += tanh(input="input1", output="output1")
    model.set_outputs("output1")

    input1_data = model.input1.data  # type: ignore
    output1_data = model.output1.data  # type: ignore

    expected_global_input_map = {input1_data: {output1_data}}
    expected_global_output_map = {output1_data: {input1_data}}

    expected_local_input_map = {input1_data: [(tanh, {output1_data})]}
    expected_local_output_map = {output1_data: (tanh, {input1_data})}

    expected_global_input_map_cache = {input1_data: {output1_data}}
    expected_global_output_map_cache = {output1_data: {input1_data}}

    assert (
        expected_global_input_map == model.dependency_map._global_input_dependency_map
    )
    assert (
        expected_global_output_map == model.dependency_map._global_output_dependency_map
    )

    assert expected_local_input_map == model.dependency_map.local_input_dependency_map
    assert expected_local_output_map == model.dependency_map.local_output_dependency_map

    assert (
        expected_global_input_map_cache
        == model.dependency_map._global_input_dependency_map_cache
    )
    assert (
        expected_global_output_map_cache
        == model.dependency_map._global_output_dependency_map_cache
    )


def test_dependency_map_2():
    "Just extend twice"
    model = Model()
    tanh = Tanh()
    sigmoid = Sigmoid()
    model += tanh(input="input1", output=IOKey(name="output1"))
    model += sigmoid(input="input2", output=IOKey(name="output2"))

    input1_data = model.input1.data  # type: ignore
    input2_data = model.input2.data  # type: ignore
    output1_data = model.output1.data  # type: ignore
    output2_data = model.output2.data  # type: ignore

    expected_global_input_map = {
        input1_data: {output1_data},
        input2_data: {output2_data},
    }
    expected_global_output_map = {
        output1_data: {input1_data},
        output2_data: {input2_data},
    }

    expected_local_input_map = {
        input1_data: [(tanh, {output1_data})],
        input2_data: [(sigmoid, {output2_data})],
    }
    expected_local_output_map = {
        output1_data: (tanh, {input1_data}),
        output2_data: (sigmoid, {input2_data}),
    }

    expected_global_input_map_cache = {
        input1_data: {output1_data},
        input2_data: {output2_data},
    }

    expected_global_output_map_cache = {
        output1_data: {input1_data},
        output2_data: {input2_data},
    }

    assert (
        expected_global_input_map == model.dependency_map._global_input_dependency_map
    )
    assert (
        expected_global_output_map == model.dependency_map._global_output_dependency_map
    )

    assert expected_local_input_map == model.dependency_map.local_input_dependency_map
    assert expected_local_output_map == model.dependency_map.local_output_dependency_map

    assert (
        expected_global_input_map_cache
        == model.dependency_map._global_input_dependency_map_cache
    )
    assert (
        expected_global_output_map_cache
        == model.dependency_map._global_output_dependency_map_cache
    )


def test_dependency_map_2_set_outputs():
    "Just extend twice"
    model = Model()
    tanh = Tanh()
    sigmoid = Sigmoid()
    model += tanh(input="input1", output="output1")
    model += sigmoid(input="input2", output="output2")

    model.set_outputs("output1", "output2")

    input1_data = model.input1.data  # type: ignore
    input2_data = model.input2.data  # type: ignore
    output1_data = model.output1.data  # type: ignore
    output2_data = model.output2.data  # type: ignore

    expected_global_input_map = {
        input1_data: {output1_data},
        input2_data: {output2_data},
    }
    expected_global_output_map = {
        output1_data: {input1_data},
        output2_data: {input2_data},
    }

    expected_local_input_map = {
        input1_data: [(tanh, {output1_data})],
        input2_data: [(sigmoid, {output2_data})],
    }
    expected_local_output_map = {
        output1_data: (tanh, {input1_data}),
        output2_data: (sigmoid, {input2_data}),
    }

    expected_global_input_map_cache = {
        input1_data: {output1_data},
        input2_data: {output2_data},
    }

    expected_global_output_map_cache = {
        output1_data: {input1_data},
        output2_data: {input2_data},
    }

    assert (
        expected_global_input_map == model.dependency_map._global_input_dependency_map
    )
    assert (
        expected_global_output_map == model.dependency_map._global_output_dependency_map
    )

    assert expected_local_input_map == model.dependency_map.local_input_dependency_map
    assert expected_local_output_map == model.dependency_map.local_output_dependency_map

    assert (
        expected_global_input_map_cache
        == model.dependency_map._global_input_dependency_map_cache
    )
    assert (
        expected_global_output_map_cache
        == model.dependency_map._global_output_dependency_map_cache
    )


def test_dependency_map_3():
    "Extend from output"
    model = Model()
    tanh = Tanh()
    sigmoid = Sigmoid()
    model += tanh(input="input1", output=IOKey(name="output1"))
    model += sigmoid(input="output1", output=IOKey(name="output2"))

    input1_data = model.input1.data  # type: ignore
    output1_data = model.output1.data  # type: ignore
    output2_data = model.output2.data  # type: ignore

    expected_global_input_map = {input1_data: {output1_data, output2_data}}
    expected_global_output_map = {
        output2_data: {input1_data},
        output1_data: {input1_data},
    }

    expected_local_input_map = {
        input1_data: [(tanh, {output1_data})],
        output1_data: [(sigmoid, {output2_data})],
    }
    expected_local_output_map = {
        output1_data: (tanh, {input1_data}),
        output2_data: (sigmoid, {output1_data}),
    }

    expected_global_input_map_cache = {input1_data: {output1_data, output2_data}}
    expected_global_output_map_cache = {
        output1_data: {input1_data},
        output2_data: {input1_data},
    }

    assert (
        expected_global_input_map == model.dependency_map._global_input_dependency_map
    )
    assert (
        expected_global_output_map == model.dependency_map._global_output_dependency_map
    )

    assert expected_local_input_map == model.dependency_map.local_input_dependency_map
    assert expected_local_output_map == model.dependency_map.local_output_dependency_map

    assert (
        expected_global_input_map_cache
        == model.dependency_map._global_input_dependency_map_cache
    )
    assert (
        expected_global_output_map_cache
        == model.dependency_map._global_output_dependency_map_cache
    )


def test_dependency_map_3_set_outputs():
    "Extend from output"
    model = Model()
    tanh = Tanh()
    sigmoid = Sigmoid()
    model += tanh(input="input1", output="output1")
    model += sigmoid(input="output1", output="output2")
    model.set_outputs("output1", "output2")

    input1_data = model.input1.data  # type: ignore
    output1_data = model.output1.data  # type: ignore
    output2_data = model.output2.data  # type: ignore

    expected_global_input_map = {input1_data: {output1_data, output2_data}}
    expected_global_output_map = {
        output2_data: {input1_data},
        output1_data: {input1_data},
    }

    expected_local_input_map = {
        input1_data: [(tanh, {output1_data})],
        output1_data: [(sigmoid, {output2_data})],
    }
    expected_local_output_map = {
        output1_data: (tanh, {input1_data}),
        output2_data: (sigmoid, {output1_data}),
    }

    expected_global_input_map_cache = {input1_data: {output1_data, output2_data}}
    expected_global_output_map_cache = {
        output1_data: {input1_data},
        output2_data: {input1_data},
    }

    assert (
        expected_global_input_map == model.dependency_map._global_input_dependency_map
    )
    assert (
        expected_global_output_map == model.dependency_map._global_output_dependency_map
    )

    assert expected_local_input_map == model.dependency_map.local_input_dependency_map
    assert expected_local_output_map == model.dependency_map.local_output_dependency_map

    assert (
        expected_global_input_map_cache
        == model.dependency_map._global_input_dependency_map_cache
    )
    assert (
        expected_global_output_map_cache
        == model.dependency_map._global_output_dependency_map_cache
    )


def test_dependency_map_4():
    "Extend from input"
    model = Model()
    tanh = Tanh()
    sigmoid = Sigmoid()
    model += tanh(input="input1", output=IOKey(name="output1"))
    model += sigmoid(input="input2", output="input1")

    input1_data = model.input1.data  # type: ignore
    input2_data = model.input2.data  # type: ignore
    output1_data = model.output1.data  # type: ignore

    expected_global_input_map = {input2_data: {output1_data}}
    expected_global_output_map = {output1_data: {input2_data}}

    expected_local_input_map = {
        input1_data: [(tanh, {output1_data})],
        input2_data: [(sigmoid, {input1_data})],
    }

    expected_local_output_map = {
        output1_data: (tanh, {input1_data}),
        input1_data: (sigmoid, {input2_data}),
    }

    expected_local_output_map = {
        output1_data: (tanh, {input1_data}),
        input1_data: (sigmoid, {input2_data}),
    }

    expected_global_input_map_cache = {input2_data: {output1_data}}
    expected_global_output_map_cache = {output1_data: {input2_data}}

    assert (
        expected_global_input_map == model.dependency_map._global_input_dependency_map
    )
    assert (
        expected_global_output_map == model.dependency_map._global_output_dependency_map
    )

    assert expected_local_input_map == model.dependency_map.local_input_dependency_map
    assert expected_local_output_map == model.dependency_map.local_output_dependency_map

    assert (
        expected_global_input_map_cache
        == model.dependency_map._global_input_dependency_map_cache
    )
    assert (
        expected_global_output_map_cache
        == model.dependency_map._global_output_dependency_map_cache
    )


def test_dependency_map_4_set_outputs_1():
    "Extend from input"
    model = Model()
    tanh = Tanh()
    sigmoid = Sigmoid()
    model += tanh(input="input1", output="output1")
    model.set_outputs("output1")
    model += sigmoid(input="input2", output="input1")

    input1_data = model.input1.data  # type: ignore
    input2_data = model.input2.data  # type: ignore
    output1_data = model.output1.data  # type: ignore

    expected_global_input_map = {input2_data: {output1_data}}
    expected_global_output_map = {output1_data: {input2_data}}

    expected_local_input_map = {
        input1_data: [(tanh, {output1_data})],
        input2_data: [(sigmoid, {input1_data})],
    }

    expected_local_output_map = {
        output1_data: (tanh, {input1_data}),
        input1_data: (sigmoid, {input2_data}),
    }

    expected_local_output_map = {
        output1_data: (tanh, {input1_data}),
        input1_data: (sigmoid, {input2_data}),
    }

    expected_global_input_map_cache = {input2_data: {output1_data}}
    expected_global_output_map_cache = {output1_data: {input2_data}}

    assert (
        expected_global_input_map == model.dependency_map._global_input_dependency_map
    )
    assert (
        expected_global_output_map == model.dependency_map._global_output_dependency_map
    )

    assert expected_local_input_map == model.dependency_map.local_input_dependency_map
    assert expected_local_output_map == model.dependency_map.local_output_dependency_map

    assert (
        expected_global_input_map_cache
        == model.dependency_map._global_input_dependency_map_cache
    )
    assert (
        expected_global_output_map_cache
        == model.dependency_map._global_output_dependency_map_cache
    )


def test_dependency_map_4_set_outputs_2():
    "Extend from input"
    model = Model()
    tanh = Tanh()
    sigmoid = Sigmoid()
    model += tanh(input="input1", output="output1")
    model += sigmoid(input="input2", output="input1")

    model.set_outputs("output1")

    input1_data = model.input1.data  # type: ignore
    input2_data = model.input2.data  # type: ignore
    output1_data = model.output1.data  # type: ignore

    expected_global_input_map = {input2_data: {output1_data}}
    expected_global_output_map = {output1_data: {input2_data}}

    expected_local_input_map = {
        input1_data: [(tanh, {output1_data})],
        input2_data: [(sigmoid, {input1_data})],
    }

    expected_local_output_map = {
        output1_data: (tanh, {input1_data}),
        input1_data: (sigmoid, {input2_data}),
    }

    expected_local_output_map = {
        output1_data: (tanh, {input1_data}),
        input1_data: (sigmoid, {input2_data}),
    }

    expected_global_input_map_cache = {input2_data: {output1_data}}
    expected_global_output_map_cache = {output1_data: {input2_data}}

    assert (
        expected_global_input_map == model.dependency_map._global_input_dependency_map
    )
    assert (
        expected_global_output_map == model.dependency_map._global_output_dependency_map
    )

    assert expected_local_input_map == model.dependency_map.local_input_dependency_map
    assert expected_local_output_map == model.dependency_map.local_output_dependency_map

    assert (
        expected_global_input_map_cache
        == model.dependency_map._global_input_dependency_map_cache
    )
    assert (
        expected_global_output_map_cache
        == model.dependency_map._global_output_dependency_map_cache
    )


def test_dependency_map_5():
    "Extend from input and output"
    model = Model()
    tanh = Tanh()
    sigmoid = Sigmoid()
    relu = Relu()
    model += tanh(input="input1", output=IOKey(name="output1"))
    model += sigmoid(input="input2", output=IOKey(name="output2"))
    model += relu(input="output1", output="input2")

    input1_data = model.input1.data  # type: ignore
    input2_data = model.input2.data  # type: ignore
    output1_data = model.output1.data  # type: ignore
    output2_data = model.output2.data  # type: ignore

    expected_global_input_map = {input1_data: {output1_data, output2_data}}
    expected_global_output_map = {
        output1_data: {input1_data},
        output2_data: {input1_data},
    }

    expected_local_input_map = {
        input1_data: [(tanh, {output1_data})],
        input2_data: [(sigmoid, {output2_data})],
        output1_data: [(relu, {input2_data})],
    }

    expected_local_output_map = {
        output1_data: (tanh, {input1_data}),
        output2_data: (sigmoid, {input2_data}),
        input2_data: (relu, {output1_data}),
    }

    expected_local_output_map = {
        output1_data: (tanh, {input1_data}),
        output2_data: (sigmoid, {input2_data}),
        input2_data: (relu, {output1_data}),
    }

    expected_global_input_map_cache = {input1_data: {output1_data, output2_data}}
    expected_global_output_map_cache = {
        output1_data: {input1_data},
        output2_data: {input1_data},
    }

    assert (
        expected_global_input_map == model.dependency_map._global_input_dependency_map
    )
    assert (
        expected_global_output_map == model.dependency_map._global_output_dependency_map
    )

    assert expected_local_input_map == model.dependency_map.local_input_dependency_map
    assert expected_local_output_map == model.dependency_map.local_output_dependency_map

    assert (
        expected_global_input_map_cache
        == model.dependency_map._global_input_dependency_map_cache
    )
    assert (
        expected_global_output_map_cache
        == model.dependency_map._global_output_dependency_map_cache
    )


def test_dependency_map_5_set_outputs_1():
    "Extend from input and output"
    model = Model()
    tanh = Tanh()
    sigmoid = Sigmoid()
    relu = Relu()
    model += tanh(input="input1", output="output1")
    model += sigmoid(input="input2", output="output2")
    model.set_outputs("output1", "output2")
    model += relu(input="output1", output="input2")

    input1_data = model.input1.data  # type: ignore
    input2_data = model.input2.data  # type: ignore
    output1_data = model.output1.data  # type: ignore
    output2_data = model.output2.data  # type: ignore

    expected_global_input_map = {input1_data: {output1_data, output2_data}}
    expected_global_output_map = {
        output1_data: {input1_data},
        output2_data: {input1_data},
    }

    expected_local_input_map = {
        input1_data: [(tanh, {output1_data})],
        input2_data: [(sigmoid, {output2_data})],
        output1_data: [(relu, {input2_data})],
    }

    expected_local_output_map = {
        output1_data: (tanh, {input1_data}),
        output2_data: (sigmoid, {input2_data}),
        input2_data: (relu, {output1_data}),
    }

    expected_local_output_map = {
        output1_data: (tanh, {input1_data}),
        output2_data: (sigmoid, {input2_data}),
        input2_data: (relu, {output1_data}),
    }

    expected_global_input_map_cache = {input1_data: {output1_data, output2_data}}
    expected_global_output_map_cache = {
        output1_data: {input1_data},
        output2_data: {input1_data},
    }

    assert (
        expected_global_input_map == model.dependency_map._global_input_dependency_map
    )
    assert (
        expected_global_output_map == model.dependency_map._global_output_dependency_map
    )

    assert expected_local_input_map == model.dependency_map.local_input_dependency_map
    assert expected_local_output_map == model.dependency_map.local_output_dependency_map

    assert (
        expected_global_input_map_cache
        == model.dependency_map._global_input_dependency_map_cache
    )
    assert (
        expected_global_output_map_cache
        == model.dependency_map._global_output_dependency_map_cache
    )


def test_dependency_map_5_set_outputs_2():
    "Extend from input and output"
    model = Model()
    tanh = Tanh()
    sigmoid = Sigmoid()
    relu = Relu()
    model += tanh(input="input1", output="output1")
    model += sigmoid(input="input2", output="output2")
    model += relu(input="output1", output="input2")
    model.set_outputs("output1", "output2")

    input1_data = model.input1.data  # type: ignore
    input2_data = model.input2.data  # type: ignore
    output1_data = model.output1.data  # type: ignore
    output2_data = model.output2.data  # type: ignore

    expected_global_input_map = {input1_data: {output1_data, output2_data}}
    expected_global_output_map = {
        output1_data: {input1_data},
        output2_data: {input1_data},
    }

    expected_local_input_map = {
        input1_data: [(tanh, {output1_data})],
        input2_data: [(sigmoid, {output2_data})],
        output1_data: [(relu, {input2_data})],
    }

    expected_local_output_map = {
        output1_data: (tanh, {input1_data}),
        output2_data: (sigmoid, {input2_data}),
        input2_data: (relu, {output1_data}),
    }

    expected_local_output_map = {
        output1_data: (tanh, {input1_data}),
        output2_data: (sigmoid, {input2_data}),
        input2_data: (relu, {output1_data}),
    }

    expected_global_input_map_cache = {input1_data: {output1_data, output2_data}}
    expected_global_output_map_cache = {
        output1_data: {input1_data},
        output2_data: {input1_data},
    }

    assert (
        expected_global_input_map == model.dependency_map._global_input_dependency_map
    )
    assert (
        expected_global_output_map == model.dependency_map._global_output_dependency_map
    )

    assert expected_local_input_map == model.dependency_map.local_input_dependency_map
    assert expected_local_output_map == model.dependency_map.local_output_dependency_map

    assert (
        expected_global_input_map_cache
        == model.dependency_map._global_input_dependency_map_cache
    )
    assert (
        expected_global_output_map_cache
        == model.dependency_map._global_output_dependency_map_cache
    )


def test_dependency_map_6():
    "Extend from input and output"
    model = Model()
    tanh = Tanh()
    sigmoid = Sigmoid()
    relu = Relu()
    model += tanh(input="input1", output=IOKey(name="output1"))
    model += sigmoid(input="input2", output=IOKey(name="output2"))
    model += relu(input="output1", output="input2")

    input1_data = model.input1.data  # type: ignore
    input2_data = model.input2.data  # type: ignore
    output1_data = model.output1.data  # type: ignore
    output2_data = model.output2.data  # type: ignore

    expected_global_input_map = {input1_data: {output1_data, output2_data}}
    expected_global_output_map = {
        output1_data: {input1_data},
        output2_data: {input1_data},
    }

    expected_local_input_map = {
        input1_data: [(tanh, {output1_data})],
        input2_data: [(sigmoid, {output2_data})],
        output1_data: [(relu, {input2_data})],
    }

    expected_local_output_map = {
        output1_data: (tanh, {input1_data}),
        output2_data: (sigmoid, {input2_data}),
        input2_data: (relu, {output1_data}),
    }

    expected_local_output_map = {
        output1_data: (tanh, {input1_data}),
        output2_data: (sigmoid, {input2_data}),
        input2_data: (relu, {output1_data}),
    }

    expected_global_input_map_cache = {input1_data: {output1_data, output2_data}}
    expected_global_output_map_cache = {
        output1_data: {input1_data},
        output2_data: {input1_data},
    }

    assert (
        expected_global_input_map == model.dependency_map._global_input_dependency_map
    )
    assert (
        expected_global_output_map == model.dependency_map._global_output_dependency_map
    )

    assert expected_local_input_map == model.dependency_map.local_input_dependency_map
    assert expected_local_output_map == model.dependency_map.local_output_dependency_map

    assert (
        expected_global_input_map_cache
        == model.dependency_map._global_input_dependency_map_cache
    )
    assert (
        expected_global_output_map_cache
        == model.dependency_map._global_output_dependency_map_cache
    )


def test_dependency_map_6_set_outputs_1():
    "Extend from input and output"
    model = Model()
    tanh = Tanh()
    sigmoid = Sigmoid()
    relu = Relu()

    model += tanh(input="input1", output="output1")
    model += sigmoid(input="input2", output="output2")

    model.set_outputs("output1", "output2")
    model += relu(input="output1", output="input2")

    input1_data = model.input1.data  # type: ignore
    input2_data = model.input2.data  # type: ignore
    output1_data = model.output1.data  # type: ignore
    output2_data = model.output2.data  # type: ignore

    expected_global_input_map = {input1_data: {output1_data, output2_data}}
    expected_global_output_map = {
        output1_data: {input1_data},
        output2_data: {input1_data},
    }

    expected_local_input_map = {
        input1_data: [(tanh, {output1_data})],
        input2_data: [(sigmoid, {output2_data})],
        output1_data: [(relu, {input2_data})],
    }

    expected_local_output_map = {
        output1_data: (tanh, {input1_data}),
        output2_data: (sigmoid, {input2_data}),
        input2_data: (relu, {output1_data}),
    }

    expected_local_output_map = {
        output1_data: (tanh, {input1_data}),
        output2_data: (sigmoid, {input2_data}),
        input2_data: (relu, {output1_data}),
    }

    expected_global_input_map_cache = {input1_data: {output1_data, output2_data}}
    expected_global_output_map_cache = {
        output1_data: {input1_data},
        output2_data: {input1_data},
    }

    assert (
        expected_global_input_map == model.dependency_map._global_input_dependency_map
    )
    assert (
        expected_global_output_map == model.dependency_map._global_output_dependency_map
    )

    assert expected_local_input_map == model.dependency_map.local_input_dependency_map
    assert expected_local_output_map == model.dependency_map.local_output_dependency_map

    assert (
        expected_global_input_map_cache
        == model.dependency_map._global_input_dependency_map_cache
    )
    assert (
        expected_global_output_map_cache
        == model.dependency_map._global_output_dependency_map_cache
    )


def test_dependency_map_6_set_outputs_2():
    "Extend from input and output"
    model = Model()
    tanh = Tanh()
    sigmoid = Sigmoid()
    relu = Relu()
    model += tanh(input="input1", output="output1")
    model += sigmoid(input="input2", output="output2")
    model += relu(input="output1", output="input2")
    model.set_outputs("output1", "output2")

    input1_data = model.input1.data  # type: ignore
    input2_data = model.input2.data  # type: ignore
    output1_data = model.output1.data  # type: ignore
    output2_data = model.output2.data  # type: ignore

    expected_global_input_map = {input1_data: {output1_data, output2_data}}
    expected_global_output_map = {
        output1_data: {input1_data},
        output2_data: {input1_data},
    }

    expected_local_input_map = {
        input1_data: [(tanh, {output1_data})],
        input2_data: [(sigmoid, {output2_data})],
        output1_data: [(relu, {input2_data})],
    }

    expected_local_output_map = {
        output1_data: (tanh, {input1_data}),
        output2_data: (sigmoid, {input2_data}),
        input2_data: (relu, {output1_data}),
    }

    expected_local_output_map = {
        output1_data: (tanh, {input1_data}),
        output2_data: (sigmoid, {input2_data}),
        input2_data: (relu, {output1_data}),
    }

    expected_global_input_map_cache = {input1_data: {output1_data, output2_data}}
    expected_global_output_map_cache = {
        output1_data: {input1_data},
        output2_data: {input1_data},
    }

    assert (
        expected_global_input_map == model.dependency_map._global_input_dependency_map
    )
    assert (
        expected_global_output_map == model.dependency_map._global_output_dependency_map
    )

    assert expected_local_input_map == model.dependency_map.local_input_dependency_map
    assert expected_local_output_map == model.dependency_map.local_output_dependency_map

    assert (
        expected_global_input_map_cache
        == model.dependency_map._global_input_dependency_map_cache
    )
    assert (
        expected_global_output_map_cache
        == model.dependency_map._global_output_dependency_map_cache
    )


def test_dependency_map_7():
    "Just extend but not expose"
    model = Model()
    tanh = Tanh()
    relu = Relu()
    model += tanh(input="input1", output=IOKey(name="output1"))
    model += relu(input="input2")

    input1_data = model.input1.data  # type: ignore
    input2_data = model.input2.data  # type: ignore
    output1_data = model.output1.data  # type: ignore

    expected_global_input_map = {
        input1_data: {output1_data},
        input2_data: set(),
    }
    expected_global_output_map = {output1_data: {input1_data}}

    expected_local_input_map = {
        input1_data: [(tanh, {output1_data})],
        input2_data: [(relu, {model.conns.get_connection("$1")})],
    }

    expected_local_output_map = {
        output1_data: (tanh, {input1_data}),
        model.conns.get_connection("$1"): (relu, {input2_data}),
    }

    expected_local_input_map = {
        input1_data: [(tanh, {output1_data})],
        input2_data: [(relu, {model.conns.get_connection("$1")})],
    }

    expected_local_output_map = {
        output1_data: (tanh, {input1_data}),
        model.conns.get_connection("$1"): (relu, {input2_data}),
    }

    expected_global_input_map_cache = {
        input1_data: {output1_data},
        input2_data: {model.conns.get_connection("$1")},
    }
    expected_global_output_map_cache = {
        output1_data: {input1_data},
        model.conns.get_connection("$1"): {input2_data},
    }

    assert (
        expected_global_input_map == model.dependency_map._global_input_dependency_map
    )
    assert (
        expected_global_output_map == model.dependency_map._global_output_dependency_map
    )

    assert expected_local_input_map == model.dependency_map.local_input_dependency_map
    assert expected_local_output_map == model.dependency_map.local_output_dependency_map

    assert (
        expected_global_input_map_cache
        == model.dependency_map._global_input_dependency_map_cache
    )
    assert (
        expected_global_output_map_cache
        == model.dependency_map._global_output_dependency_map_cache
    )


def test_dependency_map_7_set_outputs_1():
    "Just extend but not expose"
    model = Model()
    tanh = Tanh()
    relu = Relu()
    model += tanh(input="input1", output="output1")
    model.set_outputs("output1")
    model += relu(input="input2")

    input1_data = model.input1.data  # type: ignore
    input2_data = model.input2.data  # type: ignore
    output1_data = model.output1.data  # type: ignore

    expected_global_input_map = {
        input1_data: {output1_data},
        input2_data: set(),
    }
    expected_global_output_map = {output1_data: {input1_data}}

    expected_local_input_map = {
        input1_data: [(tanh, {output1_data})],
        input2_data: [(relu, {model.conns.get_connection("$1")})],
    }

    expected_local_output_map = {
        output1_data: (tanh, {input1_data}),
        model.conns.get_connection("$1"): (relu, {input2_data}),
    }

    expected_local_input_map = {
        input1_data: [(tanh, {output1_data})],
        input2_data: [(relu, {model.conns.get_connection("$1")})],
    }

    expected_local_output_map = {
        output1_data: (tanh, {input1_data}),
        model.conns.get_connection("$1"): (relu, {input2_data}),
    }

    expected_global_input_map_cache = {
        input1_data: {output1_data},
        input2_data: {model.conns.get_connection("$1")},
    }
    expected_global_output_map_cache = {
        output1_data: {input1_data},
        model.conns.get_connection("$1"): {input2_data},
    }

    assert (
        expected_global_input_map == model.dependency_map._global_input_dependency_map
    )
    assert (
        expected_global_output_map == model.dependency_map._global_output_dependency_map
    )

    assert expected_local_input_map == model.dependency_map.local_input_dependency_map
    assert expected_local_output_map == model.dependency_map.local_output_dependency_map

    assert (
        expected_global_input_map_cache
        == model.dependency_map._global_input_dependency_map_cache
    )
    assert (
        expected_global_output_map_cache
        == model.dependency_map._global_output_dependency_map_cache
    )


def test_dependency_map_7_set_outputs_2():
    "Just extend but not expose"
    model = Model()
    tanh = Tanh()
    relu = Relu()
    model += tanh(input="input1", output="output1")
    model += relu(input="input2")
    model.set_outputs("output1")

    input1_data = model.input1.data  # type: ignore
    input2_data = model.input2.data  # type: ignore
    output1_data = model.output1.data  # type: ignore

    expected_global_input_map = {
        input1_data: {output1_data},
        input2_data: set(),
    }
    expected_global_output_map = {output1_data: {input1_data}}

    expected_local_input_map = {
        input1_data: [(tanh, {output1_data})],
        input2_data: [(relu, {model.conns.get_connection("$1")})],
    }

    expected_local_output_map = {
        output1_data: (tanh, {input1_data}),
        model.conns.get_connection("$1"): (relu, {input2_data}),
    }

    expected_local_input_map = {
        input1_data: [(tanh, {output1_data})],
        input2_data: [(relu, {model.conns.get_connection("$1")})],
    }

    expected_local_output_map = {
        output1_data: (tanh, {input1_data}),
        model.conns.get_connection("$1"): (relu, {input2_data}),
    }

    expected_global_input_map_cache = {
        input1_data: {output1_data},
        input2_data: {model.conns.get_connection("$1")},
    }
    expected_global_output_map_cache = {
        output1_data: {input1_data},
        model.conns.get_connection("$1"): {input2_data},
    }

    assert (
        expected_global_input_map == model.dependency_map._global_input_dependency_map
    )
    assert (
        expected_global_output_map == model.dependency_map._global_output_dependency_map
    )

    assert expected_local_input_map == model.dependency_map.local_input_dependency_map
    assert expected_local_output_map == model.dependency_map.local_output_dependency_map

    assert (
        expected_global_input_map_cache
        == model.dependency_map._global_input_dependency_map_cache
    )
    assert (
        expected_global_output_map_cache
        == model.dependency_map._global_output_dependency_map_cache
    )


def test_deepcopy_1():
    model = Model()
    add_model = Add()
    sig_model = Sigmoid()
    model += add_model(left="left", right="right")
    model += sig_model(input=add_model.output, output="output")

    all_data = get_all_data(model)
    compiled_model = mithril.compile(model=model, backend=NumpyBackend())
    unused_data = {
        compiled_model.data[key]
        for key in compiled_model.data_store.unused_keys
        | compiled_model.data_store.cached_data.keys()
    }
    for data in all_data:
        copied_data = compiled_model.data_store.data_memo.get(id(data))
        if copied_data not in unused_data:
            assert isinstance(copied_data, IOHyperEdge)
            assert data.value == copied_data.value
            if data.edge_type is MyTensor:
                assert id(data.value) == id(copied_data.value)


def test_deepcopy_2():
    model = Model()
    add_model = Add()
    add_model.set_types(left=MyTensor, right=MyTensor)
    model += add_model(left="left", right="right", output=IOKey(name="output"))

    copy_model1 = deepcopy(model)
    model += copy_model1

    copy_model2 = deepcopy(model)
    model += copy_model2

    all_data = get_all_data(model)
    compiled_model = mithril.compile(model=model, backend=NumpyBackend())
    unused_data = {
        compiled_model.data[key]
        for key in compiled_model.data_store.unused_keys
        | compiled_model.data_store.cached_data.keys()
    }
    for data in all_data:
        copied_data = compiled_model.data_store.data_memo.get(id(data))
        if copied_data not in unused_data:
            assert isinstance(copied_data, IOHyperEdge)
            assert data.value == copied_data.value
            if data.edge_type is MyTensor:
                assert id(data.value) == id(copied_data.value)


def test_deepcopy_3():
    conv = partial(Convolution2D, kernel_size=3, out_channels=3)
    model = Model()
    model += conv()
    model += Relu()
    model += conv()
    model += Relu()
    model += deepcopy(model)
    model += Sigmoid()
    model += deepcopy(model)
    all_data = get_all_data(model)
    compiled_model = mithril.compile(
        model=model, backend=NumpyBackend(), safe_names=False
    )
    unused_data = {
        compiled_model.data.get(key)
        for key in compiled_model.data_store.unused_keys
        | compiled_model.data_store.cached_data.keys()
    }
    for data in all_data:
        copied_data = compiled_model.data_store.data_memo.get(id(data))
        if copied_data not in unused_data:
            assert isinstance(copied_data, IOHyperEdge)
            assert data.value == copied_data.value
            if data.edge_type is MyTensor:
                assert id(data.value) == id(copied_data.value)


def test_deepcopy_4():
    model = Model()
    model += Add()
    model += Add()
    model.set_types({key: MyTensor for key in model.conns.input_keys})
    for _ in range(4):
        model += Model() + deepcopy(model)

    all_data = get_all_data(model)
    compiled_model = mithril.compile(model=model, backend=NumpyBackend())
    unused_data = {
        compiled_model.data.get(key)
        for key in compiled_model.data_store.unused_keys
        | compiled_model.data_store.cached_data.keys()
    }
    for data in all_data:
        copied_data = compiled_model.data_store.data_memo.get(id(data))
        if copied_data not in unused_data:
            assert isinstance(copied_data, IOHyperEdge)
            assert data.value == copied_data.value
            if data.edge_type is MyTensor:
                assert id(data.value) == id(copied_data.value)


def test_deepcopy_5():
    model = Model()
    model += Reshape(shape=(2, 3, None, None))
    model += MLP(
        activations=[Sigmoid(), Relu(), Sigmoid(), Relu()], dimensions=[3, 3, 5, 6]
    )
    model += Reshape(shape=(2, 3, None, None))
    model += Convolution2D(kernel_size=3, out_channels=3)
    model += deepcopy(model)
    model += Relu()
    model += deepcopy(model)
    model += Reshape(shape=(6, None))
    model += MLP(
        activations=[Sigmoid() for _ in range(10)], dimensions=[5 for _ in range(10)]
    )

    all_data = get_all_data(model)

    compiled_model = mithril.compile(
        model=model, backend=NumpyBackend(), safe_names=False
    )
    unused_data = {
        compiled_model.data.get(key)
        for key in compiled_model.data_store.unused_keys
        | compiled_model.data_store.cached_data.keys()
    }
    for data in all_data:
        copied_data = compiled_model.data_store.data_memo.get(id(data))
        assert copied_data is not None
        if copied_data not in unused_data:
            assert isinstance(copied_data, IOHyperEdge)
            assert data.value == copied_data.value
            if data.edge_type is MyTensor:
                assert id(data.value) == id(copied_data.value)


def test_compile_shapes_raise_2():
    model = Model()
    model += Add()(left="left", right="right", output="output")
    model += Sigmoid()(input="in", output="left")
    model += Sigmoid()(input="in", output="right")

    with pytest.raises(KeyError) as e:
        compile(
            model,
            JaxBackend(),
            shapes={"in": [2, 3, 4], "irrelevant": [2, 3, 4]},
        )

    msg = "'Given key: irrelevant is not found in the logical model.'"
    assert str(e.value) == msg


def test_compile_static_keys_raise_1():
    model = Model()
    model += Add()(left="left", right="right", output="output")
    model += Sigmoid()(input="in", output="left")
    model += Sigmoid()(input="in", output="right")

    with pytest.raises(Exception) as e:
        compile(
            model,
            JaxBackend(),
            data_keys={"in", "left", "right"},
        )

    msg = (
        "'Provided static keys must be subset of the input keys. "
        "Invalid keys: left, right.'"
    )
    msg2 = (
        "'Provided static keys must be subset of the input keys. "
        "Invalid keys: right, left.'"
    )
    assert (str(e.value) == msg) | (str(e.value) == msg2)


def test_compile_static_keys_raise_2():
    model = Model()
    model += Add()(left="left", right="right", output="output")
    model += Sigmoid()(input="in", output="left")
    model += Sigmoid()(input="in", output="right")

    with pytest.raises(KeyError) as e:
        compile(
            model,
            JaxBackend(),
            data_keys={"in", "irrelevant"},
        )

    msg = "'Given key: irrelevant is not found in the logical model.'"
    assert str(e.value) == msg


def test_to_tensor():
    # In some cases to_tensor cannot handle precisions correctly.

    model = Model()
    model += ToTensor()(input="input", output="output")

    input1 = [-7e-3, -1, 1, 2, 3e-2, 2e-5]  # float
    input2 = [False, True, False]  # bool

    # Test for torch
    pm_torch = compile(model, TorchBackend(precision=64))
    result_torch = pm_torch.evaluate({}, {"input": input1})["output"]
    assert isinstance(result_torch, torch.Tensor)
    expected_torch = torch.tensor(input1, dtype=torch.float64)
    np.testing.assert_allclose(result_torch, expected_torch, 1e-12)

    result_torch = pm_torch.evaluate({}, {"input": input2})["output"]
    assert isinstance(result_torch, torch.Tensor)
    expected_torch = torch.tensor(input2, dtype=torch.bool)
    assert (result_torch == expected_torch).all()

    # Test for Jax
    pm_jax = compile(model, JaxBackend(precision=64), jit=False)
    result = pm_jax.evaluate({}, {"input": input1})["output"]
    assert isinstance(result, jax.numpy.ndarray)
    expected = jax.numpy.array(input1, jax.numpy.float64)
    np.testing.assert_allclose(result, expected, 1e-12)

    result = pm_jax.evaluate({}, {"input": input2})["output"]
    assert isinstance(result, jax.numpy.ndarray)
    expected = jax.numpy.array(input2, dtype=jax.numpy.bool_)
    assert (result == expected).all()

    # Test for MLX
    if platform.system() == "Darwin":
        pm_mlx = compile(model, MlxBackend(precision=32))
        result_mlx = pm_mlx.evaluate({}, {"input": input1})["output"]
        assert isinstance(result_mlx, mx.array)
        expected_mlx = mx.array(input1, mx.float32)
        np.testing.assert_allclose(result_mlx, expected_mlx, 1e-6)  # type: ignore

        result_mlx = pm_mlx.evaluate({}, {"input": input2})["output"]
        assert isinstance(result_mlx, mx.array)
        expected = mx.array(input2, dtype=mx.bool_)  # type: ignore
        assert (result_mlx == expected).all()  # type: ignore

    # Test for Numpy
    pm_numpy = compile(model, NumpyBackend(precision=64), jit=False)
    result_numpy = pm_numpy.evaluate({}, {"input": input1})["output"]
    assert isinstance(result_numpy, np.ndarray)
    expected_numpy = np.array(input1, np.float64)
    np.testing.assert_allclose(result_numpy, expected_numpy, 1e-12)

    result_numpy = pm_numpy.evaluate({}, {"input": input2})["output"]
    assert isinstance(result_numpy, np.ndarray)
    expected_numpy = np.array(input2, dtype=np.bool_)
    assert (result_numpy == expected_numpy).all()


def test_discard_trainables_1():
    # Directly inform compile to discard a specific key
    backend = JaxBackend()
    model = Model()
    model += Relu()(input="input", output=IOKey(name="output"))
    model += Sigmoid()(input="sidein", output=IOKey(name="sideout"))

    pm = compile(
        model,
        backend,
        discard_keys=set(["sideout"]),
        shapes={"input": [1, 2], "sidein": [2, 3]},
    )

    assert {"input"} == pm.input_keys
    assert {"sidein", "sideout"} == pm.discarded_keys
    assert pm.get_shapes(model) == {
        "input": [1, 2],
        "sidein": [2, 3],
        "output": [1, 2],
        "sideout": [2, 3],
    }


def test_discard_trainables_2():
    # Let the key hanging, compile should understand and discard the input key
    backend = JaxBackend()
    model = Model()
    model += Relu()(input="input", output=IOKey(name="output"))
    model += Sigmoid()(input="sidein")

    pm = compile(model, backend, shapes={"sidein": [1, 2]})

    assert {"input"} == pm.input_keys
    assert {"sidein", "output_0"} == pm.discarded_keys
    assert pm.get_shapes(model) == {
        "$_Sigmoid_1_output": [1, 2],
        "input": ["..."],
        "sidein": [1, 2],
        "output": ["..."],
    }


def test_discard_trainables_3():
    # Let the key hanging, compile should understand and discard the input key
    backend = JaxBackend()
    model = Model()
    model += Relu()(input="input", output=IOKey(name="output"))
    model += Sigmoid()(input="sidein")
    model += Buffer()(input=model.canonical_output)

    pm = compile(model, backend, shapes={"sidein": [1, 2]})

    assert {"input"} == pm.input_keys
    assert {"sidein", "output_0"} == pm.discarded_keys
    assert pm.get_shapes(model) == {
        "$_Sigmoid_1_output": [1, 2],
        "$_Buffer_2_output": [1, 2],
        "input": ["..."],
        "sidein": [1, 2],
        "output": ["..."],
    }


def test_discard_trainables_4():
    # Let the key hanging, compile should understand and discard the input key
    backend = JaxBackend()
    model = Model()
    s = Sigmoid()
    b = Buffer()
    model += Relu()(input="input", output=IOKey(name="output"))
    model += s(input="sidein")
    model += b(input=s.output)
    model += Buffer()(input=b.output, output=IOKey(name="sideout"))

    pm = compile(
        model,
        backend,
        discard_keys=set(["sideout"]),
        shapes={"sideout": [1, 2, 3]},
    )

    assert {"input"} == pm.input_keys
    assert {"sidein", "output_0", "sideout"} == pm.discarded_keys
    assert pm.get_shapes(model) == {
        "$_Sigmoid_1_output": [1, 2, 3],
        "$_Buffer_2_output": [1, 2, 3],
        "input": ["..."],
        "sidein": [1, 2, 3],
        "output": ["..."],
        "sideout": [1, 2, 3],
    }


def test_multi_write_1():
    model = Model()
    model += Add()(left="left", right="right", output="output")

    with pytest.raises(Exception) as err_info:
        model += Sigmoid()(input="input", output="output")

    assert (
        str(err_info.value)
        == "Given connections are both output connections. Multi-write error!"
    )


def test_multi_write_2():
    model = Model()
    model += Add()(left="left", right="right", output="output")

    with pytest.raises(Exception) as err_info:
        model += Sigmoid()(input="input", output="output")

    assert (
        str(err_info.value)
        == "Given connections are both output connections. Multi-write error!"
    )


def test_multi_write_3():
    model = Model()
    l_relu = Model()
    l_relu += LeakyRelu()(slope=IOKey("slope", MyTensor(0.85)))
    with pytest.raises(ValueError) as err_info:
        model += l_relu(slope=MyTensor(0.75))

    assert str(err_info.value) == (
        "Value is set before as 0.85. A value can not be reset."
    )


def test_multi_write_4():
    model = Model()
    mean_model_1 = Mean(axis=3)
    mean_model_2 = Mean(axis=2)
    model += mean_model_1(input="input1", output="output1")

    with pytest.raises(ValueError) as err_info:
        model += mean_model_2(input="input2", output="output2", axis=mean_model_1.axis)

    assert str(err_info.value) == "Value is set before as 3. A value can not be reset."


def test_multi_write_6():
    model = Model()
    mean_model_1 = Mean(axis=3)
    mean_model_2 = Mean(axis=TBD)
    model += mean_model_1(input="input1", output="output1")
    model += mean_model_2(input="input2", output="output2", axis=mean_model_1.axis)

    assert mean_model_2.axis.metadata.value == 3


def test_multi_write_7():
    model = Model()
    add1 = Add()
    add2 = Add()
    model += add1(left="left1", right="right1", output="output1")
    model += add2(left="left2", right="right2", output="output2")

    out = IOKey(connections={model.output1, model.output2})  # type: ignore
    with pytest.raises(KeyError) as err_info:
        model += Buffer()(input=out, output="output3")

    assert str(err_info.value) == (
        "'IOKey object can not have more than one output connection. "
        "Multi-write error!'"
    )


def test_multi_write_8():
    model = Model()
    add1 = Mean(axis=TBD)
    add2 = Mean(axis=3)
    model += add1(
        input="input1", output=IOKey(name="output1"), axis=IOKey(name="axis1", value=3)
    )
    model += add2(input="input2", output=IOKey(name="output2"), axis="axis1")

    assert add1.axis.metadata.value == 3


def test_leaky_relu_trainable_slope():
    backend = JaxBackend()
    model = Model()
    model += LeakyRelu()(input="input", output="output", slope="slope")

    pm = mithril.compile(model=model, backend=backend)
    params = {"input": backend.array([-2.0, 2.0]), "slope": backend.array(0.2)}

    output_gradients = {"output": backend.array([1.0, 1.0])}
    outputs, grads = pm.evaluate_all(params=params, output_gradients=output_gradients)

    ref_outputs = {"output": backend.array([-0.4, 2.0])}

    ref_grads = {"slope": backend.array(-2.0), "input": backend.array([0.2, 1.0])}

    assert_results_equal(outputs, ref_outputs)
    assert_results_equal(grads, ref_grads)


def test_numpy_type_promotion_1():
    # In Numpy types are promoted if same precision float and int are used
    # float16 + int16 -> float32

    backend = NumpyBackend(precision=16)

    model = Model()
    model += Add()(left="left", right="right", output="out1")
    model += Subtract()(left="left", right="right", output="out2")
    model += Divide()(numerator="left", denominator="right", output="out3")
    model += FloorDivide()(numerator="left", denominator="right", output="out4")
    model += Power()(base="left", exponent="right", output="out5")
    model += Multiply()(left="left", right="right", output="out6")
    model += MatrixMultiply()(left="left", right="right", output="out7")

    pm = compile(
        model,
        backend=backend,
        jit=False,
        data_keys={"left", "right"},
        shapes={"left": [3, 3], "right": [3, 3]},
    )
    outputs = pm.evaluate(
        {},
        {
            "left": np.ones((3, 3), dtype=np.int16),
            "right": np.ones((3, 3), dtype=np.float16),
        },
    )

    for output in outputs.values():
        assert isinstance(output, np.ndarray)
        assert output.dtype == np.float16


def test_numpy_type_promotion_2():
    # In Numpy types are promoted if same precision float and int are used
    # float32 + int32 -> float64

    backend = NumpyBackend(precision=32)

    model = Model()
    model += Add()(left="left", right="right", output="out1")
    model += Subtract()(left="left", right="right", output="out2")
    model += Divide()(numerator="left", denominator="right", output="out3")
    model += FloorDivide()(numerator="left", denominator="right", output="out4")
    model += Power()(base="left", exponent="right", output="out5")
    model += Multiply()(left="left", right="right", output="out6")
    model += MatrixMultiply()(left="left", right="right", output="out7")

    pm = compile(
        model,
        backend=backend,
        jit=False,
        data_keys={"left", "right"},
        shapes={"left": [3, 3], "right": [3, 3]},
    )
    outputs = pm.evaluate(
        {},
        {
            "left": np.ones((3, 3), dtype=np.int32),
            "right": np.ones((3, 3), dtype=np.float32),
        },
    )

    for output in outputs.values():
        assert isinstance(output, np.ndarray)
        assert output.dtype == np.float32


def test_numpy_type_promotion_3():
    # In Numpy types are promoted if same precision float and int are used
    # float16 + int16 -> float32
    # static inference

    backend = NumpyBackend(precision=16)

    model = Model()
    model += Add()(left="left", right="right", output="out1")
    model += Subtract()(left="left", right="right", output="out2")
    model += Divide()(numerator="left", denominator="right", output="out3")
    model += FloorDivide()(numerator="left", denominator="right", output="out4")
    model += Power()(base="left", exponent="right", output="out5")
    model += Multiply()(left="left", right="right", output="out6")
    model += MatrixMultiply()(left="left", right="right", output="out7")

    left = np.ones((3, 3), dtype=np.int16)
    right = np.ones((3, 3), dtype=np.float16)
    pm = compile(
        model, backend=backend, jit=False, constant_keys={"left": left, "right": right}
    )

    outputs = pm.evaluate()

    for output in outputs.values():
        assert isinstance(output, np.ndarray)
        assert output.dtype == np.float16


def test_numpy_type_promotion_4():
    # In Numpy types are promoted if same precision float and int are used
    # float32 + int32 -> float64
    # static inference

    backend = NumpyBackend(precision=32)

    model = Model()
    model += Add()(left="left", right="right", output="out1")
    model += Subtract()(left="left", right="right", output="out2")
    model += Divide()(numerator="left", denominator="right", output="out3")
    model += FloorDivide()(numerator="left", denominator="right", output="out4")
    model += Power()(base="left", exponent="right", output="out5")
    model += Multiply()(left="left", right="right", output="out6")
    model += MatrixMultiply()(left="left", right="right", output="out7")

    left = np.ones((3, 3), dtype=np.int32)
    right = np.ones((3, 3), dtype=np.float32)
    pm = compile(
        model, backend=backend, jit=False, constant_keys={"left": left, "right": right}
    )
    from typing import Any

    outputs: dict[str, np.ndarray[Any, Any]] = pm.evaluate()  # type: ignore

    for output in outputs.values():
        assert output.dtype == np.float32


def test_numpy_type_promotion_5():
    # In Numpy types are promoted if same precision float and int are used
    # float16 + int16 -> float32

    backend = NumpyBackend(precision=16)

    model = Model()
    model += Add()(left="left", right="right", output="out1")
    model += Subtract()(left="left", right="right", output="out2")
    model += Divide()(numerator="left", denominator="right", output="out3")
    model += FloorDivide()(numerator="left", denominator="right", output="out4")
    model += Power()(base="left", exponent="right", output="out5")
    model += Multiply()(left="left", right="right", output="out6")
    model += MatrixMultiply()(left="left", right="right", output="out7")

    # mypy fails in below compilation as
    # it cannot infer exact type of
    # static keys. It is because values of
    # the dict include both TBD and np.ndarray
    # now mypy skipped as this api will be changed
    pm = compile(  # type: ignore
        model,
        backend=backend,
        jit=False,
        data_keys={"left"},
        constant_keys={"right": np.ones((3, 3), dtype=np.float16)},
        shapes={"left": [3, 3], "right": [3, 3]},
    )
    outputs = pm.evaluate({}, {"left": np.ones((3, 3), dtype=np.int16)})

    for output in outputs.values():
        assert isinstance(output, np.ndarray)
        assert output.dtype == np.float16


def test_add_loss_with_coef_jit():
    model = Model()
    model += Relu()(input="input", output=IOKey(name="output"))

    tm = TrainModel(model)
    tm.add_loss(SquaredError(), coef=MyTensor(2), input="output", target="target")
    assert tm.jittable


def test_extend_with_wrong_values():
    with pytest.raises(KeyError) as error_info1:
        model = Model()
        model += Relu()(input="input", output=None)

    with pytest.raises(KeyError) as error_info2:
        model = Model()
        model += Relu()(input="input", output=...)

    with pytest.raises(KeyError) as error_info3:
        model = Model()
        model += Relu()(input="input", output=2)

    assert str(error_info1.value) == (
        "'output key is an output of the model, output values could not be set "
        "in extend.'"
    )
    assert str(error_info2.value) == (
        "'output key is an output of the model, output values could not be set "
        "in extend.'"
    )
    assert str(error_info3.value) == (
        "'output key is an output of the model, output values could not be set "
        "in extend.'"
    )


def test_cyclic_extend():
    with pytest.raises(Exception) as error_info1:
        model = Model()
        model += Relu()(input="input1", output="input1")

    with pytest.raises(Exception) as error_info2:
        model = Model()
        model += LogisticRegression()(input="input1", probs_output="input1")

    m1 = "There exists a cyclic subgraph between input1 key and ['input1'] key(s)!"
    assert str(error_info1.value.args[0]) == m1
    m = "There exists a cyclic subgraph between input1 key and ['$3', 'input1'] key(s)!"
    assert str(error_info2.value.args[0]) == m


def assert_repr_dict(data: dict[str, ShapeRepr], ref_shapes: dict):
    uni_cache: dict[UniadicRecord, str] = {}
    var_cache: dict[Variadic, str] = {}
    shapes = {
        key: value.get_shapes(uni_cache, var_cache) for key, value in data.items()
    }
    check_shapes_semantically(shapes, ref_shapes)


def test_create_shape_map_1():
    shapes: dict[str, list] = {
        "output": ["N", ("Var", ...)],
        "input": ["N", ("Var", ...)],
        "target": ["N", ("Var", ...)],
    }
    ref_shapes = {"output": ["N", "Var"], "input": ["N", "Var"], "target": ["N", "Var"]}
    assert_repr_dict(create_shape_map(shapes, ConstraintSolver()), ref_shapes)


def test_create_shape_map_2():
    shapes: dict[str, list] = {
        "output": [],
    }
    ref_shapes: dict[str, list] = {
        "output": [],
    }
    assert_repr_dict(create_shape_map(shapes, ConstraintSolver()), ref_shapes)


def test_create_shape_map_3():
    shapes: dict[str, list] = {
        "output": [2, ("Var", ...)],
        "input": [3, ("Var", ...)],
        "target": [4, ("Var", ...), 5],
    }
    ref_shapes = {"output": [2, "Var"], "input": [3, "Var"], "target": [4, "Var", 5]}
    assert_repr_dict(create_shape_map(shapes, ConstraintSolver()), ref_shapes)


def test_create_shape_map_4():
    shapes: dict[str, list] = {
        "output": [2, "Var1", None],
        "input": [3, "Var2"],
        "target": [None, "Var1", None, 3, None],
    }
    ref_shapes: dict[str, list] = {
        "output": [2, "Var1", "None1"],
        "input": [3, "Var2"],
        "target": ["None2", "Var1", "None3", 3, "None4"],
    }
    assert_repr_dict(create_shape_map(shapes, ConstraintSolver()), ref_shapes)


def test_create_shape_map_error_1():
    shapes: dict[str, list] = {
        "output": [2, "Var1", None],
        "input": [3, "Var2"],
        "target": [None, "Var1", 1.0],
    }
    with pytest.raises(TypeError) as err_info:
        create_shape_map(shapes, ConstraintSolver())
    assert str(err_info.value) == (
        "Given type (<class 'float'>) is not supported. Only int, str, or None "
        "types are accepted."
    )


def test_create_shape_map_error_2():
    shapes: dict[str, list] = {
        "output": [2, "Var1", None],
        "input": [3, "Var2"],
        "target": [None, "Var1", True],
    }
    with pytest.raises(TypeError) as err_info:
        create_shape_map(shapes, ConstraintSolver())
    assert str(err_info.value) == (
        "Given type (<class 'bool'>) is not supported. Only int, str, or None "
        "types are accepted."
    )


def test_constant_1():
    precision = 64
    backend = NumpyBackend(precision=precision)
    model = Model()
    model += Add()(
        left=MyTensor([0, 0]), right=MyTensor(Constant.EPSILON), output=IOKey("out")
    )
    pm = compile(model, backend)

    expected = np.array(
        [epsilon_table[precision][Constant.EPSILON]] * 2, dtype=np.float64
    )
    out = pm.evaluate()["out"]
    assert isinstance(out, np.ndarray)
    np.testing.assert_almost_equal(out, expected, 20)


def test_constant_2():
    precision = 64
    backend = NumpyBackend(precision=precision)
    model = Model()
    model += Add()(
        left=MyTensor([0, 0]),
        right=IOKey("right", MyTensor(Constant.EPSILON)),
        output=IOKey("out"),
    )
    pm = compile(model, backend)

    expected = np.array(
        [epsilon_table[precision][Constant.EPSILON]] * 2, dtype=np.float64
    )
    out = pm.evaluate()["out"]
    assert isinstance(out, np.ndarray)
    np.testing.assert_almost_equal(out, expected, 20)


def test_constant_3():
    precision = 32
    backend = NumpyBackend(precision=precision)
    model = Model()
    model += Add()(
        left=MyTensor([0, 0]), right=MyTensor(Constant.EPSILON), output=IOKey("out")
    )
    pm = compile(model, backend)

    expected = np.array(
        [epsilon_table[precision][Constant.EPSILON]] * 2, dtype=np.float32
    )
    out = pm.evaluate()["out"]
    assert isinstance(out, np.ndarray)
    np.testing.assert_almost_equal(out, expected, 20)


def test_constant_4():
    precision = 32
    backend = NumpyBackend(precision=precision)
    model = Model()
    model += Add()(
        left=MyTensor([0, 0]),
        right=IOKey("right", MyTensor(Constant.EPSILON)),
        output=IOKey("out"),
    )
    pm = compile(model, backend)

    expected = np.array(
        [epsilon_table[precision][Constant.EPSILON]] * 2, dtype=np.float32
    )
    out = pm.evaluate()["out"]
    assert isinstance(out, np.ndarray)
    np.testing.assert_almost_equal(out, expected, 20)


def test_constant_5():
    model = Model(enforce_jit=False)
    model += Add()(
        left=MyTensor([0, 0]),
        right=IOKey("right", MyTensor(Constant.EPSILON)),
        output=IOKey("out"),
    )
    with pytest.raises(ValueError) as err:
        model += Buffer()(input="input", output="right")

    assert str(err.value) == (
        "A valued connection of the extended model tries to "
        "write to an output connection of the extending model. "
        "Multi-write error!"
    )


def test_constant_6():
    model = Model(enforce_jit=False)
    model += Add()(
        left=MyTensor([0, 0]), right=IOKey("right", MyTensor(3)), output=IOKey("out")
    )
    with pytest.raises(ValueError) as err:
        model += Buffer()(input="input", output="right")
    assert str(err.value) == (
        "A valued connection of the extended model tries to "
        "write to an output connection of the extending model. "
        "Multi-write error!"
    )


def test_iadd_1():
    model = Model()
    model += MatrixMultiply()(right="w1")
    model += MatrixMultiply()(right="w2")
    model += MatrixMultiply()(right="w3")
    model += MatrixMultiply()(right="w4")

    compiled_model = compile(model, JaxBackend())

    expected_connections: dict[str, list[str | set[str]]] = {
        "output_0": ["matrix_multiplication", {"left", "w1"}],
        "output_1": [
            "matrix_multiplication",
            {"output_0", "w2"},
        ],
        "output_2": [
            "matrix_multiplication",
            {"output_1", "w3"},
        ],
        "output": ["matrix_multiplication", {"output_2", "w4"}],
    }

    assert_connections(compiled_model, expected_connections)


def test_iadd_2():
    model = Model()
    model += MatrixMultiply()(right="w1")
    model += Relu()
    model += Sigmoid()
    model += MatrixMultiply()(left=model.canonical_output, right="w4")

    compiled_model = compile(model, JaxBackend())

    expected_connections: dict[str, list[str | set[str]]] = {
        "output_0": ["matrix_multiplication", {"left", "w1"}],
        "output_1": ["relu", {"output_0"}],
        "output_2": ["sigmoid", {"output_1"}],
        "output": ["matrix_multiplication", {"output_2", "w4"}],
    }
    assert_connections(compiled_model, expected_connections)


def test_iadd_3():
    model = Model()
    model += MatrixMultiply()(right="w1")
    model += Relu()
    model += Sigmoid()(input="")
    model += MatrixMultiply()(right="w4")

    compiled_model = compile(model, JaxBackend())

    expected_connections: dict[str, list[str | set[str]]] = {
        "output_2": ["sigmoid", {"input"}],
        "output": ["matrix_multiplication", {"output_2", "w4"}],
    }
    assert_connections(compiled_model, expected_connections)


def test_iadd_4():
    model_sub = Model()
    model_sub += Sigmoid()(IOKey("in1"), IOKey("out1"))
    model_sub += Sigmoid()(IOKey("in2"), IOKey("out2"))

    model_sub2 = deepcopy(model_sub)

    model = Model()
    model += model_sub()
    model += model_sub2()

    compiled_model = compile(model, JaxBackend())

    expected_connections: dict[str, list[str | set[str]]] = {
        "out2_0": ["sigmoid", {"in2"}],
        "out2": ["sigmoid", {"out2_0"}],
    }
    assert_connections(compiled_model, expected_connections)


def test_iadd_5():
    model_sub = Model()
    model_sub += Sigmoid()(IOKey("in1"), IOKey("out1"))
    model_sub += Sigmoid()(output=IOKey("out2"))

    model_sub2 = deepcopy(model_sub)

    model = Model()
    model += model_sub
    model += model_sub2

    compiled_model = compile(model, JaxBackend())

    expected_connections: dict[str, list[str | set[str]]] = {
        "out1_0": ["sigmoid", {"in1"}],
        "out2_0": ["sigmoid", {"out1_0"}],
        "out1_1": ["sigmoid", {"out2_0"}],
        "out2": ["sigmoid", {"out1_1"}],
    }

    assert_connections(compiled_model, expected_connections)


def test_iadd_6():
    # If Canonical Output is not available raise

    modelsub = Model()
    modelsub += Sigmoid()(input="in1", output=IOKey(name="out1"))
    modelsub += Sigmoid()(input="in2", output=IOKey(name="out2"))

    modelsub2 = deepcopy(modelsub)

    model = Model()
    model += modelsub(
        in1="in1", in2="in2", out1=IOKey(name="out1"), out2=IOKey(name="out2")
    )
    model += modelsub2(in2="out2", out2="in1")

    with pytest.raises(ValueError) as err_info:
        model += Relu()

    assert str(err_info.value) == (
        "Given value for key: 'input' is not available. Probably Canonical "
        "input/output connections are used, but the model canonical connections "
        "is not determined. Please provide connection/key explicitly, or set canonical "
        "connections."
    )


def test_iadd_7():
    model = Model()
    model += MatrixMultiply()(right="w1")
    model += Relu()
    model += Sigmoid()(input=IOKey(""))
    model += MatrixMultiply()(right="w4")

    compiled_model = compile(model, JaxBackend())

    expected_connections: dict[str, list[str | set[str]]] = {
        "output_2": ["sigmoid", {"input"}],
        "output": ["matrix_multiplication", {"output_2", "w4"}],
    }

    assert_connections(compiled_model, expected_connections)


def test_iadd_8():
    model = Model()
    model += MatrixMultiply()(right="w1")
    model += Relu()
    model += Sigmoid()(input=IOKey("asd"))
    model += MatrixMultiply()(right="w4")

    compiled_model = compile(model, JaxBackend())

    expected_connections: dict[str, list[str | set[str]]] = {
        "output_2": ["sigmoid", {"asd"}],
        "output": ["matrix_multiplication", {"output_2", "w4"}],
    }

    assert_connections(compiled_model, expected_connections)


def test_empty_str_err_1():
    model = Model()
    model += MatrixMultiply()(right="w1")
    model += Relu()
    with pytest.raises(KeyError) as err:
        model += Sigmoid()(output="")

    assert str(err.value) == "'Empty string is not a valid for output connections!'"


def test_generate_keys_duplicates():
    model = Model()
    model += Add()(left="left", right="right", output=IOKey("output"))
    model += Add()(left="left2", right="right2")

    model2 = Model()
    model2 += model()

    key_mappings = model2.generate_keys(include_internals=True)
    expected_key_mappings = {
        "$1": "$left",
        "$2": "$right",
        "$3": "$input",
        "$4": "$right2",
        "$5": "$_Model_0_output",
        "$6": "$_Model_0__output",
    }

    assert key_mappings == expected_key_mappings


def test_output_keys_canonical_output_1():
    model = Model()
    model += Add()(left="left", right="right", output=IOKey("output"))
    model += Add()(left="left2", right="right2")

    model2 = Model()
    model2 += model()

    assert set(model2.output_keys) == set(["#canonical_output"])


def test_output_keys_canonical_output_2():
    model = Model()
    model += Add()(left="left", right="right", output=IOKey("output"))
    model += Add()(left="left2", right="right2")

    model2 = Model()
    model2 += model(output=IOKey("output"))

    assert set(model2.output_keys) == set(["output", "#canonical_output"])


def test_string_iokey_value_1():
    # This tes tests if string value given in init
    # is working properly

    # For this Purpose, dummy einsum primitive is introduced
    # since it has a string input

    # This test comprises four steps:
    # 1. Register Einsum Primitive
    # 2. Create a model that uses Einsum Primitive and compile it
    # 3. Evaluate the model
    # 4. Compare the results

    import torch

    backend = TorchBackend()

    # Define einsum primitive fn
    def einsum(input, equation):
        return torch.einsum(equation, input)

    # Define einsum primitive Model
    class ReduceEinsum(PrimitiveModel):
        # Small Einsum Model that is written for test purposes.
        # Now it only supports single input and single output

        def __init__(
            self, equation: str | ToBeDetermined, name: str | None = None
        ) -> None:
            if not isinstance(equation, ToBeDetermined):
                # Parse the equation
                input, output = equation.replace(" ", "").split("->")
                # Parse the shapes
                all_input_shapes = list(input)
                all_output_shapes = list(output)
                # Create IOKey shape = and Scalar Input, type = MyTensors
                # Note that equation is string
<<<<<<< HEAD
                tensor_input = IOKey(shape=all_input_shapes, type=MyTensor)
                tensor_output = IOKey(shape=all_output_shapes, type=MyTensor)
                scalar_equation = IOKey(type=str, value=equation)

            else:
                # case where equation is TBD
                tensor_input = IOKey(shape=[("Var1", ...)], type=MyTensor)
                tensor_output = IOKey(shape=[("Var2", ...)], type=MyTensor)
                scalar_equation = IOKey(type=str)
=======
                tensor_input = BaseKey(shape=all_input_shapes, type=GenericTensorType)
                tensor_output = BaseKey(shape=all_output_shapes, type=GenericTensorType)
                scalar_equation = BaseKey(type=str, value=equation)

            else:
                # case where equation is TBD
                tensor_input = BaseKey(shape=[("Var1", ...)], type=GenericTensorType)
                tensor_output = BaseKey(shape=[("Var2", ...)], type=GenericTensorType)
                scalar_equation = BaseKey(type=str)
>>>>>>> 941bb503

            kwargs: dict[str, BaseKey] = {
                "output": tensor_output,
                "input": tensor_input,
                "equation": scalar_equation,
            }

            super().__init__(formula_key="einsum", name=name, **kwargs)
            self._freeze()

        def __call__(  # type: ignore[override]
            self,
            input: ConnectionType = NOT_GIVEN,
            equation: ConnectionType = NOT_GIVEN,
            output: ConnectionType = NOT_GIVEN,
        ) -> ExtendInfo:
            return super().__call__(input=input, equation=equation, output=output)

    TorchBackend.register_primitive(einsum)

    # create the model and add einsum
    model = Model()

    # note that string input is given in __init__
    a = ReduceEinsum(equation=TBD)(
        input="input", equation=IOKey(value="ij->i"), output="output"
    )
    model += a

    # Compile the model and assert the results
    pm = mithril.compile(model=model, backend=backend)
    input = backend.ones((7, 6))
    trainable_keys = {"input": input}
    outputs = pm.evaluate(trainable_keys)
    ref_outputs = {"output": backend.ones(7) * 6}
    assert_results_equal(outputs, ref_outputs)


def test_string_iokey_value_2():
    # This tes tests if string value handling of
    # IOKey is working properly.

    # For this Purpose, Dumy Einsum Primitive is introduced
    # since it has a string input

    # This test comprises four steps:
    # 1. Register Einsum Primitive
    # 2. Create a model that uses Einsum Primitive and compile it
    # 3. Evaluate the model
    # 4. Compare the results

    import torch

    backend = TorchBackend()

    # Define einsum primitive fn
    def einsum(input, equation):
        return torch.einsum(equation, input)

    # Define einsum primitive Model
    class ReduceEinsum(PrimitiveModel):
        # Small Einsum Model that is written for test purposes.
        # Now it only supports single input and single output

        def __init__(
            self, equation: str | ToBeDetermined, name: str | None = None
        ) -> None:
            if not isinstance(equation, ToBeDetermined):
                # Parse the equation
                input, output = equation.replace(" ", "").split("->")
                # Parse the shapes
                all_input_shapes = list(input)
                all_output_shapes = list(output)
                # Create TensorType and Scalar Inputs
                # Note that equation is string
<<<<<<< HEAD
                tensor_input = IOKey(shape=all_input_shapes, type=MyTensor)
                tensor_output = IOKey(shape=all_output_shapes, type=MyTensor)
                scalar_equation = IOKey(type=str, value=equation)

            else:
                # case where equation is TBD
                tensor_input = IOKey(shape=[("Var1", ...)], type=MyTensor)
                tensor_output = IOKey(shape=[("Var2", ...)], type=MyTensor)
                scalar_equation = IOKey(type=str)
=======
                tensor_input = BaseKey(shape=all_input_shapes, type=GenericTensorType)
                tensor_output = BaseKey(shape=all_output_shapes, type=GenericTensorType)
                scalar_equation = BaseKey(type=str, value=equation)

            else:
                # case where equation is TBD
                tensor_input = BaseKey(shape=[("Var1", ...)], type=GenericTensorType)
                tensor_output = BaseKey(shape=[("Var2", ...)], type=GenericTensorType)
                scalar_equation = BaseKey(type=str)
>>>>>>> 941bb503

            kwargs: dict[str, BaseKey] = {
                "output": tensor_output,
                "input": tensor_input,
                "equation": scalar_equation,
            }

            super().__init__(formula_key="einsum", name=name, **kwargs)
            self._freeze()

        def __call__(  # type: ignore[override]
            self,
            input: ConnectionType = NOT_GIVEN,
            equation: ConnectionType = NOT_GIVEN,
            output: ConnectionType = NOT_GIVEN,
        ) -> ExtendInfo:
            return super().__call__(input=input, equation=equation, output=output)

    TorchBackend.register_primitive(einsum)

    # create the model and add einsum
    model = Model()

    # note that in __init__, equation is TBD and string is given as IOKey value
    a = ReduceEinsum(equation=TBD)(
        input="input", equation=IOKey(name="eq", value="ij->i"), output="output"
    )
    model += a

    # Compile the model and assert the results
    pm = mithril.compile(model=model, backend=backend, safe_names=False, jit=False)
    input = backend.ones((7, 6))
    trainable_keys = {"input": input}
    outputs = pm.evaluate(trainable_keys)
    ref_outputs = {"output": backend.ones(7) * 6}
    assert_results_equal(outputs, ref_outputs)


def test_empty_call_vs_direct_model_extending():
    model1 = Model()
    model1 += LeakyRelu()

    model2 = Model()
    model2 += LeakyRelu()()

    assert_models_equal(model1, model2)<|MERGE_RESOLUTION|>--- conflicted
+++ resolved
@@ -1232,15 +1232,9 @@
         def __init__(self) -> None:
             super().__init__(
                 formula_key="my_adder",
-<<<<<<< HEAD
-                output=IOKey(shape=[("Var_out", ...)], type=MyTensor),
-                left=IOKey(shape=[("Var_1", ...)], type=MyTensor),
-                right=IOKey(shape=[("Var_2", ...)], type=MyTensor),
-=======
-                output=BaseKey(shape=[("Var_out", ...)], type=GenericTensorType),
-                left=BaseKey(shape=[("Var_1", ...)], type=GenericTensorType),
-                right=BaseKey(shape=[("Var_2", ...)], type=GenericTensorType),
->>>>>>> 941bb503
+                output=BaseKey(shape=[("Var_out", ...)], type=MyTensor),
+                left=BaseKey(shape=[("Var_1", ...)], type=MyTensor),
+                right=BaseKey(shape=[("Var_2", ...)], type=MyTensor),
             )
             self.set_constraint(
                 fn=bcast, keys=[PrimitiveModel.output_key, "left", "right"]
@@ -4550,15 +4544,9 @@
         def __init__(self) -> None:
             super().__init__(
                 formula_key="my_adder",
-<<<<<<< HEAD
-                output=IOKey(shape=[("Var_out", ...)], type=MyTensor),
-                left=IOKey(shape=[("Var_1", ...)], type=MyTensor),
-                right=IOKey(shape=[("Var_2", ...)], type=MyTensor),
-=======
-                output=BaseKey(shape=[("Var_out", ...)], type=GenericTensorType),
-                left=BaseKey(shape=[("Var_1", ...)], type=GenericTensorType),
-                right=BaseKey(shape=[("Var_2", ...)], type=GenericTensorType),
->>>>>>> 941bb503
+                output=BaseKey(shape=[("Var_out", ...)], type=MyTensor),
+                left=BaseKey(shape=[("Var_1", ...)], type=MyTensor),
+                right=BaseKey(shape=[("Var_2", ...)], type=MyTensor),
             )
             self.set_constraint(
                 fn=bcast, keys=[PrimitiveModel.output_key, "left", "right"]
@@ -7453,27 +7441,15 @@
                 all_output_shapes = list(output)
                 # Create IOKey shape = and Scalar Input, type = MyTensors
                 # Note that equation is string
-<<<<<<< HEAD
-                tensor_input = IOKey(shape=all_input_shapes, type=MyTensor)
-                tensor_output = IOKey(shape=all_output_shapes, type=MyTensor)
-                scalar_equation = IOKey(type=str, value=equation)
+                tensor_input = BaseKey(shape=all_input_shapes, type=MyTensor)
+                tensor_output = BaseKey(shape=all_output_shapes, type=MyTensor)
+                scalar_equation = BaseKey(type=str, value=equation)
 
             else:
                 # case where equation is TBD
-                tensor_input = IOKey(shape=[("Var1", ...)], type=MyTensor)
-                tensor_output = IOKey(shape=[("Var2", ...)], type=MyTensor)
-                scalar_equation = IOKey(type=str)
-=======
-                tensor_input = BaseKey(shape=all_input_shapes, type=GenericTensorType)
-                tensor_output = BaseKey(shape=all_output_shapes, type=GenericTensorType)
-                scalar_equation = BaseKey(type=str, value=equation)
-
-            else:
-                # case where equation is TBD
-                tensor_input = BaseKey(shape=[("Var1", ...)], type=GenericTensorType)
-                tensor_output = BaseKey(shape=[("Var2", ...)], type=GenericTensorType)
+                tensor_input = BaseKey(shape=[("Var1", ...)], type=MyTensor)
+                tensor_output = BaseKey(shape=[("Var2", ...)], type=MyTensor)
                 scalar_equation = BaseKey(type=str)
->>>>>>> 941bb503
 
             kwargs: dict[str, BaseKey] = {
                 "output": tensor_output,
@@ -7549,27 +7525,15 @@
                 all_output_shapes = list(output)
                 # Create TensorType and Scalar Inputs
                 # Note that equation is string
-<<<<<<< HEAD
-                tensor_input = IOKey(shape=all_input_shapes, type=MyTensor)
-                tensor_output = IOKey(shape=all_output_shapes, type=MyTensor)
-                scalar_equation = IOKey(type=str, value=equation)
+                tensor_input = BaseKey(shape=all_input_shapes, type=MyTensor)
+                tensor_output = BaseKey(shape=all_output_shapes, type=MyTensor)
+                scalar_equation = BaseKey(type=str, value=equation)
 
             else:
                 # case where equation is TBD
-                tensor_input = IOKey(shape=[("Var1", ...)], type=MyTensor)
-                tensor_output = IOKey(shape=[("Var2", ...)], type=MyTensor)
-                scalar_equation = IOKey(type=str)
-=======
-                tensor_input = BaseKey(shape=all_input_shapes, type=GenericTensorType)
-                tensor_output = BaseKey(shape=all_output_shapes, type=GenericTensorType)
-                scalar_equation = BaseKey(type=str, value=equation)
-
-            else:
-                # case where equation is TBD
-                tensor_input = BaseKey(shape=[("Var1", ...)], type=GenericTensorType)
-                tensor_output = BaseKey(shape=[("Var2", ...)], type=GenericTensorType)
+                tensor_input = BaseKey(shape=[("Var1", ...)], type=MyTensor)
+                tensor_output = BaseKey(shape=[("Var2", ...)], type=MyTensor)
                 scalar_equation = BaseKey(type=str)
->>>>>>> 941bb503
 
             kwargs: dict[str, BaseKey] = {
                 "output": tensor_output,
