# Copyright 2022 Synnada, Inc.
#
# Licensed under the Apache License, Version 2.0 (the "License");
# you may not use this file except in compliance with the License.
# You may obtain a copy of the License at
#
#     http://www.apache.org/licenses/LICENSE-2.0
#
# Unless required by applicable law or agreed to in writing, software
# distributed under the License is distributed on an "AS IS" BASIS,
# WITHOUT WARRANTIES OR CONDITIONS OF ANY KIND, either express or implied.
# See the License for the specific language governing permissions and
# limitations under the License.


import pickle
import platform
import re
import typing
from copy import deepcopy
from functools import partial

import jax
import mlx.core as mx
import numpy as np
import pytest
import torch
from jax import numpy as jnp

import mithril
from mithril import Backend, JaxBackend, MlxBackend, NumpyBackend, TorchBackend, compile
from mithril.core import Constant, epsilon_table
from mithril.framework.common import (
    NOT_AVAILABLE,
    NOT_GIVEN,
    TBD,
    BaseKey,
    ConnectionData,
    ConnectionType,
    IOHyperEdge,
    IOKey,
    NotAvailable,
    Tensor,
    ToBeDetermined,
    UniadicRecord,
    Variadic,
    create_shape_map,
)
from mithril.framework.constraints import bcast
from mithril.framework.physical.flat_graph import FlatGraph
from mithril.models import (
    L1,
    L2,
    MLP,
    Absolute,
    AbsoluteError,
    Add,
    Arange,
    BaseModel,
    BinaryCrossEntropy,
    Buffer,
    Concat,
    Connection,
    ConstraintSolver,
    Convolution1D,
    Convolution2D,
    Cosine,
    CrossEntropy,
    Divide,
    ExtendInfo,
    Flatten,
    FloorDivide,
    Gelu,
    Greater,
    Layer,
    LeakyRelu,
    Less,
    Linear,
    Log,
    LogisticRegression,
    MatrixMultiply,
    MaxPool1D,
    Mean,
    Min,
    Model,
    Multiply,
    PolynomialFeatures,
    Power,
    PrimitiveModel,
    Prod,
    Relu,
    Reshape,
    ScaledDotProduct,
    ShapeRepr,
    Sigmoid,
    Sine,
    Size,
    Softmax,
    Softplus,
    Sqrt,
    SquaredError,
    Squeeze,
    Subtract,
    Sum,
    Tanh,
    ToTensor,
    TrainModel,
    Where,
)
from mithril.utils.type_utils import is_list_int
from mithril.utils.utils import OrderedSet

from .helper import assert_models_equal
from .test_shapes import check_shapes_semantically
from .test_utils import (
    assert_connections,
    assert_metadata_equal,
    assert_results_equal,
    get_all_data,
)


# TODO: Some tests in here can also be integrated to other test files.
# Add these tests to their corresponding files.
def test_composite_1_extend_from_inputs():
    # Setting up Empty model
    model = Model()
    # Setting up Models to be extended
    layer1 = Layer(dimension=3, activation=Sigmoid())
    layer2 = Layer(dimension=2, activation=Softmax())

    # setting up the model by extend method
    # model.extend(layer1, input = "input", w = "w0", b = "b0")
    # model.extend(layer2, input = layer1.output, w = "w1", b = "b1")
    model += layer2(weight="weight1", bias="bias1", output=IOKey(name="output"))
    model += layer1(output=layer2.input, weight="weight0", bias="bias0", input="input")

    context = TrainModel(model)
    # Attaching R
    context.add_loss(
        CrossEntropy(input_type="probs"), [Mean()], target="target", input="output"
    )
    context.add_regularization(
        model=L2(), coef=Tensor(1e-1), input=re.compile(r"weight\d")
    )

    static_keys = {"input": np.array([[1.0]]), "target": np.array([0])}

    compiled_model = mithril.compile(
        context, backend=NumpyBackend(dtype=mithril.float64), constant_keys=static_keys
    )

    inputs = {
        "weight0": np.array([[1.0], [2], [3]]),
        "bias0": np.array([-2.0, -3, 0]),
        "weight1": np.array([[-1.0, 0, 1], [-2, 0, 2]]),
        "bias1": np.array([-5.0, 5]),
    }

    inputs_1, grads_1 = compiled_model.evaluate_all(inputs)

    model = Model()

    # Setting up Models to be extended
    layer1 = Layer(dimension=3, activation=Sigmoid())
    layer2 = Layer(dimension=2, activation=Softmax())

    # setting up the model by extend method
    # model.extend(layer1, input = "input", weight = "weight0", b = "b0")
    # model.extend(layer2, input = layer1.output, weight = "weight1", b = "b1")
    model += layer1(weight="weight0", bias="bias0", input="input")
    model += layer2(
        input=layer1.output, weight="weight1", bias="bias1", output=IOKey(name="output")
    )

    context = TrainModel(model)
    # Attaching R
    context.add_loss(
        CrossEntropy(input_type="probs"), [Mean()], target="target", input="output"
    )
    context.add_regularization(
        model=L2(), coef=Tensor(1e-1), input=re.compile(r"weight\d")
    )

    static_keys = {"input": np.array([[1.0]]), "target": np.array([0])}

    compiled_model = mithril.compile(
        context, backend=NumpyBackend(dtype=mithril.float64), constant_keys=static_keys
    )

    inputs = {
        "weight0": np.array([[1.0], [2], [3]]),
        "bias0": np.array([-2.0, -3, 0]),
        "weight1": np.array([[-1.0, 0, 1], [-2, 0, 2]]),
        "bias1": np.array([-5.0, 5]),
    }

    inputs_2, grads_2 = compiled_model.evaluate_all(inputs)

    assert_results_equal(inputs_1, inputs_2)
    assert_results_equal(grads_1, grads_2)


def test_primitive_model_with_context():
    model = Buffer()
    context = TrainModel(model)
    context.add_loss(AbsoluteError(), input=model.output, target="target")
    backend = JaxBackend()

    pm = mithril.compile(context, backend=backend, data_keys={"input", "target"})
    assert pm.evaluate(data={"input": 1.0, "target": 3.0}) == {
        "final_cost": jnp.array(2.0),
        "output": jnp.array(1.0),
    }


def test_context_with_misconnection_error():
    model = Model()
    model += Add()
    model += (add := Add())
    context = TrainModel(model)
    context.add_loss(abs_1 := AbsoluteError(), input=add.output, target="target")
    assert_metadata_equal(abs_1.input, add.output)


def test_model_with_connection():
    model = Model()
    model += Add()
    model += (add := Add())
    model_canonical_output = model.canonical_output
    final_model = Model()
    final_model += model
    final_model_canonical_output = final_model.canonical_output
    final_model += (add_1 := Add())(left=add.output)

    assert_metadata_equal(
        add_1.left, add.output, model_canonical_output, final_model_canonical_output
    )


def test_model_with_misconnection_error():
    model = Model()
    model += (add := Add())
    model += Add()
    final_model = Model()
    final_model += model
    with pytest.raises(KeyError) as error_info:
        final_model += Add()(left=add.output)
    assert str(error_info.value) == "'Requires accessible connection to be processed!'"


def test_cyclic_extension_5():
    # This test checks robustness of extension algorithm in case of
    # extending model from input keys and sharing output of the
    # newly added model with multiple models.
    model = Model()

    sum1 = Add()
    sum2 = Add()
    sum3 = Add()

    model += sum1(left="input1", right="input2", output=IOKey(name="output1"))
    model += sum2(left="input3", right="input4", output=IOKey(name="output2"))
    model += sum3(
        left="input5",
        right="input6",
        output=IOKey(
            name="my_input", expose=False, connections={sum1.left, sum2.right}
        ),
    )

    assert set(model.input_keys) == {"input2", "input3", "input5", "input6"}
    assert model.conns.internal_keys == {"my_input"}


def test_different_backend_compile():
    # Test that checks if the type of inputs or static_keys are different than the
    # compile backend Test Iteratively checks the all avaliable backends (jax, torch
    # and numpy at the time). If test is not passing, it means that error is not
    # raising if static keys' or inputs' backend are different than compile backend.
    # Note that this is an exception test.

    static_keys = {"input": np.array([[1.0]])}

    available_backends: list[Backend] = [
        JaxBackend(dtype=mithril.float64),
        TorchBackend(dtype=mithril.float64),
        NumpyBackend(dtype=mithril.float64),
    ]
    for backend in available_backends:
        model = Model()
        layer1 = Layer(dimension=3, activation=Sigmoid())
        layer2 = Layer(dimension=2, activation=Softmax())
        sum = Add()

        model += layer1(input="input", weight="weight0", bias="bias0")
        model += layer2(input=layer1.output, weight="weight1", bias="bias1")
        model += sum(left=Tensor(3.0), right=layer2.output, output="output")

        other_backends = [item for item in available_backends if item != backend]
        for static_key_backend in other_backends:
            backend_static_keys = {
                key: static_key_backend.array(value)
                for key, value in static_keys.items()
            }

            with pytest.raises(ValueError):
                mithril.compile(
                    model=model, backend=backend, constant_keys=backend_static_keys
                )


def test_recursive_model_error():
    model1 = Model()
    model2 = Model()
    model3 = Model()

    sum1 = Add()
    sum1.set_shapes({"left": [2, 3, 4, 5, 6, 1], "right": [1, 1, 1, 1, 1, 7]})
    sum2 = Add()
    sum3 = Add()

    model1 += sum1(left="input", right="right", output="output")
    model2 += model1(input="input", right="right")
    model2 += sum2(left="input", right=model1.output, output="output")  # type: ignore
    model3 += model2(input="input", right="right")
    model3 += sum3(left="input", right=model2.output, output="output")  # type: ignore

    with pytest.raises(ValueError) as err_info:
        mithril.compile(model=model2, backend=NumpyBackend(dtype=mithril.float64))

    assert str(err_info.value) == "Model with a parent could not be compiled!"


def test_recursive_model():
    model1 = Model()
    model2 = Model()
    model3 = Model()

    sum1 = Add()
    sum1.set_shapes({"left": [2, 3, 4, 5, 6, 1], "right": [1, 1, 1, 1, 1, 7]})
    sum2 = Add()
    sum3 = Add()

    model1 += sum1(left="input", right="right", output="output")
    model2 += model1(input="input", right="right")
    model2 += sum2(left="input", right=model1.output, output="output")  # type: ignore
    model3 += model2(input="input", right="right")
    model3 += sum3(left="input", right=model2.output, output="output")  # type: ignore

    comp_model = mithril.compile(
        model=model3, backend=NumpyBackend(dtype=mithril.float64)
    )
    assert comp_model.shapes["output"] == [2, 3, 4, 5, 6, 7]


def test_shape():
    model = Model()

    model1 = Model()
    model1 += Sigmoid()(input="input1", output=IOKey(name="output1"))
    model1 += Sigmoid()(input="input2", output=IOKey(name="output2"))

    model2 = Model()
    sigmoid1 = Sigmoid()
    sigmoid1.set_shapes({"input": [1, 1, 3, 4, 5]})
    model2 += sigmoid1(input="input1", output=IOKey(name="output1"))
    model2 += Sigmoid()(input="input2", output=IOKey(name="output2"))

    model3 = Model()
    model3 += Sigmoid()(input="input1", output=IOKey(name="output1"))
    sigmoid2 = Sigmoid()
    sigmoid2.set_shapes({"input": [5, 6, 8, 9, 10]})
    model3 += sigmoid2(input="input2", output=IOKey(name="output2"))

    model += model1(input2="", output2=IOKey(name="output"))
    model += model2(input1=model1.output1, input2=model1.output2)  # type: ignore
    model += model3(input2="", output1=model1.input1, output2=model1.input2)  # type: ignore

    comp_model = mithril.compile(model, backend=NumpyBackend(dtype=mithril.float64))
    assert comp_model.shapes["output"] == [5, 6, 8, 9, 10]


def test_1_set_shapes_bug():
    model = Model()
    linear1 = Linear()
    linear2 = Linear()
    model += linear1(input="input")
    model += linear2(input=linear1.output, output="output")

    shapes: dict[Connection, list[None | int]] = {
        linear1.input: [120, 120],
        linear1.weight: [32, None],
        linear2.weight: [32, 32],
        linear2.bias: [None],
    }
    comp_model = mithril.compile(
        model, NumpyBackend(dtype=mithril.float64), shapes=shapes
    )

    assert comp_model.shapes["input"] == [120, 120]
    assert comp_model.shapes["output"] == [120, 32]
    assert comp_model.shapes["weight_0"] == [32, 120]
    assert comp_model.shapes["bias_0"] == [32]
    assert comp_model.shapes["weight_1"] == [32, 32]
    assert comp_model.shapes["bias_1"] == [32]


def test_2_set_shapes_bug():
    model = Model()
    # model.extend(Convolution(shapes={"input2": [16, 3, 1, 1]}, padding=1, stride = 1))
    linear1 = Linear()
    linear2 = Linear()
    model += linear1(input="input")
    model += linear2(input=linear1.output, output="output")
    shape_1: dict[str, list] = {"input": [120, 120], "weight": [32, None]}
    shape_2: dict[str, list] = {"weight": [32, 32], "bias": [None]}

    linear1.set_shapes(shape_1)
    linear2.set_shapes(shape_2)

    comp_model = mithril.compile(model, NumpyBackend(dtype=mithril.float64))

    assert comp_model.shapes["input"] == [120, 120]
    assert comp_model.shapes["output"] == [120, 32]
    assert comp_model.shapes["weight_0"] == [32, 120]
    assert comp_model.shapes["bias_0"] == [32]
    assert comp_model.shapes["weight_1"] == [32, 32]
    assert comp_model.shapes["bias_1"] == [32]


def test_1_solve_constraint_extend():
    model = Model()
    c1 = Convolution2D(3)
    shape_1: dict[str, list] = {
        "input": [8, 3, 224, 224],
        "weight": [16, 3, None, None],
    }
    c1.set_shapes(shape_1)
    model += c1
    model += Convolution2D(3, 32)
    model += Convolution2D(3, 64)
    assert model.shapes["$_Convolution2D_0_output"] == [8, 16, 222, 222]
    assert model.shapes["$_Convolution2D_1_output"] == [8, 32, 220, 220]
    assert model.shapes["$_Convolution2D_2_output"] == [8, 64, 218, 218]


def test_2_solve_constraint_extend():
    model = Model()
    m = Multiply()
    m.set_shapes({"left": [3, 3], "right": [3, 3, 3]})
    model += m
    assert m.shapes == {"left": [3, 3], "right": [3, 3, 3], "output": [3, 3, 3]}


def test_3_solve_constraint_extend():
    model = Model()
    m = Multiply()
    model += m
    m.set_shapes({"left": [3, 3], "right": [3, 3, 3]})
    assert m.shapes == {"left": [3, 3], "right": [3, 3, 3], "output": [3, 3, 3]}


def test_canonical_output_1():
    # extend to the canvas model
    model = Model()
    conv = Convolution2D(3, 4)
    model += conv()
    assert not isinstance(model.canonical_input, NotAvailable)
    assert model.canonical_input.data == model.conns.get_con_by_metadata(
        conv.input.data.metadata
    )
    assert not isinstance(model.canonical_output, NotAvailable)
    assert model.canonical_output.data == model.conns.get_con_by_metadata(
        conv.output.data.metadata
    )

    model = Model()
    conv = Convolution2D(3, 4)
    model += conv(input="input")

    assert not isinstance(model.canonical_input, NotAvailable)
    assert not isinstance(model.canonical_output, NotAvailable)
    assert model.canonical_input.data.key == "input"
    assert model.canonical_output.data == model.conns.get_con_by_metadata(
        conv.output.data.metadata
    )

    model = Model()
    conv = Convolution2D(3, 4)
    model += conv(output="output")

    assert not isinstance(model.canonical_input, NotAvailable)
    assert not isinstance(model.canonical_output, NotAvailable)
    assert model.canonical_input.data == model.conns.get_con_by_metadata(
        conv.input.data.metadata
    )
    assert model.canonical_output.data.key == "output"

    model = Model()
    conv = Convolution2D(3, 4)
    model += conv(input="input", output="output")

    assert not isinstance(model.canonical_input, NotAvailable)
    assert not isinstance(model.canonical_output, NotAvailable)
    assert model.canonical_input.data.key == "input"
    assert model.canonical_output.data.key == "output"


def test_canonical_output_2():
    # iadd operator to the canvas model
    model = Model()
    model += (c1 := Convolution2D(3, 4))
    # += operator defaultly sets input="input" if there is not any input

    assert not isinstance(model.canonical_input, NotAvailable)
    assert not isinstance(model.canonical_output, NotAvailable)
    assert model.canonical_input.data == model.conns.get_con_by_metadata(
        c1.input.data.metadata
    )
    assert model.canonical_output.data == model.conns.get_con_by_metadata(
        c1.output.data.metadata
    )


def test_canonical_output_3():
    # First iadd operator then extend
    model = Model()
    c1 = Convolution2D(3, 4)
    c2 = Convolution2D(3, 4)
    model += c1
    model += c2(input=c1.output)

    assert not isinstance(model.canonical_input, NotAvailable)
    assert not isinstance(model.canonical_output, NotAvailable)

    assert model.canonical_input.data == model.conns.get_con_by_metadata(
        c1.input.data.metadata
    )
    assert model.canonical_output.data == model.conns.get_con_by_metadata(
        c2.output.data.metadata
    )


def test_canonical_output_4():
    # First iadd operator then extend but use canonical_output to extend
    model = Model()
    c1 = Convolution2D(3, 4)
    c2 = Convolution2D(3, 4)
    model += c1
    model += c2(input=model.canonical_output)

    assert not isinstance(model.canonical_input, NotAvailable)
    assert not isinstance(model.canonical_output, NotAvailable)

    assert model.canonical_input.data == model.conns.get_con_by_metadata(
        c1.input.data.metadata
    )
    assert model.canonical_output.data == model.conns.get_con_by_metadata(
        c2.output.data.metadata
    )


def test_canonical_output_5():
    # First extend then iadd operator
    model = Model()
    model += Convolution2D(3, 4)(input="input")
    model += (c2 := Convolution2D(3, 4))

    assert not isinstance(model.canonical_input, NotAvailable)
    assert not isinstance(model.canonical_output, NotAvailable)

    assert model.canonical_input.data.key == "input"
    assert model.canonical_output.data == model.conns.get_con_by_metadata(
        c2.output.data.metadata
    )


def test_canonical_output_6():
    # Don't use canonical output in extend
    model = Model()
    l1 = LogisticRegression()
    l2 = Linear()
    model += l1(input="input")
    model += l2(input=l1.probs_output)

    assert not isinstance(model.canonical_input, NotAvailable)
    assert not isinstance(model.canonical_output, NotAvailable)

    assert model.canonical_input.data == model.conns.get_con_by_metadata(
        l1.input.data.metadata
    )
    assert model.canonical_output.data == model.conns.get_con_by_metadata(
        l2.output.data.metadata
    )

    model = Model()
    l1 = LogisticRegression()
    l2 = Linear()

    model += l1(input="input")
    model += l2(input=l1.output)

    assert not isinstance(model.canonical_input, NotAvailable)
    assert not isinstance(model.canonical_output, NotAvailable)

    assert model.canonical_input.data == model.conns.get_con_by_metadata(
        l1.input.data.metadata
    )
    assert model.canonical_output.data == model.conns.get_con_by_metadata(
        l2.output.data.metadata
    )


def test_canonical_output_7():
    modelsub = Model()
    modelsub += Sigmoid()(input="in1", output=IOKey(name="out1"))
    modelsub += Sigmoid()(input="in2", output=IOKey(name="out2"))
    modelsub += Sigmoid()(input="in3", output=IOKey(name="out3"))

    assert not isinstance(modelsub.canonical_input, NotAvailable)
    assert not isinstance(modelsub.canonical_output, NotAvailable)

    assert modelsub.canonical_input.data.key == "in3"
    assert modelsub.canonical_output.data.key == "out3"

    modelsub2 = deepcopy(modelsub)

    model = Model()
    model += modelsub(
        in1="in1",
        in2="in2",
        in3="in3",
        out1=IOKey(name="out1"),
        out2=IOKey(name="out2"),
        out3=IOKey(name="out3"),
    )
    model += modelsub2(in3="", in2="out2", in1="out1", out1=IOKey(name="out4"))

    assert not isinstance(model.canonical_input, NotAvailable)
    assert not isinstance(model.canonical_output, NotAvailable)

    assert model.canonical_input.data == model.conns.get_con_by_metadata(
        modelsub2.in3.data.metadata  # type: ignore
    )
    assert model.canonical_output.data == model.conns.get_con_by_metadata(
        modelsub2.out3.data.metadata  # type: ignore
    )


def test_canonical_output_8():
    modelsub = Model()
    modelsub += Sigmoid()(input="in1", output=IOKey(name="out1"))
    modelsub += Sigmoid()(input="in2", output=IOKey(name="out2"))

    modelsub2 = deepcopy(modelsub)

    model = Model()
    model += modelsub(
        in1="in1", in2="in2", out1=IOKey(name="out1"), out2=IOKey(name="out2")
    )
    model += modelsub2(in2="out2", in1="out1", out1=IOKey(name="out4"))

    assert not isinstance(model.canonical_input, NotAvailable)
    assert not isinstance(model.canonical_output, NotAvailable)

    assert model.canonical_input.data == model.conns.get_con_by_metadata(
        modelsub.in2.data.metadata  # type: ignore
    )
    assert model.canonical_output.data == model.conns.get_con_by_metadata(
        modelsub2.out2.data.metadata  # type: ignore
    )


def test_canonical_output_9():
    modelsub = Model()
    modelsub += Sigmoid()(input="in1", output=IOKey(name="out1"))
    modelsub += Sigmoid()(input="in2", output=IOKey(name="out2"))

    modelsub2 = deepcopy(modelsub)

    model = Model()
    model += modelsub(
        in1="in1", in2="in2", out1=IOKey(name="out1"), out2=IOKey(name="out2")
    )
    model += modelsub2(in1="out2", in2="out1", out1=IOKey(name="out4"))

    assert not isinstance(model.canonical_input, NotAvailable)
    assert not isinstance(model.canonical_output, NotAvailable)

    assert model.canonical_input.data == model.conns.get_con_by_metadata(
        modelsub.in2.data.metadata  # type: ignore
    )
    assert model.canonical_output.data == model.conns.get_con_by_metadata(
        modelsub2.out2.data.metadata  # type: ignore
    )


def test_canonical_output_10():
    # Canonical output is None
    modelsub = Model()
    modelsub += Sigmoid()(input="in1", output=IOKey(name="out1"))
    modelsub += Sigmoid()(input="in2", output=IOKey(name="out2"))

    modelsub2 = deepcopy(modelsub)

    model = Model()
    model += modelsub(
        in1="in1", in2="in2", out1=IOKey(name="out1"), out2=IOKey(name="out2")
    )
    model += modelsub2(in2="out2", out2="in1")

    assert not isinstance(model.canonical_input, NotAvailable)

    assert model.canonical_input.data == model.conns.get_con_by_metadata(
        modelsub.in2.data.metadata  # type: ignore
    )
    assert model.canonical_output is NOT_AVAILABLE


def test_canonical_output_11():
    # Canonical input is None
    modelsub = Model()
    modelsub += Sigmoid()(input="in1", output=IOKey(name="out1"))
    modelsub += Sigmoid()(input="in2", output=IOKey(name="out2"))

    model = Model()
    model += modelsub(
        in1="in1", in2="in2", out1=IOKey(name="out1"), out2=IOKey(name="out2")
    )
    model += Sigmoid()(input="out1", output="in2")

    assert not isinstance(model.canonical_output, NotAvailable)

    assert model.canonical_input is NOT_AVAILABLE
    assert model.canonical_output.data == model.conns.get_con_by_metadata(
        modelsub.out2.data.metadata  # type: ignore
    )


def test_canonical_output_12():
    modelsub = Model()
    modelsub += Sigmoid()(input="in1", output=IOKey(name="out1"))
    modelsub += Sigmoid()(input="in2", output=IOKey(name="out2"))

    modelsub2 = deepcopy(modelsub)

    model = Model()
    model += modelsub(
        in1="in1", in2="in2", out1=IOKey(name="out1"), out2=IOKey(name="out2")
    )
    model += modelsub2(in2="out2", out2="in1")

    with pytest.raises(ValueError) as err_info:
        model += Relu()(input=model.canonical_output, output="output")

    assert str(err_info.value) == (
        "Given value for key: 'input' is not available. Probably Canonical "
        "input/output connections are used, but the model canonical connections "
        "is not determined. Please provide connection/key explicitly, or set "
        "canonical connections."
    )


def test_canonical_output_13():
    modelsub = Model()
    modelsub += Sigmoid()(input="in1", output=IOKey(name="out1"))
    modelsub += Sigmoid()(input="in2", output=IOKey(name="out2"))

    model = Model()
    model += modelsub(
        in1="in1", in2="in2", out1=IOKey(name="out1"), out2=IOKey(name="out2")
    )
    model += Sigmoid()(input="out1", output="in2")

    with pytest.raises(ValueError) as err_info:
        model += Relu()(input="input", output=model.canonical_input)

    assert str(err_info.value) == (
        "Given value for key: 'output' is not available. Probably Canonical "
        "input/output connections are used, but the model canonical connections "
        "is not determined. Please provide connection/key explicitly, or set "
        "canonical connections."
    )


def test_canonical_output_14():
    # Canonical output is NOT_AVAILABLE for a while then redetermined
    modelsub = Model()
    modelsub += Sigmoid()(input="in1", output=IOKey(name="out1"))
    modelsub += Sigmoid()(input="in2", output=IOKey(name="out2"))

    modelsub2 = deepcopy(modelsub)

    model = Model()
    model += modelsub(
        in1="in1", in2="in2", out1=IOKey(name="out1"), out2=IOKey(name="out2")
    )
    model += modelsub2(in2="out2", out2="in1")

    model += Relu()(input=IOKey("input"), output=IOKey("output"))

    assert model.canonical_input == model.input  # type: ignore
    assert model.canonical_output == model.output  # type: ignore


def test_canonical_output_exposed_1():
    model1 = Model()
    model1 += Linear(dimension=32)
    model1 += Relu()
    model1 += Linear(dimension=16)(input=model1.canonical_output, output="output1")

    model1._freeze()

    assert list(model1.conns.output_keys) == ["output1"]
    assert "output1" in model1.external_keys


def test_canonical_output_exposed_2():
    # Canonical output should be considered as exposed in extend info
    model1 = Model()
    model1 += Linear(dimension=32)
    model1 += Relu()
    model1 += Linear(dimension=16)(input=model1.canonical_output, output="output1")

    extend_info = model1(output1="output1")
    assert extend_info.connections == {"output1": "output1"}


def test_canonical_output_exposed_3():
    model1 = Model()
    model1 += Linear(dimension=32)
    model1 += Relu()
    model1 += Linear(dimension=16)(input=model1.canonical_output, output="output1")

    model = Model()
    model += model1(output1="output1")

    model._freeze()
    assert list(model.output_keys) == ["output1"]


def test_canonical_input_1():
    # Override canonical input keep canonical output same
    model = Model()
    linear = Linear()
    model += linear(input="input1")
    model += LogisticRegression()(input="input2", output="input1")

    assert not isinstance(model.canonical_input, NotAvailable)
    assert not isinstance(model.canonical_output, NotAvailable)

    assert model.canonical_input.data.key == "input2"
    assert model.canonical_output.data == model.conns.get_con_by_metadata(
        linear.output.data.metadata
    )
    # assert model.canonical_output.key == 'Linear_0_output'


def test_canonical_input_2():
    # Override canonical input and canonical output
    model = Model()
    linear = LogisticRegression()
    model += Linear()(input="input1")
    model += linear(input="input2", probs_output="input1")

    assert not isinstance(model.canonical_input, NotAvailable)
    assert not isinstance(model.canonical_output, NotAvailable)

    assert model.canonical_input.data.key == "input2"
    assert model.canonical_output.data == model.conns.get_con_by_metadata(
        linear.output.data.metadata
    )
    # assert model.canonical_output.key == 'LogisticRegression_1_output'


def test_canonical_input_3():
    # Override canonical input keep canonical output same but complex
    model = Model()
    linear = Linear()
    model += Linear()(input="input1")
    model += linear(input="input2")
    model += LogisticRegression()(input="input3", output="input1")

    assert not isinstance(model.canonical_input, NotAvailable)
    assert not isinstance(model.canonical_output, NotAvailable)

    assert model.canonical_input.data.key == "input3"
    assert model.canonical_output.data == model.conns.get_con_by_metadata(
        linear.output.data.metadata
    )
    # assert model.canonical_output.key == 'Linear_0_output'


def test_canonical_input_5():
    # Override canonical input keep canonical output same but complex
    model = Model()
    model += (l1 := Linear())
    model += Linear()
    model += (l2 := Linear())
    model += Linear()(input=l2.output, output="my_output")

    assert not isinstance(model.canonical_input, NotAvailable)
    assert not isinstance(model.canonical_output, NotAvailable)

    assert model.canonical_input.data == model.conns.get_con_by_metadata(
        l1.input.data.metadata
    )
    assert model.canonical_output.data.key == "my_output"


def test_canonical_input_7():
    model = Model()
    model_1 = Model()
    model_1 += Relu()(input="input1", output=IOKey(name="output1"))
    model_1 += Sigmoid()(input="input2", output=IOKey(name="output2"))
    gelu5 = Gelu()

    model_2 = Model()
    model_2 += Tanh()(input="input1", output=IOKey(name="output1"))
    model_2 += Sine()(input="input2", output=IOKey(name="output2"))
    model += gelu5()
    model += model_1(input2="", input1="input", output1=gelu5.input)
    model += model_2(
        input2=gelu5.output,
        output2=model_1.input2,  # type: ignore
        input1=model_1.output2,  # type: ignore
        output1=IOKey(name="output"),
    )

    assert model.canonical_input is NOT_AVAILABLE
    assert model.canonical_output is NOT_AVAILABLE


def test_canonical_input_8():
    model = Model()

    model += Tanh()(input="input1", output="output1")
    model += Sine()(input="input2", output="input1")

    assert not isinstance(model.canonical_input, NotAvailable)
    assert not isinstance(model.canonical_output, NotAvailable)

    assert model.canonical_input.data.key == "input2"
    assert model.canonical_output.data.key == "output1"


def test_canonical_input_9():
    # Canonical input is NOT_AVAILABLE for a while then redetermined
    modelsub = Model()
    modelsub += Sigmoid()(input="in1", output=IOKey(name="out1"))
    modelsub += Sigmoid()(input="in2", output=IOKey(name="out2"))

    model = Model()
    model += modelsub(
        in1="in1", in2="in2", out1=IOKey(name="out1"), out2=IOKey(name="out2")
    )
    model += Sigmoid()(input="out1", output="in2")

    model += Relu()(input="input", output="output")

    assert model.canonical_input == model.input  # type: ignore
    assert model.canonical_output == model.output  # type: ignore


def test_canonical_input_10():
    # Valued cannection cannot be canonical input
    model = Model()
    model += Add()(left=3, right="input2", output="output")

    assert model.canonical_input is NOT_AVAILABLE


def test_canonical_input_11():
    # Valued cannection cannot be canonical input
    model = Model()
    model += (buff := Buffer())
    model += Add()(left=3, right="input2", output="output")

    canonical_input = model.canonical_input
    assert not isinstance(canonical_input, NotAvailable)
    assert canonical_input.metadata == buff.input.metadata


def test_canonical_input_12():
    # Valued cannection cannot be canonical input
    model = Model()
    model += (buff := Buffer())
    model += Buffer()(input=3 / buff.output)

    canonical_input = model.canonical_input
    assert not isinstance(canonical_input, NotAvailable)
    assert canonical_input.metadata == buff.input.metadata


def test_canonical_dual_iadd_op():
    model1 = Model()
    model1 += (c1 := Convolution2D(3, 4))
    model1 += Convolution2D(3, 4)

    model = Model()
    model += model1
    model += Convolution2D(3, 4)
    model += (c4 := Convolution2D(3, 4))

    assert not isinstance(model.canonical_input, NotAvailable)
    assert not isinstance(model.canonical_output, NotAvailable)

    assert model.canonical_input.data == model.conns.get_con_by_metadata(
        c1.input.data.metadata
    )
    assert model.canonical_output.data == model.conns.get_con_by_metadata(
        c4.output.data.metadata
    )
    # assert model.canonical_output.key == 'Convolution2D_2_output'


def test_flatten1():
    model = Model()
    flat1 = Flatten(start_dim=2, end_dim=-3)
    buff1 = Buffer()
    model += buff1(input="input")
    model += flat1(input=buff1.output, output="output")

    shapes = {"input": [2, 3, 4, 5, 3, 4, 5]}
    c_model = mithril.compile(
        model=model, backend=NumpyBackend(dtype=mithril.float64), shapes=shapes
    )
    assert c_model.shapes["output"] == [2, 3, 60, 4, 5]


# @pytest.mark.skip("gradients flag is removed")
def test_compile_gradients_boolean():
    model = Model()
    layer1 = Layer(dimension=3, activation=Sigmoid())
    layer2 = Layer(dimension=2, activation=Softmax())

    model += layer2(output=IOKey("output"))
    model += layer1(output=layer2.input, input="input")

    context = TrainModel(model)
    context.add_loss(
        CrossEntropy(input_type="probs"), [Mean()], target="target", input="output"
    )
    context.add_regularization(
        model=L2(), coef=Tensor(1e-1), input=re.compile(r"weight\d")
    )

    static_keys = {"input": np.array([[1.0]]), "target": np.array([0])}

    backend = NumpyBackend(dtype=mithril.float64)
    compiled_model = mithril.compile(
        context, backend=backend, constant_keys=static_keys, inference=True
    )

    shapes = compiled_model.get_shapes()
    weight_0_shape = shapes["weight_0"]
    weight_1_shape = shapes["weight_1"]
    bias_0_shape = shapes["bias_0"]
    bias_1_shape = shapes["bias_1"]

    assert is_list_int(weight_0_shape)
    assert is_list_int(weight_1_shape)
    assert is_list_int(bias_0_shape)
    assert is_list_int(bias_1_shape)

    params = {
        "weight_0": backend.randn(*weight_0_shape),
        "bias_0": backend.randn(*bias_0_shape),
        "weight_1": backend.randn(*weight_1_shape),
        "bias_1": backend.randn(*bias_1_shape),
    }

    assert compiled_model._generated_compute_gradients_fn is None
    assert compiled_model._generated_evaluate_all_fn is None
    with pytest.raises(NotImplementedError) as err_info:
        compiled_model.evaluate_gradients(params)
    assert (
        str(err_info.value) == "Inference mode does not support gradients calculation"
    )


def test_convolution_shape():
    add1 = Add()
    conv1 = Convolution2D(kernel_size=3, out_channels=64, padding=1)
    conv2 = Convolution2D(kernel_size=3, out_channels=64, padding=1)
    conv3 = Convolution2D(kernel_size=3, out_channels=64, padding=1)

    pol1 = PolynomialFeatures(degree=2)
    pol2 = PolynomialFeatures(degree=2)
    pol3 = PolynomialFeatures(degree=2)

    model = Model()
    model += conv1
    model += add1(right=Tensor(1), left=model.canonical_output)
    model += conv2
    model += conv3

    model1 = Model()
    model1 += pol1
    model1 += pol2
    model1 += pol3

    comp_model = mithril.compile(
        model=model,
        backend=NumpyBackend(),
        shapes={conv1.input: [8, 3, 64, 64]},
        safe_names=False,
    )

    comp_model2 = mithril.compile(
        model=model1,
        backend=NumpyBackend(),
        shapes={pol1.input: [5, 5]},
        safe_names=False,
    )
    assert comp_model.shapes["output"] == [8, 64, 64, 64]
    assert comp_model2.shapes["output"] == [5, 26795]


def test_pickle_empty_backend():
    jax_backend = JaxBackend(dtype=mithril.float64)
    numpy_backend = NumpyBackend(dtype=mithril.float64)
    torch_backend = TorchBackend(dtype=mithril.float64)

    pickled_jax = pickle.dumps(jax_backend)
    pickled_numpy = pickle.dumps(numpy_backend)
    pickled_torch = pickle.dumps(torch_backend)

    unpickled_jax_backend = pickle.loads(pickled_jax)
    unpickled_numpy_backend = pickle.loads(pickled_numpy)
    unpickled_torch_backend = pickle.loads(pickled_torch)
    assert (
        jax_backend.precision
        == numpy_backend.precision
        == torch_backend.precision
        == unpickled_jax_backend.precision
        == unpickled_numpy_backend.precision
        == unpickled_torch_backend.precision
    )

    model = Linear(dimension=5)
    model.input.set_differentiable(True)
    model.set_shapes({"input": [5, 5]})
    ctx = TrainModel(model)
    ctx.add_loss(Buffer(), input=model.canonical_output)

    comp_model_1 = mithril.compile(model=ctx, backend=numpy_backend)
    comp_model_2 = mithril.compile(model=ctx, backend=jax_backend)
    comp_model_3 = mithril.compile(model=ctx, backend=torch_backend, jit=False)
    comp_model_4 = mithril.compile(model=ctx, backend=unpickled_numpy_backend)
    comp_model_5 = mithril.compile(model=ctx, backend=unpickled_jax_backend)
    comp_model_6 = mithril.compile(
        model=ctx, backend=unpickled_torch_backend, jit=False
    )
    params = comp_model_1.randomize_params()
    outputs_1, grads_1 = comp_model_1.evaluate_all(params)
    outputs_2, grads_2 = comp_model_2.evaluate_all(
        {key: jax_backend.array(param) for key, param in params.items()}
    )
    outputs_3, grads_3 = comp_model_3.evaluate_all(
        {key: torch_backend.array(param) for key, param in params.items()}
    )
    outputs_4, grads_4 = comp_model_4.evaluate_all(
        {key: unpickled_numpy_backend.array(param) for key, param in params.items()}
    )
    outputs_5, grads_5 = comp_model_5.evaluate_all(
        {key: unpickled_jax_backend.array(param) for key, param in params.items()}
    )
    outputs_6, grads_6 = comp_model_6.evaluate_all(
        {key: unpickled_torch_backend.array(param) for key, param in params.items()}
    )
    assert_results_equal(
        outputs_1, outputs_2, outputs_3, outputs_4, outputs_5, outputs_6
    )
    assert_results_equal(grads_1, grads_2, grads_3, grads_4, grads_5, grads_6)


def test_pickle_registered_backend():
    numpy_backend = NumpyBackend()
    torch_backend = TorchBackend()
    jax_backend = JaxBackend(dtype=mithril.float64)

    def my_adder(input, rhs):
        return input + rhs

    def my_adder_grad(x):
        return x

    jax_backend.register_primitive(my_adder)
    numpy_backend.register_primitive(my_adder, fn_grad=my_adder_grad)
    torch_backend.register_primitive(my_adder)

    pickled_jax = pickle.dumps(jax_backend)
    pickled_numpy = pickle.dumps(numpy_backend)
    pickled_torch = pickle.dumps(torch_backend)

    u_jax_backend = pickle.loads(pickled_jax)
    u_numpy_backend = pickle.loads(pickled_numpy)
    u_torch_backend = pickle.loads(pickled_torch)
    assert u_jax_backend.__dict__.keys() == jax_backend.__dict__.keys()
    assert u_numpy_backend.__dict__.keys() == numpy_backend.__dict__.keys()
    assert u_torch_backend.__dict__.keys() == torch_backend.__dict__.keys()


def test_reuse_pickled_registered_backend():
    numpy_backend = NumpyBackend()
    torch_backend = TorchBackend()
    jax_backend = JaxBackend(dtype=mithril.float64)

    @typing.no_type_check
    def my_adder(left, right):
        return left + right

    jax_backend.register_primitive(my_adder)
    torch_backend.register_primitive(my_adder)

    # this function need to have same name as the above function
    def my_adder(left, right, cache: None):  # type: ignore
        return left + right

    def my_adder_grad(x):
        return x

    numpy_backend.register_primitive(my_adder, fn_grad=my_adder_grad)

    pickled_jax = pickle.dumps(jax_backend)
    pickled_numpy = pickle.dumps(numpy_backend)
    pickled_torch = pickle.dumps(torch_backend)

    u_jax_backend = pickle.loads(pickled_jax)
    u_numpy_backend = pickle.loads(pickled_numpy)
    u_torch_backend = pickle.loads(pickled_torch)

    class MyAdder(PrimitiveModel):
        def __init__(self) -> None:
            super().__init__(
                formula_key="my_adder",
                output=BaseKey(shape=[("Var_out", ...)], type=Tensor),
                left=BaseKey(shape=[("Var_1", ...)], type=Tensor),
                right=BaseKey(shape=[("Var_2", ...)], type=Tensor),
            )
            self.set_constraint(
                fn=bcast, keys=[PrimitiveModel.output_key, "left", "right"]
            )

        def __call__(self, left, right, output):  # type: ignore[override]
            kwargs = {"left": left, "right": right, "output": output}
            return ExtendInfo(self, kwargs)

    model = Model()
    model += MyAdder()(left="left", right="right", output="output")

    c_jax_model = compile(
        deepcopy(model),
        u_jax_backend,
        jit=False,
        data_keys={"left", "right"},
    )
    left = u_jax_backend.ones(5, 5)
    right = u_jax_backend.ones(5, 5)
    assert (
        c_jax_model.evaluate({}, {"left": left, "right": right})["output"]
        == left + right
    ).all()

    c_numpy_model = compile(
        deepcopy(model),
        u_numpy_backend,
        jit=False,
        data_keys={"left", "right"},
    )
    left = u_numpy_backend.ones(5, 5)
    right = u_numpy_backend.ones(5, 5)
    assert (
        c_numpy_model.evaluate({}, {"left": left, "right": right})["output"]
        == left + right
    ).all()

    c_torch_model = compile(
        deepcopy(model),
        u_torch_backend,
        jit=False,
        data_keys={"left", "right"},
    )
    left = u_torch_backend.ones(5, 5)
    right = u_torch_backend.ones(5, 5)
    assert (
        c_torch_model.evaluate({}, {"left": left, "right": right})["output"]
        == left + right
    ).all()


def test_logical_model_compile_twice():
    model = Model()

    layer1 = Layer(dimension=3, activation=Sigmoid())
    layer2 = Layer(dimension=2, activation=Softmax())

    model += layer2(weight="weight1", bias="bias1", output=IOKey(name="output"))
    model += layer1(output=layer2.input, weight="weight0", bias="bias0", input="input")

    context = TrainModel(model)
    context.add_loss(
        CrossEntropy(input_type="probs"), [Mean()], target="target", input="output"
    )
    context.add_regularization(
        model=L2(), coef=Tensor(1e-1), input=re.compile(r"weight\d")
    )

    static_keys_np = {"input": np.array([[1.0]]), "target": np.array([0])}

    train_model = context
    np_model = mithril.compile(
        train_model,
        backend=NumpyBackend(dtype=mithril.float64),
        constant_keys=static_keys_np,
    )
    static_keys_jax = {"input": jnp.array([[1.0]]), "target": jnp.array([0])}

    jax_model = mithril.compile(
        train_model,
        backend=JaxBackend(dtype=mithril.float64),
        constant_keys=static_keys_jax,
    )

    static_keys_torch = {"input": torch.tensor([[1.0]]), "target": torch.tensor([0])}
    torch_model = mithril.compile(
        train_model,
        backend=TorchBackend(dtype=mithril.float64),
        constant_keys=static_keys_torch,
    )

    assert torch_model.backend.backend_type == "torch"
    assert jax_model.backend.backend_type == "jax"
    assert np_model.backend.backend_type == "numpy"


def test_canonical_output_compile():
    model = Model()

    layer1 = Layer(dimension=3, activation=Sigmoid())
    layer2 = Layer(dimension=2, activation=Softmax())

    model += layer2(weight="weight1", bias="bias1", output=IOKey(name="output"))
    model += layer1(output=layer2.input, weight="weight0", bias="bias0", input="input")

    context = TrainModel(model)
    context.add_loss(
        CrossEntropy(input_type="probs"), [Mean()], target="target", input="output"
    )
    context.add_regularization(
        model=L2(), coef=Tensor(1e-1), input=re.compile(r"weight\d")
    )

    static_keys = {"input": np.array([[1.0]]), "target": np.array([0])}

    model1 = mithril.compile(
        context, backend=NumpyBackend(dtype=mithril.float64), constant_keys=static_keys
    )

    assert model1.output_keys == ["final_cost", "output"]


def test_static_key_names_consistency():
    model = Model()
    model += Add()(left=Tensor(3), right=IOKey(type=Tensor))

    pm = mithril.compile(model, TorchBackend())
    assert {"left", "right"} == pm.input_keys


def test_evaluate_replace():
    model = Model()
    lin1 = Linear(dimension=1)
    model += lin1(input="in", weight="for", bias="add", output="sum")

    comp_model = compile(
        model=model,
        backend=NumpyBackend(),
        jit=False,
    )

    assert set(comp_model.input_keys) == {"in", "for", "add"}


def test_evaluate_replace_2():
    model = Model()
    lin1 = Linear(dimension=5)
    lin2 = Linear(dimension=3)
    lin3 = Linear(dimension=5)
    model += lin1(input="in", weight="for", bias="add", output="sum")
    model += lin2(
        input="sum", weight="range", bias="add_grad", output="matrix_multiplication"
    )
    model += lin3(
        input="matrix_multiplication",
        weight="k_in",
        bias="in_grad_cache",
        output="outputt",
    )

    comp_model = compile(
        model=model,
        backend=NumpyBackend(),
        jit=False,
    )
    assert set(comp_model.input_keys) == {
        "in",
        "for",
        "add",
        "range",
        "add_grad",
        "k_in",
        "in_grad_cache",
    }


def test_check_static_1():
    model = Model()
    lin1 = Linear(dimension=1)
    model += lin1(
        input=Tensor([[2, 3], [1, 4]]),
        weight=Tensor([[4, 5]]),
        bias=Tensor([3]),
        output="output",
    )

    comp_model = compile(
        model=model,
        backend=NumpyBackend(),
        jit=False,
        inference=True,
    )
    # inputs = {"w": np.array([[4.0], [5.0]]),
    #           "b": np.array([3.0])}
    outputs = comp_model.evaluate()
    ref_out = outputs["output"]
    assert isinstance(ref_out, np.ndarray)
    np.testing.assert_array_equal(ref_out, np.array([[26.0], [27.0]]))


def test_check_static_2():
    model = Model()
    lin1 = Linear(dimension=1)
    model += lin1(
        input=Tensor([[2, 3], [1, 4]]), weight="weight", bias="bias", output="output"
    )

    comp_model = compile(model=model, backend=NumpyBackend())
    inputs = {"weight": np.array([[4.0, 5.0]]), "bias": np.array([3.0])}
    outputs = comp_model.evaluate(inputs)
    ref_out = outputs["output"]
    assert isinstance(ref_out, np.ndarray)
    np.testing.assert_array_equal(ref_out, np.array([[26.0], [27.0]]))


def test_check_static_3():
    model = Model()
    lin1 = Linear(dimension=1)
    model += lin1(
        input=Tensor([[2, 3], [1, 4]]),
        weight=Tensor([[4, 5]]),
        bias="bias",
        output="output",
    )

    comp_model = compile(model=model, backend=NumpyBackend())
    inputs = {"bias": np.array([3.0])}
    outputs = comp_model.evaluate(inputs)
    ref_out = outputs["output"]
    assert isinstance(ref_out, np.ndarray)
    np.testing.assert_array_equal(ref_out, np.array([[26.0], [27.0]]))


def test_check_static_4():
    model = Model()
    lin1 = Linear(dimension=1)
    model += lin1(input="input", weight="weight", bias="bias", output="output")

    comp_model = compile(
        model=model,
        backend=NumpyBackend(),
        constant_keys={
            "input": np.array([[2.0, 3.0], [1.0, 4.0]]),
            "weight": np.array([[4.0, 5.0]]),
            "bias": np.array([3.0]),
        },
        inference=True,
    )
    outputs = comp_model.evaluate()
    ref_out = outputs["output"]
    assert isinstance(ref_out, np.ndarray)
    np.testing.assert_array_equal(ref_out, np.array([[26.0], [27.0]]))


def test_check_static_5():
    model = Model()
    lin1 = Linear(dimension=1)
    model += lin1(input="input", weight="weight", bias="bias", output="output")

    comp_model = compile(
        model=model,
        backend=NumpyBackend(),
        jit=False,
        data_keys={"input", "weight", "bias"},
    )
    data = {
        "input": np.array([[2.0, 3.0], [1.0, 4.0]]),
        "weight": np.array([[4.0, 5.0]]),
        "bias": np.array([3.0]),
    }

    outputs = comp_model.evaluate(data=data)
    ref_out = outputs["output"]
    assert isinstance(ref_out, np.ndarray)
    np.testing.assert_array_equal(ref_out, np.array([[26.0], [27.0]]))


def test_check_static_6():
    model: Model = Model()
    lin1 = Linear(dimension=1)
    model += lin1(
        input=Tensor([[2, 3], [1, 4]]), weight="weight", bias="bias", output="output"
    )

    # mypy fails in below compilation as
    # it cannot infer exact type of
    # static keys. It is because values of
    # the dict include both TBD and np.ndarray
    # now mypy skipped as this api will be changed
    comp_model = mithril.compile(  # type: ignore
        model=model,
        backend=NumpyBackend(),
        jit=False,
        data_keys={"weight"},
        constant_keys={"bias": np.array([3.0])},
    )
    data = {"weight": np.array([[4.0, 5.0]])}

    outputs = comp_model.evaluate(data=data)
    ref_out = outputs["output"]
    assert isinstance(ref_out, np.ndarray)
    np.testing.assert_array_equal(ref_out, np.array([[26.0], [27.0]]))


def test_cyclic_extension():
    model = Model()
    relu1 = Relu()
    relu2 = Relu()
    model += relu1(input="input1", output=IOKey("output1"))
    model += relu2(input="input2", output=IOKey("output2"))
    model1 = Model()
    relu3 = Relu()
    relu4 = Relu()
    model1 += relu3
    model1 += relu4
    model1 += model(
        input1="input",
        input2=model1.canonical_output,
        output1=model1.canonical_input,
        output2=IOKey("output"),
    )
    comp_model = mithril.compile(model=model1, backend=NumpyBackend())
    inputs = {"input": np.array([[2.0]])}
    outputs = comp_model.evaluate(inputs)
    assert_results_equal(outputs, {"output": np.array([[2.0]])})


def test_canonic_example():
    model = Model()
    model += LeakyRelu()
    model += LeakyRelu()
    comp_model = compile(model=model, backend=NumpyBackend())
    assert set(comp_model.input_keys) == {"slope_0", "slope_1", "input"}
    assert set(comp_model.output_keys) == {"output"}
    inputs = {"input": np.array([[2.0, -1.0]])}
    assert_results_equal(
        comp_model.evaluate(inputs), {"output": np.array([[2.0, -0.0001]])}
    )


def test_vjp_output_grad_orders():
    model = Model()
    model += Linear(12)(input="input", output=IOKey(name="output1"))
    model += Linear(24)(input="input", output=IOKey(name="output2"))

    for backend in [TorchBackend(), JaxBackend(), NumpyBackend()]:
        backend = TorchBackend()
        pm = compile(
            model,
            backend=backend,
            data_keys={"input"},
            shapes={"input": [4, 128]},
        )
        inputs = pm.randomize_params()
        target = backend.ones((4, 1))
        input = backend.ones((4, 128))
        out_grads1 = {
            "output1": backend.ones([4, 12]),
            "output2": backend.ones([4, 24]),
        }
        out_grads2 = {
            "output2": backend.ones([4, 24]),
            "output1": backend.ones([4, 12]),
        }
        result_1 = pm.evaluate_gradients(
            inputs, data={"input": input, "target": target}, output_gradients=out_grads1
        )
        result_2 = pm.evaluate_gradients(
            inputs, data={"input": input, "target": target}, output_gradients=out_grads2
        )
        for key in result_1:
            assert (result_1[key] == result_2[key]).all()


def test_batch_minibatch_grad():
    model = Model()
    model += Linear(12)(input="input", output=IOKey(name="output1"))

    context = TrainModel(model)
    context.add_loss(
        CrossEntropy(), reduce_steps=[Mean()], input="output1", target="target"
    )
    input = np.random.random((8, 8))
    target = np.random.randint(low=0, high=10, size=(8))

    for backend in [
        TorchBackend(dtype=mithril.float64),
        JaxBackend(dtype=mithril.float64),
        NumpyBackend(dtype=mithril.float64),
    ]:
        backend = TorchBackend()
        pm = compile(
            context,
            backend=backend,
            data_keys={"input", "target"},
            shapes={"input": [8, 8]},
            jit=False,
        )
        inputs = pm.randomize_params()
        backend_input = backend.array(input)
        backend_target = backend.array(target)

        batch_result = pm.evaluate(
            inputs, data={"input": backend_input, "target": backend_target}
        )
        batch_grad_results = pm.evaluate_gradients(
            inputs, data={"input": backend_input, "target": backend_target}
        )
        minibatch_result: list[dict] = []
        minibatch_grad_result: list[dict] = []

        # Split into minibatches
        for idx in range(8):
            result = pm.evaluate(
                inputs,
                data={
                    "input": backend_input[idx : idx + 1],
                    "target": backend_target[idx : idx + 1],
                },
            )
            grad_result = pm.evaluate_gradients(
                inputs,
                data={
                    "input": backend_input[idx : idx + 1],
                    "target": backend_target[idx : idx + 1],
                },
            )
            assert isinstance(result["final_cost"], torch.Tensor)
            minibatch_result.append(result)  # type: ignore
            minibatch_grad_result.append(grad_result)

        minibatch_cost = sum([minibatch_result[i]["final_cost"] for i in range(8)]) / 8
        minibatch_grads = {
            key: sum([minibatch_grad_result[i][key] for i in range(8)]) / 8
            for key in minibatch_grad_result[0]
        }
        batch_cost = batch_result["final_cost"]
        assert isinstance(batch_cost, torch.Tensor)
        assert np.isclose(minibatch_cost, batch_cost, rtol=1e-6, atol=1e-6)
        assert list(batch_grad_results.keys()) == list(minibatch_grads.keys())
        for key in batch_grad_results:
            assert (abs(batch_grad_results[key] - minibatch_grads[key]) < 1e-6).all()


def test_train_context_numpy():
    backend = NumpyBackend()
    model = Model()
    model += Linear(8)(input="input", output=IOKey(name="output"))
    model += Linear(16)(input=model.canonical_output, output=IOKey(name="output2"))

    context = TrainModel(model)
    context.add_loss(CrossEntropy(), [Mean()], input="output", target="target")
    comp_model = compile(
        context,
        backend=backend,
        data_keys={"input", "target"},
        shapes={"input": (32, 8)},
        jit=False,
    )
    params = comp_model.randomize_params()
    out = comp_model.evaluate(
        params=params,
        data={
            "input": backend.ones(32, 8),
            "target": backend.ones(32, dtype=mithril.int),
        },
    )
    gradients_ds = comp_model.evaluate_gradients(
        params=params,
        data={
            "input": backend.ones(32, 8),
            "target": backend.ones(32, dtype=mithril.int),
        },
    )
    assert set(out.keys()) == {"final_cost", "output", "output2"}
    np.testing.assert_allclose(gradients_ds["weight_1"], backend.zeros(16, 8))
    np.testing.assert_allclose(gradients_ds["bias_1"], backend.zeros(16))


def test_train_context_example():
    backend = NumpyBackend()
    model = Model()
    model += Linear(1)(input="input", output=IOKey(name="output"))
    model += Linear(1)(input=model.canonical_output, output=IOKey(name="output2"))
    model.input.set_differentiable(True)  # type: ignore

    context = TrainModel(model)
    context.add_loss(Buffer(), [Sum()], input="output2")
    comp_model = compile(context, backend=backend, shapes={"input": [1, 1]}, jit=False)
    params = {
        "input": np.array([[2.0]]),
        "weight_0": np.array([[3.0]]),
        "bias_0": np.array([1.0]),
        "weight_1": np.array([[2.0]]),
        "bias_1": np.array([4.0]),
    }
    ref_grads = {
        "input": np.array([[6.0]]),
        "weight_0": np.array([[4.0]]),
        "bias_0": np.array([2.0]),
        "weight_1": np.array([[7.0]]),
        "bias_1": np.array([1.0]),
    }
    ref_outputs = {
        "output2": np.array([[18.0]]),
        "output": np.array([[7.0]]),
        "final_cost": np.array(18.0),
    }
    outputs, grads = comp_model.evaluate_all(params=params)
    assert_results_equal(outputs, ref_outputs)
    assert_results_equal(grads, ref_grads)


# @pytest.mark.skip("Known bug")
def test_traincontext_2():
    model = Model()
    model += Linear(dimension=1)
    model += (sq := Squeeze())
    model += Sigmoid()

    context = TrainModel(model)
    with pytest.raises(KeyError) as err_info:
        context.add_loss(BinaryCrossEntropy(), input=sq.output, target="target")

    assert (
        str(err_info.value) == "'Given key to the add_loss model should be "
        "one of the outputs of the model!'"
    )


def test_traincontext_3():
    model = Model()
    model += Linear(dimension=1)
    model += Squeeze()
    model += Sigmoid()(input=model.canonical_output, output="output1")

    context = TrainModel(model)
    output = model.canonical_output
    context.add_loss(bce := BinaryCrossEntropy(), input=output, target="target")

    assert_metadata_equal(bce.input, output)


def test_traincontext_4():
    model = Model()
    model += Linear(dimension=1)
    model += Squeeze()
    model += Sigmoid()

    context = TrainModel(model)
    output = model.canonical_output
    context.add_loss(
        bce := BinaryCrossEntropy(), input=model.canonical_output, target="target"
    )

    assert_metadata_equal(bce.input, output)


def test_list_input_1():
    model = Model()
    model += Linear(dimension=1)(input="input")
    model += Sigmoid()

    with pytest.raises(ValueError) as err_info:
        mithril.compile(
            model=model,
            backend=NumpyBackend(),
            constant_keys={"input": [[2.3, 4.7], [2.5, 8.9]]},
            shapes={"input": [2, 2]},
        )

    assert (
        str(err_info.value)
        == "Requires given arrays to be of same type with given backend!"
    )


def test_relational_operators_ignored_1():
    model = Model()
    model += Less()(left="left", right="right", output=IOKey(name="yoyoyo"))

    pm = compile(model, NumpyBackend(), inference=True)
    assert "yoyoyo" in pm.ignore_grad_keys


def test_relational_operators_ignored_2():
    model = Model()
    model.extend(
        Less(),
        left=IOKey("left", type=Tensor),
        right=IOKey("right", type=Tensor),
        output=IOKey("relational_out"),
    )
    model.extend(
        Where(),
        cond=model.canonical_output,
        input1="inp1",
        input2="inp2",
        output=IOKey("where_out"),
    )
    pm = compile(model, NumpyBackend())
    assert (
        "relational_out" in pm.ignore_grad_keys
        and "where_out" not in pm.ignore_grad_keys
    )


def test_relational_operators_ignored_3():
    model = Model()
    model += Less()(
        left=IOKey("left", type=Tensor),
        right=IOKey("right", type=Tensor),
        output=IOKey(name="relational_out"),
    )
    model += Greater()(
        left="left", right=model.canonical_output, output=IOKey(name="ignore_this")
    )

    pm = compile(model, NumpyBackend(), inference=True)
    assert (
        "relational_out" in pm.ignore_grad_keys and "ignore_this" in pm.ignore_grad_keys
    )


def test_arange_primitive():
    backends: list[type[Backend]] = [JaxBackend, TorchBackend, NumpyBackend, MlxBackend]
    dtypes = [mithril.float32, mithril.float64]
    for backend in backends:
        if not backend.is_installed:
            continue

        for dtype in dtypes:
            if dtype not in backend.supported_dtypes:
                continue

            _backend = backend(dtype=dtype)
            arange_len = 20
            model = Model()
            layer2 = Layer(dimension=2, activation=Softmax())
            model += layer2(input="input", weight="weight1", bias="bias1")
            model += Arange()(stop=arange_len, output=IOKey(name="arange_res"))
            model += Add()(
                left=Tensor(3), right=layer2.output, output=IOKey(name="output")
            )

            context = TrainModel(model)
            context.add_loss(
                CrossEntropy(input_type="probs"),
                [Mean()],
                target="target",
                input="output",
            )

            static_keys = {"target": _backend.array([0])}

            pm = mithril.compile(
                context, _backend, data_keys={"input"}, constant_keys=static_keys
            )

            params = {"bias1": _backend.ones(1), "weight1": _backend.ones((1, 3))}
            data = {"input": _backend.ones((1, 3))}
            output = pm.evaluate(params, data)
            assert (output["arange_res"] == _backend.arange(arange_len)).all()  # type: ignore
            assert output["arange_res"].dtype == _backend.arange(arange_len).dtype  # type: ignore


def test_to_tensor_primitive():
    backends: list[type[Backend]] = [JaxBackend, TorchBackend, NumpyBackend, MlxBackend]
    dtypes = [mithril.float32, mithril.float64]
    for backend in backends:
        if not backend.is_installed:
            continue

        for dtype in dtypes:
            if dtype not in backend.supported_dtypes:
                continue

            _backend = backend(dtype=dtype)

            model = Model()
            layer2 = Layer(dimension=2, activation=Softmax())
            s = Size(dim=-1)
            t = ToTensor()
            model += layer2(input="input", weight="weight1", bias="bias1")
            model += s(input="input")
            model += t(input=s.output)
            model += Power()(
                base=t.output, exponent=Tensor(2), output=IOKey(name="power_out")
            )
            model += Add()(
                left=Tensor(3), right=layer2.output, output=IOKey(name="output")
            )

            context = TrainModel(model)
            context.add_loss(
                CrossEntropy(input_type="probs"),
                [Mean()],
                target="target",
                input="output",
            )

            static_keys = {"target": _backend.array([0])}

            pm = mithril.compile(
                context, _backend, data_keys={"input"}, constant_keys=static_keys
            )

            params = {"bias1": _backend.ones(1), "weight1": _backend.ones((1, 3))}
            data = {"input": _backend.ones((1, 3))}
            output = pm.evaluate(params, data)
            assert (output["power_out"] == _backend.array([9])).all()  # type: ignore
            assert output["power_out"].dtype == _backend.array([9]).dtype  # type: ignore


def test_shapes_1():
    model = Model()
    model += (l1 := Linear(10))
    model += Linear(10)
    model += Linear(10)
    l1.set_shapes({"input": [50, 2]})
    assert model.shapes == {
        "$_Linear_0_output": [50, 10],
        "$_Linear_1_output": [50, 10],
        "$_Linear_2_output": [50, 10],
        "$weight_0": [10, 2],
        "$input": [50, 2],
        "$bias_0": [10],
        "$weight_1": [10, 10],
        "$bias_1": [10],
        "$weight_2": [10, 10],
        "$bias_2": [10],
        "$_Linear_0_axes": None,
        "$_Linear_1_axes": None,
        "$_Linear_2_axes": None,
    }


def test_flatten_dag0():
    backend = TorchBackend()
    model = Model()
    l1 = Linear(10)
    l5 = Linear(1)
    l1.input.set_differentiable(True)
    l5.input.set_differentiable(True)

    model += l1(weight="weight_2")
    model += (lin1 := Linear(10))(input="")
    model += (lin2 := Linear(10))(input="")
    model += (lin3 := Linear(10))(input="")
    model += l5(input="", output=IOKey(name="output1"))
    lin1.input.set_differentiable(True)
    lin2.input.set_differentiable(True)
    lin3.input.set_differentiable(True)

    l5.set_shapes({"input": [1, 1]})
    model.set_canonical_output(l1.output)
    model.set_canonical_input(l1.input)
    pm = mithril.compile(model, backend)
    params = {
        "input_4": backend.array([[1.0]]),
        "weight_4": backend.array([[4.0]]),
        "bias_4": backend.array([3.0]),
    }
    ref_outputs = {"output1": backend.array([[7.0]])}
    ref_grads = {
        "input_4": backend.array([[4.0]]),
        "weight_4": backend.array([[1.0]]),
        "bias_4": backend.array([1.0]),
    }
    output_gradients = {"output1": backend.array([[1.0]])}
    outputs, grads = pm.evaluate_all(params, output_gradients=output_gradients)
    assert_results_equal(outputs, ref_outputs)
    assert_results_equal(grads, ref_grads)


def test_geo_mean_1():
    backend = TorchBackend()
    model = Model()
    model += (lin := Linear(1))(weight="weight2")
    lin.input.set_differentiable(True)

    context = TrainModel(model)
    context.add_loss(Buffer(), input=model.canonical_output)
    context.add_regularization(L1(), Tensor(0.1), input="weight2")

    pm = mithril.compile(context, backend, jit=False)
    params = {
        "input": backend.array([[1.0]]),
        "weight2": backend.array([[4.0]]),
        "bias": backend.array([3.0]),
    }
    ref_outputs = {"final_cost": backend.array([[7.4]])}
    ref_grads = {
        "input": backend.array([[4.0]]),
        "weight2": backend.array([[1.1]]),
        "bias": backend.array([1.0]),
    }
    outputs, grads = pm.evaluate_all(params)

    assert_results_equal(outputs, ref_outputs)
    assert_results_equal(grads, ref_grads)


def test_multiple_output_connections():
    model = Model()
    add_1 = Add()
    add_2 = Add()
    model += add_2(output="out2")

    with pytest.raises(Exception) as err_info:
        model += add_1(
            left="left", right="right", output=IOKey(connections={add_2.left, "out2"})
        )

    assert (
        str(err_info.value)
        == "Given connections are both output connections. Multi-write error!"
    )


def test_multiple_output_connections_2():
    model = Model()
    add_1 = Add()
    add_2 = Add()
    model += add_2(left="in2", right="in3")
    model += add_1(
        left="left",
        right="right",
        output=IOKey(name="my_internal_key", connections={add_2.left, "in3"}),
    )

    assert (
        add_2.right.data.metadata
        == add_2.left.data.metadata
        == add_1.output.data.metadata
    )


def test_static_concat():
    model = Model()
    model += Concat(n=2)(input1="input", input2="input", output="output")

    backend = NumpyBackend()
    pm = mithril.compile(
        model=model,
        backend=backend,
        constant_keys={"input": backend.zeros(1)},
        inference=True,
    )
    out = pm.evaluate()["output"]
    assert isinstance(out, np.ndarray)

    assert all(out == backend.array([0.0, 0.0], dtype=mithril.float32))


def test_reduce_overlap_shapes():
    backend = NumpyBackend()
    model = Model()
    layer_1 = Layer(activation=Relu(), dimension=10)
    layer_2 = Layer(activation=Relu(), dimension=10)
    layer_3 = Layer(activation=Relu(), dimension=10)
    model += layer_1(input="input", weight="weight1", output=IOKey(name="output1"))
    model += layer_2(weight="weight2", input="output1", output=IOKey(name="output2"))
    model += layer_3(weight="weight3", input="output2", output=IOKey(name="output3"))

    model.set_shapes({"input": [5, 4, 3]})
    ctx = TrainModel(model)
    ctx.add_regularization(L1(), input="weight1", coef=Tensor(1e-1))
    ctx.add_regularization(L1(), input="weight2", coef=Tensor(1e-1))
    ctx.add_regularization(L1(), input="weight3", coef=Tensor(1e-1))
    ctx.add_loss(
        Buffer(), input="output1", reduce_steps=[Sum(axis=0), Mean(axis=0), Sum(axis=0)]
    )
    ctx.add_loss(
        Buffer(),
        input="output2",
        reduce_steps=[Mean(axis=0), Sum(axis=0), Mean(axis=0)],
    )
    ctx.add_loss(
        Buffer(), input="output3", reduce_steps=[Sum(axis=0), Sum(axis=0), Sum(axis=0)]
    )

    model_1 = Model()
    layer_1_1 = Layer(activation=Relu(), dimension=10)
    layer_2_1 = Layer(activation=Relu(), dimension=10)
    layer_3_1 = Layer(activation=Relu(), dimension=10)
    model_1 += layer_1_1(input="input", weight="weight1", output=IOKey(name="output1"))
    model_1 += layer_2_1(
        weight="weight2", input="output1", output=IOKey(name="output2")
    )
    model_1 += layer_3_1(
        weight="weight3", input="output2", output=IOKey(name="output3")
    )

    ctx_1 = TrainModel(model_1)
    ctx_1.add_regularization(L1(), input="weight1", coef=Tensor(1e-1))
    ctx_1.add_regularization(L1(), input="weight2", coef=Tensor(1e-1))
    ctx_1.add_regularization(L1(), input="weight3", coef=Tensor(1e-1))
    ctx_1.add_loss(
        Buffer(), input="output1", reduce_steps=[Sum(axis=0), Mean(axis=0), Sum(axis=0)]
    )
    ctx_1.add_loss(
        Buffer(),
        input="output2",
        reduce_steps=[Mean(axis=0), Sum(axis=0), Mean(axis=0)],
    )
    ctx_1.add_loss(
        Buffer(), input="output3", reduce_steps=[Sum(axis=0), Sum(axis=0), Sum(axis=0)]
    )
    comp_model_1 = mithril.compile(model=ctx, backend=backend)

    comp_model_2 = mithril.compile(
        model=ctx_1, backend=backend, shapes={"input": [5, 4, 3]}
    )

    assert comp_model_1.shapes == comp_model_2.shapes


def test_reduce_overlap_shapes_1():
    backend = NumpyBackend()
    model = Model()
    relu_model_1 = Relu()
    relu_model_2 = Relu()
    reduce_model_1 = Mean(axis=0)
    reduce_model_2 = Mean(axis=0)
    shape_1: dict[str, list] = {"input": ["u1", "u2", ("Var1", ...)]}
    shape_2: dict[str, list] = {"input": [("Var1", ...), "u1", "u2"]}
    relu_model_1.set_shapes(shape_1)
    relu_model_2.set_shapes(shape_2)
    model += relu_model_1(input="input")

    model.set_shapes({"input": [3, 2]})
    model += relu_model_2(input=relu_model_1.output)
    model += reduce_model_1(input=relu_model_2.output)
    model += reduce_model_2(input=reduce_model_1.output)

    model_1 = Model()
    relu_model_1_1 = Relu()
    relu_model_2_1 = Relu()
    reduce_model_1_1 = Mean(axis=0)
    reduce_model_2_1 = Mean(axis=0)
    shape_1_1: dict[str, list] = {"input": ["u1", "u2", ("Var1", ...)]}
    shape_2_1: dict[str, list] = {"input": [("Var1", ...), "u1", "u2"]}
    relu_model_1_1.set_shapes(shape_1_1)
    relu_model_2_1.set_shapes(shape_2_1)
    model_1 += relu_model_1_1(input="input")
    model_1 += relu_model_2_1(input=relu_model_1_1.output)
    model_1 += reduce_model_1_1(input=relu_model_2_1.output)
    model_1 += reduce_model_2_1(input=reduce_model_1_1.output)

    comp_model_1 = mithril.compile(model=model, backend=backend)
    comp_model_2 = mithril.compile(
        model=model_1, backend=backend, shapes={"input": [3, 2]}
    )

    assert comp_model_1.shapes == comp_model_2.shapes


def test_reduce_overlap_shapes_2():
    model1 = Model()
    buff1 = Buffer()
    shape: dict[str, list] = {"input": ["u1", ("Var1", ...)]}
    buff1.set_shapes(shape)
    mean1 = Mean(axis=0)
    model1 += buff1(input="input")
    model1 += mean1(input=buff1.output)
    model1.set_shapes({"input": [10]})

    assert model1.shapes == {
        "input": [10],
        "$_Buffer_0_output": [10],
        "$_Mean_1_axis": None,
        "$_Mean_1_keepdim": None,
        "$_Mean_1_output": [],
    }


def test_geomean_evaluate():
    backend = JaxBackend()
    model1 = Model()
    lin1 = Linear(dimension=10)
    lin12 = Linear(dimension=10)
    model1.extend(
        lin1, input="input", weight="weight", bias="bias", output=IOKey("output1")
    )
    model1.extend(
        lin12,
        input=lin1.output,
        weight="weight1",
        bias="bias1",
        output=IOKey("output2"),
    )
    model1.set_shapes({"input": [10, 10, 10]})
    lin1.input.set_differentiable(True)
    ctx1 = TrainModel(model1)
    ctx1.add_loss(
        Buffer(),
        input="output1",
        reduce_steps=[Mean(axis=0), Sum(axis=0), Mean(axis=0)],
    )
    ctx1.add_loss(
        Buffer(), input="output2", reduce_steps=[Sum(axis=0), Mean(axis=0), Sum(axis=0)]
    )
    ctx1.add_regularization(L1(), coef=Tensor(0.1), input="weight")
    comp_1 = mithril.compile(model=ctx1, backend=backend)
    model2 = Model()
    lin2 = Linear()
    lin22 = Linear(dimension=10)
    model2.extend(
        lin2, input="input", weight="weight", bias="bias", output=IOKey("output1")
    )
    model2.extend(
        lin22,
        input=lin2.output,
        weight="weight1",
        bias="bias1",
        output=IOKey("output2"),
    )
    lin2.input.set_differentiable(True)
    ctx2 = TrainModel(model2)
    ctx2.add_loss(
        Buffer(),
        input="output1",
        reduce_steps=[Mean(axis=0), Sum(axis=0), Mean(axis=0)],
    )
    ctx2.add_loss(
        Buffer(), input="output2", reduce_steps=[Sum(axis=0), Mean(axis=0), Sum(axis=0)]
    )
    ctx2.add_regularization(L1(), coef=Tensor(0.1), input="weight")
    comp_2 = mithril.compile(model=ctx2, backend=backend)
    inputs = {
        "input": jnp.ones((10, 10, 10), dtype=jnp.float32),
        "weight": jnp.ones((10, 10), dtype=jnp.float32),
        "bias": jnp.ones((10), dtype=jnp.float32),
        "weight1": jnp.ones((10, 10), dtype=jnp.float32),
        "bias1": jnp.ones((10), dtype=jnp.float32),
    }
    comp1_results = comp_1.evaluate(inputs)
    comp2_results = comp_2.evaluate(inputs)

    comp1_grad_results = comp_1.evaluate_gradients(inputs)
    comp2_grad_results = comp_2.evaluate_gradients(inputs)
    assert (
        comp1_results["final_cost"]
        == comp2_results["final_cost"]
        == jnp.array(11210.316228, dtype=jnp.float32)
    )
    tol = 1e-14
    assert all(
        [
            abs(comp1_grad_results[key] - comp2_grad_results[key]).sum() < tol
            for key in comp1_grad_results
        ]
    )


def test_get_key_dependency_1():
    model = Linear()

    ctx = TrainModel(model)
    ctx.add_regularization(model=L2(), coef=Tensor(1e-1), input=model.weight)
    ctx.add_loss(
        SquaredError(),
        [Mean()],
        input=model.output,
        target="target",
        key_name="my_loss",
    )

    mithril.compile(ctx, TorchBackend(), data_keys={"input", "target"})

    resulting_connections = {
        con.key for con in ctx.dependency_map.get_dependent_input_conns("my_loss")
    }
    # assert resulting_connections == {"Mean_4_axis", "b", "input", "Mean_4_keepdim",
    # "target", "w"}
    assert resulting_connections == {"target", "input", "weight", "bias"}


def test_get_key_dependency_2():
    model = Model()
    model += Linear()(
        input="input", weight="weight", bias="bias", output=IOKey(name="output")
    )
    model += Buffer()(input="dummy_input", output=IOKey(name="dummy_output"))
    model += Buffer()(input="dummy_output", output=IOKey(name="dummy_final_output"))

    ctx = TrainModel(model)
    ctx.add_regularization(model=L2(), coef=Tensor(1e-1), input=model.weight)  # type: ignore
    ctx.add_loss(
        SquaredError(),
        [Mean()],
        input=model.output,  # type: ignore
        target="target",
        key_name="my_loss",
    )

    resulting_connections = {
        con.key for con in ctx.dependency_map.get_dependent_input_conns("my_loss")
    }
    dummy_connection1 = {
        con.key for con in ctx.dependency_map.get_dependent_input_conns("dummy_output")
    }
    dummy_connection2 = {
        con.key
        for con in ctx.dependency_map.get_dependent_input_conns("dummy_final_output")
    }
    # assert resulting_connections == {"Mean_4_axis", "b", "input", "Mean_4_keepdim",
    # "target", "weight"}
    assert resulting_connections == {"target", "input", "weight", "bias"}
    assert dummy_connection1 == dummy_connection2 == {"dummy_input"}


def test_regularization_1():
    # Test with single regularization and single reduce (mean) operation
    model = Model()
    model += Multiply()(
        left=IOKey("left", type=Tensor),
        right=IOKey("w", type=Tensor),
        output="output",
    )

    ctx = TrainModel(model)
    ctx.add_regularization(L2(), coef=Tensor(1e-1), input=model.w)  # type: ignore
    ctx.add_loss(SquaredError(), [Mean()], input=model.output, target="target")  # type: ignore
    backend = TorchBackend(dtype=mithril.float64)
    static_keys = {"left": backend.array([0.0]), "target": backend.zeros(3, 2, 1)}
    compiled_model = mithril.compile(ctx, backend=backend, constant_keys=static_keys)
    result = compiled_model.evaluate(
        params={"w": backend.array([[[1.0], [2.0]], [[3.0], [4.0]], [[5.0], [6.0]]])}
    )
    ref_loss = backend.array(0.7583333333333333)
    tolerance = 1e-15
    assert result["final_cost"] - ref_loss < tolerance


def test_regularization_1_sanity_test():
    # Test with single regularization and single reduce (mean) operation
    model = Model()
    model.extend(
        Multiply(),
        left=IOKey("left", type=Tensor),
        right=IOKey("w", type=Tensor),
        output="output",
    )

    ctx = TrainModel(model)
    ctx.add_regularization(L2(), coef=Tensor(1e-1), input=model.w)  # type: ignore
    ctx.add_loss(SquaredError(), [Mean()], input=model.output, target="target")  # type: ignore
    backend = TorchBackend(dtype=mithril.float64)
    static_keys = {"left": backend.array([0.0]), "target": backend.array([0.0])}
    compiled_model = mithril.compile(
        ctx, backend=backend, constant_keys=static_keys, safe_shapes=False
    )
    result = compiled_model.evaluate(
        params={"w": backend.array([[[1.0], [2.0]], [[3.0], [4.0]], [[5.0], [6.0]]])}
    )
    ref_loss = backend.array(0.7583333333333333)
    tolerance = 1e-15
    assert result["final_cost"] - ref_loss < tolerance


def test_regularization_2():
    # Test with single regularization and single reduce (sum) operation
    model = Model()
    model += Multiply()(
        left=IOKey("left", type=Tensor),
        right=IOKey("w", type=Tensor),
        output="output",
    )

    ctx = TrainModel(model)
    ctx.add_regularization(L2(), coef=Tensor(1e-1), input=model.w)  # type: ignore
    ctx.add_loss(SquaredError(), [Sum()], input=model.output, target="target")  # type: ignore
    backend = TorchBackend(dtype=mithril.float64)
    static_keys = {"left": backend.array([0.0]), "target": backend.zeros(3, 2, 1)}
    compiled_model = mithril.compile(ctx, backend=backend, constant_keys=static_keys)
    result = compiled_model.evaluate(
        params={"w": backend.array([[[1.0], [2.0]], [[3.0], [4.0]], [[5.0], [6.0]]])}
    )
    # ref_loss = backend.array(0.7583333333333333 * 6)
    ref_loss = backend.array(4.55)
    tolerance = 1e-15
    assert result["final_cost"] - ref_loss < tolerance


def test_regularization_3():
    # Test with single regularization and multiple reduce (mean -> mean -> sum)
    # operations
    model = Model()
    model += Multiply()(
        left=IOKey("left", type=Tensor),
        right=IOKey("w", type=Tensor),
        output="output",
    )

    ctx = TrainModel(model)
    ctx.add_regularization(L2(), coef=Tensor(1e-1), input=model.w)  # type: ignore
    ctx.add_loss(
        SquaredError(),
        [Mean(axis=1), Mean(axis=3), Sum()],
        input=model.output,  # type: ignore
        target="target",
    )
    backend = TorchBackend(dtype=mithril.float64)
    static_keys = {
        "left": backend.array([0.0]),
        "target": backend.zeros(2, 3, 4, 5, 6, 7),
    }
    compiled_model = mithril.compile(ctx, backend=backend, constant_keys=static_keys)
    result = compiled_model.evaluate(params={"w": backend.ones(2, 3, 4, 5, 6, 7)})
    ref_loss = backend.array(14.0)
    tolerance = 1e-15
    assert result["final_cost"] - ref_loss < tolerance


def test_regularization_4():
    # Test with single regularization and multiple model with multiple reduce operations
    model = Model()
    model += Multiply()(
        left=IOKey("left", type=Tensor),
        right=IOKey("w", type=Tensor),
        output=IOKey(name="output"),
    )
    model += Multiply()(left="left", right="w", output=IOKey(name="output2"))

    ctx = TrainModel(model)
    ctx.add_regularization(L2(), coef=Tensor(1e-1), input=model.w)  # type: ignore
    ctx.add_loss(
        SquaredError(),
        [Mean(axis=1), Sum()],
        input=model.output,  # type: ignore
        target="target",
    )
    ctx.add_loss(
        SquaredError(),
        [Mean(axis=3), Sum()],
        input=model.output2,  # type: ignore
        target="target",
    )
    backend = TorchBackend(dtype=mithril.float64)
    static_keys = {
        "left": backend.array([0.0]),
        "target": backend.zeros(2, 2, 4, 8, 6, 7),
    }
    compiled_model = mithril.compile(ctx, backend=backend, constant_keys=static_keys)
    result = compiled_model.evaluate(params={"w": backend.ones(2, 2, 4, 8, 6, 7)})
    ref_loss = backend.array(67.2)
    tolerance = 1e-15
    # print((result["w"]**2).sum() * .5 * .1 / (np.power(2 * 8, 1/2)))
    assert result["final_cost"] - ref_loss < tolerance


def test_regularization_5():
    # Test with single regularization and multiple model with multiple reduce operations
    model = Model()
    model += Multiply()(
        left=IOKey("left", type=Tensor),
        right=IOKey("w", type=Tensor),
        output=IOKey(name="output"),
    )
    model += Multiply()(
        left=IOKey("left1", type=Tensor), right="w", output=IOKey(name="output2")
    )

    ctx = TrainModel(model)
    ctx.add_regularization(L2(), coef=Tensor(1e-1), input=model.w)  # type: ignore
    ctx.add_loss(
        SquaredError(),
        [Mean(axis=1), Sum()],
        input=model.output,  # type: ignore
        target="target",
    )
    ctx.add_loss(
        SquaredError(),
        [Mean(axis=-1), Sum()],
        input=model.output,  # type: ignore
        target="target",
    )
    ctx.add_loss(
        SquaredError(),
        [Mean(axis=3), Mean(axis=3), Sum()],
        input=model.output2,  # type: ignore
        target="target",
    )
    backend = TorchBackend(dtype=mithril.float64)
    static_keys = {
        "left": backend.array([0.0]),
        "target": backend.zeros(2, 2, 4, 8, 6, 7),
        "left1": backend.array([0.0]),
    }
    compiled_model = mithril.compile(ctx, backend=backend, constant_keys=static_keys)
    result = compiled_model.evaluate(params={"w": backend.ones(2, 2, 4, 8, 6, 7)})
    ref_loss = backend.array(30.688300634630973)
    tolerance = 1e-14
    # print((result["w"]**2).sum() * .5 * .1 / (np.power(2 * 7 * 8 * 6, 1/3)))
    assert result["final_cost"] - ref_loss < tolerance


def test_static_anlaysis():
    model = Model()
    add1 = Add()
    model += add1(
        left=IOKey(value=Tensor([[2.0]]), name="left"),
        right=IOKey(value=Tensor([2.0]), name="right"),
    )
    model += Linear(10)(
        input=add1.output, weight="w", bias="b", output=IOKey(name="output")
    )

    comp_model = mithril.compile(model=model, backend=NumpyBackend())

    ignored_model_keys = (
        comp_model.data_store.cached_data.keys() | comp_model.discarded_keys
    )
    ignored_output_keys = ignored_model_keys & comp_model.flat_graph.all_target_keys
    ignored_model_list = [
        comp_model.flat_graph.get_model(key) for key in ignored_output_keys
    ]
    assert ignored_model_list == [add1]


def test_static_anlaysis_1():
    model = Model()
    add1 = Add()
    model += add1(
        left=IOKey(value=Tensor([[2.0]]), name="left"),
        right=IOKey(value=Tensor([2.0]), name="right"),
    )
    model += Add()(
        left=add1.output, right=IOKey(type=Tensor), output=IOKey(name="output1")
    )

    comp_model = mithril.compile(
        model=model,
        backend=NumpyBackend(),
    )
    discarded_model_keys = (
        comp_model.data_store.cached_data.keys() | comp_model.discarded_keys
    )
    discarded_output_keys = discarded_model_keys & comp_model.flat_graph.all_target_keys
    discarded_model_list = [
        comp_model.flat_graph.get_model(key) for key in discarded_output_keys
    ]
    assert discarded_model_list == [add1]


def test_static_anlaysis_2():
    model = Model()
    add1 = Add()
    sum1 = Sum()
    model += add1(
        left=IOKey(value=Tensor([[2.0]]), name="left"),
        right=IOKey(value=Tensor([2.0]), name="right"),
    )
    model += sum1(input=add1.output)
    model += Add()(
        left=sum1.output, right=IOKey(type=Tensor), output=IOKey(name="output1")
    )

    comp_model = mithril.compile(
        model=model,
        backend=NumpyBackend(),
    )
    discarded_model_keys = (
        comp_model.data_store.cached_data.keys()
        | comp_model.data_store.unused_keys
        | comp_model.discarded_keys
    )
    discarded_output_keys = discarded_model_keys & comp_model.flat_graph.all_target_keys
    discarded_model_list = {
        comp_model.flat_graph.get_model(key) for key in discarded_output_keys
    }
    assert len(discarded_model_list) == 2


def test_static_anlaysis_4():
    model = Model()
    model += (add1 := Add())
    add1.set_types(left=Tensor, right=Tensor)
    model += Convolution2D(kernel_size=1)
    model += (add2 := Add())
    add2.set_types(right=Tensor)
    model += (sum1 := Sum())
    model += (sub1 := Subtract())
    sub1.set_types(right=Tensor)
    model += (mul1 := Multiply())
    mul1.set_types(right=Tensor)
    model += (mat1 := MatrixMultiply())()

    model.set_canonical_input(add1.left)
    model.set_canonical_output(mul1.output)
    comp_model = mithril.compile(model=model, backend=NumpyBackend())

    models = {add1, add2, sum1, sub1, mul1, mat1}
    assert (models - comp_model.flat_graph.nodes.keys()) == {mat1}


def test_prune_1():
    m = Model()
    add1 = Add()
    add2 = Add()
    add3 = Add()
    add4 = Add()
    m += add1(left="input", right="input2", output=IOKey(name="out_1"))
    m += add2(left=add1.output, right="input3")
    m += add3(left=add1.output, right="input4")
    m += add4(left=add1.output, right="input3")  # Duplicate
    m += Buffer()(input=add2.output, output=IOKey(name="out_2"))
    m += Buffer()(input=add3.output, output=IOKey(name="out_3"))
    m += Buffer()(input=add4.output, output=IOKey(name="out_4"))

    compiled_model = compile(m, NumpyBackend())
    expected_connections: dict[str, list[str | set[str]]] = {
        "out_1": ["add", {"input", "input2", "out_1_cache"}],
        "output_0": ["add", {"out_1", "input3", "output_0_cache"}],
        "output_1": ["add", {"out_1", "input4", "output_1_cache"}],
    }

    expected_output_dict = {
        "out_1": "out_1",
        "out_2": "output_0",
        "out_3": "output_1",
        "out_4": "output_0",
    }

    assert_connections(compiled_model, expected_connections)
    assert compiled_model.flat_graph.output_dict == expected_output_dict


def test_prune_2():
    m = Model()
    add1 = Add()
    add2 = Add()
    add3 = Add()
    add4 = Add()
    m += add1(left="input", right="input2", output=IOKey(name="out_1"))
    m += add2(left=add1.output, right="input3")
    m += add3(left=add1.output, right="input3")  # Duplicate
    m += add4(left=add2.output, right="input4")
    m += Buffer()(input=add2.output, output=IOKey(name="out_2"))
    m += Buffer()(input=add3.output, output=IOKey(name="out_3"))
    m += Buffer()(input=add4.output, output=IOKey(name="out_4"))

    compiled_model = compile(m, NumpyBackend())
    expected_connections: dict[str, list[str | set[str]]] = {
        "out_1": ["add", {"input", "input2", "out_1_cache"}],
        "output_0": ["add", {"out_1", "input3", "output_0_cache"}],
        "output_2": ["add", {"output_0", "input4", "output_2_cache"}],
    }

    expected_output_dict = {
        "out_1": "out_1",
        "out_2": "output_0",
        "out_3": "output_0",
        "out_4": "output_2",
    }

    assert_connections(compiled_model, expected_connections)
    assert compiled_model.flat_graph.output_dict == expected_output_dict


def test_prune_3():
    m = Model()
    add1 = Add()
    add2 = Add()
    add3 = Add()
    add4 = Add()
    add5 = Add()
    m += add1(left="input", right="input2", output=IOKey(name="out_1"))
    m += add2(left=add1.output, right="input3")
    m += add3(left=add1.output, right="input3")  # Duplicate
    m += add4(left=add3.output, right="input3")
    m += add5(left=add2.output, right="input3")  # Duplicate
    m += Buffer()(input=add2.output, output=IOKey(name="out_2"))
    m += Buffer()(input=add3.output, output=IOKey(name="out_3"))
    m += Buffer()(input=add4.output, output=IOKey(name="out_4"))
    m += Buffer()(input=add5.output, output=IOKey(name="out_5"))

    compiled_model = compile(m, NumpyBackend())
    expected_connections: dict[str, list[str | set[str]]] = {
        "out_1": ["add", {"input", "input2", "out_1_cache"}],
        "output_0": ["add", {"out_1", "input3", "output_0_cache"}],
        "output_2": ["add", {"output_0", "input3", "output_2_cache"}],
    }

    expected_output_dict = {
        "out_1": "out_1",
        "out_2": "output_0",
        "out_3": "output_0",
        "out_4": "output_2",
        "out_5": "output_2",
    }

    assert_connections(compiled_model, expected_connections)
    assert compiled_model.flat_graph.output_dict == expected_output_dict


def test_prune_4():
    m = Model()
    add0 = Add()
    add1 = Add()
    add2 = Add()
    add3 = Add()

    m += add0(left=IOKey("input", type=Tensor), right=IOKey("input2", type=Tensor))
    m += add1(left="input", right="input2")  # Duplicate
    m += add2(left=add0.output, right=add0.output)
    m += add3(left=add1.output, right=add1.output)  # Duplicate
    m += Add()(left=add2.output, right=add3.output)

    compiled_model = compile(m, NumpyBackend())

    expected_connections: dict[str, list[str | set[str]]] = {
        "output_0": ["add", {"input", "input2", "output_0_cache"}],
        "output_2": [
            "add",
            {"output_0", "output_2_cache"},
        ],
        "output": ["add", {"output_2", "output_cache"}],
    }

    expected_output_dict = {
        "output": "output",
    }

    assert_connections(compiled_model, expected_connections)
    assert compiled_model.flat_graph.output_dict == expected_output_dict


def test_prune_5():
    m = Model()
    add0 = Add()
    add1 = Add()
    add2 = Add()
    add3 = Add()
    m += add0(left=IOKey("input", type=Tensor), right=IOKey("input2", type=Tensor))
    m += add1(left="input", right="input2")  # Duplicate
    m += add2(left=add0.output, right=add1.output)
    m += Add()(left=add1.output, right=add0.output)
    m += add3(left=add1.output, right=add0.output)  # Duplicate
    m += Add()(left=add2.output, right=add3.output)

    compiled_model = compile(m, NumpyBackend())
    expected_connections: dict[str, list[str | set[str]]] = {
        "output_0": ["add", {"input", "input2", "output_0_cache"}],
        "output_2": [
            "add",
            {"output_0", "output_2_cache"},
        ],
        "output": ["add", {"output_2", "output_cache"}],
    }

    expected_output_dict = {
        "output": "output",
    }

    assert_connections(compiled_model, expected_connections)
    assert compiled_model.flat_graph.output_dict == expected_output_dict


def test_prune_6():
    m1 = Model()
    add0 = Add()
    m1 += add0(left=IOKey("input", type=Tensor), right=IOKey("input2", type=Tensor))
    m1 += Add()(left=add0.output, right=add0.output, output=IOKey(name="output"))

    m2 = Model()
    add0 = Add()
    m2 += add0(
        left=IOKey("input", type=Tensor), right=IOKey("input2", type=Tensor)
    )  # Duplicate
    m2 += Multiply()(left=add0.output, right=add0.output, output=IOKey(name="output"))

    m = Model()
    m += m1(
        input=IOKey("input", type=Tensor),
        input2=IOKey("input2", type=Tensor),
        output=IOKey(name="auc"),
    )
    m += m2(input="input", input2="input2", output=IOKey(name="acc"))

    compiled_model = compile(m, NumpyBackend())
    expected_connections: dict[str, list[str | set[str]]] = {
        "output_0": [
            "add",
            {"input", "input2", "output_0_cache"},
        ],
        "auc": ["add", {"output_0", "auc_cache"}],
        "acc": [
            "multiplication",
            {"output_0", "acc_cache"},
        ],
    }

    expected_output_dict = {"acc": "acc", "auc": "auc"}

    assert_connections(compiled_model, expected_connections)
    assert compiled_model.flat_graph.output_dict == expected_output_dict


def test_prune_7():
    m = Model()
    add1 = Add()
    add3 = Add()
    m += add1(left="input", right="input2", output=IOKey(name="out_1"))
    m += Add()(left=add1.output, right="input3", output=IOKey(name="out_2"))
    m += add3(left=add1.output, right="input4")
    m += Add()(
        left=add1.output, right="input3", output=IOKey(name="dont_forget_me")
    )  # Duplicate
    m += Buffer()(input=add3.output, output=IOKey(name="out_3"))

    compiled_model = compile(m, NumpyBackend())
    expected_connections: dict[str, list[str | set[str]]] = {
        "out_1": ["add", {"input", "input2", "out_1_cache"}],
        "out_2": ["add", {"out_1", "input3", "out_2_cache"}],
        "output": ["add", {"out_1", "input4", "output_cache"}],
    }

    expected_output_dict = {
        "out_1": "out_1",
        "out_2": "out_2",
        "out_3": "output",
        "dont_forget_me": "out_2",
    }

    assert_connections(compiled_model, expected_connections)
    assert compiled_model.flat_graph.output_dict == expected_output_dict


def test_prune_8():
    m = Model()
    add1 = Add()
    add3 = Add()
    m += add1(left="input", right="input2", output=IOKey(name="out_1"))
    m += Add()(left=add1.output, right="input3")
    m += add3(left=add1.output, right="input4")
    m += Add()(
        left=add1.output, right="input3", output=IOKey(name="dont_forget_me")
    )  # Duplicate
    m += Buffer()(input=add3.output, output=IOKey(name="out_2"))

    compiled_model = compile(m, NumpyBackend())
    expected_connections: dict[str, list[str | set[str]]] = {
        "out_1": ["add", {"input", "input2", "out_1_cache"}],
        "output_0": ["add", {"out_1", "input3", "output_0_cache"}],
        "output_1": ["add", {"out_1", "input4", "output_1_cache"}],
    }

    expected_output_dict = {
        "out_1": "out_1",
        "out_2": "output_1",
        "dont_forget_me": "output_0",
    }

    assert_connections(compiled_model, expected_connections)
    assert compiled_model.flat_graph.output_dict == expected_output_dict


def test_prune_9():
    m = Model()
    add0 = Add()
    add1 = Add()
    m += add0(
        left=IOKey("input", type=Tensor),
        right=IOKey("input2", type=Tensor),
        output=IOKey(name="out_1"),
    )
    m += add1(left=add0.output, right="input3")
    m += Add()(left=add0.output, right="input4")
    m += Add()(left=add1.output, right="input4")
    m += Add()(
        left=add0.output, right="input3", output=IOKey(name="dont_forget_me")
    )  # Duplicate

    compiled_model = compile(m, NumpyBackend())
    expected_connections: dict[str, list[str | set[str]]] = {
        "out_1": ["add", {"input", "input2", "out_1_cache"}],
        "output_0": ["add", {"out_1", "input3", "output_0_cache"}],
    }

    expected_output_dict = {
        "dont_forget_me": "output_0",
        "out_1": "out_1",
    }

    assert_connections(compiled_model, expected_connections)
    assert compiled_model.flat_graph.output_dict == expected_output_dict


def test_prune_10():
    m = Model()
    add0 = Add()
    add1 = Add()
    add2 = Add()
    m += add0(left="input", right="input2", output=IOKey(name="out_1"))
    m += add1(left=add0.output, right="input3")
    m += add2(left=add0.output, right="input4")
    m += Add()(left=add1.output, right="input4", output=IOKey(name="out_2"))
    m += Add()(
        left=add0.output, right="input3", output=IOKey(name="dont_forget_me")
    )  # Duplicate
    m += Buffer()(input=add1.output, output=IOKey(name="out_3"))
    m += Buffer()(input=add2.output, output=IOKey(name="out_4"))

    compiled_model = compile(m, NumpyBackend())
    expected_connections: dict[str, list[str | set[str]]] = {
        "out_1": ["add", {"input", "input2", "out_1_cache"}],
        "output_0": ["add", {"out_1", "input3", "output_0_cache"}],
        "output_1": ["add", {"out_1", "input4", "output_1_cache"}],
        "out_2": ["add", {"output_0", "input4", "out_2_cache"}],
    }

    expected_output_dict = {
        "out_1": "out_1",
        "out_2": "out_2",
        "out_3": "output_0",
        "out_4": "output_1",
        "dont_forget_me": "output_0",
    }

    assert_connections(compiled_model, expected_connections)
    assert compiled_model.flat_graph.output_dict == expected_output_dict


def test_prune_11():
    m = Model()
    add1 = Add()
    add2 = Add()
    mul1 = Multiply()
    add3 = Add()
    mul2 = Multiply()
    m += add1(left="input", right="input2", output=IOKey(name="out_1"))
    m += add2(left=add1.output, right="input3")
    m += mul1(left=add2.output, right="input4")
    m += add3(left=add1.output, right="input3")  # Duplicate
    m += mul2(left=add3.output, right="input4")  # Duplicate
    m += Buffer()(input=add2.output, output=IOKey(name="out_3"))
    m += Buffer()(input=add3.output, output=IOKey(name="out_4"))
    m += Buffer()(input=mul1.output, output=IOKey(name="out_5"))
    m += Buffer()(input=mul2.output, output=IOKey(name="out_6"))

    compiled_model = compile(m, NumpyBackend())
    expected_connections: dict[str, list[str | set[str]]] = {
        "out_1": ["add", {"input", "input2", "out_1_cache"}],
        "output_0": ["add", {"out_1", "input3", "output_0_cache"}],
        "output_1": [
            "multiplication",
            {"output_0", "input4", "output_1_cache"},
        ],
    }

    expected_output_dict = {
        "out_1": "out_1",
        "out_3": "output_0",
        "out_4": "output_0",
        "out_5": "output_1",
        "out_6": "output_1",
    }

    assert_connections(compiled_model, expected_connections)
    assert compiled_model.flat_graph.output_dict == expected_output_dict


def test_prune_12():
    m = Model()
    add1 = Add()
    m += add1(left="input", right="input2", output=IOKey(name="out_1"))
    m += Buffer()(input=add1.output, output=IOKey(name="out_2"))
    m += Buffer()(input=add1.output, output=IOKey(name="out_3"))  # Duplicate

    compiled_model = compile(m, NumpyBackend())
    expected_connections: dict[str, list[str | set[str]]] = {
        "out_1": ["add", {"input", "input2", "out_1_cache"}]
    }
    expected_output_dict = {"out_3": "out_1", "out_2": "out_1", "out_1": "out_1"}

    assert_connections(compiled_model, expected_connections)
    assert expected_output_dict == compiled_model.flat_graph.output_dict


def test_prune_13():
    m = Model()
    add1 = Add()
    m += add1(left="input", right="input2", output=IOKey(name="out_1"))
    m += Buffer()(input=add1.output, output="out_2")
    m += Buffer()(input="out_2", output=IOKey(name="out_3"))  # Duplicate

    compiled_model = compile(m, NumpyBackend())
    expected_connections: dict[str, list[str | set[str]]] = {
        "out_1": ["add", {"input", "input2", "out_1_cache"}]
    }
    expected_output_dict = {"out_3": "out_1", "out_1": "out_1"}

    assert_connections(compiled_model, expected_connections)
    assert expected_output_dict == compiled_model.flat_graph.output_dict


def test_prune_14():
    m = Model()
    add1 = Add()
    m += add1(left="input", right="input2", output=IOKey(name="out_1"))
    m += Buffer()(input=add1.output, output=IOKey(name="out_2"))
    m += Buffer()(input="out_2", output=IOKey(name="out_3"))  # Duplicate

    compiled_model = compile(m, NumpyBackend())
    expected_connections: dict[str, list[str | set[str]]] = {
        "out_1": ["add", {"input", "input2", "out_1_cache"}]
    }
    expected_output_dict = {"out_3": "out_1", "out_2": "out_1", "out_1": "out_1"}

    assert_connections(compiled_model, expected_connections)
    assert expected_output_dict == compiled_model.flat_graph.output_dict


def test_prune_15():
    m = Model()
    add1 = Add()
    m += add1(left="input", right="input2", output=IOKey(name="out_1"))
    m += Buffer()(input=add1.output, output="out_2")
    m += Relu()(input="out_2", output=IOKey(name="out_3"))  # Duplicate

    compiled_model = compile(m, NumpyBackend())
    expected_connections: dict[str, list[str | set[str]]] = {
        "out_1": ["add", {"input", "input2", "out_1_cache"}],
        "out_3": ["relu", {"out_1", "out_3_cache"}],
    }
    expected_output_dict = {"out_3": "out_3", "out_1": "out_1"}

    assert_connections(compiled_model, expected_connections)
    assert expected_output_dict == compiled_model.flat_graph.output_dict


def test_prune_valued_tensor_1():
    # Values different do not prune!
    model = Model()
    model += Add()(
        left=Tensor(5), right=IOKey("input2", type=Tensor), output=IOKey("output1")
    )
    model += Add()(left=Tensor(3), right="input2", output=IOKey("output2"))

    backend = JaxBackend(dtype=mithril.float64)

    compiled_model = compile(
        model, backend=backend, shapes={"input2": [4, 4]}, jit=False
    )

    expected_connections: dict[str, list[str | set[str]]] = {
        "output2": ["add", {"input2", "left_1"}],
        "output1": ["add", {"input2", "left_0"}],
    }
    assert_connections(compiled_model, expected_connections)


def test_prune_valued_tensor_2():
    # Values same prune!
    model = Model()
    model += Add()(
        left=Tensor(3), right=IOKey("input2", type=Tensor), output=IOKey("output1")
    )
    model += Add()(left=Tensor(3), right="input2", output=IOKey("output2"))

    backend = JaxBackend(dtype=mithril.float64)

    compiled_model = compile(
        model, backend=backend, shapes={"input2": [4, 4]}, jit=False
    )

    expected_connections: dict[str, list[str | set[str]]] = {
        "output1": ["add", {"input2", "left_0"}],
    }
    expected_output_dict = {"output2": "output1", "output1": "output1"}

    assert_connections(compiled_model, expected_connections)
    assert compiled_model.flat_graph.output_dict == expected_output_dict


def test_prune_valued_tensor_3():
    model = Model()
    model += Add()(
        left=IOKey("left", type=Tensor),
        right=IOKey("input2", type=Tensor),
        output=IOKey("output1"),
    )
    model += Add()(
        left=IOKey("left2", type=Tensor), right="input2", output=IOKey("output2")
    )

    backend = JaxBackend(dtype=mithril.float64)

    compiled_model = compile(
        model,
        backend=backend,
        shapes={"input2": [4, 4]},
        constant_keys={"left": backend.ones(4, 4), "left2": backend.ones(4, 4)},
        jit=False,
    )

    expected_connections: dict[str, list[str | set[str]]] = {
        "output1": ["add", {"input2", "left"}],
    }
    expected_output_dict = {"output2": "output1", "output1": "output1"}

    assert_connections(compiled_model, expected_connections)
    assert compiled_model.flat_graph.output_dict == expected_output_dict


def test_prune_valued_tensor_4():
    # Compile time static value prune
    model = Model()
    model += Add()(
        left=IOKey("left", type=Tensor),
        right=IOKey("input2", type=Tensor),
        output=IOKey("output1"),
    )
    model += Add()(
        left=IOKey("left2", type=Tensor), right="input3", output=IOKey("output2")
    )

    backend = JaxBackend(dtype=mithril.float64)

    compiled_model = compile(
        model,
        backend=backend,
        shapes={"input2": [4, 4]},
        constant_keys={"left": backend.ones(4, 4), "left2": backend.ones(4, 4)},
        jit=False,
    )

    expected_connections: dict[str, list[str | set[str]]] = {
        "output1": ["add", {"input2", "left"}],
        "output2": ["add", {"input3", "left2"}],
    }
    expected_output_dict = {"output2": "output2", "output1": "output1"}

    assert_connections(compiled_model, expected_connections)
    assert compiled_model.flat_graph.output_dict == expected_output_dict


def test_prune_valued_tensor_5():
    modelsub = Model()
    modelsub += Relu()(input=IOKey("input1"), output="output1")
    modelsub += Sum()(input="output1", output="output2")
    modelsub += Relu()(input="output2", output=IOKey("output"))

    modelsub2 = Model()
    modelsub2 += Relu()(input=IOKey("input1"), output="asd")
    modelsub2 += Sum()(input="asd", output="qwe")
    modelsub2 += Relu()(input="qwe", output=IOKey("output"))

    model = Model()

    model += modelsub2(input1="input1", output=IOKey("out2"))
    model += modelsub(input1="input1", output=IOKey("out1"))

    compiled_model = compile(model, TorchBackend(), jit=False)

    expected_connections: dict[str, list[str | set[str]]] = {
        "asd": ["relu", {"input1"}],
        "qwe": [
            "reduce_sum",
            {"axis_0", "asd", "keepdim_0"},
        ],
        "out2": ["relu", {"qwe"}],
    }
    expected_output_dict = {"out1": "out2", "out2": "out2"}

    assert_connections(compiled_model, expected_connections)
    assert compiled_model.flat_graph.output_dict == expected_output_dict


def test_prune_duplicate_grad():
    model = Model()
    sig1 = Sigmoid()
    sig2 = Sigmoid()
    log1 = Log()
    log2 = Log()
    mm1 = MatrixMultiply()
    div1 = Divide()
    div2 = Divide()
    mm2 = MatrixMultiply()
    mm3 = MatrixMultiply()
    model += sig1(input="input1")
    model += sig2(input="input2")
    model += log1(input=sig1.output)
    model += log2(input=sig1.output)
    model += mm1(left=log1.output, right=log2.output)
    model += div1(numerator=Tensor(2), denominator=sig2.output)
    model += div2(numerator=div1.numerator, denominator=sig2.output)
    model += mm2(left=mm1.output, right=div1.output)
    model += mm3(left=mm1.output, right=div2.output)
    model += Add()(left=mm2.output, right=mm3.output, output="output")

    backend = NumpyBackend(dtype=mithril.float64)
    pm = compile(
        model,
        backend=backend,
        shapes={"input1": [4, 4], "input2": [4, 4]},
        jit=False,
    )
    backend.set_seed(42)
    input1 = backend.rand(4, 4)
    input2 = backend.rand(4, 4) + 5
    grads = backend.ones(4, 4)
    backend.set_seed(10)
    params = pm.randomize_params()
    res = pm.evaluate_gradients(
        params=params,
        data={"input1": input1, "input2": input2},
        output_gradients={pm.output_keys[0]: grads},
    )

    expected_grads = {
        "input1": [
            [
                -46.168515554590904,
                -105.9486114278837,
                -137.86222296153088,
                -102.50122256740828,
            ],
            [
                -76.63971245281606,
                -215.14310889570018,
                -72.21417369148766,
                -95.89344663376505,
            ],
            [
                -126.97201519632979,
                -204.36457505103343,
                -72.48609028312646,
                -53.30452157647702,
            ],
            [
                -142.33514958312693,
                -74.70189307752753,
                -68.61040399491019,
                -72.11507265705262,
            ],
        ],
        "input2": [
            [
                -84.54254335755701,
                -23.700965579712136,
                -6.147931388745096,
                -79.87457191966169,
            ],
            [
                -209.92955936798458,
                -166.0711080043066,
                -22.264057307267745,
                -2.675339883416317,
            ],
            [
                -11.70401231473428,
                -6.759850375448597,
                -32.6052641872548,
                -8.89622111021739,
            ],
            [
                -28.53861523586405,
                -11.784745229216337,
                -28.426655856377717,
                -37.6871473373623,
            ],
        ],
    }
    for k in expected_grads:
        np.testing.assert_allclose(res[k], expected_grads[k], rtol=1e-10, atol=1e-10)


def test_prune_tensor_match():
    model = Model()
    model += Add()(
        left=IOKey("input1", type=Tensor),
        right=IOKey("input2", type=Tensor),
        output=IOKey(name="output1"),
    )
    model += Add()(left="input1", right="input2", output=IOKey(name="output2"))
    model += Add()(left="input1", right="input2", output=IOKey(name="output3"))
    backend = JaxBackend(dtype=mithril.float64)

    pm = compile(
        model,
        backend=backend,
        shapes={"input1": [4, 4], "input2": [4, 4]},
        jit=False,
    )

    assert pm.data["output1"] == pm.data["output2"] == pm.data["output3"]


def test_arange_1():
    m = Model()
    expected_result = np.array([0, 1, 2, 3, 4, 5, 6, 7, 8, 9])
    m += Arange(start=0, stop=10, step=1)(output="output")

    backends: list[
        type[JaxBackend] | type[TorchBackend] | type[NumpyBackend] | type[MlxBackend]
    ] = [TorchBackend, JaxBackend, NumpyBackend, MlxBackend]
    for backend_class in backends:
        if backend_class.is_installed:
            backend = backend_class()
            cm = compile(
                m,
                backend,
                inference=True,  # type: ignore
            )  # Inference set to True since no gradients exist for integer type output
            # of Arange!
            out = cm.evaluate({})["output"]
            assert isinstance(out, backend.DataType)
            np.testing.assert_allclose(expected_result, out, rtol=1e-6, atol=1e-6)  # type: ignore


def test_arange_2():
    m = Model()
    expected_result = np.array([0, 0.5, 1, 1.5, 2, 2.5, 3, 3.5, 4, 4.5])
    m += Arange(start=0, stop=5, step=0.5)(output="output")

    backends: list[type[Backend]] = [TorchBackend, JaxBackend, NumpyBackend, MlxBackend]
    for backend_class in backends:
        if backend_class.is_installed:
            backend = backend_class()
<<<<<<< HEAD
            cm = compile(m, backend)
=======
            cm = compile(m, backend, inference=True)
>>>>>>> 69ebfe79
            np.testing.assert_allclose(
                expected_result,
                cm.evaluate({})["output"],  # type: ignore
                rtol=1e-6,
                atol=1e-6,
            )


def test_arange_3():
    m = Model()
    expected_result = np.array([0.1, 0.7, 1.3, 1.9, 2.5, 3.1, 3.7])
    m += Arange(start=0.1, stop=4, step=0.6)(output="output")

    backends: list[
        type[TorchBackend] | type[JaxBackend] | type[NumpyBackend] | type[MlxBackend]
    ] = [TorchBackend, JaxBackend, NumpyBackend, MlxBackend]
    for backend_class in backends:
        if backend_class.is_installed:
            backend = backend_class()
<<<<<<< HEAD
            cm = compile(m, backend)  # type: ignore
=======
            cm = compile(m, backend, inference=True)  # type: ignore
>>>>>>> 69ebfe79
            out = cm.evaluate({})["output"]
            assert isinstance(out, backend.DataType)
            np.testing.assert_allclose(expected_result, out, rtol=1e-6, atol=1e-6)  # type: ignore


def test_size():
    input_array = np.ones((1, 2, 3, 4, 5, 6, 7, 8))
    expected_result_1 = input_array.size
    expected_result_2 = input_array.shape[3]
    expected_result_3 = (
        input_array.shape[3],
        input_array.shape[5],
        input_array.shape[7],
    )

    m1 = Model()
    m1 += Size()(input="input", output="output")

    m2 = Model()
    m2 += Size(dim=TBD)(input="input", dim=3, output="output")

    m3 = Model()
    m3 += Size(dim=TBD)(input="input", dim=(3, 5, 7), output="output")

    models = [m1, m2, m3]
    expected_results = [expected_result_1, expected_result_2, expected_result_3]
    backends: list[type[Backend]] = [TorchBackend, JaxBackend, NumpyBackend, MlxBackend]
    for model, expected_result in zip(models, expected_results, strict=False):
        for backend_class in backends:
            if backend_class.is_installed:
                backend = backend_class()
                cm = compile(model, backend, data_keys={"input"}, inference=True)
                np.testing.assert_allclose(
                    expected_result,
                    cm.evaluate(data={"input": backend.array(input_array)})["output"],  # type: ignore
                    rtol=1e-6,
                    atol=1e-6,
                )


def test_backend_device():
    TorchBackend("cpu")
    JaxBackend("cpu")
    NumpyBackend("cpu")
    with pytest.raises(RuntimeError):
        TorchBackend("weird")
    with pytest.raises(RuntimeError):
        JaxBackend("weird")
    with pytest.raises(RuntimeError):
        NumpyBackend("weird")


@pytest.mark.skip("ScaledDotProduct will be logical")
def test_replace_with_primitive_1():
    model = Model()
    sdp = ScaledDotProduct()
    model.extend(sdp, query="q", key="k")
    comp_model = compile(model=model, backend=JaxBackend())

    expected_key_mapping = {
        "query": "q",
        "key": "k",
        "value": "value",
        "mask": "mask",
        "output": "output",
    }
    # TODO: Fix when skip is removed
    dag = comp_model.dag  # type: ignore
    assert ScaledDotProduct not in [item.__class__ for item in dag]
    assert expected_key_mapping == list(dag.values())[0]
    # assert {} == comp_model.non_differentiables


@pytest.mark.skip("ScaledDotProduct will be logical")
def test_replace_with_primitive_2():
    model = ScaledDotProduct()
    comp_model = compile(model=model, backend=TorchBackend())

    expected_key_mapping = {
        "query": "query",
        "key": "key",
        "value": "value",
        "mask": "mask",
        "output": "output",
    }
    # TODO: Fix when skip is removed
    dag = comp_model.dag  # type: ignore

    assert ScaledDotProduct not in [item.__class__ for item in dag]
    assert expected_key_mapping == list(dag.values())[0]
    # assert {} == comp_model.non_differentiables
    assert set() == comp_model.data_store.all_static_keys
    assert set(["query", "key", "mask", "value"]) == set(comp_model.input_keys)
    assert set(["output"]) == set(comp_model.output_keys)


@pytest.mark.skip("ScaledDotProduct will be logical")
def test_replace_with_primitive_3():
    model = Model()
    sdp = ScaledDotProduct()
    model.extend(sdp, query="q", key="k", mask="m", value="v")
    backend = TorchBackend()
    static_keys = {
        "q": backend.rand_uniform(96, 96),
        "k": backend.ones(96, 96),
        "v": backend.rand_uniform(96, 96),
        "m": backend.ones(96, 96),
    }
    comp_model = compile(model=model, backend=backend, constant_keys=static_keys)

    expected_key_mapping = {
        "query": "q",
        "key": "k",
        "value": "v",
        "mask": "m",
        "output": "output",
    }
    # TODO: Fix when skip is removed
    dag = comp_model.dag  # type: ignore

    assert ScaledDotProduct not in [item.__class__ for item in dag]
    assert expected_key_mapping == list(dag.values())[0]
    # assert {} == comp_model.non_differentiables
    # assert {"q", "k", "v", "m", "output"} == comp_model.data_store.all_static_keys
    assert {"output"} == comp_model.data_store.all_static_keys
    assert {"q", "k", "v", "m"} == comp_model.data_store.unused_keys
    assert set(["q", "k", "m", "v"]) == set(comp_model.input_keys)
    assert set(["output"]) == set(comp_model.output_keys)


@pytest.mark.skip("ScaledDotProduct will be logical")
def test_replace_with_primitive_4():
    model = Model()
    sdp = ScaledDotProduct()
    model.extend(sdp, query="q", key="k", mask="m", value="v")
    backend = TorchBackend()
    static_keys = {
        "q": backend.rand_uniform(96, 96),
        "k": backend.ones(96, 96),
        "m": backend.ones(96, 96),
    }
    comp_model = compile(model=model, backend=backend, constant_keys=static_keys)

    expected_key_mapping = {
        "query": "q",
        "key": "k",
        "value": "v",
        "mask": "m",
        "output": "output",
    }
    # TODO: Fix when skip is removed
    dag = comp_model.dag  # type: ignore

    assert ScaledDotProduct not in [item.__class__ for item in dag]
    assert expected_key_mapping == list(dag.values())[0]
    # assert {} == comp_model.non_differentiables
    assert {"q", "k", "m"} == comp_model.data_store.all_static_keys
    assert set(["q", "k", "m", "v"]) == set(comp_model.input_keys)
    assert set(["output"]) == set(comp_model.output_keys)


@pytest.mark.skip("ScaledDotProduct will be logical")
def test_replace_with_primitive_5():
    model = Model()
    sdp = ScaledDotProduct()
    model.extend(sdp, query="q", key="k", mask="m", value="v", output="output")
    backend = TorchBackend()

    comp_model = compile(model=model, backend=backend, discard_keys={"output"})
    expected_ignore_keys = {"q", "k", "v", "m", "output"}
    assert expected_ignore_keys == comp_model.discarded_keys


def test_generate_gradients():
    backend = NumpyBackend()
    model = Model()
    model += Linear(8)(input="input", output=IOKey(name="output"))
    model += Linear(16)(input=model.canonical_output, output=IOKey(name="output2"))

    context = TrainModel(model)
    context.add_loss(CrossEntropy(), [Mean()], input="output", target="target")
    # TODO: Why do we deepcopying context here???
    comp_model = compile(
        deepcopy(context),
        backend=backend,
        data_keys={"input", "target"},
        shapes={"input": (32, 8)},
        jit=False,
    )
    params = comp_model.randomize_params()
    comp_model_2 = compile(
        deepcopy(context),
        backend=backend,
        data_keys={"input", "target"},
        shapes={"input": (32, 8)},
        jit=False,
    )

    output_directly = comp_model.evaluate_gradients(
        params=params,
        data={
            "input": backend.ones(32, 8),
            "target": backend.ones(32, dtype=mithril.int),
        },
    )
    comp_model_2.evaluate(
        params=params,
        data={
            "input": backend.ones(32, 8),
            "target": backend.ones(32, dtype=mithril.int),
        },
    )
    output = comp_model_2.evaluate_gradients(
        params=params,
        data={
            "input": backend.ones(32, 8),
            "target": backend.ones(32, dtype=mithril.int),
        },
    )
    for val1, val2 in zip(output.values(), output_directly.values(), strict=False):
        np.testing.assert_allclose(val1, val2, rtol=1e-7, atol=1e-7)


def test_evaluate_all_2():
    backend = NumpyBackend()
    model = Model()
    model += Linear(8)(input="input", output=IOKey(name="output"))
    model += Linear(16)(input=model.canonical_output, output=IOKey(name="output2"))

    context = TrainModel(model)
    context.add_loss(CrossEntropy(), [Mean()], input="output", target="target")
    # TODO: Why do we deepcopying context here???
    comp_model = compile(
        deepcopy(context),
        backend=backend,
        data_keys={"input", "target"},
        shapes={"input": (32, 8)},
        jit=False,
    )
    params = comp_model.randomize_params()
    comp_model_2 = compile(
        deepcopy(context),
        backend=backend,
        data_keys={"input", "target"},
        shapes={"input": (32, 8)},
        jit=False,
    )

    eval_out = comp_model.evaluate(
        params=params,
        data={
            "input": backend.ones(32, 8),
            "target": backend.ones(32, dtype=mithril.int),
        },
    )
    eval_grad_out = comp_model.evaluate_gradients(
        params=params,
        data={
            "input": backend.ones(32, 8),
            "target": backend.ones(32, dtype=mithril.int),
        },
    )
    eval_all_out = comp_model_2.evaluate_all(
        params=params,
        data={
            "input": backend.ones(32, 8),
            "target": backend.ones(32, dtype=mithril.int),
        },
    )

    assert eval_out.keys() == eval_all_out[0].keys()
    for val1, val2 in zip(eval_out.values(), eval_all_out[0].values(), strict=False):
        assert isinstance(val1, backend.DataType)
        assert isinstance(val2, backend.DataType)
        np.testing.assert_allclose(val1, val2, rtol=1e-7, atol=1e-7)

    assert eval_grad_out.keys() == eval_all_out[1].keys()
    for val1, val2 in zip(
        eval_grad_out.values(), eval_all_out[1].values(), strict=False
    ):
        np.testing.assert_allclose(val1, val2, rtol=1e-7, atol=1e-7)


def test_demo_model():
    def create_layer(
        out_channels, kernel_size=3, stride=1, padding=2, maxpool_kernel_size=2
    ):
        model = Model()
        model += Convolution1D(
            kernel_size=kernel_size,
            out_channels=out_channels,
            stride=stride,
            padding=padding,
        )
        model += Relu()
        model += MaxPool1D(kernel_size=maxpool_kernel_size)
        return model

    model = Model()
    model += create_layer(16)
    model += create_layer(32)
    model += Flatten(start_dim=1)
    model += Linear(1000)
    model += Linear(1)
    pm = mithril.compile(model=model, backend=TorchBackend(), safe_names=False)

    assert set(pm.input_keys) == {
        "weight_0",
        "bias_1",
        "bias_3",
        "weight_2",
        "bias_0",
        "weight_1",
        "weight_3",
        "bias_2",
        "input",
    }


def test_flatgraph_1():
    graph = FlatGraph({"input1", "input2"}, {"output"})
    graph.add_value(Relu(), {"input": "input1", "output": "relu_out"})
    graph.add_value(Buffer(), {"input": "relu_out", "output": "buffer_output"})
    graph.add_value(Buffer(), {"input": "buffer_output", "output": "output"})
    graph.prune_duplicate_nodes({}, {})

    expected_connections = ["input1", "relu_out"]
    graph._update_connection_keys(graph.connections["relu_out"])

    assert sorted(graph.connections.keys()) == sorted(expected_connections)
    assert sorted(graph.get_target_keys("relu_out", True)) == (["output"])


def test_flatgraph_2():
    graph = FlatGraph(
        {"input1", "input2"}, {"output1", "output2", "output3", "output4"}
    )
    graph.add_value(Relu(), {"input": "input1", "output": "relu_out"})
    graph.add_value(Buffer(), {"input": "relu_out", "output": "output1"})
    graph.add_value(Buffer(), {"input": "output1", "output": "output2"})
    graph.add_value(Buffer(), {"input": "output2", "output": "output3"})
    graph.add_value(Buffer(), {"input": "output3", "output": "output4"})
    graph.prune_duplicate_nodes({}, {})

    expected_connections = ["input1", "relu_out"]

    assert sorted(graph.connections.keys()) == sorted(expected_connections)
    assert graph.output_dict["output4"] == "relu_out"
    assert sorted(graph.get_target_keys("relu_out", True)) == (
        ["output1", "output2", "output3", "output4"]
    )


def test_flatgraph_3():
    graph = FlatGraph(
        {"input1", "input2"}, {"output1", "output2", "output3", "output4"}
    )
    graph.add_value(Relu(), {"input": "input1", "output": "relu_out"})
    graph.add_value(Relu(), {"input": "relu_out", "output": "output1"})
    graph.add_value(Relu(), {"input": "output1", "output": "output2"})
    graph.prune_duplicate_nodes({}, {})

    expected_connections = ["input1", "output1", "output2", "relu_out"]

    assert sorted(graph.connections.keys()) == sorted(expected_connections)
    assert sorted(graph.connections["output2"].source_keys) == (["output1"])
    assert sorted(graph.connections["relu_out"].target_keys) == (["output1"])


def test_flatgraph_4():
    backend = TorchBackend(dtype=mithril.float64)
    model_1 = Model()
    model_1 += Relu()(input="relu_1", output=IOKey(name="output_1"))
    model_1 += Relu()(input="relu_2", output=IOKey(name="output_2"))

    model_2 = Model()
    model_2 += Relu()(input="relu_1", output=IOKey(name="output_1"))
    model_2 += Relu()(input="relu_2", output=IOKey(name="output_2"))

    model = Model()
    model += model_1()
    model += model_2(
        relu_2="",
        output_2=model_1.relu_2,  # type: ignore
        relu_1=model_1.output_2,  # type: ignore
        output_1=IOKey(name="output"),
    )

    pm = mithril.compile(model=model, backend=backend)
    assert pm.input_keys == {"relu_2"}
    assert len(pm.flat_graph.all_source_keys) == 3
    assert len(pm.flat_graph.all_target_keys) == 3


def test_empy_out_grad():
    model = Model()
    model += Linear(10)(input="input")
    model += Mean(keepdim=True)

    backend = JaxBackend()
    comp_model = compile(
        deepcopy(model),
        backend,
        data_keys={"input"},
        shapes={"input": [8, 32]},
        jit=False,
    )
    params = comp_model.randomize_params()
    target = backend.ones(1, dtype=mithril.int32)
    input = backend.ones(8, 32)
    with pytest.raises(ValueError):
        comp_model.evaluate_gradients(
            params=params, data={"input": input, "output": target}, output_gradients={}
        )

    jax_backend = TorchBackend()
    comp_model_2 = compile(
        deepcopy(model),
        jax_backend,
        data_keys={"input"},
        shapes={"input": [8, 32]},
        jit=False,
    )
    jax_params = comp_model_2.randomize_params()
    jax_input = jax_backend.ones(8, 32)
    jax_target = jax_backend.ones(1, dtype=mithril.int32)
    with pytest.raises(ValueError):
        comp_model_2.evaluate_gradients(
            params=jax_params,
            data={"input": jax_input, "output": jax_target},
            output_gradients={},
        )


@pytest.mark.skip("Multigpu geomean test activate when multigpu test base activated")
def geomean_multigpu_test():
    model = Model()
    model.extend(l1 := Linear(16), input="input1")
    model.extend(l2 := Linear(32), w="w", input=l1.output)
    model.extend(l3 := Linear(32), w="w", input=l1.output)

    # Classification
    model.extend(add := Add(), left=l3.output, right=l2.output)
    model.extend(pow := Power(), base=add.output, exponent=2)
    model.extend(mul := Multiply(), left=pow.output)
    model.extend(abs := Absolute(), input=mul.output)
    model.extend(sqrt := Sqrt(), input=abs.output)
    model.extend(mul2 := Multiply(), left=sqrt.output, right="input2")
    model.extend(div := Divide(), numerator=mul2.output, denominator=1.0)
    model.extend(Softmax(), input=div.output, output="out1")

    # Regression
    model.extend(mul := Multiply(), left=l2.output, right=l3.output)
    model.extend(add2 := Add(), left=mul.output, right="input3")
    model.extend(Divide(), numerator=add2.output, denominator=40.0, output="out2")

    context = TrainModel(model)
    context.add_loss(
        SquaredError(),
        reduce_steps=[Mean(axis=0), Prod(axis=0), Sum()],
        input="out1",
        target="target1",
    )
    context.add_loss(
        SquaredError(),
        reduce_steps=[Mean(axis=1), Prod(axis=0), Min(axis=1), Sum(axis=1), Mean()],
        input="out2",
        target="target2",
    )
    context.add_regularization(L2(), coef=Tensor(1e-1), input=re.compile(r"w\d"))
    context.add_regularization(L1(), coef=Tensor(1e-1), input=re.compile(r"b\d"))
    backend = JaxBackend()
    comp_model = compile(
        context,
        backend=backend,
        data_keys={"input1", "input2", "input3", "target1", "target2"},
        shapes={
            "input1": [40, 6, 8, 16, 32, 32],
            "input2": [40, 6, 8, 16, 32, 1],
            "input3": [40, 6, 8, 16, 32, 32],
            "target1": [40, 6, 8, 16, 32, 32],
        },
        jit=False,
    )
    params = comp_model.randomize_params()

    input1 = backend.array(np.random.rand(40, 6, 8, 16, 32, 32)) / 100
    input2 = backend.array(np.random.rand(40, 6, 8, 16, 32, 1)) / 100
    input3 = backend.array(np.random.rand(40, 6, 8, 16, 32, 32)) / 100

    target1 = backend.ones(40, 6, 8, 16, 32, 32, dtype=mithril.float32) / 3.3
    target2 = backend.ones(40, 6, 8, 16, 32, 32, dtype=mithril.float32) / 3.3

    def forward_parallel(params, data):
        all_fwd = comp_model.evaluate(params=params, data=data)
        return all_fwd

    def forward(data):
        return comp_model.evaluate(params=params, data=data)

    # Normal forward
    normal_out = forward(
        data={
            "input1": input1,
            "input2": input2,
            "input3": input3,
            "target1": target1,
            "target2": target2,
        }
    )

    pmapped_f = jax.pmap(forward_parallel, in_axes=(None, 0))  # type: ignore
    pmapped_out = pmapped_f(
        params,
        {
            "input1": input1.reshape((-1, 40 // 4, 6, 8, 16, 32, 32)),
            "input2": input2.reshape((-1, 40 // 4, 6, 8, 16, 32, 1)),
            "input3": input3.reshape((-1, 40 // 4, 6, 8, 16, 32, 32)),
            "target1": target1.reshape((-1, 40 // 4, 6, 8, 16, 32, 32)),
            "target2": target2.reshape((-1, 40 // 4, 6, 8, 16, 32, 32)),
        },
    )

    for key in normal_out:
        if "cost" not in key:
            np.testing.assert_allclose(
                normal_out[key],
                pmapped_out[key].reshape((40, 6, 8, 16, 32, 32)),
                rtol=1e-6,
                atol=1e-6,
            )
        else:
            np.testing.assert_allclose(
                normal_out[key], pmapped_out[key].mean(0), rtol=1e-6, atol=1e-6
            )


def test_add_loss_unknown_key():
    model = Model()
    l1 = Linear()
    model += l1(input="input", weight="w0")
    model += Linear()(input=l1.output, weight="w1", output=IOKey(name="output"))

    context = TrainModel(model)

    # Wrong keyword for loss
    with pytest.raises(TypeError) as err_info:
        context.add_loss(SquaredError(), inpu2t="output", target="target")

    assert (
        str(err_info.value)
        == "SupervisedLoss.__call__() got an unexpected keyword argument 'inpu2t'"
    )

    with pytest.raises(TypeError) as err_info:
        context.add_loss(SquaredError(), input="output", targe2t="target")

    assert (
        str(err_info.value)
        == "SupervisedLoss.__call__() got an unexpected keyword argument 'targe2t'"
    )

    # Wrong keyword for model
    with pytest.raises(KeyError) as key_err_info:
        context.add_loss(SquaredError(), input="output1", target="target")

    assert str(key_err_info.value) == (
        "'The provided keys are not valid; at least one of the keys must belong "
        "to the model!'"
    )

    with pytest.raises(KeyError) as key_err_info:
        context.add_loss(SquaredError(), target="output")

    assert (
        str(key_err_info.value) == '"The provided keys do not match the model\'s loss."'
    )

    # Successfully add loss
    context.add_loss(
        SquaredError(), input="output", target="target", key_name="my_distinc_loss"
    )
    assert "my_distinc_loss" in context.output_keys


def test_add_regularization_unknown_key():
    model = Model()
    l1 = Linear()
    model += l1(input="input", weight="w0")
    model += Linear()(input=l1.output, weight="w1", output="output")

    context = TrainModel(model)

    # Wrong keyword for loss
    with pytest.raises(KeyError) as err_info:
        context.add_regularization(L2(), coef=1.0, inpu2t="output")

    assert (
        str(err_info.value)
        == "'The provided keys do not match the regularization model keys!'"
    )

    # Wrong keyword for model
    with pytest.raises(KeyError) as err_info:
        context.add_regularization(L2(), coef=1.0, input="output")

    assert str(err_info.value) == (
        "'The provided keys are not valid; at least one of the keys must belong "
        "to the model!'"
    )

    # Add regularization successfuly
    context.add_regularization(L2(), coef=1.0, input="w1")


def test_add_regularization():
    model = Model()
    l1 = Linear(1)
    model += l1(input="input", weight=Tensor([[2]]))
    model += Linear()(input=l1.output, weight="w1", output=IOKey(name="output"))

    context = TrainModel(model)

    model2 = Model()
    l2 = Linear(1)
    model2 += l2(input="input", weight="w2")

    # Static key cannot be input of the regularization
    with pytest.raises(KeyError) as err_info:
        context.add_regularization(L2(), Tensor(1.0), input=l1.weight)

    assert str(err_info.value) == (
        "'The provided keys are not valid; at least one of the keys must belong "
        "to the model!'"
    )

    with pytest.raises(KeyError) as err_info:
        context.add_regularization(L2(), 1.0, input=l2.weight)

    assert str(err_info.value) == (
        "'The provided keys are not valid; at least one of the keys must belong "
        "to the model!'"
    )

    # Set output key of the regularization
    context.add_regularization(L2(), 1.0, input="w1", key_name="reg_out")
    assert "reg_out" in context.output_keys


def test_demo_model5():
    from mithril.utils import dict_conversions

    model1 = Model()
    model1 += Relu()
    model1 += Relu()
    model1 += Relu()
    model1 += Relu()

    model2 = Model() + Relu() + Relu() + Relu() + Relu()
    assert dict_conversions.model_to_dict(model1) == dict_conversions.model_to_dict(
        model2
    )


def test_connect_1():
    model = Model()
    relu1 = Relu()
    relu2 = Relu()
    relu3 = Relu()
    model += relu1(output="relu_output_1")
    model += relu2(input="", output="relu_output_2")
    model += relu3(input="", output=IOKey(connections={relu1.input, relu2.input}))

    assert (
        model.dag[relu1]["input"].metadata
        == model.dag[relu2]["input"].metadata
        == model.dag[relu3]["output"].metadata
    )


def test_connect_2():
    model = Model()
    relu1 = Relu()
    relu2 = Relu()
    relu3 = Relu()
    model += relu1(input="in1", output="relu_output_1")
    model += relu2(input="in2", output="relu_output_2")
    model += relu3(
        input="", output=IOKey(name="my_input", connections={relu1.input, relu2.input})
    )

    assert (
        model.dag[relu1]["input"].metadata
        == model.dag[relu2]["input"].metadata
        == model.dag[relu3]["output"].metadata
    )


def test_connect_3():
    model = Model()
    relu1 = Relu()
    relu2 = Relu()
    relu3 = Relu()
    model += relu1(output="relu_output_1")
    model += relu2(input="", output="relu_output_2")
    model += relu3(input=IOKey(connections={relu1.input, relu2.input}))

    assert (
        model.dag[relu1]["input"].metadata
        == model.dag[relu2]["input"].metadata
        == model.dag[relu3]["input"].metadata
    )


def test_connect_4():
    model = Model()
    relu1 = Relu()
    relu2 = Relu()
    relu3 = Relu()
    model += relu1(input="in1", output="relu_output_1")
    model += relu2(input="in2", output="relu_output_2")
    model += relu3(input=IOKey(name="my_input", connections={relu1.input, relu2.input}))

    assert (
        model.dag[relu1]["input"].metadata
        == model.dag[relu2]["input"].metadata
        == model.dag[relu3]["input"].metadata
    )
    assert model.dag[relu3]["input"].key == "my_input"


def test_connect_5():
    model = Model()
    relu1 = Relu()
    relu2 = Relu()
    relu3 = Relu()
    model += relu1(input="in1", output="relu_output_1")
    model += relu2(input="", output="relu_output_2")
    model += relu3(input=IOKey(connections={relu1.input, relu2.input}))

    assert (
        model.dag[relu1]["input"].key
        == model.dag[relu2]["input"].key
        == model.dag[relu3]["input"].key
        == "in1"
    )
    assert (
        model.dag[relu1]["input"].metadata
        == model.dag[relu2]["input"].metadata
        == model.dag[relu3]["input"].metadata
    )


def test_connect_6():
    model = Model()
    relu1 = Relu()
    relu2 = Relu()
    model += relu1(input="in1", output="relu_output_1")
    model += relu2(input="in2", output="relu_output_2")

    with pytest.raises(KeyError) as error_info:
        model += Relu()(input=IOKey(connections={relu1.input, relu2.input}))

    assert str(error_info.value) == (
        "'Requires a connection to have only one unique key name but "
        "encountered more!'"
    )


def test_composite_6_extend_from_inputs_script_error():
    model = Model()
    relu1 = Relu()
    relu2 = Relu()
    relu3 = Relu()
    model += relu1(output="output")
    model += relu2(input=relu1.input)
    model += relu3(input="input", output=relu2.input)

    with pytest.raises(KeyError) as error_info:
        model += Relu()(output=relu3.input)

    assert str(error_info.value) == (
        "\"The key 'input' is a reserved key which could not be used for "
        'internal keys."'
    )


def test_dict_to_model_using_connect():
    json_model = {
        "name": "Model",
        "submodels": {
            "m3": {"name": "Add"},
            "m2": {"name": "Multiply"},
            "m1": {"name": "Add"},
        },
        "connections": {
            "m3": {"output": "output"},
            "m2": {
                "left": "right",
                "output": {"key": {"connect": [["m3", "left"], ["m3", "right"]]}},
            },
            "m1": {
                "left": "left",
                "right": "right",
                "output": {"key": {"connect": [["m2", "right"]]}},
            },
        },
    }
    from mithril.utils.dict_conversions import dict_to_model

    model = dict_to_model(json_model)  # type: ignore

    assert model.input_keys == {"right", "left"}


def test_connect_composite_2_extend_from_inputs():
    # NOTE: this model is the script implementation of json test
    json_model = {
        "name": "Model",
        "submodels": {
            "m3": {"name": "Add"},
            "m2": {"name": "Multiply"},
            "m1": {"name": "Add"},
        },
        "connections": {
            "m3": {"output": {"key": {"name": "output", "expose": True}}},
            "m2": {
                "left": "right",
                "output": {"key": {"connect": [["m3", "left"], ["m3", "right"]]}},
            },
            "m1": {
                "left": "left",
                "right": "right",
                "output": {"key": {"connect": [["m2", "right"]]}},
            },
        },
    }
    from mithril.utils.dict_conversions import dict_to_model

    submodel = dict_to_model(json_model)  # type: ignore
    submodel.set_types(left=Tensor, right=Tensor)
    model = Model()
    m1 = deepcopy(submodel)
    m2 = deepcopy(submodel)
    subcopy = deepcopy(submodel)
    model += m1(left="left", right="right")
    model += m2(left=IOKey(connections={m1.output}), right="right")  # type: ignore
    model += subcopy(
        left=IOKey(connections={m2.output}),  # type: ignore
        right=IOKey(connections={m2.output}),  # type: ignore
        output="output",
    )

    mithril.compile(model, backend=TorchBackend())

    assert m2.left.data.metadata == m1.output.data.metadata  # type: ignore
    assert m2.output.data.metadata == subcopy.left.data.metadata  # type: ignore


def test_composite_6_extend_from_inputs_connect():
    # NOTE: this model is the script implementation of json test
    model = Model()
    relu1 = Relu()
    relu2 = Relu()
    relu3 = Relu()
    relu4 = Relu()
    model += relu1(output="output")
    model += relu2(input=IOKey(connections={relu1.input}))
    model += relu3(input="my_input", output=IOKey(connections={relu2.input}))
    model += relu4(input=IOKey(connections={relu3.input}))

    assert (
        relu2.input.data.metadata
        == relu3.output.data.metadata
        == relu1.input.data.metadata
    )
    assert relu4.input.data.metadata == relu3.input.data.metadata

    backend = TorchBackend()
    cm = mithril.compile(model, backend=backend)
    cm.evaluate(params={"my_input": backend.array([[[[1.0, 2.0, 3.0]]]])})


def test_composite_4_extend_from_inputs_connect():
    # NOTE: this model is the script implementation of json test
    model = Model()
    relu1 = Relu()
    relu2 = Relu()
    relu3 = Relu()
    relu4 = Relu()
    model += relu1(input="my_input", output=IOKey(name="output"))
    model += relu2(input=IOKey(connections={relu1.input}))
    model += relu3(input=IOKey(connections={relu2.input}))
    model += relu4(input="input1", output="my_input")

    backend = TorchBackend()
    cm = mithril.compile(model, backend=backend)
    cm.evaluate(params={"input1": backend.array([[[[1.0, 2.0, 3.0]]]])})
    assert (
        relu1.input.data.metadata
        == relu2.input.data.metadata
        == relu3.input.data.metadata
    )


def test_integration_composite_1_extend_from_inputs_1_with_connect():
    # NOTE: this model is the script implementation of json test
    model = Model()
    m2 = Layer(dimension=2, activation=Softmax())
    m1 = Layer(dimension=2, activation=Sigmoid())
    model += m2(weight="w1", bias="b1", output="output")
    model += m1(
        input="input", weight="w0", bias="b0", output=IOKey(connections={m2.input})
    )

    assert m1.output.data.metadata == m2.input.data.metadata


def test_mlp_last_dimension_prop():
    mlp_model = MLP(activations=[Relu(), Relu(), Relu()], dimensions=[12, 24, None])
    ctx = TrainModel(mlp_model)
    loss_model = SquaredError()
    loss_model.set_shapes(loss_model.safe_shapes)
    ctx.add_loss(
        loss_model,
        input=mlp_model.canonical_output,
        target=Tensor([[2.2, 4.2], [2.2, 4.2]]),
        reduce_steps=[Mean()],
    )
    assert ctx.shapes["weight2"] == [2, 24]


def test_mlp_last_dimension_prop_2():
    model = Model()
    add_model = Add()
    model += add_model(
        left=IOKey("in1", type=Tensor),
        right=IOKey("in2", type=Tensor),
        output=IOKey(name="output"),
    )

    ctx = TrainModel(model)
    ctx.add_loss(AbsoluteError(), input="output", target=Tensor([2.0]))
    comp_model = mithril.compile(model=ctx, backend=NumpyBackend())
    inputs = {"in1": np.array([3.0]), "in2": np.array([2.0])}
    outputs = comp_model.evaluate(inputs)
    output_final_cost = outputs["final_cost"]
    out = outputs["output"]
    assert isinstance(output_final_cost, np.ndarray)
    assert isinstance(out, np.ndarray)
    np.testing.assert_allclose(output_final_cost, np.array(3.0))
    np.testing.assert_allclose(out, np.array(5.0))


def test_connect_8():
    model = Model()
    t = Tanh()
    r1 = Relu()
    r2 = Relu()
    model += t(output="output1")
    model += r1(input="input2", output="output2")
    model += r2(input="", output=IOKey(connections={t.input, r1.input}))

    assert r1.input.data.metadata == r2.output.data.metadata == t.input.data.metadata


def test_connect_9():
    model = Model()
    t = Tanh()
    r1 = Relu()
    r2 = Relu()
    model += t(input="input1", output="output1")
    model += r1(input="", output="output2")
    model += r2(input="", output=IOKey(connections={"input1", r1.input}))

    assert (
        r1.input.data.metadata
        == model.input1.data.metadata  # type: ignore
        == t.input.data.metadata
        == r2.output.data.metadata
    )


def test_connect_10():
    model = Model()
    t = Tanh()
    r1 = Relu()
    r2 = Relu()
    model += t(input="input1", output=IOKey(name="output1"))
    model += r1(input="input2", output=IOKey(name="output2"))
    model += r2(
        input="",
        output=IOKey(connections={"input1", "input2"}, expose=True, name="internal"),
    )

    assert (
        r1.input.data.metadata
        == model.input1.data.metadata  # type: ignore
        == model.input2.data.metadata  # type: ignore
        == t.input.data.metadata
        == r2.output.data.metadata
    )


def test_connect_11():
    model = Model()
    add = Add()
    model += add(left=IOKey(value=TBD, name="a"), right="right")

    assert model.input_keys == {"a", "right"}
    assert (
        model.dag[add]["left"].key == "a"
    )  # Checks "a" is assigned to the right connection.


def test_connect_12():
    model = Model()
    add1 = Add()
    add2 = Add()
    add3 = Add()
    model += add1(left="l1", right="l2", output=IOKey(name="out1"))
    model += add2(left="l3", right="l4", output=IOKey(name="out2"))

    model += add3(
        left=IOKey(name="left", connections={add1.left, add2.left}),
        right="right",
        output=IOKey(name="out3"),
    )

    assert model.input_keys == {"left", "l2", "l4", "right"}
    assert (
        model.dag[add3]["left"].key == "left"
    )  # Checks "left" is assigned to the right connection.


def test_connect_13():
    model = Model(enforce_jit=False)
    add1 = Add()
    add2 = Add()
    buf = Buffer()
    model += add1(left="l1", right="l2", output=IOKey(name="out1"))
    model += add2(left="l3", right="l4")
    model += buf(input=IOKey(name="input", connections={add1.left, add2.left}))
    model += Add()(left=add2.output, right=buf.output, output=IOKey(name="out2"))

    assert model.input_keys == {"input", "l2", "l4"}


def test_connect_14():
    model = Model()
    model += Add()(left="l1", right="l2", output=IOKey(name="out1"))
    model += Add()(left="l3", right="l4", output=IOKey(name="out2"))
    model += ToTensor()(input=IOKey(value=5, name="input"), output=IOKey(name="out3"))

    assert model.input_keys == {"input", "l1", "l2", "l3", "l4"}


def test_connect_error_1():
    model = Model()
    model += Relu()(input="input2", output=IOKey(name="output"))
    model += Relu()(input="input1", output=IOKey(name="output2"))
    model += Relu()(output=IOKey(name="output3"))

    with pytest.raises(Exception) as error_info:
        model += Relu()(
            input="input",
            output=IOKey(name="my_input", connections={"input1", "input2", "output3"}),
        )

    assert (
        str(error_info.value)
        == "Given connections are both output connections. Multi-write error!"
    )


def test_connect_error_2():
    model = Model()
    model += Relu()(input="input2", output=IOKey(name="output"))
    model += Relu()(input="input1", output=IOKey(name="output2"))
    model += Relu()(output=IOKey(name="output3"))
    model += Relu()(output=IOKey(name="output4"))

    with pytest.raises(KeyError) as error_info:
        model += Relu()(
            input=IOKey(
                name="my_input", connections={"input1", "input2", "output3", "output4"}
            )
        )

    assert str(error_info.value) == (
        "'IOKey object can not have more than one output connection. "
        "Multi-write error!'"
    )


def test_connect_error_5():
    model_2 = Model()
    model_2 += (tanh := Tanh())(output=IOKey(name="output1"))
    model_2 += (relu := Relu())(output=IOKey(name="output2"))

    with pytest.raises(KeyError) as error_info:
        model_2 += Relu()(
            output=IOKey(expose=True, connections={tanh.input, relu.input})
        )

    assert (
        str(error_info.value) == "'Connection without a name cannot be set as output'"
    )


def test_connect_error_6():
    model = Model()
    l1 = Linear(10)
    l2 = Linear(10)
    l3 = Linear(10)
    l4 = Linear(71)
    model += l1(input="input2", weight="w", output=IOKey(name="output"))
    model += l2(input="input1", weight="w1", output=IOKey(name="output2"))
    model += l3(input="", output=IOKey(name="output3"))
    model += l4(
        input=IOKey(name="my_output", connections={"input1", "input2", "output3"})
    )

    assert (
        model.my_output.data.metadata  # type: ignore
        == l1.input.data.metadata
        == l2.input.data.metadata
        == l3.output.data.metadata
        == l4.input.data.metadata
    )
    # assert str(error_info.value) == "A global input directly connected to an
    # output connection. Multi-write error!"


def test_metadata_dict_update():
    # This case checks if one metadata is totally updated and metadata_dict in
    # Connections obj is updated.
    r1 = Relu()
    r1_prev_metadata = r1.output.data.metadata
    r2 = Relu()
    r2_prev_metadata = r2.input.data.metadata
    assert r1_prev_metadata in r1.conns.metadata_dict
    assert r2_prev_metadata in r2.conns.metadata_dict
    model = Model()
    model += r1
    model += r2
    assert r2.input.data.metadata == r1.output.data.metadata
    # NOTE: Since one metadata will be removed and one metadata will remain, we need to
    # check only one of them will be updated (which one to update is not important,
    # thus we check with xor).
    assert (r1_prev_metadata != r1.output.data.metadata) ^ (
        r2_prev_metadata != r2.output.data.metadata
    )
    assert (r1_prev_metadata not in r1.conns.metadata_dict) ^ (
        r2_prev_metadata not in r2.conns.metadata_dict
    )


def test_infer_static_register_fn():
    jax_backend = JaxBackend(dtype=mithril.float64)

    def my_adder(left, right):
        return left + right

    class MyAdder(PrimitiveModel):
        def __init__(self) -> None:
            super().__init__(
                formula_key="my_adder",
                output=BaseKey(shape=[("Var_out", ...)], type=Tensor),
                left=BaseKey(shape=[("Var_1", ...)], type=Tensor),
                right=BaseKey(shape=[("Var_2", ...)], type=Tensor),
            )
            self.set_constraint(
                fn=bcast, keys=[PrimitiveModel.output_key, "left", "right"]
            )

        def __call__(self, left, right, output):  # type: ignore[override]
            kwargs = {"left": left, "right": right, "output": output}
            return ExtendInfo(self, kwargs)

    JaxBackend.register_primitive(my_adder)

    model = Model()
    model += MyAdder()(left="left", right="right", output=IOKey(name="output"))

    left = jax_backend.randn(5, 5)
    right = jax_backend.randn(5, 5)

    res = compile(
        model,
        jax_backend,
        constant_keys={"left": left, "right": right},
        jit=False,
        inference=True,
    ).evaluate()
    assert (left + right == res["output"]).all()


def test_add_loss_coef():
    # Test with single regularization and single reduce (mean) operation
    tolerance = 1e-15
    backend = TorchBackend(dtype=mithril.float64)
    model = Model()
    model += Multiply()(
        left=IOKey("left", type=Tensor),
        right=IOKey("w", type=Tensor),
        output=IOKey(name="output"),
    )

    static_keys = {"left": backend.array([1.5]), "target": backend.array([1.0])}

    ctx = TrainModel(model)
    out_con = model.output  # type: ignore
    ctx.add_loss(
        SquaredError(), [Mean()], input=out_con, target="target", key_name="loss"
    )
    ctx.add_loss(
        SquaredError(),
        [Mean()],
        input=out_con,
        coef=Tensor(0.6),
        target="target",
        key_name="loss_coef",
    )

    compiled_model = mithril.compile(ctx, backend=backend, constant_keys=static_keys)
    result = compiled_model.evaluate(
        params={"w": backend.array([[[1.0], [2.0]], [[3.0], [4.0]], [[5.0], [6.0]]])}
    )

    ref_loss = backend.array(24.6250)
    final_cost = backend.array(39.4)
    assert result["final_cost"] - final_cost < tolerance
    assert result["loss"] - ref_loss < tolerance
    assert result["loss_coef"] - ref_loss * 0.6 < tolerance


def test_cycle_extend():
    model = Model()

    model_2 = Model()
    model_2 += Tanh()(input="input1", output=IOKey(name="output1"))
    model_2 += Sine()(input="input2", output=IOKey(name="output2"))

    with pytest.raises(ValueError) as err:
        model += model_2(
            input2="input",
            output2=model_2.input1,  # type: ignore
            output1=IOKey(name="output"),
        )

    assert (
        str(err.value)
        == "Given connection 'input1' should not belong to the extending model!"
    )


def test_cycle_handling_1():
    backend = TorchBackend(dtype=mithril.float64)
    model = Model()

    model_2 = Model()
    model_2 += Tanh()(input="input1", output=IOKey(name="output1"))
    model_2 += Sine()(input="input2", output=IOKey(name="output2"))
    model += model_2(
        input2="input",
        output2=IOKey("output2"),
        input1="input1",
        output1=IOKey(name="output"),
    )
    model += Buffer()(input="output2", output="input1")

    inputs = {
        "input": backend.array(
            [
                [
                    -0.8269255774200992,
                    0.7046942179511907,
                    -0.6632136364010732,
                    0.5911665167636806,
                    -0.0879635133574766,
                ],
                [
                    -1.0532020199953536,
                    -0.1766725261042899,
                    0.4020469160072127,
                    -1.3487896115657372,
                    0.7345617271306063,
                ],
                [
                    0.6626887642466389,
                    0.477491993820005,
                    -0.1915153410053665,
                    1.2870515655363004,
                    -0.578308296244362,
                ],
                [
                    0.5550795535237508,
                    1.1009271005946892,
                    -1.790016526204619,
                    -0.4263655801958743,
                    1.4146622983613328,
                ],
                [
                    -3.405988297596841,
                    -0.3782331011417492,
                    -0.2559520763515453,
                    -0.5376401794512594,
                    -0.0721665907389376,
                ],
            ]
        )
    }
    expceted_result = backend.array(
        [
            [
                -0.6266331227151191,
                0.570187693463226,
                -0.5480937469710132,
                0.5059936798510051,
                -0.087624816648495,
            ],
            [
                -0.700871809901721,
                -0.1739672820125843,
                0.372482868434905,
                -0.7510927841028658,
                0.5851521779504931,
            ],
            [
                0.5478042642444704,
                0.4297199355953137,
                -0.1880807105110226,
                0.7442830300667747,
                -0.4979737429140143,
            ],
            [
                0.4830929025277961,
                0.7121966576670308,
                -0.7513584357420956,
                -0.3914950543274512,
                0.7564380010257686,
            ],
            [
                0.2555353298976373,
                -0.3533609306355376,
                -0.2478929812340161,
                -0.4715879846333352,
                -0.0719792698173131,
            ],
        ]
    )

    compiled_model = mithril.compile(model=model, backend=backend)
    expected_connections: dict[str, list[str | set[str]]] = {
        "output2": ["sin", {"input"}],
        "output": ["tanh", {"output2"}],
    }

    res = compiled_model.evaluate(inputs)
    out = res["output"]
    assert isinstance(out, torch.Tensor)
    np.testing.assert_allclose(out, expceted_result, rtol=1e-14, atol=1e-14)

    assert_connections(compiled_model, expected_connections)


def test_cycle_handling_2():
    backend = TorchBackend(dtype=mithril.float64)
    model = Model()
    model_1 = Model()
    model_1 += Relu()(input="input1", output=IOKey(name="output1"))
    model_1 += Sigmoid()(input="input2", output=IOKey(name="output2"))

    model_2 = Model()
    model_2 += Tanh()(input="input1", output=IOKey(name="output1"))
    model_2 += Sine()(input="input2", output=IOKey(name="output2"))

    model += (gelu5 := Gelu())()

    model += model_1(input1="input", input2="", output1=gelu5.input)
    model += model_2(
        input2=gelu5.output,
        output2=model_1.input2,  # type: ignore
        input1=model_1.output2,  # type: ignore
        output1=IOKey(name="output"),
    )

    compiled_model = mithril.compile(model=model, backend=backend, jit=False)
    expected_connections: dict[str, list[str | set[str]]] = {
        "output": ["tanh", {"output2_1"}],
        "output2_1": ["sigmoid", {"output2_0"}],
        "output1": ["relu", {"input"}],
        "output_0": ["gelu", {"approximate", "output1"}],
        "output2_0": ["sin", {"output_0"}],
    }

    # '_Model_0_output2' = ['sin', {'_Gelu_2_output'}]
    # '_Gelu_2_output' = ['gelu', {'_Model_1_output1'}]
    # 'output' = ['tanh', {'_Model_1_output2'}]
    # '_Model_1_output2' = ['sigmoid', {'_Model_0_output2'}]
    # '_Model_1_output1' = ['relu', {'input'}]

    inputs = {
        "input": backend.array(
            [
                [
                    -0.8269255774200992,
                    0.7046942179511907,
                    -0.6632136364010732,
                    0.5911665167636806,
                    -0.0879635133574766,
                ],
                [
                    -1.0532020199953536,
                    -0.1766725261042899,
                    0.4020469160072127,
                    -1.3487896115657372,
                    0.7345617271306063,
                ],
                [
                    0.6626887642466389,
                    0.477491993820005,
                    -0.1915153410053665,
                    1.2870515655363004,
                    -0.578308296244362,
                ],
                [
                    0.5550795535237508,
                    1.1009271005946892,
                    -1.790016526204619,
                    -0.4263655801958743,
                    1.4146622983613328,
                ],
                [
                    -3.405988297596841,
                    -0.3782331011417492,
                    -0.2559520763515453,
                    -0.5376401794512594,
                    -0.0721665907389376,
                ],
            ]
        )
    }

    expceted_result = backend.array(
        [
            [
                0.4621171572600097,
                0.5544699350128361,
                0.4621171572600097,
                0.5385737391234556,
                0.4621171572600097,
            ],
            [
                0.4621171572600097,
                0.4621171572600097,
                0.5115478867598277,
                0.4621171572600097,
                0.55851858301752,
            ],
            [
                0.5486685623799393,
                0.522280466369085,
                0.4621171572600097,
                0.6134013423499699,
                0.4621171572600097,
            ],
            [
                0.5334142283913986,
                0.5999430644275326,
                0.4621171572600097,
                0.4621171572600097,
                0.6193927182510066,
            ],
            [
                0.4621171572600097,
                0.4621171572600097,
                0.4621171572600097,
                0.4621171572600097,
                0.4621171572600097,
            ],
        ]
    )

    res = compiled_model.evaluate(inputs)
    out = res["output"]
    assert isinstance(out, torch.Tensor)
    np.testing.assert_allclose(out, expceted_result, rtol=1e-14, atol=1e-14)
    assert_connections(compiled_model, expected_connections)


def test_cycle_handling_3():
    backend = TorchBackend(dtype=mithril.float64)
    model = Model()

    model_1 = Model()
    model_1_sub = Model()
    model_1_sub += Relu()(input="input1", output=IOKey(name="output1"))
    model_1_sub += Sigmoid()(input="input2", output=IOKey(name="output2"))

    gelu5 = Gelu()

    model_2_sub = Model()
    model_2_sub += Cosine()(input="input1", output=IOKey(name="output1"))
    model_2_sub += Softplus()(input="input2", output=IOKey(name="output2"))

    model_1 += gelu5(input="")
    model_1 += LeakyRelu()(
        input="input2",
        slope=IOKey("slope", value=Tensor(0.01)),
        output=IOKey(name="output2"),
    )
    model_1 += model_1_sub(input1="input1", input2="", output1=gelu5.input)
    model_1 += model_2_sub(
        input2=gelu5.output,
        output2=model_1_sub.input2,  # type: ignore
        input1=model_1_sub.output2,  # type: ignore
        output1=IOKey(name="output1"),
    )

    gelu5 = Gelu()

    model_2 = Model()
    model_2 += Tanh()(input="input1", output=IOKey(name="output1"))
    model_2 += Sine()(input="input2", output=IOKey(name="output2"))
    model += gelu5(input="")
    model += model_1(
        input1="input", slope=IOKey("slope"), input2="", output1=gelu5.input
    )
    model += model_2(
        input2=gelu5.output,
        output2=model_1.input2,  # type: ignore
        input1=model_1.output2,  # type: ignore
        output1=IOKey(name="output"),
    )

    compiled_model = mithril.compile(model=model, backend=backend, jit=False)
    expected_connections: dict[str, list[str | set[str]]] = {
        "output1_1": ["cos", {"output2_1"}],
        "output_0": ["gelu", {"approximate_0", "output1_0"}],
        "output2_2": ["sin", {"output_1"}],
        "output2_1": ["sigmoid", {"output2_0"}],
        "output2_3": ["leaky_relu", {"output2_2", "slope"}],
        "output": ["tanh", {"output2_3"}],
        "output2_0": ["softplus", {"output_0"}],
        "output1_0": ["relu", {"input"}],
        "output_1": ["gelu", {"approximate_1", "output1_1"}],
    }

    inputs = {
        "input": backend.array(
            [
                [
                    -0.8269255774200992,
                    0.7046942179511907,
                    -0.6632136364010732,
                    0.5911665167636806,
                    -0.0879635133574766,
                ],
                [
                    -1.0532020199953536,
                    -0.1766725261042899,
                    0.4020469160072127,
                    -1.3487896115657372,
                    0.7345617271306063,
                ],
                [
                    0.6626887642466389,
                    0.477491993820005,
                    -0.1915153410053665,
                    1.2870515655363004,
                    -0.578308296244362,
                ],
                [
                    0.5550795535237508,
                    1.1009271005946892,
                    -1.790016526204619,
                    -0.4263655801958743,
                    1.4146622983613328,
                ],
                [
                    -3.405988297596841,
                    -0.3782331011417492,
                    -0.2559520763515453,
                    -0.5376401794512594,
                    -0.0721665907389376,
                ],
            ]
        )
    }

    expceted_result = backend.array(
        [
            [
                0.5211425309234827,
                0.4958938477737159,
                0.5211425309234827,
                0.5014396731399631,
                0.5211425309234827,
            ],
            [
                0.5211425309234827,
                0.5211425309234827,
                0.5094317783335017,
                0.5211425309234827,
                0.4943477634440987,
            ],
            [
                0.4980081493485906,
                0.5064358999430714,
                0.5211425309234827,
                0.4612421539410023,
                0.5211425309234827,
            ],
            [
                0.5030876967489684,
                0.4730451179457509,
                0.5211425309234827,
                0.5211425309234827,
                0.453112691500578,
            ],
            [
                0.5211425309234827,
                0.5211425309234827,
                0.5211425309234827,
                0.5211425309234827,
                0.5211425309234827,
            ],
        ]
    )

    assert_connections(compiled_model, expected_connections)
    res = compiled_model.evaluate(inputs)
    out = res["output"]
    assert isinstance(out, torch.Tensor)
    np.testing.assert_allclose(out, expceted_result, rtol=1e-14, atol=1e-14)


@pytest.mark.skip(
    "Can not generate the right code when leaky relu slope is " "not exposed."
)
def test_cycle_handling_3_error_if_slope_not_exposed():
    backend = TorchBackend(dtype=mithril.float64)
    model = Model()

    model_1 = Model()
    model_1_sub = Model()
    model_1_sub += Relu()(input="input1", output=IOKey(name="output1"))
    model_1_sub += Sigmoid()(input="input2", output=IOKey(name="output2"))

    gelu5 = Gelu()

    model_2_sub = Model()
    model_2_sub += Cosine()(input="input1", output=IOKey(name="output1"))
    model_2_sub += Softplus()(input="input2", output=IOKey(name="output2"))

    model_1 += gelu5(input="")
    model_1 += LeakyRelu()(
        input="input2", slope=IOKey("slope", value=0.01), output=IOKey(name="output2")
    )
    model_1 += model_1_sub(input1="input1", input2="", output1=gelu5.input)
    model_1 += model_2_sub(
        input2=gelu5.output,
        output2=model_1_sub.input2,  # type: ignore
        input1=model_1_sub.output2,  # type: ignore
        output1=IOKey(name="output1"),
    )

    gelu5 = Gelu()

    model_2 = Model()
    model_2 += Tanh()(input="input1", output=IOKey(name="output1"))
    model_2 += Sine()(input="input2", output=IOKey(name="output2"))
    model += gelu5(input="")
    model += model_1(input1="input", input2="", output1=gelu5.input)
    model += model_2(
        input2=gelu5.output,
        output2=model_1.input2,  # type: ignore
        input1=model_1.output2,  # type: ignore
        output1=IOKey(name="output"),
    )

    compiled_model = mithril.compile(model=model, backend=backend, jit=False)
    expected_connections: dict[str, list[str | set[str]]] = {
        "_Model_2_output2": ["sin", {"_Gelu_1_output"}],
        "_Model_0_output1": ["cos", {"_Model_0_Model_1_output2"}],
        "output": ["tanh", {"_Model_0__output2"}],
        "_Model_0_Model_1_output1": ["relu", {"input"}],
        "_Model_0_Gelu_2_output": ["gelu", {"_Model_0_Model_1_output1"}],
        "_Model_0__output2": [
            "leaky_relu",
            {"_Model_2_output2", "_Model_0_ToTensor_3_output"},
        ],
        "_Model_0_Model_0_output2": ["softplus", {"_Model_0_Gelu_2_output"}],
        "_Model_0_ToTensor_3_output": ["to_tensor", {"_Model_0_slope"}],
        "_Model_0_Model_1_output2": ["sigmoid", {"_Model_0_Model_0_output2"}],
        "_Gelu_1_output": ["gelu", {"_Model_0_output1"}],
    }

    inputs = {
        "input": backend.array(
            [
                [
                    -0.8269255774200992,
                    0.7046942179511907,
                    -0.6632136364010732,
                    0.5911665167636806,
                    -0.0879635133574766,
                ],
                [
                    -1.0532020199953536,
                    -0.1766725261042899,
                    0.4020469160072127,
                    -1.3487896115657372,
                    0.7345617271306063,
                ],
                [
                    0.6626887642466389,
                    0.477491993820005,
                    -0.1915153410053665,
                    1.2870515655363004,
                    -0.578308296244362,
                ],
                [
                    0.5550795535237508,
                    1.1009271005946892,
                    -1.790016526204619,
                    -0.4263655801958743,
                    1.4146622983613328,
                ],
                [
                    -3.405988297596841,
                    -0.3782331011417492,
                    -0.2559520763515453,
                    -0.5376401794512594,
                    -0.0721665907389376,
                ],
            ]
        )
    }

    expceted_result = backend.array(
        [
            [
                0.5211425309234827,
                0.4958938477737159,
                0.5211425309234827,
                0.5014396731399631,
                0.5211425309234827,
            ],
            [
                0.5211425309234827,
                0.5211425309234827,
                0.5094317783335017,
                0.5211425309234827,
                0.4943477634440987,
            ],
            [
                0.4980081493485906,
                0.5064358999430714,
                0.5211425309234827,
                0.4612421539410023,
                0.5211425309234827,
            ],
            [
                0.5030876967489684,
                0.4730451179457509,
                0.5211425309234827,
                0.5211425309234827,
                0.453112691500578,
            ],
            [
                0.5211425309234827,
                0.5211425309234827,
                0.5211425309234827,
                0.5211425309234827,
                0.5211425309234827,
            ],
        ]
    )

    assert_connections(compiled_model, expected_connections)
    res = compiled_model.evaluate(inputs)
    out = res["output"]
    assert isinstance(out, torch.Tensor)
    np.testing.assert_allclose(out, expceted_result, rtol=1e-14, atol=1e-14)


def test_dependency_map_latent_to_input():
    model = Model()
    model += (mean := Mean(axis=1))(
        input="input", axis="axis", keepdim="keepdim", output="mean_out"
    )
    input: ConnectionData = model.input.data  # type: ignore
    axis: ConnectionData = model.axis.data  # type: ignore
    keepdim: ConnectionData = model.keepdim.data  # type: ignore
    mean_out: ConnectionData = model.mean_out.data  # type: ignore

    # Assert dependency map and connection keys status in model.
    expected_global_input_map: dict[ConnectionData, OrderedSet[ConnectionData]] = {
        input: OrderedSet([])
    }
    expected_global_output_map: dict[ConnectionData, OrderedSet[ConnectionData]] = {}

    expected_local_input_map: dict[
        ConnectionData, list[tuple[BaseModel, set[ConnectionData]]]
    ] = {
        input: [(mean, {mean_out})],
        axis: [(mean, {mean_out})],
        keepdim: [(mean, {mean_out})],
    }

    expected_local_output_map: dict[
        ConnectionData, tuple[BaseModel, set[ConnectionData]]
    ] = {
        mean_out: (mean, {input, axis, keepdim}),
    }

    assert (
        expected_global_input_map == model.dependency_map._global_input_dependency_map
    )
    assert (
        expected_global_output_map == model.dependency_map._global_output_dependency_map
    )

    assert expected_local_input_map == model.dependency_map.local_input_dependency_map
    assert expected_local_output_map == model.dependency_map.local_output_dependency_map

    # Add second model with global output.
    model += (buff := Buffer())(output=IOKey("buff_out"))
    # Assert dependency map and connection keys status in model.
    buff_out: ConnectionData = model.buff_out.data  # type: ignore
    expected_global_input_map = {input: OrderedSet([buff_out])}
    expected_global_output_map = {buff_out: OrderedSet([input])}

    expected_local_input_map = {
        input: [(mean, {mean_out})],
        axis: [(mean, {mean_out})],
        keepdim: [(mean, {mean_out})],
        mean_out: [(buff, {buff_out})],
    }
    expected_local_output_map = {
        mean_out: (mean, {input, axis, keepdim}),
        buff_out: (buff, {mean_out}),
    }

    assert (
        expected_global_input_map == model.dependency_map._global_input_dependency_map
    )
    assert (
        expected_global_output_map == model.dependency_map._global_output_dependency_map
    )

    assert expected_local_input_map == model.dependency_map.local_input_dependency_map
    assert expected_local_output_map == model.dependency_map.local_output_dependency_map

    # Add third model which changes name of a latent input and
    # makes it a real input of the model.
    conn = IOKey(name="mean_axis", connections={mean.axis}, expose=True)
    model += (to_tensor := ToTensor())(conn, dtype="dtype", output="output")
    # Assert dependency map and connection keys status in model.
    output: ConnectionData = model.output.data  # type: ignore
    mean_axis: ConnectionData = model.mean_axis.data  # type: ignore
    dtype: ConnectionData = model.dtype.data  # type: ignore
    expected_global_input_map = {
        input: OrderedSet([buff_out]),
        mean_axis: OrderedSet([]),
    }
    expected_global_output_map = {buff_out: OrderedSet([input])}

    expected_local_input_map = {
        input: [(mean, {mean_out})],
        mean_axis: [(mean, {mean_out}), (to_tensor, {output})],
        keepdim: [(mean, {mean_out})],
        mean_out: [(buff, {buff_out})],
        dtype: [(to_tensor, {output})],
    }
    expected_local_output_map = {
        mean_out: (mean, {input, mean_axis, keepdim}),
        buff_out: (buff, {mean_out}),
        output: (to_tensor, {mean_axis, dtype}),
    }

    assert (
        expected_global_input_map == model.dependency_map._global_input_dependency_map
    )
    assert (
        expected_global_output_map == model.dependency_map._global_output_dependency_map
    )

    assert expected_local_input_map == model.dependency_map.local_input_dependency_map
    assert expected_local_output_map == model.dependency_map.local_output_dependency_map


def test_dependency_map_1():
    "Just extend"
    model = Model()
    tanh = Tanh()
    model += tanh(input="input1", output=IOKey(name="output1"))

    input1_data = model.input1.data  # type: ignore
    output1_data = model.output1.data  # type: ignore
    expected_global_input_map = {input1_data: {output1_data}}
    expected_global_output_map = {output1_data: {input1_data}}

    expected_local_input_map = {input1_data: [(tanh, {output1_data})]}
    expected_local_output_map = {output1_data: (tanh, {input1_data})}

    expected_global_input_map_cache = {input1_data: {output1_data}}
    expected_global_output_map_cache = {output1_data: {input1_data}}

    assert (
        expected_global_input_map == model.dependency_map._global_input_dependency_map
    )
    assert (
        expected_global_output_map == model.dependency_map._global_output_dependency_map
    )

    assert expected_local_input_map == model.dependency_map.local_input_dependency_map
    assert expected_local_output_map == model.dependency_map.local_output_dependency_map

    assert (
        expected_global_input_map_cache
        == model.dependency_map._global_input_dependency_map_cache
    )
    assert (
        expected_global_output_map_cache
        == model.dependency_map._global_output_dependency_map_cache
    )


def test_dependency_map_1_set_outputs():
    "Just extend"
    model = Model()
    tanh = Tanh()
    model += tanh(input="input1", output="output1")
    model.set_outputs("output1")

    input1_data = model.input1.data  # type: ignore
    output1_data = model.output1.data  # type: ignore

    expected_global_input_map = {input1_data: {output1_data}}
    expected_global_output_map = {output1_data: {input1_data}}

    expected_local_input_map = {input1_data: [(tanh, {output1_data})]}
    expected_local_output_map = {output1_data: (tanh, {input1_data})}

    expected_global_input_map_cache = {input1_data: {output1_data}}
    expected_global_output_map_cache = {output1_data: {input1_data}}

    assert (
        expected_global_input_map == model.dependency_map._global_input_dependency_map
    )
    assert (
        expected_global_output_map == model.dependency_map._global_output_dependency_map
    )

    assert expected_local_input_map == model.dependency_map.local_input_dependency_map
    assert expected_local_output_map == model.dependency_map.local_output_dependency_map

    assert (
        expected_global_input_map_cache
        == model.dependency_map._global_input_dependency_map_cache
    )
    assert (
        expected_global_output_map_cache
        == model.dependency_map._global_output_dependency_map_cache
    )


def test_dependency_map_2():
    "Just extend twice"
    model = Model()
    tanh = Tanh()
    sigmoid = Sigmoid()
    model += tanh(input="input1", output=IOKey(name="output1"))
    model += sigmoid(input="input2", output=IOKey(name="output2"))

    input1_data = model.input1.data  # type: ignore
    input2_data = model.input2.data  # type: ignore
    output1_data = model.output1.data  # type: ignore
    output2_data = model.output2.data  # type: ignore

    expected_global_input_map = {
        input1_data: {output1_data},
        input2_data: {output2_data},
    }
    expected_global_output_map = {
        output1_data: {input1_data},
        output2_data: {input2_data},
    }

    expected_local_input_map = {
        input1_data: [(tanh, {output1_data})],
        input2_data: [(sigmoid, {output2_data})],
    }
    expected_local_output_map = {
        output1_data: (tanh, {input1_data}),
        output2_data: (sigmoid, {input2_data}),
    }

    expected_global_input_map_cache = {
        input1_data: {output1_data},
        input2_data: {output2_data},
    }

    expected_global_output_map_cache = {
        output1_data: {input1_data},
        output2_data: {input2_data},
    }

    assert (
        expected_global_input_map == model.dependency_map._global_input_dependency_map
    )
    assert (
        expected_global_output_map == model.dependency_map._global_output_dependency_map
    )

    assert expected_local_input_map == model.dependency_map.local_input_dependency_map
    assert expected_local_output_map == model.dependency_map.local_output_dependency_map

    assert (
        expected_global_input_map_cache
        == model.dependency_map._global_input_dependency_map_cache
    )
    assert (
        expected_global_output_map_cache
        == model.dependency_map._global_output_dependency_map_cache
    )


def test_dependency_map_2_set_outputs():
    "Just extend twice"
    model = Model()
    tanh = Tanh()
    sigmoid = Sigmoid()
    model += tanh(input="input1", output="output1")
    model += sigmoid(input="input2", output="output2")

    model.set_outputs("output1", "output2")

    input1_data = model.input1.data  # type: ignore
    input2_data = model.input2.data  # type: ignore
    output1_data = model.output1.data  # type: ignore
    output2_data = model.output2.data  # type: ignore

    expected_global_input_map = {
        input1_data: {output1_data},
        input2_data: {output2_data},
    }
    expected_global_output_map = {
        output1_data: {input1_data},
        output2_data: {input2_data},
    }

    expected_local_input_map = {
        input1_data: [(tanh, {output1_data})],
        input2_data: [(sigmoid, {output2_data})],
    }
    expected_local_output_map = {
        output1_data: (tanh, {input1_data}),
        output2_data: (sigmoid, {input2_data}),
    }

    expected_global_input_map_cache = {
        input1_data: {output1_data},
        input2_data: {output2_data},
    }

    expected_global_output_map_cache = {
        output1_data: {input1_data},
        output2_data: {input2_data},
    }

    assert (
        expected_global_input_map == model.dependency_map._global_input_dependency_map
    )
    assert (
        expected_global_output_map == model.dependency_map._global_output_dependency_map
    )

    assert expected_local_input_map == model.dependency_map.local_input_dependency_map
    assert expected_local_output_map == model.dependency_map.local_output_dependency_map

    assert (
        expected_global_input_map_cache
        == model.dependency_map._global_input_dependency_map_cache
    )
    assert (
        expected_global_output_map_cache
        == model.dependency_map._global_output_dependency_map_cache
    )


def test_dependency_map_3():
    "Extend from output"
    model = Model()
    tanh = Tanh()
    sigmoid = Sigmoid()
    model += tanh(input="input1", output=IOKey(name="output1"))
    model += sigmoid(input="output1", output=IOKey(name="output2"))

    input1_data = model.input1.data  # type: ignore
    output1_data = model.output1.data  # type: ignore
    output2_data = model.output2.data  # type: ignore

    expected_global_input_map = {input1_data: {output1_data, output2_data}}
    expected_global_output_map = {
        output2_data: {input1_data},
        output1_data: {input1_data},
    }

    expected_local_input_map = {
        input1_data: [(tanh, {output1_data})],
        output1_data: [(sigmoid, {output2_data})],
    }
    expected_local_output_map = {
        output1_data: (tanh, {input1_data}),
        output2_data: (sigmoid, {output1_data}),
    }

    expected_global_input_map_cache = {input1_data: {output1_data, output2_data}}
    expected_global_output_map_cache = {
        output1_data: {input1_data},
        output2_data: {input1_data},
    }

    assert (
        expected_global_input_map == model.dependency_map._global_input_dependency_map
    )
    assert (
        expected_global_output_map == model.dependency_map._global_output_dependency_map
    )

    assert expected_local_input_map == model.dependency_map.local_input_dependency_map
    assert expected_local_output_map == model.dependency_map.local_output_dependency_map

    assert (
        expected_global_input_map_cache
        == model.dependency_map._global_input_dependency_map_cache
    )
    assert (
        expected_global_output_map_cache
        == model.dependency_map._global_output_dependency_map_cache
    )


def test_dependency_map_3_set_outputs():
    "Extend from output"
    model = Model()
    tanh = Tanh()
    sigmoid = Sigmoid()
    model += tanh(input="input1", output="output1")
    model += sigmoid(input="output1", output="output2")
    model.set_outputs("output1", "output2")

    input1_data = model.input1.data  # type: ignore
    output1_data = model.output1.data  # type: ignore
    output2_data = model.output2.data  # type: ignore

    expected_global_input_map = {input1_data: {output1_data, output2_data}}
    expected_global_output_map = {
        output2_data: {input1_data},
        output1_data: {input1_data},
    }

    expected_local_input_map = {
        input1_data: [(tanh, {output1_data})],
        output1_data: [(sigmoid, {output2_data})],
    }
    expected_local_output_map = {
        output1_data: (tanh, {input1_data}),
        output2_data: (sigmoid, {output1_data}),
    }

    expected_global_input_map_cache = {input1_data: {output1_data, output2_data}}
    expected_global_output_map_cache = {
        output1_data: {input1_data},
        output2_data: {input1_data},
    }

    assert (
        expected_global_input_map == model.dependency_map._global_input_dependency_map
    )
    assert (
        expected_global_output_map == model.dependency_map._global_output_dependency_map
    )

    assert expected_local_input_map == model.dependency_map.local_input_dependency_map
    assert expected_local_output_map == model.dependency_map.local_output_dependency_map

    assert (
        expected_global_input_map_cache
        == model.dependency_map._global_input_dependency_map_cache
    )
    assert (
        expected_global_output_map_cache
        == model.dependency_map._global_output_dependency_map_cache
    )


def test_dependency_map_4():
    "Extend from input"
    model = Model()
    tanh = Tanh()
    sigmoid = Sigmoid()
    model += tanh(input="input1", output=IOKey(name="output1"))
    model += sigmoid(input="input2", output="input1")

    input1_data = model.input1.data  # type: ignore
    input2_data = model.input2.data  # type: ignore
    output1_data = model.output1.data  # type: ignore

    expected_global_input_map = {input2_data: {output1_data}}
    expected_global_output_map = {output1_data: {input2_data}}

    expected_local_input_map = {
        input1_data: [(tanh, {output1_data})],
        input2_data: [(sigmoid, {input1_data})],
    }

    expected_local_output_map = {
        output1_data: (tanh, {input1_data}),
        input1_data: (sigmoid, {input2_data}),
    }

    expected_local_output_map = {
        output1_data: (tanh, {input1_data}),
        input1_data: (sigmoid, {input2_data}),
    }

    expected_global_input_map_cache = {input2_data: {output1_data}}
    expected_global_output_map_cache = {output1_data: {input2_data}}

    assert (
        expected_global_input_map == model.dependency_map._global_input_dependency_map
    )
    assert (
        expected_global_output_map == model.dependency_map._global_output_dependency_map
    )

    assert expected_local_input_map == model.dependency_map.local_input_dependency_map
    assert expected_local_output_map == model.dependency_map.local_output_dependency_map

    assert (
        expected_global_input_map_cache
        == model.dependency_map._global_input_dependency_map_cache
    )
    assert (
        expected_global_output_map_cache
        == model.dependency_map._global_output_dependency_map_cache
    )


def test_dependency_map_4_set_outputs_1():
    "Extend from input"
    model = Model()
    tanh = Tanh()
    sigmoid = Sigmoid()
    model += tanh(input="input1", output="output1")
    model.set_outputs("output1")
    model += sigmoid(input="input2", output="input1")

    input1_data = model.input1.data  # type: ignore
    input2_data = model.input2.data  # type: ignore
    output1_data = model.output1.data  # type: ignore

    expected_global_input_map = {input2_data: {output1_data}}
    expected_global_output_map = {output1_data: {input2_data}}

    expected_local_input_map = {
        input1_data: [(tanh, {output1_data})],
        input2_data: [(sigmoid, {input1_data})],
    }

    expected_local_output_map = {
        output1_data: (tanh, {input1_data}),
        input1_data: (sigmoid, {input2_data}),
    }

    expected_local_output_map = {
        output1_data: (tanh, {input1_data}),
        input1_data: (sigmoid, {input2_data}),
    }

    expected_global_input_map_cache = {input2_data: {output1_data}}
    expected_global_output_map_cache = {output1_data: {input2_data}}

    assert (
        expected_global_input_map == model.dependency_map._global_input_dependency_map
    )
    assert (
        expected_global_output_map == model.dependency_map._global_output_dependency_map
    )

    assert expected_local_input_map == model.dependency_map.local_input_dependency_map
    assert expected_local_output_map == model.dependency_map.local_output_dependency_map

    assert (
        expected_global_input_map_cache
        == model.dependency_map._global_input_dependency_map_cache
    )
    assert (
        expected_global_output_map_cache
        == model.dependency_map._global_output_dependency_map_cache
    )


def test_dependency_map_4_set_outputs_2():
    "Extend from input"
    model = Model()
    tanh = Tanh()
    sigmoid = Sigmoid()
    model += tanh(input="input1", output="output1")
    model += sigmoid(input="input2", output="input1")

    model.set_outputs("output1")

    input1_data = model.input1.data  # type: ignore
    input2_data = model.input2.data  # type: ignore
    output1_data = model.output1.data  # type: ignore

    expected_global_input_map = {input2_data: {output1_data}}
    expected_global_output_map = {output1_data: {input2_data}}

    expected_local_input_map = {
        input1_data: [(tanh, {output1_data})],
        input2_data: [(sigmoid, {input1_data})],
    }

    expected_local_output_map = {
        output1_data: (tanh, {input1_data}),
        input1_data: (sigmoid, {input2_data}),
    }

    expected_local_output_map = {
        output1_data: (tanh, {input1_data}),
        input1_data: (sigmoid, {input2_data}),
    }

    expected_global_input_map_cache = {input2_data: {output1_data}}
    expected_global_output_map_cache = {output1_data: {input2_data}}

    assert (
        expected_global_input_map == model.dependency_map._global_input_dependency_map
    )
    assert (
        expected_global_output_map == model.dependency_map._global_output_dependency_map
    )

    assert expected_local_input_map == model.dependency_map.local_input_dependency_map
    assert expected_local_output_map == model.dependency_map.local_output_dependency_map

    assert (
        expected_global_input_map_cache
        == model.dependency_map._global_input_dependency_map_cache
    )
    assert (
        expected_global_output_map_cache
        == model.dependency_map._global_output_dependency_map_cache
    )


def test_dependency_map_5():
    "Extend from input and output"
    model = Model()
    tanh = Tanh()
    sigmoid = Sigmoid()
    relu = Relu()
    model += tanh(input="input1", output=IOKey(name="output1"))
    model += sigmoid(input="input2", output=IOKey(name="output2"))
    model += relu(input="output1", output="input2")

    input1_data = model.input1.data  # type: ignore
    input2_data = model.input2.data  # type: ignore
    output1_data = model.output1.data  # type: ignore
    output2_data = model.output2.data  # type: ignore

    expected_global_input_map = {input1_data: {output1_data, output2_data}}
    expected_global_output_map = {
        output1_data: {input1_data},
        output2_data: {input1_data},
    }

    expected_local_input_map = {
        input1_data: [(tanh, {output1_data})],
        input2_data: [(sigmoid, {output2_data})],
        output1_data: [(relu, {input2_data})],
    }

    expected_local_output_map = {
        output1_data: (tanh, {input1_data}),
        output2_data: (sigmoid, {input2_data}),
        input2_data: (relu, {output1_data}),
    }

    expected_local_output_map = {
        output1_data: (tanh, {input1_data}),
        output2_data: (sigmoid, {input2_data}),
        input2_data: (relu, {output1_data}),
    }

    expected_global_input_map_cache = {input1_data: {output1_data, output2_data}}
    expected_global_output_map_cache = {
        output1_data: {input1_data},
        output2_data: {input1_data},
    }

    assert (
        expected_global_input_map == model.dependency_map._global_input_dependency_map
    )
    assert (
        expected_global_output_map == model.dependency_map._global_output_dependency_map
    )

    assert expected_local_input_map == model.dependency_map.local_input_dependency_map
    assert expected_local_output_map == model.dependency_map.local_output_dependency_map

    assert (
        expected_global_input_map_cache
        == model.dependency_map._global_input_dependency_map_cache
    )
    assert (
        expected_global_output_map_cache
        == model.dependency_map._global_output_dependency_map_cache
    )


def test_dependency_map_5_set_outputs_1():
    "Extend from input and output"
    model = Model()
    tanh = Tanh()
    sigmoid = Sigmoid()
    relu = Relu()
    model += tanh(input="input1", output="output1")
    model += sigmoid(input="input2", output="output2")
    model.set_outputs("output1", "output2")
    model += relu(input="output1", output="input2")

    input1_data = model.input1.data  # type: ignore
    input2_data = model.input2.data  # type: ignore
    output1_data = model.output1.data  # type: ignore
    output2_data = model.output2.data  # type: ignore

    expected_global_input_map = {input1_data: {output1_data, output2_data}}
    expected_global_output_map = {
        output1_data: {input1_data},
        output2_data: {input1_data},
    }

    expected_local_input_map = {
        input1_data: [(tanh, {output1_data})],
        input2_data: [(sigmoid, {output2_data})],
        output1_data: [(relu, {input2_data})],
    }

    expected_local_output_map = {
        output1_data: (tanh, {input1_data}),
        output2_data: (sigmoid, {input2_data}),
        input2_data: (relu, {output1_data}),
    }

    expected_local_output_map = {
        output1_data: (tanh, {input1_data}),
        output2_data: (sigmoid, {input2_data}),
        input2_data: (relu, {output1_data}),
    }

    expected_global_input_map_cache = {input1_data: {output1_data, output2_data}}
    expected_global_output_map_cache = {
        output1_data: {input1_data},
        output2_data: {input1_data},
    }

    assert (
        expected_global_input_map == model.dependency_map._global_input_dependency_map
    )
    assert (
        expected_global_output_map == model.dependency_map._global_output_dependency_map
    )

    assert expected_local_input_map == model.dependency_map.local_input_dependency_map
    assert expected_local_output_map == model.dependency_map.local_output_dependency_map

    assert (
        expected_global_input_map_cache
        == model.dependency_map._global_input_dependency_map_cache
    )
    assert (
        expected_global_output_map_cache
        == model.dependency_map._global_output_dependency_map_cache
    )


def test_dependency_map_5_set_outputs_2():
    "Extend from input and output"
    model = Model()
    tanh = Tanh()
    sigmoid = Sigmoid()
    relu = Relu()
    model += tanh(input="input1", output="output1")
    model += sigmoid(input="input2", output="output2")
    model += relu(input="output1", output="input2")
    model.set_outputs("output1", "output2")

    input1_data = model.input1.data  # type: ignore
    input2_data = model.input2.data  # type: ignore
    output1_data = model.output1.data  # type: ignore
    output2_data = model.output2.data  # type: ignore

    expected_global_input_map = {input1_data: {output1_data, output2_data}}
    expected_global_output_map = {
        output1_data: {input1_data},
        output2_data: {input1_data},
    }

    expected_local_input_map = {
        input1_data: [(tanh, {output1_data})],
        input2_data: [(sigmoid, {output2_data})],
        output1_data: [(relu, {input2_data})],
    }

    expected_local_output_map = {
        output1_data: (tanh, {input1_data}),
        output2_data: (sigmoid, {input2_data}),
        input2_data: (relu, {output1_data}),
    }

    expected_local_output_map = {
        output1_data: (tanh, {input1_data}),
        output2_data: (sigmoid, {input2_data}),
        input2_data: (relu, {output1_data}),
    }

    expected_global_input_map_cache = {input1_data: {output1_data, output2_data}}
    expected_global_output_map_cache = {
        output1_data: {input1_data},
        output2_data: {input1_data},
    }

    assert (
        expected_global_input_map == model.dependency_map._global_input_dependency_map
    )
    assert (
        expected_global_output_map == model.dependency_map._global_output_dependency_map
    )

    assert expected_local_input_map == model.dependency_map.local_input_dependency_map
    assert expected_local_output_map == model.dependency_map.local_output_dependency_map

    assert (
        expected_global_input_map_cache
        == model.dependency_map._global_input_dependency_map_cache
    )
    assert (
        expected_global_output_map_cache
        == model.dependency_map._global_output_dependency_map_cache
    )


def test_dependency_map_6():
    "Extend from input and output"
    model = Model()
    tanh = Tanh()
    sigmoid = Sigmoid()
    relu = Relu()
    model += tanh(input="input1", output=IOKey(name="output1"))
    model += sigmoid(input="input2", output=IOKey(name="output2"))
    model += relu(input="output1", output="input2")

    input1_data = model.input1.data  # type: ignore
    input2_data = model.input2.data  # type: ignore
    output1_data = model.output1.data  # type: ignore
    output2_data = model.output2.data  # type: ignore

    expected_global_input_map = {input1_data: {output1_data, output2_data}}
    expected_global_output_map = {
        output1_data: {input1_data},
        output2_data: {input1_data},
    }

    expected_local_input_map = {
        input1_data: [(tanh, {output1_data})],
        input2_data: [(sigmoid, {output2_data})],
        output1_data: [(relu, {input2_data})],
    }

    expected_local_output_map = {
        output1_data: (tanh, {input1_data}),
        output2_data: (sigmoid, {input2_data}),
        input2_data: (relu, {output1_data}),
    }

    expected_local_output_map = {
        output1_data: (tanh, {input1_data}),
        output2_data: (sigmoid, {input2_data}),
        input2_data: (relu, {output1_data}),
    }

    expected_global_input_map_cache = {input1_data: {output1_data, output2_data}}
    expected_global_output_map_cache = {
        output1_data: {input1_data},
        output2_data: {input1_data},
    }

    assert (
        expected_global_input_map == model.dependency_map._global_input_dependency_map
    )
    assert (
        expected_global_output_map == model.dependency_map._global_output_dependency_map
    )

    assert expected_local_input_map == model.dependency_map.local_input_dependency_map
    assert expected_local_output_map == model.dependency_map.local_output_dependency_map

    assert (
        expected_global_input_map_cache
        == model.dependency_map._global_input_dependency_map_cache
    )
    assert (
        expected_global_output_map_cache
        == model.dependency_map._global_output_dependency_map_cache
    )


def test_dependency_map_6_set_outputs_1():
    "Extend from input and output"
    model = Model()
    tanh = Tanh()
    sigmoid = Sigmoid()
    relu = Relu()

    model += tanh(input="input1", output="output1")
    model += sigmoid(input="input2", output="output2")

    model.set_outputs("output1", "output2")
    model += relu(input="output1", output="input2")

    input1_data = model.input1.data  # type: ignore
    input2_data = model.input2.data  # type: ignore
    output1_data = model.output1.data  # type: ignore
    output2_data = model.output2.data  # type: ignore

    expected_global_input_map = {input1_data: {output1_data, output2_data}}
    expected_global_output_map = {
        output1_data: {input1_data},
        output2_data: {input1_data},
    }

    expected_local_input_map = {
        input1_data: [(tanh, {output1_data})],
        input2_data: [(sigmoid, {output2_data})],
        output1_data: [(relu, {input2_data})],
    }

    expected_local_output_map = {
        output1_data: (tanh, {input1_data}),
        output2_data: (sigmoid, {input2_data}),
        input2_data: (relu, {output1_data}),
    }

    expected_local_output_map = {
        output1_data: (tanh, {input1_data}),
        output2_data: (sigmoid, {input2_data}),
        input2_data: (relu, {output1_data}),
    }

    expected_global_input_map_cache = {input1_data: {output1_data, output2_data}}
    expected_global_output_map_cache = {
        output1_data: {input1_data},
        output2_data: {input1_data},
    }

    assert (
        expected_global_input_map == model.dependency_map._global_input_dependency_map
    )
    assert (
        expected_global_output_map == model.dependency_map._global_output_dependency_map
    )

    assert expected_local_input_map == model.dependency_map.local_input_dependency_map
    assert expected_local_output_map == model.dependency_map.local_output_dependency_map

    assert (
        expected_global_input_map_cache
        == model.dependency_map._global_input_dependency_map_cache
    )
    assert (
        expected_global_output_map_cache
        == model.dependency_map._global_output_dependency_map_cache
    )


def test_dependency_map_6_set_outputs_2():
    "Extend from input and output"
    model = Model()
    tanh = Tanh()
    sigmoid = Sigmoid()
    relu = Relu()
    model += tanh(input="input1", output="output1")
    model += sigmoid(input="input2", output="output2")
    model += relu(input="output1", output="input2")
    model.set_outputs("output1", "output2")

    input1_data = model.input1.data  # type: ignore
    input2_data = model.input2.data  # type: ignore
    output1_data = model.output1.data  # type: ignore
    output2_data = model.output2.data  # type: ignore

    expected_global_input_map = {input1_data: {output1_data, output2_data}}
    expected_global_output_map = {
        output1_data: {input1_data},
        output2_data: {input1_data},
    }

    expected_local_input_map = {
        input1_data: [(tanh, {output1_data})],
        input2_data: [(sigmoid, {output2_data})],
        output1_data: [(relu, {input2_data})],
    }

    expected_local_output_map = {
        output1_data: (tanh, {input1_data}),
        output2_data: (sigmoid, {input2_data}),
        input2_data: (relu, {output1_data}),
    }

    expected_local_output_map = {
        output1_data: (tanh, {input1_data}),
        output2_data: (sigmoid, {input2_data}),
        input2_data: (relu, {output1_data}),
    }

    expected_global_input_map_cache = {input1_data: {output1_data, output2_data}}
    expected_global_output_map_cache = {
        output1_data: {input1_data},
        output2_data: {input1_data},
    }

    assert (
        expected_global_input_map == model.dependency_map._global_input_dependency_map
    )
    assert (
        expected_global_output_map == model.dependency_map._global_output_dependency_map
    )

    assert expected_local_input_map == model.dependency_map.local_input_dependency_map
    assert expected_local_output_map == model.dependency_map.local_output_dependency_map

    assert (
        expected_global_input_map_cache
        == model.dependency_map._global_input_dependency_map_cache
    )
    assert (
        expected_global_output_map_cache
        == model.dependency_map._global_output_dependency_map_cache
    )


def test_dependency_map_7():
    "Just extend but not expose"
    model = Model()
    tanh = Tanh()
    relu = Relu()
    model += tanh(input="input1", output=IOKey(name="output1"))
    model += relu(input="input2")

    input1_data = model.input1.data  # type: ignore
    input2_data = model.input2.data  # type: ignore
    output1_data = model.output1.data  # type: ignore

    expected_global_input_map = {
        input1_data: {output1_data},
        input2_data: set(),
    }
    expected_global_output_map = {output1_data: {input1_data}}

    expected_local_input_map = {
        input1_data: [(tanh, {output1_data})],
        input2_data: [(relu, {model.conns.get_connection("$1")})],
    }

    expected_local_output_map = {
        output1_data: (tanh, {input1_data}),
        model.conns.get_connection("$1"): (relu, {input2_data}),
    }

    expected_local_input_map = {
        input1_data: [(tanh, {output1_data})],
        input2_data: [(relu, {model.conns.get_connection("$1")})],
    }

    expected_local_output_map = {
        output1_data: (tanh, {input1_data}),
        model.conns.get_connection("$1"): (relu, {input2_data}),
    }

    expected_global_input_map_cache = {
        input1_data: {output1_data},
        input2_data: {model.conns.get_connection("$1")},
    }
    expected_global_output_map_cache = {
        output1_data: {input1_data},
        model.conns.get_connection("$1"): {input2_data},
    }

    assert (
        expected_global_input_map == model.dependency_map._global_input_dependency_map
    )
    assert (
        expected_global_output_map == model.dependency_map._global_output_dependency_map
    )

    assert expected_local_input_map == model.dependency_map.local_input_dependency_map
    assert expected_local_output_map == model.dependency_map.local_output_dependency_map

    assert (
        expected_global_input_map_cache
        == model.dependency_map._global_input_dependency_map_cache
    )
    assert (
        expected_global_output_map_cache
        == model.dependency_map._global_output_dependency_map_cache
    )


def test_dependency_map_7_set_outputs_1():
    "Just extend but not expose"
    model = Model()
    tanh = Tanh()
    relu = Relu()
    model += tanh(input="input1", output="output1")
    model.set_outputs("output1")
    model += relu(input="input2")

    input1_data = model.input1.data  # type: ignore
    input2_data = model.input2.data  # type: ignore
    output1_data = model.output1.data  # type: ignore

    expected_global_input_map = {
        input1_data: {output1_data},
        input2_data: set(),
    }
    expected_global_output_map = {output1_data: {input1_data}}

    expected_local_input_map = {
        input1_data: [(tanh, {output1_data})],
        input2_data: [(relu, {model.conns.get_connection("$1")})],
    }

    expected_local_output_map = {
        output1_data: (tanh, {input1_data}),
        model.conns.get_connection("$1"): (relu, {input2_data}),
    }

    expected_local_input_map = {
        input1_data: [(tanh, {output1_data})],
        input2_data: [(relu, {model.conns.get_connection("$1")})],
    }

    expected_local_output_map = {
        output1_data: (tanh, {input1_data}),
        model.conns.get_connection("$1"): (relu, {input2_data}),
    }

    expected_global_input_map_cache = {
        input1_data: {output1_data},
        input2_data: {model.conns.get_connection("$1")},
    }
    expected_global_output_map_cache = {
        output1_data: {input1_data},
        model.conns.get_connection("$1"): {input2_data},
    }

    assert (
        expected_global_input_map == model.dependency_map._global_input_dependency_map
    )
    assert (
        expected_global_output_map == model.dependency_map._global_output_dependency_map
    )

    assert expected_local_input_map == model.dependency_map.local_input_dependency_map
    assert expected_local_output_map == model.dependency_map.local_output_dependency_map

    assert (
        expected_global_input_map_cache
        == model.dependency_map._global_input_dependency_map_cache
    )
    assert (
        expected_global_output_map_cache
        == model.dependency_map._global_output_dependency_map_cache
    )


def test_dependency_map_7_set_outputs_2():
    "Just extend but not expose"
    model = Model()
    tanh = Tanh()
    relu = Relu()
    model += tanh(input="input1", output="output1")
    model += relu(input="input2")
    model.set_outputs("output1")

    input1_data = model.input1.data  # type: ignore
    input2_data = model.input2.data  # type: ignore
    output1_data = model.output1.data  # type: ignore

    expected_global_input_map = {
        input1_data: {output1_data},
        input2_data: set(),
    }
    expected_global_output_map = {output1_data: {input1_data}}

    expected_local_input_map = {
        input1_data: [(tanh, {output1_data})],
        input2_data: [(relu, {model.conns.get_connection("$1")})],
    }

    expected_local_output_map = {
        output1_data: (tanh, {input1_data}),
        model.conns.get_connection("$1"): (relu, {input2_data}),
    }

    expected_local_input_map = {
        input1_data: [(tanh, {output1_data})],
        input2_data: [(relu, {model.conns.get_connection("$1")})],
    }

    expected_local_output_map = {
        output1_data: (tanh, {input1_data}),
        model.conns.get_connection("$1"): (relu, {input2_data}),
    }

    expected_global_input_map_cache = {
        input1_data: {output1_data},
        input2_data: {model.conns.get_connection("$1")},
    }
    expected_global_output_map_cache = {
        output1_data: {input1_data},
        model.conns.get_connection("$1"): {input2_data},
    }

    assert (
        expected_global_input_map == model.dependency_map._global_input_dependency_map
    )
    assert (
        expected_global_output_map == model.dependency_map._global_output_dependency_map
    )

    assert expected_local_input_map == model.dependency_map.local_input_dependency_map
    assert expected_local_output_map == model.dependency_map.local_output_dependency_map

    assert (
        expected_global_input_map_cache
        == model.dependency_map._global_input_dependency_map_cache
    )
    assert (
        expected_global_output_map_cache
        == model.dependency_map._global_output_dependency_map_cache
    )


def test_deepcopy_1():
    model = Model()
    add_model = Add()
    sig_model = Sigmoid()
    model += add_model(left="left", right="right")
    model += sig_model(input=add_model.output, output="output")

    all_data = get_all_data(model)
    compiled_model = mithril.compile(model=model, backend=NumpyBackend())
    unused_data = {
        compiled_model.data[key]
        for key in compiled_model.data_store.unused_keys
        | compiled_model.data_store.cached_data.keys()
    }
    for data in all_data:
        copied_data = compiled_model.data_store.data_memo.get(id(data))
        if copied_data not in unused_data:
            assert isinstance(copied_data, IOHyperEdge)
            assert data.value == copied_data.value
            if data.edge_type is Tensor:
                assert id(data.value) == id(copied_data.value)


def test_deepcopy_2():
    model = Model()
    add_model = Add()
    add_model.set_types(left=Tensor, right=Tensor)
    model += add_model(left="left", right="right", output=IOKey(name="output"))

    copy_model1 = deepcopy(model)
    model += copy_model1

    copy_model2 = deepcopy(model)
    model += copy_model2

    all_data = get_all_data(model)
    compiled_model = mithril.compile(model=model, backend=NumpyBackend())
    unused_data = {
        compiled_model.data[key]
        for key in compiled_model.data_store.unused_keys
        | compiled_model.data_store.cached_data.keys()
    }
    for data in all_data:
        copied_data = compiled_model.data_store.data_memo.get(id(data))
        if copied_data not in unused_data:
            assert isinstance(copied_data, IOHyperEdge)
            assert data.value == copied_data.value
            if data.edge_type is Tensor:
                assert id(data.value) == id(copied_data.value)


def test_deepcopy_3():
    conv = partial(Convolution2D, kernel_size=3, out_channels=3)
    model = Model()
    model += conv()
    model += Relu()
    model += conv()
    model += Relu()
    model += deepcopy(model)
    model += Sigmoid()
    model += deepcopy(model)
    all_data = get_all_data(model)
    compiled_model = mithril.compile(
        model=model, backend=NumpyBackend(), safe_names=False
    )
    unused_data = {
        compiled_model.data.get(key)
        for key in compiled_model.data_store.unused_keys
        | compiled_model.data_store.cached_data.keys()
    }
    for data in all_data:
        copied_data = compiled_model.data_store.data_memo.get(id(data))
        if copied_data not in unused_data:
            assert isinstance(copied_data, IOHyperEdge)
            assert data.value == copied_data.value
            if data.edge_type is Tensor:
                assert id(data.value) == id(copied_data.value)


def test_deepcopy_4():
    model = Model()
    model += Add()
    model += Add()
    model.set_types({key: Tensor for key in model.conns.input_keys})
    for _ in range(4):
        model += Model() + deepcopy(model)

    all_data = get_all_data(model)
    compiled_model = mithril.compile(model=model, backend=NumpyBackend())
    unused_data = {
        compiled_model.data.get(key)
        for key in compiled_model.data_store.unused_keys
        | compiled_model.data_store.cached_data.keys()
    }
    for data in all_data:
        copied_data = compiled_model.data_store.data_memo.get(id(data))
        if copied_data not in unused_data:
            assert isinstance(copied_data, IOHyperEdge)
            assert data.value == copied_data.value
            if data.edge_type is Tensor:
                assert id(data.value) == id(copied_data.value)


def test_deepcopy_5():
    model = Model()
    model += Reshape(shape=(2, 3, None, None))
    model += MLP(
        activations=[Sigmoid(), Relu(), Sigmoid(), Relu()], dimensions=[3, 3, 5, 6]
    )
    model += Reshape(shape=(2, 3, None, None))
    model += Convolution2D(kernel_size=3, out_channels=3)
    model += deepcopy(model)
    model += Relu()
    model += deepcopy(model)
    model += Reshape(shape=(6, None))
    model += MLP(
        activations=[Sigmoid() for _ in range(10)], dimensions=[5 for _ in range(10)]
    )

    all_data = get_all_data(model)

    compiled_model = mithril.compile(
        model=model, backend=NumpyBackend(), safe_names=False
    )
    unused_data = {
        compiled_model.data.get(key)
        for key in compiled_model.data_store.unused_keys
        | compiled_model.data_store.cached_data.keys()
    }
    for data in all_data:
        copied_data = compiled_model.data_store.data_memo.get(id(data))
        assert copied_data is not None
        if copied_data not in unused_data:
            assert isinstance(copied_data, IOHyperEdge)
            assert data.value == copied_data.value
            if data.edge_type is Tensor:
                assert id(data.value) == id(copied_data.value)


def test_compile_shapes_raise_2():
    model = Model()
    model += Add()(left="left", right="right", output="output")
    model += Sigmoid()(input="in", output="left")
    model += Sigmoid()(input="in", output="right")

    with pytest.raises(KeyError) as e:
        compile(
            model,
            JaxBackend(),
            shapes={"in": [2, 3, 4], "irrelevant": [2, 3, 4]},
        )

    msg = "'Given key: irrelevant is not found in the logical model.'"
    assert str(e.value) == msg


def test_compile_static_keys_raise_1():
    model = Model()
    model += Add()(left="left", right="right", output="output")
    model += Sigmoid()(input="in", output="left")
    model += Sigmoid()(input="in", output="right")

    with pytest.raises(Exception) as e:
        compile(
            model,
            JaxBackend(),
            data_keys={"in", "left", "right"},
        )

    msg = (
        "'Provided static keys must be subset of the input keys. "
        "Invalid keys: left, right.'"
    )
    msg2 = (
        "'Provided static keys must be subset of the input keys. "
        "Invalid keys: right, left.'"
    )
    assert (str(e.value) == msg) | (str(e.value) == msg2)


def test_compile_static_keys_raise_2():
    model = Model()
    model += Add()(left="left", right="right", output="output")
    model += Sigmoid()(input="in", output="left")
    model += Sigmoid()(input="in", output="right")

    with pytest.raises(KeyError) as e:
        compile(
            model,
            JaxBackend(),
            data_keys={"in", "irrelevant"},
        )

    msg = "'Given key: irrelevant is not found in the logical model.'"
    assert str(e.value) == msg


def test_to_tensor():
    # In some cases to_tensor cannot handle precisions correctly.

    model = Model()
    model += ToTensor()(input="input", output="output")

    input1 = [-7e-3, -1, 1, 2, 3e-2, 2e-5]  # float
    input2 = [False, True, False]  # bool

    # Test for torch
    pm_torch = compile(model, TorchBackend(dtype=mithril.float64))
    result_torch = pm_torch.evaluate({}, {"input": input1})["output"]
    assert isinstance(result_torch, torch.Tensor)
    expected_torch = torch.tensor(input1, dtype=torch.float64)
    np.testing.assert_allclose(result_torch, expected_torch, 1e-12)

    result_torch = pm_torch.evaluate({}, {"input": input2})["output"]
    assert isinstance(result_torch, torch.Tensor)
    expected_torch = torch.tensor(input2, dtype=torch.bool)
    assert (result_torch == expected_torch).all()

    # Test for Jax
    pm_jax = compile(model, JaxBackend(dtype=mithril.float64), jit=False)
    result = pm_jax.evaluate({}, {"input": input1})["output"]
    assert isinstance(result, jax.numpy.ndarray)
    expected = jax.numpy.array(input1, jax.numpy.float64)
    np.testing.assert_allclose(result, expected, 1e-12)

    result = pm_jax.evaluate({}, {"input": input2})["output"]
    assert isinstance(result, jax.numpy.ndarray)
    expected = jax.numpy.array(input2, dtype=jax.numpy.bool_)
    assert (result == expected).all()

    # Test for MLX
    if platform.system() == "Darwin":
        pm_mlx = compile(model, MlxBackend())
        result_mlx = pm_mlx.evaluate({}, {"input": input1})["output"]
        assert isinstance(result_mlx, mx.array)
        expected_mlx = mx.array(input1, mx.float32)
        np.testing.assert_allclose(result_mlx, expected_mlx, 1e-6)  # type: ignore

        result_mlx = pm_mlx.evaluate({}, {"input": input2})["output"]
        assert isinstance(result_mlx, mx.array)
        expected = mx.array(input2, dtype=mx.bool_)  # type: ignore
        assert (result_mlx == expected).all()  # type: ignore

    # Test for Numpy
    pm_numpy = compile(model, NumpyBackend(dtype=mithril.float64), jit=False)
    result_numpy = pm_numpy.evaluate({}, {"input": input1})["output"]
    assert isinstance(result_numpy, np.ndarray)
    expected_numpy = np.array(input1, np.float64)
    np.testing.assert_allclose(result_numpy, expected_numpy, 1e-12)

    result_numpy = pm_numpy.evaluate({}, {"input": input2})["output"]
    assert isinstance(result_numpy, np.ndarray)
    expected_numpy = np.array(input2, dtype=np.bool_)
    assert (result_numpy == expected_numpy).all()


def test_discard_trainables_1():
    # Directly inform compile to discard a specific key
    backend = JaxBackend()
    model = Model()
    model += Relu()(input="input", output=IOKey(name="output"))
    model += Sigmoid()(input="sidein", output=IOKey(name="sideout"))

    pm = compile(
        model,
        backend,
        discard_keys=set(["sideout"]),
        shapes={"input": [1, 2], "sidein": [2, 3]},
    )

    assert {"input"} == pm.input_keys
    assert {"sidein", "sideout"} == pm.discarded_keys
    assert pm.get_shapes(model) == {
        "input": [1, 2],
        "sidein": [2, 3],
        "output": [1, 2],
        "sideout": [2, 3],
    }


def test_discard_trainables_2():
    # Let the key hanging, compile should understand and discard the input key
    backend = JaxBackend()
    model = Model()
    model += Relu()(input="input", output=IOKey(name="output"))
    model += Sigmoid()(input="sidein")

    pm = compile(model, backend, shapes={"sidein": [1, 2]})

    assert {"input"} == pm.input_keys
    assert {"sidein", "output_0"} == pm.discarded_keys
    assert pm.get_shapes(model) == {
        "$_Sigmoid_1_output": [1, 2],
        "input": ["..."],
        "sidein": [1, 2],
        "output": ["..."],
    }


def test_discard_trainables_3():
    # Let the key hanging, compile should understand and discard the input key
    backend = JaxBackend()
    model = Model()
    model += Relu()(input="input", output=IOKey(name="output"))
    model += Sigmoid()(input="sidein")
    model += Buffer()(input=model.canonical_output)

    pm = compile(model, backend, shapes={"sidein": [1, 2]})

    assert {"input"} == pm.input_keys
    assert {"sidein", "output_0"} == pm.discarded_keys
    assert pm.get_shapes(model) == {
        "$_Sigmoid_1_output": [1, 2],
        "$_Buffer_2_output": [1, 2],
        "input": ["..."],
        "sidein": [1, 2],
        "output": ["..."],
    }


def test_discard_trainables_4():
    # Let the key hanging, compile should understand and discard the input key
    backend = JaxBackend()
    model = Model()
    s = Sigmoid()
    b = Buffer()
    model += Relu()(input="input", output=IOKey(name="output"))
    model += s(input="sidein")
    model += b(input=s.output)
    model += Buffer()(input=b.output, output=IOKey(name="sideout"))

    pm = compile(
        model,
        backend,
        discard_keys=set(["sideout"]),
        shapes={"sideout": [1, 2, 3]},
    )

    assert {"input"} == pm.input_keys
    assert {"sidein", "output_0", "sideout"} == pm.discarded_keys
    assert pm.get_shapes(model) == {
        "$_Sigmoid_1_output": [1, 2, 3],
        "$_Buffer_2_output": [1, 2, 3],
        "input": ["..."],
        "sidein": [1, 2, 3],
        "output": ["..."],
        "sideout": [1, 2, 3],
    }


def test_multi_write_1():
    model = Model()
    model += Add()(left="left", right="right", output="output")

    with pytest.raises(Exception) as err_info:
        model += Sigmoid()(input="input", output="output")

    assert (
        str(err_info.value)
        == "Given connections are both output connections. Multi-write error!"
    )


def test_multi_write_2():
    model = Model()
    model += Add()(left="left", right="right", output="output")

    with pytest.raises(Exception) as err_info:
        model += Sigmoid()(input="input", output="output")

    assert (
        str(err_info.value)
        == "Given connections are both output connections. Multi-write error!"
    )


def test_multi_write_3():
    model = Model()
    l_relu = Model()
    l_relu += LeakyRelu()(slope=IOKey("slope", Tensor(0.85)))
    with pytest.raises(ValueError) as err_info:
        model += l_relu(slope=Tensor(0.75))

    assert str(err_info.value) == (
        "Value is set before as 0.85. A value can not be reset."
    )


def test_multi_write_4():
    model = Model()
    mean_model_1 = Mean(axis=3)
    mean_model_2 = Mean(axis=2)
    model += mean_model_1(input="input1", output="output1")

    with pytest.raises(ValueError) as err_info:
        model += mean_model_2(input="input2", output="output2", axis=mean_model_1.axis)

    assert str(err_info.value) == "Value is set before as 3. A value can not be reset."


def test_multi_write_6():
    model = Model()
    mean_model_1 = Mean(axis=3)
    mean_model_2 = Mean(axis=TBD)
    model += mean_model_1(input="input1", output="output1")
    model += mean_model_2(input="input2", output="output2", axis=mean_model_1.axis)

    assert mean_model_2.axis.metadata.value == 3


def test_multi_write_7():
    model = Model()
    add1 = Add()
    add2 = Add()
    model += add1(left="left1", right="right1", output="output1")
    model += add2(left="left2", right="right2", output="output2")

    out = IOKey(connections={model.output1, model.output2})  # type: ignore
    with pytest.raises(KeyError) as err_info:
        model += Buffer()(input=out, output="output3")

    assert str(err_info.value) == (
        "'IOKey object can not have more than one output connection. "
        "Multi-write error!'"
    )


def test_multi_write_8():
    model = Model()
    add1 = Mean(axis=TBD)
    add2 = Mean(axis=3)
    model += add1(
        input="input1", output=IOKey(name="output1"), axis=IOKey(name="axis1", value=3)
    )
    model += add2(input="input2", output=IOKey(name="output2"), axis="axis1")

    assert add1.axis.metadata.value == 3


def test_leaky_relu_trainable_slope():
    backend = JaxBackend()
    model = Model()
    model += LeakyRelu()(input="input", output="output", slope="slope")
    model.set_types(slope=Tensor)

    pm = mithril.compile(model=model, backend=backend)
    params = {"input": backend.array([-2.0, 2.0]), "slope": backend.array(0.2)}

    output_gradients = {"output": backend.array([1.0, 1.0])}
    outputs, grads = pm.evaluate_all(params=params, output_gradients=output_gradients)

    ref_outputs = {"output": backend.array([-0.4, 2.0])}

    ref_grads = {"slope": backend.array(-2.0), "input": backend.array([0.2, 1.0])}

    assert_results_equal(outputs, ref_outputs)
    assert_results_equal(grads, ref_grads)


def test_numpy_type_promotion_1():
    # In Numpy types are promoted if same precision float and int are used
    # float16 + int16 -> float32

    backend = NumpyBackend(dtype=mithril.float16)

    model = Model()
    model += Add()(left="left", right="right", output="out1")
    model += Subtract()(left="left", right="right", output="out2")
    model += Divide()(numerator="left", denominator="right", output="out3")
    model += FloorDivide()(numerator="left", denominator="right", output="out4")
    model += Power()(base="left", exponent="right", output="out5")
    model += Multiply()(left="left", right="right", output="out6")
    model += MatrixMultiply()(left="left", right="right", output="out7")

    pm = compile(
        model,
        backend=backend,
        jit=False,
        data_keys={"left", "right"},
        shapes={"left": [3, 3], "right": [3, 3]},
    )
    outputs = pm.evaluate(
        {},
        {
            "left": np.ones((3, 3), dtype=np.int16),
            "right": np.ones((3, 3), dtype=np.float16),
        },
    )

    for output in outputs.values():
        assert isinstance(output, np.ndarray)
        assert output.dtype == np.float16


def test_numpy_type_promotion_2():
    # In Numpy types are promoted if same precision float and int are used
    # float32 + int32 -> float64

    backend = NumpyBackend()

    model = Model()
    model += Add()(left="left", right="right", output="out1")
    model += Subtract()(left="left", right="right", output="out2")
    model += Divide()(numerator="left", denominator="right", output="out3")
    model += FloorDivide()(numerator="left", denominator="right", output="out4")
    model += Power()(base="left", exponent="right", output="out5")
    model += Multiply()(left="left", right="right", output="out6")
    model += MatrixMultiply()(left="left", right="right", output="out7")

    pm = compile(
        model,
        backend=backend,
        jit=False,
        data_keys={"left", "right"},
        shapes={"left": [3, 3], "right": [3, 3]},
    )
    outputs = pm.evaluate(
        {},
        {
            "left": np.ones((3, 3), dtype=np.int32),
            "right": np.ones((3, 3), dtype=np.float32),
        },
    )

    for output in outputs.values():
        assert isinstance(output, np.ndarray)
        assert output.dtype == np.float32


def test_numpy_type_promotion_3():
    # In Numpy types are promoted if same precision float and int are used
    # float16 + int16 -> float32
    # static inference

    backend = NumpyBackend(dtype=mithril.float16)

    model = Model()
    model += Add()(left="left", right="right", output="out1")
    model += Subtract()(left="left", right="right", output="out2")
    model += Divide()(numerator="left", denominator="right", output="out3")
    model += FloorDivide()(numerator="left", denominator="right", output="out4")
    model += Power()(base="left", exponent="right", output="out5")
    model += Multiply()(left="left", right="right", output="out6")
    model += MatrixMultiply()(left="left", right="right", output="out7")

    left = np.ones((3, 3), dtype=np.int16)
    right = np.ones((3, 3), dtype=np.float16)
    pm = compile(
        model,
        backend=backend,
        jit=False,
        constant_keys={"left": left, "right": right},
        inference=True,
    )

    outputs = pm.evaluate()

    for output in outputs.values():
        assert isinstance(output, np.ndarray)
        assert output.dtype == np.float16


def test_numpy_type_promotion_4():
    # In Numpy types are promoted if same precision float and int are used
    # float32 + int32 -> float64
    # static inference

    backend = NumpyBackend()

    model = Model()
    model += Add()(left="left", right="right", output="out1")
    model += Subtract()(left="left", right="right", output="out2")
    model += Divide()(numerator="left", denominator="right", output="out3")
    model += FloorDivide()(numerator="left", denominator="right", output="out4")
    model += Power()(base="left", exponent="right", output="out5")
    model += Multiply()(left="left", right="right", output="out6")
    model += MatrixMultiply()(left="left", right="right", output="out7")

    left = np.ones((3, 3), dtype=np.int32)
    right = np.ones((3, 3), dtype=np.float32)
    pm = compile(
        model,
        backend=backend,
        jit=False,
        constant_keys={"left": left, "right": right},
        inference=True,
    )
    from typing import Any

    outputs: dict[str, np.ndarray[Any, Any]] = pm.evaluate()  # type: ignore

    for output in outputs.values():
        assert output.dtype == np.float32


def test_numpy_type_promotion_5():
    # In Numpy types are promoted if same precision float and int are used
    # float16 + int16 -> float32

    backend = NumpyBackend(dtype=mithril.float16)

    model = Model()
    model += Add()(left="left", right="right", output="out1")
    model += Subtract()(left="left", right="right", output="out2")
    model += Divide()(numerator="left", denominator="right", output="out3")
    model += FloorDivide()(numerator="left", denominator="right", output="out4")
    model += Power()(base="left", exponent="right", output="out5")
    model += Multiply()(left="left", right="right", output="out6")
    model += MatrixMultiply()(left="left", right="right", output="out7")

    # mypy fails in below compilation as
    # it cannot infer exact type of
    # static keys. It is because values of
    # the dict include both TBD and np.ndarray
    # now mypy skipped as this api will be changed
    pm = compile(  # type: ignore
        model,
        backend=backend,
        jit=False,
        data_keys={"left"},
        constant_keys={"right": np.ones((3, 3), dtype=np.float16)},
        shapes={"left": [3, 3], "right": [3, 3]},
    )
    outputs = pm.evaluate({}, {"left": np.ones((3, 3), dtype=np.int16)})

    for output in outputs.values():
        assert isinstance(output, np.ndarray)
        assert output.dtype == np.float16


def test_add_loss_with_coef_jit():
    model = Model()
    model += Relu()(input="input", output=IOKey(name="output"))

    tm = TrainModel(model)
    tm.add_loss(SquaredError(), coef=Tensor(2), input="output", target="target")
    assert tm.jittable


def test_extend_with_wrong_values():
    with pytest.raises(KeyError) as error_info1:
        model = Model()
        model += Relu()(input="input", output=None)

    with pytest.raises(KeyError) as error_info2:
        model = Model()
        model += Relu()(input="input", output=...)

    with pytest.raises(KeyError) as error_info3:
        model = Model()
        model += Relu()(input="input", output=2)

    assert str(error_info1.value) == (
        "'output key is an output of the model, output values could not be set "
        "in extend.'"
    )
    assert str(error_info2.value) == (
        "'output key is an output of the model, output values could not be set "
        "in extend.'"
    )
    assert str(error_info3.value) == (
        "'output key is an output of the model, output values could not be set "
        "in extend.'"
    )


def test_cyclic_extend():
    with pytest.raises(Exception) as error_info1:
        model = Model()
        model += Relu()(input="input1", output="input1")

    with pytest.raises(Exception) as error_info2:
        model = Model()
        model += LogisticRegression()(input="input1", probs_output="input1")

    m1 = "There exists a cyclic subgraph between input1 key and ['input1'] key(s)!"
    assert str(error_info1.value.args[0]) == m1
    m = "There exists a cyclic subgraph between input1 key and ['$3', 'input1'] key(s)!"
    assert str(error_info2.value.args[0]) == m


def assert_repr_dict(data: dict[str, ShapeRepr], ref_shapes: dict):
    uni_cache: dict[UniadicRecord, str] = {}
    var_cache: dict[Variadic, str] = {}
    shapes = {
        key: value.get_shapes(uni_cache, var_cache) for key, value in data.items()
    }
    check_shapes_semantically(shapes, ref_shapes)


def test_create_shape_map_1():
    shapes: dict[str, list] = {
        "output": ["N", ("Var", ...)],
        "input": ["N", ("Var", ...)],
        "target": ["N", ("Var", ...)],
    }
    ref_shapes = {"output": ["N", "Var"], "input": ["N", "Var"], "target": ["N", "Var"]}
    assert_repr_dict(create_shape_map(shapes, ConstraintSolver()), ref_shapes)


def test_create_shape_map_2():
    shapes: dict[str, list] = {
        "output": [],
    }
    ref_shapes: dict[str, list] = {
        "output": [],
    }
    assert_repr_dict(create_shape_map(shapes, ConstraintSolver()), ref_shapes)


def test_create_shape_map_3():
    shapes: dict[str, list] = {
        "output": [2, ("Var", ...)],
        "input": [3, ("Var", ...)],
        "target": [4, ("Var", ...), 5],
    }
    ref_shapes = {"output": [2, "Var"], "input": [3, "Var"], "target": [4, "Var", 5]}
    assert_repr_dict(create_shape_map(shapes, ConstraintSolver()), ref_shapes)


def test_create_shape_map_4():
    shapes: dict[str, list] = {
        "output": [2, "Var1", None],
        "input": [3, "Var2"],
        "target": [None, "Var1", None, 3, None],
    }
    ref_shapes: dict[str, list] = {
        "output": [2, "Var1", "None1"],
        "input": [3, "Var2"],
        "target": ["None2", "Var1", "None3", 3, "None4"],
    }
    assert_repr_dict(create_shape_map(shapes, ConstraintSolver()), ref_shapes)


def test_create_shape_map_error_1():
    shapes: dict[str, list] = {
        "output": [2, "Var1", None],
        "input": [3, "Var2"],
        "target": [None, "Var1", 1.0],
    }
    with pytest.raises(TypeError) as err_info:
        create_shape_map(shapes, ConstraintSolver())
    assert str(err_info.value) == (
        "Given type (<class 'float'>) is not supported. Only int, str, or None "
        "types are accepted."
    )


def test_create_shape_map_error_2():
    shapes: dict[str, list] = {
        "output": [2, "Var1", None],
        "input": [3, "Var2"],
        "target": [None, "Var1", True],
    }
    with pytest.raises(TypeError) as err_info:
        create_shape_map(shapes, ConstraintSolver())
    assert str(err_info.value) == (
        "Given type (<class 'bool'>) is not supported. Only int, str, or None "
        "types are accepted."
    )


def test_constant_1():
    backend = NumpyBackend(dtype=mithril.float64)
    model = Model()
<<<<<<< HEAD
    model += Add()(left=[0, 0], right=Constant.EPSILON, output=IOKey("out"))
    pm = compile(model, backend)
=======
    model += Add()(
        left=Tensor([0, 0]), right=Tensor(Constant.EPSILON), output=IOKey("out")
    )
    pm = compile(model, backend, inference=True)
>>>>>>> 69ebfe79

    expected = np.array([epsilon_table[64][Constant.EPSILON]] * 2, dtype=np.float64)
    out = pm.evaluate()["out"]
    assert isinstance(out, np.ndarray)
    np.testing.assert_almost_equal(out, expected, 20)


def test_constant_2():
    backend = NumpyBackend(dtype=mithril.float64)
    model = Model()
    model += Add()(
        left=Tensor([0, 0]),
        right=IOKey("right", Tensor(Constant.EPSILON)),
        output=IOKey("out"),
    )
    pm = compile(model, backend, inference=True)

    expected = np.array([epsilon_table[64][Constant.EPSILON]] * 2, dtype=np.float64)
    out = pm.evaluate()["out"]
    assert isinstance(out, np.ndarray)
    np.testing.assert_almost_equal(out, expected, 20)


def test_constant_3():
    backend = NumpyBackend(dtype=mithril.float32)
    model = Model()
<<<<<<< HEAD
    model += Add()(left=[0, 0], right=Constant.EPSILON, output=IOKey("out"))
    pm = compile(model, backend)
=======
    model += Add()(
        left=Tensor([0, 0]), right=Tensor(Constant.EPSILON), output=IOKey("out")
    )
    pm = compile(model, backend, inference=True)
>>>>>>> 69ebfe79

    expected = np.array([epsilon_table[32][Constant.EPSILON]] * 2, dtype=np.float32)
    out = pm.evaluate()["out"]
    assert isinstance(out, np.ndarray)
    np.testing.assert_almost_equal(out, expected, 20)


def test_constant_4():
    backend = NumpyBackend(dtype=mithril.float32)
    model = Model()
    model += Add()(
        left=Tensor([0, 0]),
        right=IOKey("right", Tensor(Constant.EPSILON)),
        output=IOKey("out"),
    )
    pm = compile(model, backend, inference=True)

    expected = np.array([epsilon_table[32][Constant.EPSILON]] * 2, dtype=np.float32)
    out = pm.evaluate()["out"]
    assert isinstance(out, np.ndarray)
    np.testing.assert_almost_equal(out, expected, 20)


def test_constant_5():
    model = Model(enforce_jit=False)
    model += Add()(
        left=Tensor([0, 0]),
        right=IOKey("right", Tensor(Constant.EPSILON)),
        output=IOKey("out"),
    )
    with pytest.raises(ValueError) as err:
        model += Buffer()(input="input", output="right")

    assert str(err.value) == (
        "A valued connection of the extended model tries to "
        "write to an output connection of the extending model. "
        "Multi-write error!"
    )


def test_constant_6():
    model = Model(enforce_jit=False)
    model += Add()(
        left=Tensor([0, 0]), right=IOKey("right", Tensor(3)), output=IOKey("out")
    )
    with pytest.raises(ValueError) as err:
        model += Buffer()(input="input", output="right")
    assert str(err.value) == (
        "A valued connection of the extended model tries to "
        "write to an output connection of the extending model. "
        "Multi-write error!"
    )


def test_iadd_1():
    model = Model()
    model += MatrixMultiply()(right="w1")
    model += MatrixMultiply()(right="w2")
    model += MatrixMultiply()(right="w3")
    model += MatrixMultiply()(right="w4")

    compiled_model = compile(model, JaxBackend())

    expected_connections: dict[str, list[str | set[str]]] = {
        "output_0": ["matrix_multiplication", {"left", "w1"}],
        "output_1": [
            "matrix_multiplication",
            {"output_0", "w2"},
        ],
        "output_2": [
            "matrix_multiplication",
            {"output_1", "w3"},
        ],
        "output": ["matrix_multiplication", {"output_2", "w4"}],
    }

    assert_connections(compiled_model, expected_connections)


def test_iadd_2():
    model = Model()
    model += MatrixMultiply()(right="w1")
    model += Relu()
    model += Sigmoid()
    model += MatrixMultiply()(left=model.canonical_output, right="w4")

    compiled_model = compile(model, JaxBackend())

    expected_connections: dict[str, list[str | set[str]]] = {
        "output_0": ["matrix_multiplication", {"left", "w1"}],
        "output_1": ["relu", {"output_0"}],
        "output_2": ["sigmoid", {"output_1"}],
        "output": ["matrix_multiplication", {"output_2", "w4"}],
    }
    assert_connections(compiled_model, expected_connections)


def test_iadd_3():
    model = Model()
    model += MatrixMultiply()(right="w1")
    model += Relu()
    model += Sigmoid()(input="")
    model += MatrixMultiply()(right="w4")

    compiled_model = compile(model, JaxBackend())

    expected_connections: dict[str, list[str | set[str]]] = {
        "output_2": ["sigmoid", {"input"}],
        "output": ["matrix_multiplication", {"output_2", "w4"}],
    }
    assert_connections(compiled_model, expected_connections)


def test_iadd_4():
    model_sub = Model()
    model_sub += Sigmoid()(IOKey("in1"), IOKey("out1"))
    model_sub += Sigmoid()(IOKey("in2"), IOKey("out2"))

    model_sub2 = deepcopy(model_sub)

    model = Model()
    model += model_sub()
    model += model_sub2()

    compiled_model = compile(model, JaxBackend())

    expected_connections: dict[str, list[str | set[str]]] = {
        "out2_0": ["sigmoid", {"in2"}],
        "out2": ["sigmoid", {"out2_0"}],
    }
    assert_connections(compiled_model, expected_connections)


def test_iadd_5():
    model_sub = Model()
    model_sub += Sigmoid()(IOKey("in1"), IOKey("out1"))
    model_sub += Sigmoid()(output=IOKey("out2"))

    model_sub2 = deepcopy(model_sub)

    model = Model()
    model += model_sub
    model += model_sub2

    compiled_model = compile(model, JaxBackend())

    expected_connections: dict[str, list[str | set[str]]] = {
        "out1_0": ["sigmoid", {"in1"}],
        "out2_0": ["sigmoid", {"out1_0"}],
        "out1_1": ["sigmoid", {"out2_0"}],
        "out2": ["sigmoid", {"out1_1"}],
    }

    assert_connections(compiled_model, expected_connections)


def test_iadd_6():
    # If Canonical Output is not available raise

    modelsub = Model()
    modelsub += Sigmoid()(input="in1", output=IOKey(name="out1"))
    modelsub += Sigmoid()(input="in2", output=IOKey(name="out2"))

    modelsub2 = deepcopy(modelsub)

    model = Model()
    model += modelsub(
        in1="in1", in2="in2", out1=IOKey(name="out1"), out2=IOKey(name="out2")
    )
    model += modelsub2(in2="out2", out2="in1")

    with pytest.raises(ValueError) as err_info:
        model += Relu()

    assert str(err_info.value) == (
        "Given value for key: 'input' is not available. Probably Canonical "
        "input/output connections are used, but the model canonical connections "
        "is not determined. Please provide connection/key explicitly, or set canonical "
        "connections."
    )


def test_iadd_7():
    model = Model()
    model += MatrixMultiply()(right="w1")
    model += Relu()
    model += Sigmoid()(input=IOKey(""))
    model += MatrixMultiply()(right="w4")

    compiled_model = compile(model, JaxBackend())

    expected_connections: dict[str, list[str | set[str]]] = {
        "output_2": ["sigmoid", {"input"}],
        "output": ["matrix_multiplication", {"output_2", "w4"}],
    }

    assert_connections(compiled_model, expected_connections)


def test_iadd_8():
    model = Model()
    model += MatrixMultiply()(right="w1")
    model += Relu()
    model += Sigmoid()(input=IOKey("asd"))
    model += MatrixMultiply()(right="w4")

    compiled_model = compile(model, JaxBackend())

    expected_connections: dict[str, list[str | set[str]]] = {
        "output_2": ["sigmoid", {"asd"}],
        "output": ["matrix_multiplication", {"output_2", "w4"}],
    }

    assert_connections(compiled_model, expected_connections)


def test_empty_str_err_1():
    model = Model()
    model += MatrixMultiply()(right="w1")
    model += Relu()
    with pytest.raises(KeyError) as err:
        model += Sigmoid()(output="")

    assert str(err.value) == "'Empty string is not a valid for output connections!'"


def test_generate_keys_duplicates():
    model = Model()
    model += Add()(left="left", right="right", output=IOKey("output"))
    model += Add()(left="left2", right="right2")

    model2 = Model()
    model2 += model()

    key_mappings = model2.generate_keys(include_internals=True)
    expected_key_mappings = {
        "$1": "$left",
        "$2": "$right",
        "$3": "$input",
        "$4": "$right2",
        "$5": "$_Model_0_output",
        "$6": "$_Model_0__output",
    }

    assert key_mappings == expected_key_mappings


def test_output_keys_canonical_output_1():
    model = Model()
    model += Add()(left="left", right="right", output=IOKey("output"))
    model += Add()(left="left2", right="right2")

    model2 = Model()
    model2 += model()

    assert set(model2.output_keys) == set(["#canonical_output"])


def test_output_keys_canonical_output_2():
    model = Model()
    model += Add()(left="left", right="right", output=IOKey("output"))
    model += Add()(left="left2", right="right2")

    model2 = Model()
    model2 += model(output=IOKey("output"))

    assert set(model2.output_keys) == set(["output", "#canonical_output"])


def test_string_iokey_value_1():
    # This tes tests if string value given in init
    # is working properly

    # For this Purpose, dummy einsum primitive is introduced
    # since it has a string input

    # This test comprises four steps:
    # 1. Register Einsum Primitive
    # 2. Create a model that uses Einsum Primitive and compile it
    # 3. Evaluate the model
    # 4. Compare the results

    import torch

    backend = TorchBackend()

    # Define einsum primitive fn
    def einsum(input, equation):
        return torch.einsum(equation, input)

    # Define einsum primitive Model
    class ReduceEinsum(PrimitiveModel):
        # Small Einsum Model that is written for test purposes.
        # Now it only supports single input and single output

        def __init__(
            self, equation: str | ToBeDetermined, name: str | None = None
        ) -> None:
            if not isinstance(equation, ToBeDetermined):
                # Parse the equation
                input, output = equation.replace(" ", "").split("->")
                # Parse the shapes
                all_input_shapes = list(input)
                all_output_shapes = list(output)
                # Create IOKey shape = and Scalar Input, type = MyTensors
                # Note that equation is string
                tensor_input = BaseKey(shape=all_input_shapes, type=Tensor)
                tensor_output = BaseKey(shape=all_output_shapes, type=Tensor)
                scalar_equation = BaseKey(type=str, value=equation)

            else:
                # case where equation is TBD
                tensor_input = BaseKey(shape=[("Var1", ...)], type=Tensor)
                tensor_output = BaseKey(shape=[("Var2", ...)], type=Tensor)
                scalar_equation = BaseKey(type=str)

            kwargs: dict[str, BaseKey] = {
                "output": tensor_output,
                "input": tensor_input,
                "equation": scalar_equation,
            }

            super().__init__(formula_key="einsum", name=name, **kwargs)
            self._freeze()

        def __call__(  # type: ignore[override]
            self,
            input: ConnectionType = NOT_GIVEN,
            equation: ConnectionType = NOT_GIVEN,
            output: ConnectionType = NOT_GIVEN,
        ) -> ExtendInfo:
            return super().__call__(input=input, equation=equation, output=output)

    TorchBackend.register_primitive(einsum)

    # create the model and add einsum
    model = Model()

    # note that string input is given in __init__
    a = ReduceEinsum(equation=TBD)(
        input="input", equation=IOKey(value="ij->i"), output="output"
    )
    model += a

    # Compile the model and assert the results
    pm = mithril.compile(model=model, backend=backend)
    input = backend.ones((7, 6))
    trainable_keys = {"input": input}
    outputs = pm.evaluate(trainable_keys)
    ref_outputs = {"output": backend.ones(7) * 6}
    assert_results_equal(outputs, ref_outputs)


def test_string_iokey_value_2():
    # This tes tests if string value handling of
    # IOKey is working properly.

    # For this Purpose, Dumy Einsum Primitive is introduced
    # since it has a string input

    # This test comprises four steps:
    # 1. Register Einsum Primitive
    # 2. Create a model that uses Einsum Primitive and compile it
    # 3. Evaluate the model
    # 4. Compare the results

    import torch

    backend = TorchBackend()

    # Define einsum primitive fn
    def einsum(input, equation):
        return torch.einsum(equation, input)

    # Define einsum primitive Model
    class ReduceEinsum(PrimitiveModel):
        # Small Einsum Model that is written for test purposes.
        # Now it only supports single input and single output

        def __init__(
            self, equation: str | ToBeDetermined, name: str | None = None
        ) -> None:
            if not isinstance(equation, ToBeDetermined):
                # Parse the equation
                input, output = equation.replace(" ", "").split("->")
                # Parse the shapes
                all_input_shapes = list(input)
                all_output_shapes = list(output)
                # Create TensorType and Scalar Inputs
                # Note that equation is string
                tensor_input = BaseKey(shape=all_input_shapes, type=Tensor)
                tensor_output = BaseKey(shape=all_output_shapes, type=Tensor)
                scalar_equation = BaseKey(type=str, value=equation)

            else:
                # case where equation is TBD
                tensor_input = BaseKey(shape=[("Var1", ...)], type=Tensor)
                tensor_output = BaseKey(shape=[("Var2", ...)], type=Tensor)
                scalar_equation = BaseKey(type=str)

            kwargs: dict[str, BaseKey] = {
                "output": tensor_output,
                "input": tensor_input,
                "equation": scalar_equation,
            }

            super().__init__(formula_key="einsum", name=name, **kwargs)
            self._freeze()

        def __call__(  # type: ignore[override]
            self,
            input: ConnectionType = NOT_GIVEN,
            equation: ConnectionType = NOT_GIVEN,
            output: ConnectionType = NOT_GIVEN,
        ) -> ExtendInfo:
            return super().__call__(input=input, equation=equation, output=output)

    TorchBackend.register_primitive(einsum)

    # create the model and add einsum
    model = Model()

    # note that in __init__, equation is TBD and string is given as IOKey value
    a = ReduceEinsum(equation=TBD)(
        input="input", equation=IOKey(name="eq", value="ij->i"), output="output"
    )
    model += a

    # Compile the model and assert the results
    pm = mithril.compile(model=model, backend=backend, safe_names=False, jit=False)
    input = backend.ones((7, 6))
    trainable_keys = {"input": input}
    outputs = pm.evaluate(trainable_keys)
    ref_outputs = {"output": backend.ones(7) * 6}
    assert_results_equal(outputs, ref_outputs)


def test_empty_call_vs_direct_model_extending():
    model1 = Model()
    model1 += LeakyRelu()

    model2 = Model()
    model2 += LeakyRelu()()

    assert_models_equal(model1, model2)<|MERGE_RESOLUTION|>--- conflicted
+++ resolved
@@ -3363,11 +3363,7 @@
     for backend_class in backends:
         if backend_class.is_installed:
             backend = backend_class()
-<<<<<<< HEAD
-            cm = compile(m, backend)
-=======
             cm = compile(m, backend, inference=True)
->>>>>>> 69ebfe79
             np.testing.assert_allclose(
                 expected_result,
                 cm.evaluate({})["output"],  # type: ignore
@@ -3387,11 +3383,7 @@
     for backend_class in backends:
         if backend_class.is_installed:
             backend = backend_class()
-<<<<<<< HEAD
-            cm = compile(m, backend)  # type: ignore
-=======
             cm = compile(m, backend, inference=True)  # type: ignore
->>>>>>> 69ebfe79
             out = cm.evaluate({})["output"]
             assert isinstance(out, backend.DataType)
             np.testing.assert_allclose(expected_result, out, rtol=1e-6, atol=1e-6)  # type: ignore
@@ -7120,15 +7112,10 @@
 def test_constant_1():
     backend = NumpyBackend(dtype=mithril.float64)
     model = Model()
-<<<<<<< HEAD
-    model += Add()(left=[0, 0], right=Constant.EPSILON, output=IOKey("out"))
-    pm = compile(model, backend)
-=======
     model += Add()(
         left=Tensor([0, 0]), right=Tensor(Constant.EPSILON), output=IOKey("out")
     )
     pm = compile(model, backend, inference=True)
->>>>>>> 69ebfe79
 
     expected = np.array([epsilon_table[64][Constant.EPSILON]] * 2, dtype=np.float64)
     out = pm.evaluate()["out"]
@@ -7155,15 +7142,10 @@
 def test_constant_3():
     backend = NumpyBackend(dtype=mithril.float32)
     model = Model()
-<<<<<<< HEAD
-    model += Add()(left=[0, 0], right=Constant.EPSILON, output=IOKey("out"))
-    pm = compile(model, backend)
-=======
     model += Add()(
         left=Tensor([0, 0]), right=Tensor(Constant.EPSILON), output=IOKey("out")
     )
     pm = compile(model, backend, inference=True)
->>>>>>> 69ebfe79
 
     expected = np.array([epsilon_table[32][Constant.EPSILON]] * 2, dtype=np.float32)
     out = pm.evaluate()["out"]
