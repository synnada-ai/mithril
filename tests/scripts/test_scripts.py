# Copyright 2022 Synnada, Inc.
#
# Licensed under the Apache License, Version 2.0 (the "License");
# you may not use this file except in compliance with the License.
# You may obtain a copy of the License at
#
#     http://www.apache.org/licenses/LICENSE-2.0
#
# Unless required by applicable law or agreed to in writing, software
# distributed under the License is distributed on an "AS IS" BASIS,
# WITHOUT WARRANTIES OR CONDITIONS OF ANY KIND, either express or implied.
# See the License for the specific language governing permissions and
# limitations under the License.


import pickle
import platform
import re
import typing
from copy import deepcopy
from functools import partial

import jax
import mlx.core as mx
import numpy as np
import pytest
import torch
from jax import numpy as jnp

import mithril
from mithril import Backend, JaxBackend, MlxBackend, NumpyBackend, TorchBackend, compile
from mithril.core import Constant, epsilon_table
from mithril.framework.common import (
    NOT_AVAILABLE,
    NOT_GIVEN,
    TBD,
    BaseKey,
    ConnectionData,
    ConnectionType,
    IOHyperEdge,
    IOKey,
    NotAvailable,
    Tensor,
    ToBeDetermined,
    UniadicRecord,
    Variadic,
    create_shape_map,
)
from mithril.framework.constraints import bcast
from mithril.framework.physical.flat_graph import FlatGraph
from mithril.models import (
    L1,
    L2,
    MLP,
    Absolute,
    AbsoluteError,
    Add,
    Arange,
    BaseModel,
    BinaryCrossEntropy,
    Buffer,
    Concat,
    Connection,
    ConstraintSolver,
    Convolution1D,
    Convolution2D,
    Cosine,
    CrossEntropy,
    Divide,
    ExtendInfo,
    Flatten,
    FloorDivide,
    Gelu,
    Greater,
    Layer,
    LeakyRelu,
    Less,
    Linear,
    Log,
    LogisticRegression,
    MatrixMultiply,
    MaxPool1D,
    Mean,
    Min,
    Model,
    Multiply,
    PolynomialFeatures,
    Power,
    PrimitiveModel,
    Prod,
    Relu,
    Reshape,
    ScaledDotProduct,
    ShapeRepr,
    Sigmoid,
    Sine,
    Size,
    Softmax,
    Softplus,
    Sqrt,
    SquaredError,
    Squeeze,
    Subtract,
    Sum,
    Tanh,
    ToTensor,
    TrainModel,
    Where,
)
from mithril.utils.type_utils import is_list_int
from mithril.utils.utils import OrderedSet

from .helper import assert_models_equal
from .test_shapes import check_shapes_semantically
from .test_utils import (
    assert_connections,
    assert_metadata_equal,
    assert_results_equal,
    get_all_data,
)


# TODO: Some tests in here can also be integrated to other test files.
# Add these tests to their corresponding files.
def test_composite_1_extend_from_inputs():
    # Setting up Empty model
    model = Model()
    # Setting up Models to be extended
    layer1 = Layer(dimension=3, activation=Sigmoid())
    layer2 = Layer(dimension=2, activation=Softmax())

    # setting up the model by extend method
    # model.extend(layer1, input = "input", w = "w0", b = "b0")
    # model.extend(layer2, input = layer1.output, w = "w1", b = "b1")
    model += layer2(weight="weight1", bias="bias1", output=IOKey(name="output"))
    model += layer1(output=layer2.input, weight="weight0", bias="bias0", input="input")

    context = TrainModel(model)
    # Attaching R
    context.add_loss(
        CrossEntropy(input_type="probs"), [Mean()], target="target", input="output"
    )
    context.add_regularization(
        model=L2(), coef=Tensor(1e-1), input=re.compile(r"weight\d")
    )

    static_keys = {"input": np.array([[1.0]]), "target": np.array([0])}

    compiled_model = mithril.compile(
        context, backend=NumpyBackend(dtype=mithril.float64), constant_keys=static_keys
    )

    inputs = {
        "weight0": np.array([[1.0], [2], [3]]),
        "bias0": np.array([-2.0, -3, 0]),
        "weight1": np.array([[-1.0, 0, 1], [-2, 0, 2]]),
        "bias1": np.array([-5.0, 5]),
    }

    inputs_1, grads_1 = compiled_model.evaluate_all(inputs)

    model = Model()

    # Setting up Models to be extended
    layer1 = Layer(dimension=3, activation=Sigmoid())
    layer2 = Layer(dimension=2, activation=Softmax())

    # setting up the model by extend method
    # model.extend(layer1, input = "input", weight = "weight0", b = "b0")
    # model.extend(layer2, input = layer1.output, weight = "weight1", b = "b1")
    model += layer1(weight="weight0", bias="bias0", input="input")
    model += layer2(
        input=layer1.output, weight="weight1", bias="bias1", output=IOKey(name="output")
    )

    context = TrainModel(model)
    # Attaching R
    context.add_loss(
        CrossEntropy(input_type="probs"), [Mean()], target="target", input="output"
    )
    context.add_regularization(
        model=L2(), coef=Tensor(1e-1), input=re.compile(r"weight\d")
    )

    static_keys = {"input": np.array([[1.0]]), "target": np.array([0])}

    compiled_model = mithril.compile(
        context, backend=NumpyBackend(dtype=mithril.float64), constant_keys=static_keys
    )

    inputs = {
        "weight0": np.array([[1.0], [2], [3]]),
        "bias0": np.array([-2.0, -3, 0]),
        "weight1": np.array([[-1.0, 0, 1], [-2, 0, 2]]),
        "bias1": np.array([-5.0, 5]),
    }

    inputs_2, grads_2 = compiled_model.evaluate_all(inputs)

    assert_results_equal(inputs_1, inputs_2)
    assert_results_equal(grads_1, grads_2)


def test_primitive_model_with_context():
    model = Buffer()
    context = TrainModel(model)
    context.add_loss(AbsoluteError(), input=model.output, target="target")
    backend = JaxBackend()

    pm = mithril.compile(context, backend=backend, data_keys={"input", "target"})
    assert pm.evaluate(data={"input": 1.0, "target": 3.0}) == {
        "final_cost": jnp.array(2.0),
        "output": jnp.array(1.0),
    }


def test_context_with_misconnection_error():
    model = Model()
    model += Add()
    model += (add := Add())
    context = TrainModel(model)
    context.add_loss(abs_1 := AbsoluteError(), input=add.output, target="target")
    assert_metadata_equal(abs_1.input, add.output)


def test_model_with_connection():
    model = Model()
    model += Add()
    model += (add := Add())
    model_canonical_output = model.canonical_output
    final_model = Model()
    final_model += model
    final_model_canonical_output = final_model.canonical_output
    final_model += (add_1 := Add())(left=add.output)

    assert_metadata_equal(
        add_1.left, add.output, model_canonical_output, final_model_canonical_output
    )


def test_model_with_misconnection_error():
    model = Model()
    model += (add := Add())
    model += Add()
    final_model = Model()
    final_model += model
    with pytest.raises(KeyError) as error_info:
        final_model += Add()(left=add.output)
    assert str(error_info.value) == "'Requires accessible connection to be processed!'"


def test_cyclic_extension_5():
    # This test checks robustness of extension algorithm in case of
    # extending model from input keys and sharing output of the
    # newly added model with multiple models.
    model = Model()

    sum1 = Add()
    sum2 = Add()
    sum3 = Add()

    model += sum1(left="input1", right="input2", output=IOKey(name="output1"))
    model += sum2(left="input3", right="input4", output=IOKey(name="output2"))
    model += sum3(
        left="input5",
        right="input6",
        output=IOKey(
            name="my_input", expose=False, connections={sum1.left, sum2.right}
        ),
    )

    assert set(model.input_keys) == {"input2", "input3", "input5", "input6"}
    assert model.conns.internal_keys == {"my_input"}


def test_different_backend_compile():
    # Test that checks if the type of inputs or static_keys are different than the
    # compile backend Test Iteratively checks the all avaliable backends (jax, torch
    # and numpy at the time). If test is not passing, it means that error is not
    # raising if static keys' or inputs' backend are different than compile backend.
    # Note that this is an exception test.

    static_keys = {"input": np.array([[1.0]])}

    available_backends: list[Backend] = [
        JaxBackend(dtype=mithril.float64),
        TorchBackend(dtype=mithril.float64),
        NumpyBackend(dtype=mithril.float64),
    ]
    for backend in available_backends:
        model = Model()
        layer1 = Layer(dimension=3, activation=Sigmoid())
        layer2 = Layer(dimension=2, activation=Softmax())
        sum = Add()

        model += layer1(input="input", weight="weight0", bias="bias0")
        model += layer2(input=layer1.output, weight="weight1", bias="bias1")
        model += sum(left=Tensor(3.0), right=layer2.output, output="output")

        other_backends = [item for item in available_backends if item != backend]
        for static_key_backend in other_backends:
            backend_static_keys = {
                key: static_key_backend.array(value)
                for key, value in static_keys.items()
            }

            with pytest.raises(ValueError):
                mithril.compile(
                    model=model, backend=backend, constant_keys=backend_static_keys
                )


def test_recursive_model_error():
    model1 = Model()
    model2 = Model()
    model3 = Model()

    sum1 = Add()
    sum1.set_shapes({"left": [2, 3, 4, 5, 6, 1], "right": [1, 1, 1, 1, 1, 7]})
    sum2 = Add()
    sum3 = Add()

    model1 += sum1(left="input", right="right", output="output")
    model2 += model1(input="input", right="right")
    model2 += sum2(left="input", right=model1.output, output="output")  # type: ignore
    model3 += model2(input="input", right="right")
    model3 += sum3(left="input", right=model2.output, output="output")  # type: ignore

    with pytest.raises(ValueError) as err_info:
        mithril.compile(model=model2, backend=NumpyBackend(dtype=mithril.float64))

    assert str(err_info.value) == "Model with a parent could not be compiled!"


def test_recursive_model():
    model1 = Model()
    model2 = Model()
    model3 = Model()

    sum1 = Add()
    sum1.set_shapes({"left": [2, 3, 4, 5, 6, 1], "right": [1, 1, 1, 1, 1, 7]})
    sum2 = Add()
    sum3 = Add()

    model1 += sum1(left="input", right="right", output="output")
    model2 += model1(input="input", right="right")
    model2 += sum2(left="input", right=model1.output, output="output")  # type: ignore
    model3 += model2(input="input", right="right")
    model3 += sum3(left="input", right=model2.output, output="output")  # type: ignore

    comp_model = mithril.compile(
        model=model3, backend=NumpyBackend(dtype=mithril.float64)
    )
    assert comp_model.shapes["output"] == [2, 3, 4, 5, 6, 7]


def test_shape():
    model = Model()

    model1 = Model()
    model1 += Sigmoid()(input="input1", output=IOKey(name="output1"))
    model1 += Sigmoid()(input="input2", output=IOKey(name="output2"))

    model2 = Model()
    sigmoid1 = Sigmoid()
    sigmoid1.set_shapes({"input": [1, 1, 3, 4, 5]})
    model2 += sigmoid1(input="input1", output=IOKey(name="output1"))
    model2 += Sigmoid()(input="input2", output=IOKey(name="output2"))

    model3 = Model()
    model3 += Sigmoid()(input="input1", output=IOKey(name="output1"))
    sigmoid2 = Sigmoid()
    sigmoid2.set_shapes({"input": [5, 6, 8, 9, 10]})
    model3 += sigmoid2(input="input2", output=IOKey(name="output2"))

    model += model1(input2="", output2=IOKey(name="output"))
    model += model2(input1=model1.output1, input2=model1.output2)  # type: ignore
    model += model3(input2="", output1=model1.input1, output2=model1.input2)  # type: ignore

    comp_model = mithril.compile(model, backend=NumpyBackend(dtype=mithril.float64))
    assert comp_model.shapes["output"] == [5, 6, 8, 9, 10]


def test_1_set_shapes_bug():
    model = Model()
    linear1 = Linear()
    linear2 = Linear()
    model += linear1(input="input")
    model += linear2(input=linear1.output, output="output")

    shapes: dict[Connection, list[None | int]] = {
        linear1.input: [120, 120],
        linear1.weight: [32, None],
        linear2.weight: [32, 32],
        linear2.bias: [None],
    }
    comp_model = mithril.compile(
        model, NumpyBackend(dtype=mithril.float64), shapes=shapes
    )

    assert comp_model.shapes["input"] == [120, 120]
    assert comp_model.shapes["output"] == [120, 32]
    assert comp_model.shapes["weight_0"] == [32, 120]
    assert comp_model.shapes["bias_0"] == [32]
    assert comp_model.shapes["weight_1"] == [32, 32]
    assert comp_model.shapes["bias_1"] == [32]


def test_2_set_shapes_bug():
    model = Model()
    # model.extend(Convolution(shapes={"input2": [16, 3, 1, 1]}, padding=1, stride = 1))
    linear1 = Linear()
    linear2 = Linear()
    model += linear1(input="input")
    model += linear2(input=linear1.output, output="output")
    shape_1: dict[str, list] = {"input": [120, 120], "weight": [32, None]}
    shape_2: dict[str, list] = {"weight": [32, 32], "bias": [None]}

    linear1.set_shapes(shape_1)
    linear2.set_shapes(shape_2)

    comp_model = mithril.compile(model, NumpyBackend(dtype=mithril.float64))

    assert comp_model.shapes["input"] == [120, 120]
    assert comp_model.shapes["output"] == [120, 32]
    assert comp_model.shapes["weight_0"] == [32, 120]
    assert comp_model.shapes["bias_0"] == [32]
    assert comp_model.shapes["weight_1"] == [32, 32]
    assert comp_model.shapes["bias_1"] == [32]


def test_1_solve_constraint_extend():
    model = Model()
    c1 = Convolution2D(3)
    shape_1: dict[str, list] = {
        "input": [8, 3, 224, 224],
        "weight": [16, 3, None, None],
    }
    c1.set_shapes(shape_1)
    model += c1
    model += Convolution2D(3, 32)
    model += Convolution2D(3, 64)
    assert model.shapes["$_Convolution2D_0_output"] == [8, 16, 222, 222]
    assert model.shapes["$_Convolution2D_1_output"] == [8, 32, 220, 220]
    assert model.shapes["$_Convolution2D_2_output"] == [8, 64, 218, 218]


def test_2_solve_constraint_extend():
    model = Model()
    m = Multiply()
    m.set_shapes({"left": [3, 3], "right": [3, 3, 3]})
    model += m
    assert m.shapes == {"left": [3, 3], "right": [3, 3, 3], "output": [3, 3, 3]}


def test_3_solve_constraint_extend():
    model = Model()
    m = Multiply()
    model += m
    m.set_shapes({"left": [3, 3], "right": [3, 3, 3]})
    assert m.shapes == {"left": [3, 3], "right": [3, 3, 3], "output": [3, 3, 3]}


def test_canonical_output_1():
    # extend to the canvas model
    model = Model()
    conv = Convolution2D(3, 4)
    model += conv()
    assert not isinstance(model.canonical_input, NotAvailable)
    assert model.canonical_input.data == model.conns.get_con_by_metadata(
        conv.input.data.metadata
    )
    assert not isinstance(model.canonical_output, NotAvailable)
    assert model.canonical_output.data == model.conns.get_con_by_metadata(
        conv.output.data.metadata
    )

    model = Model()
    conv = Convolution2D(3, 4)
    model += conv(input="input")

    assert not isinstance(model.canonical_input, NotAvailable)
    assert not isinstance(model.canonical_output, NotAvailable)
    assert model.canonical_input.data.key == "input"
    assert model.canonical_output.data == model.conns.get_con_by_metadata(
        conv.output.data.metadata
    )

    model = Model()
    conv = Convolution2D(3, 4)
    model += conv(output="output")

    assert not isinstance(model.canonical_input, NotAvailable)
    assert not isinstance(model.canonical_output, NotAvailable)
    assert model.canonical_input.data == model.conns.get_con_by_metadata(
        conv.input.data.metadata
    )
    assert model.canonical_output.data.key == "output"

    model = Model()
    conv = Convolution2D(3, 4)
    model += conv(input="input", output="output")

    assert not isinstance(model.canonical_input, NotAvailable)
    assert not isinstance(model.canonical_output, NotAvailable)
    assert model.canonical_input.data.key == "input"
    assert model.canonical_output.data.key == "output"


def test_canonical_output_2():
    # iadd operator to the canvas model
    model = Model()
    model += (c1 := Convolution2D(3, 4))
    # += operator defaultly sets input="input" if there is not any input

    assert not isinstance(model.canonical_input, NotAvailable)
    assert not isinstance(model.canonical_output, NotAvailable)
    assert model.canonical_input.data == model.conns.get_con_by_metadata(
        c1.input.data.metadata
    )
    assert model.canonical_output.data == model.conns.get_con_by_metadata(
        c1.output.data.metadata
    )


def test_canonical_output_3():
    # First iadd operator then extend
    model = Model()
    c1 = Convolution2D(3, 4)
    c2 = Convolution2D(3, 4)
    model += c1
    model += c2(input=c1.output)

    assert not isinstance(model.canonical_input, NotAvailable)
    assert not isinstance(model.canonical_output, NotAvailable)

    assert model.canonical_input.data == model.conns.get_con_by_metadata(
        c1.input.data.metadata
    )
    assert model.canonical_output.data == model.conns.get_con_by_metadata(
        c2.output.data.metadata
    )


def test_canonical_output_4():
    # First iadd operator then extend but use canonical_output to extend
    model = Model()
    c1 = Convolution2D(3, 4)
    c2 = Convolution2D(3, 4)
    model += c1
    model += c2(input=model.canonical_output)

    assert not isinstance(model.canonical_input, NotAvailable)
    assert not isinstance(model.canonical_output, NotAvailable)

    assert model.canonical_input.data == model.conns.get_con_by_metadata(
        c1.input.data.metadata
    )
    assert model.canonical_output.data == model.conns.get_con_by_metadata(
        c2.output.data.metadata
    )


def test_canonical_output_5():
    # First extend then iadd operator
    model = Model()
    model += Convolution2D(3, 4)(input="input")
    model += (c2 := Convolution2D(3, 4))

    assert not isinstance(model.canonical_input, NotAvailable)
    assert not isinstance(model.canonical_output, NotAvailable)

    assert model.canonical_input.data.key == "input"
    assert model.canonical_output.data == model.conns.get_con_by_metadata(
        c2.output.data.metadata
    )


def test_canonical_output_6():
    # Don't use canonical output in extend
    model = Model()
    l1 = LogisticRegression()
    l2 = Linear()
    model += l1(input="input")
    model += l2(input=l1.probs_output)

    assert not isinstance(model.canonical_input, NotAvailable)
    assert not isinstance(model.canonical_output, NotAvailable)

    assert model.canonical_input.data == model.conns.get_con_by_metadata(
        l1.input.data.metadata
    )
    assert model.canonical_output.data == model.conns.get_con_by_metadata(
        l2.output.data.metadata
    )

    model = Model()
    l1 = LogisticRegression()
    l2 = Linear()

    model += l1(input="input")
    model += l2(input=l1.output)

    assert not isinstance(model.canonical_input, NotAvailable)
    assert not isinstance(model.canonical_output, NotAvailable)

    assert model.canonical_input.data == model.conns.get_con_by_metadata(
        l1.input.data.metadata
    )
    assert model.canonical_output.data == model.conns.get_con_by_metadata(
        l2.output.data.metadata
    )


def test_canonical_output_7():
    modelsub = Model()
    modelsub += Sigmoid()(input="in1", output=IOKey(name="out1"))
    modelsub += Sigmoid()(input="in2", output=IOKey(name="out2"))
    modelsub += Sigmoid()(input="in3", output=IOKey(name="out3"))

    assert not isinstance(modelsub.canonical_input, NotAvailable)
    assert not isinstance(modelsub.canonical_output, NotAvailable)

    assert modelsub.canonical_input.data.key == "in3"
    assert modelsub.canonical_output.data.key == "out3"

    modelsub2 = deepcopy(modelsub)

    model = Model()
    model += modelsub(
        in1="in1",
        in2="in2",
        in3="in3",
        out1=IOKey(name="out1"),
        out2=IOKey(name="out2"),
        out3=IOKey(name="out3"),
    )
    model += modelsub2(in3="", in2="out2", in1="out1", out1=IOKey(name="out4"))

    assert not isinstance(model.canonical_input, NotAvailable)
    assert not isinstance(model.canonical_output, NotAvailable)

    assert model.canonical_input.data == model.conns.get_con_by_metadata(
        modelsub2.in3.data.metadata  # type: ignore
    )
    assert model.canonical_output.data == model.conns.get_con_by_metadata(
        modelsub2.out3.data.metadata  # type: ignore
    )


def test_canonical_output_8():
    modelsub = Model()
    modelsub += Sigmoid()(input="in1", output=IOKey(name="out1"))
    modelsub += Sigmoid()(input="in2", output=IOKey(name="out2"))

    modelsub2 = deepcopy(modelsub)

    model = Model()
    model += modelsub(
        in1="in1", in2="in2", out1=IOKey(name="out1"), out2=IOKey(name="out2")
    )
    model += modelsub2(in2="out2", in1="out1", out1=IOKey(name="out4"))

    assert not isinstance(model.canonical_input, NotAvailable)
    assert not isinstance(model.canonical_output, NotAvailable)

    assert model.canonical_input.data == model.conns.get_con_by_metadata(
        modelsub.in2.data.metadata  # type: ignore
    )
    assert model.canonical_output.data == model.conns.get_con_by_metadata(
        modelsub2.out2.data.metadata  # type: ignore
    )


def test_canonical_output_9():
    modelsub = Model()
    modelsub += Sigmoid()(input="in1", output=IOKey(name="out1"))
    modelsub += Sigmoid()(input="in2", output=IOKey(name="out2"))

    modelsub2 = deepcopy(modelsub)

    model = Model()
    model += modelsub(
        in1="in1", in2="in2", out1=IOKey(name="out1"), out2=IOKey(name="out2")
    )
    model += modelsub2(in1="out2", in2="out1", out1=IOKey(name="out4"))

    assert not isinstance(model.canonical_input, NotAvailable)
    assert not isinstance(model.canonical_output, NotAvailable)

    assert model.canonical_input.data == model.conns.get_con_by_metadata(
        modelsub.in2.data.metadata  # type: ignore
    )
    assert model.canonical_output.data == model.conns.get_con_by_metadata(
        modelsub2.out2.data.metadata  # type: ignore
    )


def test_canonical_output_10():
    # Canonical output is None
    modelsub = Model()
    modelsub += Sigmoid()(input="in1", output=IOKey(name="out1"))
    modelsub += Sigmoid()(input="in2", output=IOKey(name="out2"))

    modelsub2 = deepcopy(modelsub)

    model = Model()
    model += modelsub(
        in1="in1", in2="in2", out1=IOKey(name="out1"), out2=IOKey(name="out2")
    )
    model += modelsub2(in2="out2", out2="in1")

    assert not isinstance(model.canonical_input, NotAvailable)

    assert model.canonical_input.data == model.conns.get_con_by_metadata(
        modelsub.in2.data.metadata  # type: ignore
    )
    assert model.canonical_output is NOT_AVAILABLE


def test_canonical_output_11():
    # Canonical input is None
    modelsub = Model()
    modelsub += Sigmoid()(input="in1", output=IOKey(name="out1"))
    modelsub += Sigmoid()(input="in2", output=IOKey(name="out2"))

    model = Model()
    model += modelsub(
        in1="in1", in2="in2", out1=IOKey(name="out1"), out2=IOKey(name="out2")
    )
    model += Sigmoid()(input="out1", output="in2")

    assert not isinstance(model.canonical_output, NotAvailable)

    assert model.canonical_input is NOT_AVAILABLE
    assert model.canonical_output.data == model.conns.get_con_by_metadata(
        modelsub.out2.data.metadata  # type: ignore
    )


def test_canonical_output_12():
    modelsub = Model()
    modelsub += Sigmoid()(input="in1", output=IOKey(name="out1"))
    modelsub += Sigmoid()(input="in2", output=IOKey(name="out2"))

    modelsub2 = deepcopy(modelsub)

    model = Model()
    model += modelsub(
        in1="in1", in2="in2", out1=IOKey(name="out1"), out2=IOKey(name="out2")
    )
    model += modelsub2(in2="out2", out2="in1")

    with pytest.raises(ValueError) as err_info:
        model += Relu()(input=model.canonical_output, output="output")

    assert str(err_info.value) == (
        "Given value for key: 'input' is not available. Probably Canonical "
        "input/output connections are used, but the model canonical connections "
        "is not determined. Please provide connection/key explicitly, or set "
        "canonical connections."
    )


def test_canonical_output_13():
    modelsub = Model()
    modelsub += Sigmoid()(input="in1", output=IOKey(name="out1"))
    modelsub += Sigmoid()(input="in2", output=IOKey(name="out2"))

    model = Model()
    model += modelsub(
        in1="in1", in2="in2", out1=IOKey(name="out1"), out2=IOKey(name="out2")
    )
    model += Sigmoid()(input="out1", output="in2")

    with pytest.raises(ValueError) as err_info:
        model += Relu()(input="input", output=model.canonical_input)

    assert str(err_info.value) == (
        "Given value for key: 'output' is not available. Probably Canonical "
        "input/output connections are used, but the model canonical connections "
        "is not determined. Please provide connection/key explicitly, or set "
        "canonical connections."
    )


def test_canonical_output_14():
    # Canonical output is NOT_AVAILABLE for a while then redetermined
    modelsub = Model()
    modelsub += Sigmoid()(input="in1", output=IOKey(name="out1"))
    modelsub += Sigmoid()(input="in2", output=IOKey(name="out2"))

    modelsub2 = deepcopy(modelsub)

    model = Model()
    model += modelsub(
        in1="in1", in2="in2", out1=IOKey(name="out1"), out2=IOKey(name="out2")
    )
    model += modelsub2(in2="out2", out2="in1")

    model += Relu()(input=IOKey("input"), output=IOKey("output"))

    assert model.canonical_input == model.input  # type: ignore
    assert model.canonical_output == model.output  # type: ignore


def test_canonical_output_exposed_1():
    model1 = Model()
    model1 += Linear(dimension=32)
    model1 += Relu()
    model1 += Linear(dimension=16)(input=model1.canonical_output, output="output1")

    model1._freeze()

    assert list(model1.conns.output_keys) == ["output1"]
    assert "output1" in model1.external_keys


def test_canonical_output_exposed_2():
    # Canonical output should be considered as exposed in extend info
    model1 = Model()
    model1 += Linear(dimension=32)
    model1 += Relu()
    model1 += Linear(dimension=16)(input=model1.canonical_output, output="output1")

    extend_info = model1(output1="output1")
    assert extend_info.connections == {"output1": "output1"}


def test_canonical_output_exposed_3():
    model1 = Model()
    model1 += Linear(dimension=32)
    model1 += Relu()
    model1 += Linear(dimension=16)(input=model1.canonical_output, output="output1")

    model = Model()
    model += model1(output1="output1")

    model._freeze()
    assert list(model.output_keys) == ["output1"]


def test_canonical_input_1():
    # Override canonical input keep canonical output same
    model = Model()
    linear = Linear()
    model += linear(input="input1")
    model += LogisticRegression()(input="input2", output="input1")

    assert not isinstance(model.canonical_input, NotAvailable)
    assert not isinstance(model.canonical_output, NotAvailable)

    assert model.canonical_input.data.key == "input2"
    assert model.canonical_output.data == model.conns.get_con_by_metadata(
        linear.output.data.metadata
    )
    # assert model.canonical_output.key == 'Linear_0_output'


def test_canonical_input_2():
    # Override canonical input and canonical output
    model = Model()
    linear = LogisticRegression()
    model += Linear()(input="input1")
    model += linear(input="input2", probs_output="input1")

    assert not isinstance(model.canonical_input, NotAvailable)
    assert not isinstance(model.canonical_output, NotAvailable)

    assert model.canonical_input.data.key == "input2"
    assert model.canonical_output.data == model.conns.get_con_by_metadata(
        linear.output.data.metadata
    )
    # assert model.canonical_output.key == 'LogisticRegression_1_output'


def test_canonical_input_3():
    # Override canonical input keep canonical output same but complex
    model = Model()
    linear = Linear()
    model += Linear()(input="input1")
    model += linear(input="input2")
    model += LogisticRegression()(input="input3", output="input1")

    assert not isinstance(model.canonical_input, NotAvailable)
    assert not isinstance(model.canonical_output, NotAvailable)

    assert model.canonical_input.data.key == "input3"
    assert model.canonical_output.data == model.conns.get_con_by_metadata(
        linear.output.data.metadata
    )
    # assert model.canonical_output.key == 'Linear_0_output'


def test_canonical_input_5():
    # Override canonical input keep canonical output same but complex
    model = Model()
    model += (l1 := Linear())
    model += Linear()
    model += (l2 := Linear())
    model += Linear()(input=l2.output, output="my_output")

    assert not isinstance(model.canonical_input, NotAvailable)
    assert not isinstance(model.canonical_output, NotAvailable)

    assert model.canonical_input.data == model.conns.get_con_by_metadata(
        l1.input.data.metadata
    )
    assert model.canonical_output.data.key == "my_output"


def test_canonical_input_7():
    model = Model()
    model_1 = Model()
    model_1 += Relu()(input="input1", output=IOKey(name="output1"))
    model_1 += Sigmoid()(input="input2", output=IOKey(name="output2"))
    gelu5 = Gelu()

    model_2 = Model()
    model_2 += Tanh()(input="input1", output=IOKey(name="output1"))
    model_2 += Sine()(input="input2", output=IOKey(name="output2"))
    model += gelu5()
    model += model_1(input2="", input1="input", output1=gelu5.input)
    model += model_2(
        input2=gelu5.output,
        output2=model_1.input2,  # type: ignore
        input1=model_1.output2,  # type: ignore
        output1=IOKey(name="output"),
    )

    assert model.canonical_input is NOT_AVAILABLE
    assert model.canonical_output is NOT_AVAILABLE


def test_canonical_input_8():
    model = Model()

    model += Tanh()(input="input1", output="output1")
    model += Sine()(input="input2", output="input1")

    assert not isinstance(model.canonical_input, NotAvailable)
    assert not isinstance(model.canonical_output, NotAvailable)

    assert model.canonical_input.data.key == "input2"
    assert model.canonical_output.data.key == "output1"


def test_canonical_input_9():
    # Canonical input is NOT_AVAILABLE for a while then redetermined
    modelsub = Model()
    modelsub += Sigmoid()(input="in1", output=IOKey(name="out1"))
    modelsub += Sigmoid()(input="in2", output=IOKey(name="out2"))

    model = Model()
    model += modelsub(
        in1="in1", in2="in2", out1=IOKey(name="out1"), out2=IOKey(name="out2")
    )
    model += Sigmoid()(input="out1", output="in2")

    model += Relu()(input="input", output="output")

    assert model.canonical_input == model.input  # type: ignore
    assert model.canonical_output == model.output  # type: ignore


def test_canonical_input_10():
    # Valued cannection cannot be canonical input
    model = Model()
    model += Add()(left=3, right="input2", output="output")

    assert model.canonical_input is NOT_AVAILABLE


def test_canonical_input_11():
    # Valued cannection cannot be canonical input
    model = Model()
    model += (buff := Buffer())
    model += Add()(left=3, right="input2", output="output")

    canonical_input = model.canonical_input
    assert not isinstance(canonical_input, NotAvailable)
    assert canonical_input.metadata == buff.input.metadata


def test_canonical_input_12():
    # Valued cannection cannot be canonical input
    model = Model()
    model += (buff := Buffer())
    model += Buffer()(input=3 / buff.output)

    canonical_input = model.canonical_input
    assert not isinstance(canonical_input, NotAvailable)
    assert canonical_input.metadata == buff.input.metadata


def test_canonical_dual_iadd_op():
    model1 = Model()
    model1 += (c1 := Convolution2D(3, 4))
    model1 += Convolution2D(3, 4)

    model = Model()
    model += model1
    model += Convolution2D(3, 4)
    model += (c4 := Convolution2D(3, 4))

    assert not isinstance(model.canonical_input, NotAvailable)
    assert not isinstance(model.canonical_output, NotAvailable)

    assert model.canonical_input.data == model.conns.get_con_by_metadata(
        c1.input.data.metadata
    )
    assert model.canonical_output.data == model.conns.get_con_by_metadata(
        c4.output.data.metadata
    )
    # assert model.canonical_output.key == 'Convolution2D_2_output'


def test_flatten1():
    model = Model()
    flat1 = Flatten(start_dim=2, end_dim=-3)
    buff1 = Buffer()
    model += buff1(input="input")
    model += flat1(input=buff1.output, output="output")

    shapes = {"input": [2, 3, 4, 5, 3, 4, 5]}
    c_model = mithril.compile(
        model=model, backend=NumpyBackend(dtype=mithril.float64), shapes=shapes
    )
    assert c_model.shapes["output"] == [2, 3, 60, 4, 5]


# @pytest.mark.skip("gradients flag is removed")
def test_compile_gradients_boolean():
    model = Model()
    layer1 = Layer(dimension=3, activation=Sigmoid())
    layer2 = Layer(dimension=2, activation=Softmax())

    model += layer2(output=IOKey("output"))
    model += layer1(output=layer2.input, input="input")

    context = TrainModel(model)
    context.add_loss(
        CrossEntropy(input_type="probs"), [Mean()], target="target", input="output"
    )
    context.add_regularization(
        model=L2(), coef=Tensor(1e-1), input=re.compile(r"weight\d")
    )

    static_keys = {"input": np.array([[1.0]]), "target": np.array([0])}

    backend = NumpyBackend(dtype=mithril.float64)
    compiled_model = mithril.compile(
        context, backend=backend, constant_keys=static_keys, inference=True
    )

    shapes = compiled_model.get_shapes()
    weight_0_shape = shapes["weight_0"]
    weight_1_shape = shapes["weight_1"]
    bias_0_shape = shapes["bias_0"]
    bias_1_shape = shapes["bias_1"]

    assert is_list_int(weight_0_shape)
    assert is_list_int(weight_1_shape)
    assert is_list_int(bias_0_shape)
    assert is_list_int(bias_1_shape)

    params = {
        "weight_0": backend.randn(*weight_0_shape),
        "bias_0": backend.randn(*bias_0_shape),
        "weight_1": backend.randn(*weight_1_shape),
        "bias_1": backend.randn(*bias_1_shape),
    }

    assert compiled_model._generated_compute_gradients_fn is None
    assert compiled_model._generated_evaluate_all_fn is None
    with pytest.raises(NotImplementedError) as err_info:
        compiled_model.evaluate_gradients(params)
    assert (
        str(err_info.value) == "Inference mode does not support gradients calculation"
    )


def test_convolution_shape():
    add1 = Add()
    conv1 = Convolution2D(kernel_size=3, out_channels=64, padding=1)
    conv2 = Convolution2D(kernel_size=3, out_channels=64, padding=1)
    conv3 = Convolution2D(kernel_size=3, out_channels=64, padding=1)

    pol1 = PolynomialFeatures(degree=2)
    pol2 = PolynomialFeatures(degree=2)
    pol3 = PolynomialFeatures(degree=2)

    model = Model()
    model += conv1
    model += add1(right=Tensor(1), left=model.canonical_output)
    model += conv2
    model += conv3

    model1 = Model()
    model1 += pol1
    model1 += pol2
    model1 += pol3

    comp_model = mithril.compile(
        model=model,
        backend=NumpyBackend(),
        shapes={conv1.input: [8, 3, 64, 64]},
        safe_names=False,
    )

    comp_model2 = mithril.compile(
        model=model1,
        backend=NumpyBackend(),
        shapes={pol1.input: [5, 5]},
        safe_names=False,
    )
    assert comp_model.shapes["output"] == [8, 64, 64, 64]
    assert comp_model2.shapes["output"] == [5, 26795]


def test_pickle_empty_backend():
    jax_backend = JaxBackend(dtype=mithril.float64)
    numpy_backend = NumpyBackend(dtype=mithril.float64)
    torch_backend = TorchBackend(dtype=mithril.float64)

    pickled_jax = pickle.dumps(jax_backend)
    pickled_numpy = pickle.dumps(numpy_backend)
    pickled_torch = pickle.dumps(torch_backend)

    unpickled_jax_backend = pickle.loads(pickled_jax)
    unpickled_numpy_backend = pickle.loads(pickled_numpy)
    unpickled_torch_backend = pickle.loads(pickled_torch)
    assert (
        jax_backend.precision
        == numpy_backend.precision
        == torch_backend.precision
        == unpickled_jax_backend.precision
        == unpickled_numpy_backend.precision
        == unpickled_torch_backend.precision
    )

    model = Linear(dimension=5)
    model.input.set_differentiable(True)
    model.set_shapes({"input": [5, 5]})
    ctx = TrainModel(model)
    ctx.add_loss(Buffer(), input=model.canonical_output)

    comp_model_1 = mithril.compile(model=ctx, backend=numpy_backend)
    comp_model_2 = mithril.compile(model=ctx, backend=jax_backend)
    comp_model_3 = mithril.compile(model=ctx, backend=torch_backend, jit=False)
    comp_model_4 = mithril.compile(model=ctx, backend=unpickled_numpy_backend)
    comp_model_5 = mithril.compile(model=ctx, backend=unpickled_jax_backend)
    comp_model_6 = mithril.compile(
        model=ctx, backend=unpickled_torch_backend, jit=False
    )
    params = comp_model_1.randomize_params()
    outputs_1, grads_1 = comp_model_1.evaluate_all(params)
    outputs_2, grads_2 = comp_model_2.evaluate_all(
        {key: jax_backend.array(param) for key, param in params.items()}
    )
    outputs_3, grads_3 = comp_model_3.evaluate_all(
        {key: torch_backend.array(param) for key, param in params.items()}
    )
    outputs_4, grads_4 = comp_model_4.evaluate_all(
        {key: unpickled_numpy_backend.array(param) for key, param in params.items()}
    )
    outputs_5, grads_5 = comp_model_5.evaluate_all(
        {key: unpickled_jax_backend.array(param) for key, param in params.items()}
    )
    outputs_6, grads_6 = comp_model_6.evaluate_all(
        {key: unpickled_torch_backend.array(param) for key, param in params.items()}
    )
    assert_results_equal(
        outputs_1, outputs_2, outputs_3, outputs_4, outputs_5, outputs_6
    )
    assert_results_equal(grads_1, grads_2, grads_3, grads_4, grads_5, grads_6)


def test_pickle_registered_backend():
    numpy_backend = NumpyBackend()
    torch_backend = TorchBackend()
    jax_backend = JaxBackend(dtype=mithril.float64)

    def my_adder(input, rhs):
        return input + rhs

    def my_adder_grad(x):
        return x

    jax_backend.register_primitive(my_adder)
    numpy_backend.register_primitive(my_adder, fn_grad=my_adder_grad)
    torch_backend.register_primitive(my_adder)

    pickled_jax = pickle.dumps(jax_backend)
    pickled_numpy = pickle.dumps(numpy_backend)
    pickled_torch = pickle.dumps(torch_backend)

    u_jax_backend = pickle.loads(pickled_jax)
    u_numpy_backend = pickle.loads(pickled_numpy)
    u_torch_backend = pickle.loads(pickled_torch)
    assert u_jax_backend.__dict__.keys() == jax_backend.__dict__.keys()
    assert u_numpy_backend.__dict__.keys() == numpy_backend.__dict__.keys()
    assert u_torch_backend.__dict__.keys() == torch_backend.__dict__.keys()


def test_reuse_pickled_registered_backend():
    numpy_backend = NumpyBackend()
    torch_backend = TorchBackend()
    jax_backend = JaxBackend(dtype=mithril.float64)

    @typing.no_type_check
    def my_adder(left, right):
        return left + right

    jax_backend.register_primitive(my_adder)
    torch_backend.register_primitive(my_adder)

    # this function need to have same name as the above function
    def my_adder(left, right, cache: None):  # type: ignore
        return left + right

    def my_adder_grad(x):
        return x

    numpy_backend.register_primitive(my_adder, fn_grad=my_adder_grad)

    pickled_jax = pickle.dumps(jax_backend)
    pickled_numpy = pickle.dumps(numpy_backend)
    pickled_torch = pickle.dumps(torch_backend)

    u_jax_backend = pickle.loads(pickled_jax)
    u_numpy_backend = pickle.loads(pickled_numpy)
    u_torch_backend = pickle.loads(pickled_torch)

    class MyAdder(PrimitiveModel):
        def __init__(self) -> None:
            super().__init__(
                formula_key="my_adder",
                output=BaseKey(shape=[("Var_out", ...)], type=Tensor),
                left=BaseKey(shape=[("Var_1", ...)], type=Tensor),
                right=BaseKey(shape=[("Var_2", ...)], type=Tensor),
            )
            self.set_constraint(
                fn=bcast, keys=[PrimitiveModel.output_key, "left", "right"]
            )

        def __call__(self, left, right, output):  # type: ignore[override]
            kwargs = {"left": left, "right": right, "output": output}
            return ExtendInfo(self, kwargs)

    model = Model()
    model += MyAdder()(left="left", right="right", output="output")

    c_jax_model = compile(
        deepcopy(model),
        u_jax_backend,
        jit=False,
        data_keys={"left", "right"},
    )
    left = u_jax_backend.ones(5, 5)
    right = u_jax_backend.ones(5, 5)
    assert (
        c_jax_model.evaluate({}, {"left": left, "right": right})["output"]
        == left + right
    ).all()

    c_numpy_model = compile(
        deepcopy(model),
        u_numpy_backend,
        jit=False,
        data_keys={"left", "right"},
    )
    left = u_numpy_backend.ones(5, 5)
    right = u_numpy_backend.ones(5, 5)
    assert (
        c_numpy_model.evaluate({}, {"left": left, "right": right})["output"]
        == left + right
    ).all()

    c_torch_model = compile(
        deepcopy(model),
        u_torch_backend,
        jit=False,
        data_keys={"left", "right"},
    )
    left = u_torch_backend.ones(5, 5)
    right = u_torch_backend.ones(5, 5)
    assert (
        c_torch_model.evaluate({}, {"left": left, "right": right})["output"]
        == left + right
    ).all()


def test_logical_model_compile_twice():
    model = Model()

    layer1 = Layer(dimension=3, activation=Sigmoid())
    layer2 = Layer(dimension=2, activation=Softmax())

    model += layer2(weight="weight1", bias="bias1", output=IOKey(name="output"))
    model += layer1(output=layer2.input, weight="weight0", bias="bias0", input="input")

    context = TrainModel(model)
    context.add_loss(
        CrossEntropy(input_type="probs"), [Mean()], target="target", input="output"
    )
    context.add_regularization(
        model=L2(), coef=Tensor(1e-1), input=re.compile(r"weight\d")
    )

    static_keys_np = {"input": np.array([[1.0]]), "target": np.array([0])}

    train_model = context
    np_model = mithril.compile(
        train_model,
        backend=NumpyBackend(dtype=mithril.float64),
        constant_keys=static_keys_np,
    )
    static_keys_jax = {"input": jnp.array([[1.0]]), "target": jnp.array([0])}

    jax_model = mithril.compile(
        train_model,
        backend=JaxBackend(dtype=mithril.float64),
        constant_keys=static_keys_jax,
    )

    static_keys_torch = {"input": torch.tensor([[1.0]]), "target": torch.tensor([0])}
    torch_model = mithril.compile(
        train_model,
        backend=TorchBackend(dtype=mithril.float64),
        constant_keys=static_keys_torch,
    )

    assert torch_model.backend.backend_type == "torch"
    assert jax_model.backend.backend_type == "jax"
    assert np_model.backend.backend_type == "numpy"


def test_canonical_output_compile():
    model = Model()

    layer1 = Layer(dimension=3, activation=Sigmoid())
    layer2 = Layer(dimension=2, activation=Softmax())

    model += layer2(weight="weight1", bias="bias1", output=IOKey(name="output"))
    model += layer1(output=layer2.input, weight="weight0", bias="bias0", input="input")

    context = TrainModel(model)
    context.add_loss(
        CrossEntropy(input_type="probs"), [Mean()], target="target", input="output"
    )
    context.add_regularization(
        model=L2(), coef=Tensor(1e-1), input=re.compile(r"weight\d")
    )

    static_keys = {"input": np.array([[1.0]]), "target": np.array([0])}

    model1 = mithril.compile(
        context, backend=NumpyBackend(dtype=mithril.float64), constant_keys=static_keys
    )

    assert model1.output_keys == ["final_cost", "output"]


def test_static_key_names_consistency():
    model = Model()
    model += Add()(left=Tensor(3), right=IOKey(type=Tensor))

    pm = mithril.compile(model, TorchBackend())
    assert {"left", "right"} == pm.input_keys


def test_evaluate_replace():
    model = Model()
    lin1 = Linear(dimension=1)
    model += lin1(input="in", weight="for", bias="add", output="sum")

    comp_model = compile(
        model=model,
        backend=NumpyBackend(),
        jit=False,
    )

    assert set(comp_model.input_keys) == {"in", "for", "add"}


def test_evaluate_replace_2():
    model = Model()
    lin1 = Linear(dimension=5)
    lin2 = Linear(dimension=3)
    lin3 = Linear(dimension=5)
    model += lin1(input="in", weight="for", bias="add", output="sum")
    model += lin2(
        input="sum", weight="range", bias="add_grad", output="matrix_multiplication"
    )
    model += lin3(
        input="matrix_multiplication",
        weight="k_in",
        bias="in_grad_cache",
        output="outputt",
    )

    comp_model = compile(
        model=model,
        backend=NumpyBackend(),
        jit=False,
    )
    assert set(comp_model.input_keys) == {
        "in",
        "for",
        "add",
        "range",
        "add_grad",
        "k_in",
        "in_grad_cache",
    }


def test_check_static_1():
    model = Model()
    lin1 = Linear(dimension=1)
    model += lin1(
        input=Tensor([[2, 3], [1, 4]]),
        weight=Tensor([[4, 5]]),
        bias=Tensor([3]),
        output="output",
    )

    comp_model = compile(
        model=model,
        backend=NumpyBackend(),
        jit=False,
        inference=True,
    )
    # inputs = {"w": np.array([[4.0], [5.0]]),
    #           "b": np.array([3.0])}
    outputs = comp_model.evaluate()
    ref_out = outputs["output"]
    assert isinstance(ref_out, np.ndarray)
    np.testing.assert_array_equal(ref_out, np.array([[26.0], [27.0]]))


def test_check_static_2():
    model = Model()
    lin1 = Linear(dimension=1)
    model += lin1(
        input=Tensor([[2, 3], [1, 4]]), weight="weight", bias="bias", output="output"
    )

    comp_model = compile(model=model, backend=NumpyBackend())
    inputs = {"weight": np.array([[4.0, 5.0]]), "bias": np.array([3.0])}
    outputs = comp_model.evaluate(inputs)
    ref_out = outputs["output"]
    assert isinstance(ref_out, np.ndarray)
    np.testing.assert_array_equal(ref_out, np.array([[26.0], [27.0]]))


def test_check_static_3():
    model = Model()
    lin1 = Linear(dimension=1)
    model += lin1(
        input=Tensor([[2, 3], [1, 4]]),
        weight=Tensor([[4, 5]]),
        bias="bias",
        output="output",
    )

    comp_model = compile(model=model, backend=NumpyBackend())
    inputs = {"bias": np.array([3.0])}
    outputs = comp_model.evaluate(inputs)
    ref_out = outputs["output"]
    assert isinstance(ref_out, np.ndarray)
    np.testing.assert_array_equal(ref_out, np.array([[26.0], [27.0]]))


def test_check_static_4():
    model = Model()
    lin1 = Linear(dimension=1)
    model += lin1(input="input", weight="weight", bias="bias", output="output")

    comp_model = compile(
        model=model,
        backend=NumpyBackend(),
        constant_keys={
            "input": np.array([[2.0, 3.0], [1.0, 4.0]]),
            "weight": np.array([[4.0, 5.0]]),
            "bias": np.array([3.0]),
        },
        inference=True,
    )
    outputs = comp_model.evaluate()
    ref_out = outputs["output"]
    assert isinstance(ref_out, np.ndarray)
    np.testing.assert_array_equal(ref_out, np.array([[26.0], [27.0]]))


def test_check_static_5():
    model = Model()
    lin1 = Linear(dimension=1)
    model += lin1(input="input", weight="weight", bias="bias", output="output")

    comp_model = compile(
        model=model,
        backend=NumpyBackend(),
        jit=False,
        data_keys={"input", "weight", "bias"},
    )
    data = {
        "input": np.array([[2.0, 3.0], [1.0, 4.0]]),
        "weight": np.array([[4.0, 5.0]]),
        "bias": np.array([3.0]),
    }

    outputs = comp_model.evaluate(data=data)
    ref_out = outputs["output"]
    assert isinstance(ref_out, np.ndarray)
    np.testing.assert_array_equal(ref_out, np.array([[26.0], [27.0]]))


def test_check_static_6():
    model: Model = Model()
    lin1 = Linear(dimension=1)
    model += lin1(
        input=Tensor([[2, 3], [1, 4]]), weight="weight", bias="bias", output="output"
    )

    # mypy fails in below compilation as
    # it cannot infer exact type of
    # static keys. It is because values of
    # the dict include both TBD and np.ndarray
    # now mypy skipped as this api will be changed
    comp_model = mithril.compile(  # type: ignore
        model=model,
        backend=NumpyBackend(),
        jit=False,
        data_keys={"weight"},
        constant_keys={"bias": np.array([3.0])},
    )
    data = {"weight": np.array([[4.0, 5.0]])}

    outputs = comp_model.evaluate(data=data)
    ref_out = outputs["output"]
    assert isinstance(ref_out, np.ndarray)
    np.testing.assert_array_equal(ref_out, np.array([[26.0], [27.0]]))


def test_cyclic_extension():
    model = Model()
    relu1 = Relu()
    relu2 = Relu()
    model += relu1(input="input1", output=IOKey("output1"))
    model += relu2(input="input2", output=IOKey("output2"))
    model1 = Model()
    relu3 = Relu()
    relu4 = Relu()
    model1 += relu3
    model1 += relu4
    model1 += model(
        input1="input",
        input2=model1.canonical_output,
        output1=model1.canonical_input,
        output2=IOKey("output"),
    )
    comp_model = mithril.compile(model=model1, backend=NumpyBackend())
    inputs = {"input": np.array([[2.0]])}
    outputs = comp_model.evaluate(inputs)
    assert_results_equal(outputs, {"output": np.array([[2.0]])})


def test_canonic_example():
    model = Model()
    model += LeakyRelu()
    model += LeakyRelu()
    comp_model = compile(model=model, backend=NumpyBackend())
    assert set(comp_model.input_keys) == {"slope_0", "slope_1", "input"}
    assert set(comp_model.output_keys) == {"output"}
    inputs = {"input": np.array([[2.0, -1.0]])}
    assert_results_equal(
        comp_model.evaluate(inputs), {"output": np.array([[2.0, -0.0001]])}
    )


def test_vjp_output_grad_orders():
    model = Model()
    model += Linear(12)(input="input", output=IOKey(name="output1"))
    model += Linear(24)(input="input", output=IOKey(name="output2"))

    for backend in [TorchBackend(), JaxBackend(), NumpyBackend()]:
        backend = TorchBackend()
        pm = compile(
            model,
            backend=backend,
            data_keys={"input"},
            shapes={"input": [4, 128]},
        )
        inputs = pm.randomize_params()
        target = backend.ones((4, 1))
        input = backend.ones((4, 128))
        out_grads1 = {
            "output1": backend.ones([4, 12]),
            "output2": backend.ones([4, 24]),
        }
        out_grads2 = {
            "output2": backend.ones([4, 24]),
            "output1": backend.ones([4, 12]),
        }
        result_1 = pm.evaluate_gradients(
            inputs, data={"input": input, "target": target}, output_gradients=out_grads1
        )
        result_2 = pm.evaluate_gradients(
            inputs, data={"input": input, "target": target}, output_gradients=out_grads2
        )
        for key in result_1:
            assert (result_1[key] == result_2[key]).all()


def test_batch_minibatch_grad():
    model = Model()
    model += Linear(12)(input="input", output=IOKey(name="output1"))

    context = TrainModel(model)
    context.add_loss(
        CrossEntropy(), reduce_steps=[Mean()], input="output1", target="target"
    )
    input = np.random.random((8, 8))
    target = np.random.randint(low=0, high=10, size=(8))

    for backend in [
        TorchBackend(dtype=mithril.float64),
        JaxBackend(dtype=mithril.float64),
        NumpyBackend(dtype=mithril.float64),
    ]:
        backend = TorchBackend()
        pm = compile(
            context,
            backend=backend,
            data_keys={"input", "target"},
            shapes={"input": [8, 8]},
            jit=False,
        )
        inputs = pm.randomize_params()
        backend_input = backend.array(input)
        backend_target = backend.array(target)

        batch_result = pm.evaluate(
            inputs, data={"input": backend_input, "target": backend_target}
        )
        batch_grad_results = pm.evaluate_gradients(
            inputs, data={"input": backend_input, "target": backend_target}
        )
        minibatch_result: list[dict] = []
        minibatch_grad_result: list[dict] = []

        # Split into minibatches
        for idx in range(8):
            result = pm.evaluate(
                inputs,
                data={
                    "input": backend_input[idx : idx + 1],
                    "target": backend_target[idx : idx + 1],
                },
            )
            grad_result = pm.evaluate_gradients(
                inputs,
                data={
                    "input": backend_input[idx : idx + 1],
                    "target": backend_target[idx : idx + 1],
                },
            )
            assert isinstance(result["final_cost"], torch.Tensor)
            minibatch_result.append(result)  # type: ignore
            minibatch_grad_result.append(grad_result)

        minibatch_cost = sum([minibatch_result[i]["final_cost"] for i in range(8)]) / 8
        minibatch_grads = {
            key: sum([minibatch_grad_result[i][key] for i in range(8)]) / 8
            for key in minibatch_grad_result[0]
        }
        batch_cost = batch_result["final_cost"]
        assert isinstance(batch_cost, torch.Tensor)
        assert np.isclose(minibatch_cost, batch_cost, rtol=1e-6, atol=1e-6)
        assert list(batch_grad_results.keys()) == list(minibatch_grads.keys())
        for key in batch_grad_results:
            assert (abs(batch_grad_results[key] - minibatch_grads[key]) < 1e-6).all()


def test_train_context_numpy():
    backend = NumpyBackend()
    model = Model()
    model += Linear(8)(input="input", output=IOKey(name="output"))
    model += Linear(16)(input=model.canonical_output, output=IOKey(name="output2"))

    context = TrainModel(model)
    context.add_loss(CrossEntropy(), [Mean()], input="output", target="target")
    comp_model = compile(
        context,
        backend=backend,
        data_keys={"input", "target"},
        shapes={"input": (32, 8)},
        jit=False,
    )
    params = comp_model.randomize_params()
    out = comp_model.evaluate(
        params=params,
        data={
            "input": backend.ones(32, 8),
            "target": backend.ones(32, dtype=mithril.int),
        },
    )
    gradients_ds = comp_model.evaluate_gradients(
        params=params,
        data={
            "input": backend.ones(32, 8),
            "target": backend.ones(32, dtype=mithril.int),
        },
    )
    assert set(out.keys()) == {"final_cost", "output", "output2"}
    np.testing.assert_allclose(gradients_ds["weight_1"], backend.zeros(16, 8))
    np.testing.assert_allclose(gradients_ds["bias_1"], backend.zeros(16))


def test_train_context_example():
    backend = NumpyBackend()
    model = Model()
    model += Linear(1)(input="input", output=IOKey(name="output"))
    model += Linear(1)(input=model.canonical_output, output=IOKey(name="output2"))
    model.input.set_differentiable(True)  # type: ignore

    context = TrainModel(model)
    context.add_loss(Buffer(), [Sum()], input="output2")
    comp_model = compile(context, backend=backend, shapes={"input": [1, 1]}, jit=False)
    params = {
        "input": np.array([[2.0]]),
        "weight_0": np.array([[3.0]]),
        "bias_0": np.array([1.0]),
        "weight_1": np.array([[2.0]]),
        "bias_1": np.array([4.0]),
    }
    ref_grads = {
        "input": np.array([[6.0]]),
        "weight_0": np.array([[4.0]]),
        "bias_0": np.array([2.0]),
        "weight_1": np.array([[7.0]]),
        "bias_1": np.array([1.0]),
    }
    ref_outputs = {
        "output2": np.array([[18.0]]),
        "output": np.array([[7.0]]),
        "final_cost": np.array(18.0),
    }
    outputs, grads = comp_model.evaluate_all(params=params)
    assert_results_equal(outputs, ref_outputs)
    assert_results_equal(grads, ref_grads)


# @pytest.mark.skip("Known bug")
def test_traincontext_2():
    model = Model()
    model += Linear(dimension=1)
    model += (sq := Squeeze())
    model += Sigmoid()

    context = TrainModel(model)
    with pytest.raises(KeyError) as err_info:
        context.add_loss(BinaryCrossEntropy(), input=sq.output, target="target")

    assert (
        str(err_info.value) == "'Given key to the add_loss model should be "
        "one of the outputs of the model!'"
    )


def test_traincontext_3():
    model = Model()
    model += Linear(dimension=1)
    model += Squeeze()
    model += Sigmoid()(input=model.canonical_output, output="output1")

    context = TrainModel(model)
    output = model.canonical_output
    context.add_loss(bce := BinaryCrossEntropy(), input=output, target="target")

    assert_metadata_equal(bce.input, output)


def test_traincontext_4():
    model = Model()
    model += Linear(dimension=1)
    model += Squeeze()
    model += Sigmoid()

    context = TrainModel(model)
    output = model.canonical_output
    context.add_loss(
        bce := BinaryCrossEntropy(), input=model.canonical_output, target="target"
    )

    assert_metadata_equal(bce.input, output)


def test_list_input_1():
    model = Model()
    model += Linear(dimension=1)(input="input")
    model += Sigmoid()

    with pytest.raises(ValueError) as err_info:
        mithril.compile(
            model=model,
            backend=NumpyBackend(),
            constant_keys={"input": [[2.3, 4.7], [2.5, 8.9]]},
            shapes={"input": [2, 2]},
        )

    assert (
        str(err_info.value)
        == "Requires given arrays to be of same type with given backend!"
    )


def test_relational_operators_ignored_1():
    model = Model()
    model += Less()(left="left", right="right", output=IOKey(name="yoyoyo"))

    pm = compile(model, NumpyBackend(), inference=True)
    assert "yoyoyo" in pm.ignore_grad_keys


def test_relational_operators_ignored_2():
    model = Model()
    model.extend(
        Less(),
        left=IOKey("left", type=Tensor),
        right=IOKey("right", type=Tensor),
        output=IOKey("relational_out"),
    )
    model.extend(
        Where(),
        cond=model.canonical_output,
        input1="inp1",
        input2="inp2",
        output=IOKey("where_out"),
    )
    pm = compile(model, NumpyBackend())
    assert (
        "relational_out" in pm.ignore_grad_keys
        and "where_out" not in pm.ignore_grad_keys
    )


def test_relational_operators_ignored_3():
    model = Model()
    model += Less()(
        left=IOKey("left", type=Tensor),
        right=IOKey("right", type=Tensor),
        output=IOKey(name="relational_out"),
    )
    model += Greater()(
        left="left", right=model.canonical_output, output=IOKey(name="ignore_this")
    )

    pm = compile(model, NumpyBackend(), inference=True)
    assert (
        "relational_out" in pm.ignore_grad_keys and "ignore_this" in pm.ignore_grad_keys
    )


def test_arange_primitive():
    backends: list[type[Backend]] = [JaxBackend, TorchBackend, NumpyBackend, MlxBackend]
    dtypes = [mithril.float32, mithril.float64]
    for backend in backends:
        if not backend.is_installed:
            continue

        for dtype in dtypes:
            if dtype not in backend.supported_dtypes:
                continue

            _backend = backend(dtype=dtype)
            arange_len = 20
            model = Model()
            layer2 = Layer(dimension=2, activation=Softmax())
            model += layer2(input="input", weight="weight1", bias="bias1")
            model += Arange()(stop=arange_len, output=IOKey(name="arange_res"))
            model += Add()(
                left=Tensor(3), right=layer2.output, output=IOKey(name="output")
            )

            context = TrainModel(model)
            context.add_loss(
                CrossEntropy(input_type="probs"),
                [Mean()],
                target="target",
                input="output",
            )

            static_keys = {"target": _backend.array([0])}

            pm = mithril.compile(
                context, _backend, data_keys={"input"}, constant_keys=static_keys
            )

            params = {"bias1": _backend.ones(1), "weight1": _backend.ones((1, 3))}
            data = {"input": _backend.ones((1, 3))}
            output = pm.evaluate(params, data)
            assert (output["arange_res"] == _backend.arange(arange_len)).all()  # type: ignore
            assert output["arange_res"].dtype == _backend.arange(arange_len).dtype  # type: ignore


def test_to_tensor_primitive():
    backends: list[type[Backend]] = [JaxBackend, TorchBackend, NumpyBackend, MlxBackend]
    dtypes = [mithril.float32, mithril.float64]
    for backend in backends:
        if not backend.is_installed:
            continue

        for dtype in dtypes:
            if dtype not in backend.supported_dtypes:
                continue

            _backend = backend(dtype=dtype)

            model = Model()
            layer2 = Layer(dimension=2, activation=Softmax())
            s = Size(dim=-1)
            t = ToTensor()
            model += layer2(input="input", weight="weight1", bias="bias1")
            model += s(input="input")
            model += t(input=s.output)
            model += Power()(
                base=t.output, exponent=Tensor(2), output=IOKey(name="power_out")
            )
            model += Add()(
                left=Tensor(3), right=layer2.output, output=IOKey(name="output")
            )

            context = TrainModel(model)
            context.add_loss(
                CrossEntropy(input_type="probs"),
                [Mean()],
                target="target",
                input="output",
            )

            static_keys = {"target": _backend.array([0])}

            pm = mithril.compile(
                context, _backend, data_keys={"input"}, constant_keys=static_keys
            )

            params = {"bias1": _backend.ones(1), "weight1": _backend.ones((1, 3))}
            data = {"input": _backend.ones((1, 3))}
            output = pm.evaluate(params, data)
            assert (output["power_out"] == _backend.array([9])).all()  # type: ignore
            assert output["power_out"].dtype == _backend.array([9]).dtype  # type: ignore


def test_shapes_1():
    model = Model()
    model += (l1 := Linear(10))
    model += Linear(10)
    model += Linear(10)
    l1.set_shapes({"input": [50, 2]})
    assert model.shapes == {
        "$_Linear_0_output": [50, 10],
        "$_Linear_1_output": [50, 10],
        "$_Linear_2_output": [50, 10],
        "$weight_0": [10, 2],
        "$input": [50, 2],
        "$bias_0": [10],
        "$weight_1": [10, 10],
        "$bias_1": [10],
        "$weight_2": [10, 10],
        "$bias_2": [10],
        "$_Linear_0_axes": None,
        "$_Linear_1_axes": None,
        "$_Linear_2_axes": None,
    }


def test_flatten_dag0():
    backend = TorchBackend()
    model = Model()
    l1 = Linear(10)
    l5 = Linear(1)
    l1.input.set_differentiable(True)
    l5.input.set_differentiable(True)

    model += l1(weight="weight_2")
    model += (lin1 := Linear(10))(input="")
    model += (lin2 := Linear(10))(input="")
    model += (lin3 := Linear(10))(input="")
    model += l5(input="", output=IOKey(name="output1"))
    lin1.input.set_differentiable(True)
    lin2.input.set_differentiable(True)
    lin3.input.set_differentiable(True)

    l5.set_shapes({"input": [1, 1]})
    model.set_canonical_output(l1.output)
    model.set_canonical_input(l1.input)
    pm = mithril.compile(model, backend)
    params = {
        "input_4": backend.array([[1.0]]),
        "weight_4": backend.array([[4.0]]),
        "bias_4": backend.array([3.0]),
    }
    ref_outputs = {"output1": backend.array([[7.0]])}
    ref_grads = {
        "input_4": backend.array([[4.0]]),
        "weight_4": backend.array([[1.0]]),
        "bias_4": backend.array([1.0]),
    }
    output_gradients = {"output1": backend.array([[1.0]])}
    outputs, grads = pm.evaluate_all(params, output_gradients=output_gradients)
    assert_results_equal(outputs, ref_outputs)
    assert_results_equal(grads, ref_grads)


def test_geo_mean_1():
    backend = TorchBackend()
    model = Model()
    model += (lin := Linear(1))(weight="weight2")
    lin.input.set_differentiable(True)

    context = TrainModel(model)
    context.add_loss(Buffer(), input=model.canonical_output)
    context.add_regularization(L1(), Tensor(0.1), input="weight2")

    pm = mithril.compile(context, backend, jit=False)
    params = {
        "input": backend.array([[1.0]]),
        "weight2": backend.array([[4.0]]),
        "bias": backend.array([3.0]),
    }
    ref_outputs = {"final_cost": backend.array([[7.4]])}
    ref_grads = {
        "input": backend.array([[4.0]]),
        "weight2": backend.array([[1.1]]),
        "bias": backend.array([1.0]),
    }
    outputs, grads = pm.evaluate_all(params)

    assert_results_equal(outputs, ref_outputs)
    assert_results_equal(grads, ref_grads)


def test_multiple_output_connections():
    model = Model()
    add_1 = Add()
    add_2 = Add()
    model += add_2(output="out2")

    with pytest.raises(Exception) as err_info:
        model += add_1(
            left="left", right="right", output=IOKey(connections={add_2.left, "out2"})
        )

    assert (
        str(err_info.value)
        == "Given connections are both output connections. Multi-write error!"
    )


def test_multiple_output_connections_2():
    model = Model()
    add_1 = Add()
    add_2 = Add()
    model += add_2(left="in2", right="in3")
    model += add_1(
        left="left",
        right="right",
        output=IOKey(name="my_internal_key", connections={add_2.left, "in3"}),
    )

    assert (
        add_2.right.data.metadata
        == add_2.left.data.metadata
        == add_1.output.data.metadata
    )


def test_static_concat():
    model = Model()
    model += Concat(n=2)(input1="input", input2="input", output="output")

    backend = NumpyBackend()
    pm = mithril.compile(
        model=model,
        backend=backend,
        constant_keys={"input": backend.zeros(1)},
        inference=True,
    )
    out = pm.evaluate()["output"]
    assert isinstance(out, np.ndarray)

    assert all(out == backend.array([0.0, 0.0], dtype=mithril.float32))


def test_reduce_overlap_shapes():
    backend = NumpyBackend()
    model = Model()
    layer_1 = Layer(activation=Relu(), dimension=10)
    layer_2 = Layer(activation=Relu(), dimension=10)
    layer_3 = Layer(activation=Relu(), dimension=10)
    model += layer_1(input="input", weight="weight1", output=IOKey(name="output1"))
    model += layer_2(weight="weight2", input="output1", output=IOKey(name="output2"))
    model += layer_3(weight="weight3", input="output2", output=IOKey(name="output3"))

    model.set_shapes({"input": [5, 4, 3]})
    ctx = TrainModel(model)
    ctx.add_regularization(L1(), input="weight1", coef=Tensor(1e-1))
    ctx.add_regularization(L1(), input="weight2", coef=Tensor(1e-1))
    ctx.add_regularization(L1(), input="weight3", coef=Tensor(1e-1))
    ctx.add_loss(
        Buffer(), input="output1", reduce_steps=[Sum(axis=0), Mean(axis=0), Sum(axis=0)]
    )
    ctx.add_loss(
        Buffer(),
        input="output2",
        reduce_steps=[Mean(axis=0), Sum(axis=0), Mean(axis=0)],
    )
    ctx.add_loss(
        Buffer(), input="output3", reduce_steps=[Sum(axis=0), Sum(axis=0), Sum(axis=0)]
    )

    model_1 = Model()
    layer_1_1 = Layer(activation=Relu(), dimension=10)
    layer_2_1 = Layer(activation=Relu(), dimension=10)
    layer_3_1 = Layer(activation=Relu(), dimension=10)
    model_1 += layer_1_1(input="input", weight="weight1", output=IOKey(name="output1"))
    model_1 += layer_2_1(
        weight="weight2", input="output1", output=IOKey(name="output2")
    )
    model_1 += layer_3_1(
        weight="weight3", input="output2", output=IOKey(name="output3")
    )

    ctx_1 = TrainModel(model_1)
    ctx_1.add_regularization(L1(), input="weight1", coef=Tensor(1e-1))
    ctx_1.add_regularization(L1(), input="weight2", coef=Tensor(1e-1))
    ctx_1.add_regularization(L1(), input="weight3", coef=Tensor(1e-1))
    ctx_1.add_loss(
        Buffer(), input="output1", reduce_steps=[Sum(axis=0), Mean(axis=0), Sum(axis=0)]
    )
    ctx_1.add_loss(
        Buffer(),
        input="output2",
        reduce_steps=[Mean(axis=0), Sum(axis=0), Mean(axis=0)],
    )
    ctx_1.add_loss(
        Buffer(), input="output3", reduce_steps=[Sum(axis=0), Sum(axis=0), Sum(axis=0)]
    )
    comp_model_1 = mithril.compile(model=ctx, backend=backend)

    comp_model_2 = mithril.compile(
        model=ctx_1, backend=backend, shapes={"input": [5, 4, 3]}
    )

    assert comp_model_1.shapes == comp_model_2.shapes


def test_reduce_overlap_shapes_1():
    backend = NumpyBackend()
    model = Model()
    relu_model_1 = Relu()
    relu_model_2 = Relu()
    reduce_model_1 = Mean(axis=0)
    reduce_model_2 = Mean(axis=0)
    shape_1: dict[str, list] = {"input": ["u1", "u2", ("Var1", ...)]}
    shape_2: dict[str, list] = {"input": [("Var1", ...), "u1", "u2"]}
    relu_model_1.set_shapes(shape_1)
    relu_model_2.set_shapes(shape_2)
    model += relu_model_1(input="input")

    model.set_shapes({"input": [3, 2]})
    model += relu_model_2(input=relu_model_1.output)
    model += reduce_model_1(input=relu_model_2.output)
    model += reduce_model_2(input=reduce_model_1.output)

    model_1 = Model()
    relu_model_1_1 = Relu()
    relu_model_2_1 = Relu()
    reduce_model_1_1 = Mean(axis=0)
    reduce_model_2_1 = Mean(axis=0)
    shape_1_1: dict[str, list] = {"input": ["u1", "u2", ("Var1", ...)]}
    shape_2_1: dict[str, list] = {"input": [("Var1", ...), "u1", "u2"]}
    relu_model_1_1.set_shapes(shape_1_1)
    relu_model_2_1.set_shapes(shape_2_1)
    model_1 += relu_model_1_1(input="input")
    model_1 += relu_model_2_1(input=relu_model_1_1.output)
    model_1 += reduce_model_1_1(input=relu_model_2_1.output)
    model_1 += reduce_model_2_1(input=reduce_model_1_1.output)

    comp_model_1 = mithril.compile(model=model, backend=backend)
    comp_model_2 = mithril.compile(
        model=model_1, backend=backend, shapes={"input": [3, 2]}
    )

    assert comp_model_1.shapes == comp_model_2.shapes


def test_reduce_overlap_shapes_2():
    model1 = Model()
    buff1 = Buffer()
    shape: dict[str, list] = {"input": ["u1", ("Var1", ...)]}
    buff1.set_shapes(shape)
    mean1 = Mean(axis=0)
    model1 += buff1(input="input")
    model1 += mean1(input=buff1.output)
    model1.set_shapes({"input": [10]})

    assert model1.shapes == {
        "input": [10],
        "$_Buffer_0_output": [10],
        "$_Mean_1_axis": None,
        "$_Mean_1_keepdim": None,
        "$_Mean_1_output": [],
    }


def test_geomean_evaluate():
    backend = JaxBackend()
    model1 = Model()
    lin1 = Linear(dimension=10)
    lin12 = Linear(dimension=10)
    model1.extend(
        lin1, input="input", weight="weight", bias="bias", output=IOKey("output1")
    )
    model1.extend(
        lin12,
        input=lin1.output,
        weight="weight1",
        bias="bias1",
        output=IOKey("output2"),
    )
    model1.set_shapes({"input": [10, 10, 10]})
    lin1.input.set_differentiable(True)
    ctx1 = TrainModel(model1)
    ctx1.add_loss(
        Buffer(),
        input="output1",
        reduce_steps=[Mean(axis=0), Sum(axis=0), Mean(axis=0)],
    )
    ctx1.add_loss(
        Buffer(), input="output2", reduce_steps=[Sum(axis=0), Mean(axis=0), Sum(axis=0)]
    )
    ctx1.add_regularization(L1(), coef=Tensor(0.1), input="weight")
    comp_1 = mithril.compile(model=ctx1, backend=backend)
    model2 = Model()
    lin2 = Linear()
    lin22 = Linear(dimension=10)
    model2.extend(
        lin2, input="input", weight="weight", bias="bias", output=IOKey("output1")
    )
    model2.extend(
        lin22,
        input=lin2.output,
        weight="weight1",
        bias="bias1",
        output=IOKey("output2"),
    )
    lin2.input.set_differentiable(True)
    ctx2 = TrainModel(model2)
    ctx2.add_loss(
        Buffer(),
        input="output1",
        reduce_steps=[Mean(axis=0), Sum(axis=0), Mean(axis=0)],
    )
    ctx2.add_loss(
        Buffer(), input="output2", reduce_steps=[Sum(axis=0), Mean(axis=0), Sum(axis=0)]
    )
    ctx2.add_regularization(L1(), coef=Tensor(0.1), input="weight")
    comp_2 = mithril.compile(model=ctx2, backend=backend)
    inputs = {
        "input": jnp.ones((10, 10, 10), dtype=jnp.float32),
        "weight": jnp.ones((10, 10), dtype=jnp.float32),
        "bias": jnp.ones((10), dtype=jnp.float32),
        "weight1": jnp.ones((10, 10), dtype=jnp.float32),
        "bias1": jnp.ones((10), dtype=jnp.float32),
    }
    comp1_results = comp_1.evaluate(inputs)
    comp2_results = comp_2.evaluate(inputs)

    comp1_grad_results = comp_1.evaluate_gradients(inputs)
    comp2_grad_results = comp_2.evaluate_gradients(inputs)
    assert (
        comp1_results["final_cost"]
        == comp2_results["final_cost"]
        == jnp.array(11210.316228, dtype=jnp.float32)
    )
    tol = 1e-14
    assert all(
        [
            abs(comp1_grad_results[key] - comp2_grad_results[key]).sum() < tol
            for key in comp1_grad_results
        ]
    )


def test_get_key_dependency_1():
    model = Linear()

    ctx = TrainModel(model)
    ctx.add_regularization(model=L2(), coef=Tensor(1e-1), input=model.weight)
    ctx.add_loss(
        SquaredError(),
        [Mean()],
        input=model.output,
        target="target",
        key_name="my_loss",
    )

    mithril.compile(ctx, TorchBackend(), data_keys={"input", "target"})

    resulting_connections = {
        con.key for con in ctx.dependency_map.get_dependent_input_conns("my_loss")
    }
    # assert resulting_connections == {"Mean_4_axis", "b", "input", "Mean_4_keepdim",
    # "target", "w"}
    assert resulting_connections == {"target", "input", "weight", "bias"}


def test_get_key_dependency_2():
    model = Model()
    model += Linear()(
        input="input", weight="weight", bias="bias", output=IOKey(name="output")
    )
    model += Buffer()(input="dummy_input", output=IOKey(name="dummy_output"))
    model += Buffer()(input="dummy_output", output=IOKey(name="dummy_final_output"))

    ctx = TrainModel(model)
    ctx.add_regularization(model=L2(), coef=Tensor(1e-1), input=model.weight)  # type: ignore
    ctx.add_loss(
        SquaredError(),
        [Mean()],
        input=model.output,  # type: ignore
        target="target",
        key_name="my_loss",
    )

    resulting_connections = {
        con.key for con in ctx.dependency_map.get_dependent_input_conns("my_loss")
    }
    dummy_connection1 = {
        con.key for con in ctx.dependency_map.get_dependent_input_conns("dummy_output")
    }
    dummy_connection2 = {
        con.key
        for con in ctx.dependency_map.get_dependent_input_conns("dummy_final_output")
    }
    # assert resulting_connections == {"Mean_4_axis", "b", "input", "Mean_4_keepdim",
    # "target", "weight"}
    assert resulting_connections == {"target", "input", "weight", "bias"}
    assert dummy_connection1 == dummy_connection2 == {"dummy_input"}


def test_regularization_1():
    # Test with single regularization and single reduce (mean) operation
    model = Model()
    model += Multiply()(
        left=IOKey("left", type=Tensor),
        right=IOKey("w", type=Tensor),
        output="output",
    )

    ctx = TrainModel(model)
    ctx.add_regularization(L2(), coef=Tensor(1e-1), input=model.w)  # type: ignore
    ctx.add_loss(SquaredError(), [Mean()], input=model.output, target="target")  # type: ignore
    backend = TorchBackend(dtype=mithril.float64)
    static_keys = {"left": backend.array([0.0]), "target": backend.zeros(3, 2, 1)}
    compiled_model = mithril.compile(ctx, backend=backend, constant_keys=static_keys)
    result = compiled_model.evaluate(
        params={"w": backend.array([[[1.0], [2.0]], [[3.0], [4.0]], [[5.0], [6.0]]])}
    )
    ref_loss = backend.array(0.7583333333333333)
    tolerance = 1e-15
    assert result["final_cost"] - ref_loss < tolerance


def test_regularization_1_sanity_test():
    # Test with single regularization and single reduce (mean) operation
    model = Model()
    model.extend(
        Multiply(),
        left=IOKey("left", type=Tensor),
        right=IOKey("w", type=Tensor),
        output="output",
    )

    ctx = TrainModel(model)
    ctx.add_regularization(L2(), coef=Tensor(1e-1), input=model.w)  # type: ignore
    ctx.add_loss(SquaredError(), [Mean()], input=model.output, target="target")  # type: ignore
    backend = TorchBackend(dtype=mithril.float64)
    static_keys = {"left": backend.array([0.0]), "target": backend.array([0.0])}
    compiled_model = mithril.compile(
        ctx, backend=backend, constant_keys=static_keys, safe_shapes=False
    )
    result = compiled_model.evaluate(
        params={"w": backend.array([[[1.0], [2.0]], [[3.0], [4.0]], [[5.0], [6.0]]])}
    )
    ref_loss = backend.array(0.7583333333333333)
    tolerance = 1e-15
    assert result["final_cost"] - ref_loss < tolerance


def test_regularization_2():
    # Test with single regularization and single reduce (sum) operation
    model = Model()
    model += Multiply()(
        left=IOKey("left", type=Tensor),
        right=IOKey("w", type=Tensor),
        output="output",
    )

    ctx = TrainModel(model)
    ctx.add_regularization(L2(), coef=Tensor(1e-1), input=model.w)  # type: ignore
    ctx.add_loss(SquaredError(), [Sum()], input=model.output, target="target")  # type: ignore
    backend = TorchBackend(dtype=mithril.float64)
    static_keys = {"left": backend.array([0.0]), "target": backend.zeros(3, 2, 1)}
    compiled_model = mithril.compile(ctx, backend=backend, constant_keys=static_keys)
    result = compiled_model.evaluate(
        params={"w": backend.array([[[1.0], [2.0]], [[3.0], [4.0]], [[5.0], [6.0]]])}
    )
    # ref_loss = backend.array(0.7583333333333333 * 6)
    ref_loss = backend.array(4.55)
    tolerance = 1e-15
    assert result["final_cost"] - ref_loss < tolerance


def test_regularization_3():
    # Test with single regularization and multiple reduce (mean -> mean -> sum)
    # operations
    model = Model()
    model += Multiply()(
        left=IOKey("left", type=Tensor),
        right=IOKey("w", type=Tensor),
        output="output",
    )

    ctx = TrainModel(model)
    ctx.add_regularization(L2(), coef=Tensor(1e-1), input=model.w)  # type: ignore
    ctx.add_loss(
        SquaredError(),
        [Mean(axis=1), Mean(axis=3), Sum()],
        input=model.output,  # type: ignore
        target="target",
    )
    backend = TorchBackend(dtype=mithril.float64)
    static_keys = {
        "left": backend.array([0.0]),
        "target": backend.zeros(2, 3, 4, 5, 6, 7),
    }
    compiled_model = mithril.compile(ctx, backend=backend, constant_keys=static_keys)
    result = compiled_model.evaluate(params={"w": backend.ones(2, 3, 4, 5, 6, 7)})
    ref_loss = backend.array(14.0)
    tolerance = 1e-15
    assert result["final_cost"] - ref_loss < tolerance


def test_regularization_4():
    # Test with single regularization and multiple model with multiple reduce operations
    model = Model()
    model += Multiply()(
        left=IOKey("left", type=Tensor),
        right=IOKey("w", type=Tensor),
        output=IOKey(name="output"),
    )
    model += Multiply()(left="left", right="w", output=IOKey(name="output2"))

    ctx = TrainModel(model)
    ctx.add_regularization(L2(), coef=Tensor(1e-1), input=model.w)  # type: ignore
    ctx.add_loss(
        SquaredError(),
        [Mean(axis=1), Sum()],
        input=model.output,  # type: ignore
        target="target",
    )
    ctx.add_loss(
        SquaredError(),
        [Mean(axis=3), Sum()],
        input=model.output2,  # type: ignore
        target="target",
    )
    backend = TorchBackend(dtype=mithril.float64)
    static_keys = {
        "left": backend.array([0.0]),
        "target": backend.zeros(2, 2, 4, 8, 6, 7),
    }
    compiled_model = mithril.compile(ctx, backend=backend, constant_keys=static_keys)
    result = compiled_model.evaluate(params={"w": backend.ones(2, 2, 4, 8, 6, 7)})
    ref_loss = backend.array(67.2)
    tolerance = 1e-15
    # print((result["w"]**2).sum() * .5 * .1 / (np.power(2 * 8, 1/2)))
    assert result["final_cost"] - ref_loss < tolerance


def test_regularization_5():
    # Test with single regularization and multiple model with multiple reduce operations
    model = Model()
    model += Multiply()(
        left=IOKey("left", type=Tensor),
        right=IOKey("w", type=Tensor),
        output=IOKey(name="output"),
    )
    model += Multiply()(
        left=IOKey("left1", type=Tensor), right="w", output=IOKey(name="output2")
    )

    ctx = TrainModel(model)
    ctx.add_regularization(L2(), coef=Tensor(1e-1), input=model.w)  # type: ignore
    ctx.add_loss(
        SquaredError(),
        [Mean(axis=1), Sum()],
        input=model.output,  # type: ignore
        target="target",
    )
    ctx.add_loss(
        SquaredError(),
        [Mean(axis=-1), Sum()],
        input=model.output,  # type: ignore
        target="target",
    )
    ctx.add_loss(
        SquaredError(),
        [Mean(axis=3), Mean(axis=3), Sum()],
        input=model.output2,  # type: ignore
        target="target",
    )
    backend = TorchBackend(dtype=mithril.float64)
    static_keys = {
        "left": backend.array([0.0]),
        "target": backend.zeros(2, 2, 4, 8, 6, 7),
        "left1": backend.array([0.0]),
    }
    compiled_model = mithril.compile(ctx, backend=backend, constant_keys=static_keys)
    result = compiled_model.evaluate(params={"w": backend.ones(2, 2, 4, 8, 6, 7)})
    ref_loss = backend.array(30.688300634630973)
    tolerance = 1e-14
    # print((result["w"]**2).sum() * .5 * .1 / (np.power(2 * 7 * 8 * 6, 1/3)))
    assert result["final_cost"] - ref_loss < tolerance


def test_static_anlaysis():
    model = Model()
    add1 = Add()
    model += add1(
        left=IOKey(value=Tensor([[2.0]]), name="left"),
        right=IOKey(value=Tensor([2.0]), name="right"),
    )
    model += Linear(10)(
        input=add1.output, weight="w", bias="b", output=IOKey(name="output")
    )

    comp_model = mithril.compile(model=model, backend=NumpyBackend())

    ignored_model_keys = (
        comp_model.data_store.cached_data.keys() | comp_model.discarded_keys
    )
    ignored_output_keys = ignored_model_keys & comp_model.flat_graph.all_target_keys
    ignored_model_list = [
        comp_model.flat_graph.get_model(key) for key in ignored_output_keys
    ]
    assert ignored_model_list == [add1]


def test_static_anlaysis_1():
    model = Model()
    add1 = Add()
    model += add1(
        left=IOKey(value=Tensor([[2.0]]), name="left"),
        right=IOKey(value=Tensor([2.0]), name="right"),
    )
    model += Add()(
        left=add1.output, right=IOKey(type=Tensor), output=IOKey(name="output1")
    )

    comp_model = mithril.compile(
        model=model,
        backend=NumpyBackend(),
    )
    discarded_model_keys = (
        comp_model.data_store.cached_data.keys() | comp_model.discarded_keys
    )
    discarded_output_keys = discarded_model_keys & comp_model.flat_graph.all_target_keys
    discarded_model_list = [
        comp_model.flat_graph.get_model(key) for key in discarded_output_keys
    ]
    assert discarded_model_list == [add1]


def test_static_anlaysis_2():
    model = Model()
    add1 = Add()
    sum1 = Sum()
    model += add1(
        left=IOKey(value=Tensor([[2.0]]), name="left"),
        right=IOKey(value=Tensor([2.0]), name="right"),
    )
    model += sum1(input=add1.output)
    model += Add()(
        left=sum1.output, right=IOKey(type=Tensor), output=IOKey(name="output1")
    )

    comp_model = mithril.compile(
        model=model,
        backend=NumpyBackend(),
    )
    discarded_model_keys = (
        comp_model.data_store.cached_data.keys()
        | comp_model.data_store.unused_keys
        | comp_model.discarded_keys
    )
    discarded_output_keys = discarded_model_keys & comp_model.flat_graph.all_target_keys
    discarded_model_list = {
        comp_model.flat_graph.get_model(key) for key in discarded_output_keys
    }
    assert len(discarded_model_list) == 2


def test_static_anlaysis_4():
    model = Model()
    model += (add1 := Add())
    add1.set_types(left=Tensor, right=Tensor)
    model += Convolution2D(kernel_size=1)
    model += (add2 := Add())
    add2.set_types(right=Tensor)
    model += (sum1 := Sum())
    model += (sub1 := Subtract())
    sub1.set_types(right=Tensor)
    model += (mul1 := Multiply())
    mul1.set_types(right=Tensor)
    model += (mat1 := MatrixMultiply())()

    model.set_canonical_input(add1.left)
    model.set_canonical_output(mul1.output)
    comp_model = mithril.compile(model=model, backend=NumpyBackend())

    models = {add1, add2, sum1, sub1, mul1, mat1}
    assert (models - comp_model.flat_graph.nodes.keys()) == {mat1}


def test_prune_1():
    m = Model()
    add1 = Add()
    add2 = Add()
    add3 = Add()
    add4 = Add()
    m += add1(left="input", right="input2", output=IOKey(name="out_1"))
    m += add2(left=add1.output, right="input3")
    m += add3(left=add1.output, right="input4")
    m += add4(left=add1.output, right="input3")  # Duplicate
    m += Buffer()(input=add2.output, output=IOKey(name="out_2"))
    m += Buffer()(input=add3.output, output=IOKey(name="out_3"))
    m += Buffer()(input=add4.output, output=IOKey(name="out_4"))

    compiled_model = compile(m, NumpyBackend())
    expected_connections: dict[str, list[str | set[str]]] = {
        "out_1": ["add", {"input", "input2", "out_1_cache"}],
        "output_0": ["add", {"out_1", "input3", "output_0_cache"}],
        "output_1": ["add", {"out_1", "input4", "output_1_cache"}],
    }

    expected_output_dict = {
        "out_1": "out_1",
        "out_2": "output_0",
        "out_3": "output_1",
        "out_4": "output_0",
    }

    assert_connections(compiled_model, expected_connections)
    assert compiled_model.flat_graph.output_dict == expected_output_dict


def test_prune_2():
    m = Model()
    add1 = Add()
    add2 = Add()
    add3 = Add()
    add4 = Add()
    m += add1(left="input", right="input2", output=IOKey(name="out_1"))
    m += add2(left=add1.output, right="input3")
    m += add3(left=add1.output, right="input3")  # Duplicate
    m += add4(left=add2.output, right="input4")
    m += Buffer()(input=add2.output, output=IOKey(name="out_2"))
    m += Buffer()(input=add3.output, output=IOKey(name="out_3"))
    m += Buffer()(input=add4.output, output=IOKey(name="out_4"))

    compiled_model = compile(m, NumpyBackend())
    expected_connections: dict[str, list[str | set[str]]] = {
        "out_1": ["add", {"input", "input2", "out_1_cache"}],
        "output_0": ["add", {"out_1", "input3", "output_0_cache"}],
        "output_2": ["add", {"output_0", "input4", "output_2_cache"}],
    }

    expected_output_dict = {
        "out_1": "out_1",
        "out_2": "output_0",
        "out_3": "output_0",
        "out_4": "output_2",
    }

    assert_connections(compiled_model, expected_connections)
    assert compiled_model.flat_graph.output_dict == expected_output_dict


def test_prune_3():
    m = Model()
    add1 = Add()
    add2 = Add()
    add3 = Add()
    add4 = Add()
    add5 = Add()
    m += add1(left="input", right="input2", output=IOKey(name="out_1"))
    m += add2(left=add1.output, right="input3")
    m += add3(left=add1.output, right="input3")  # Duplicate
    m += add4(left=add3.output, right="input3")
    m += add5(left=add2.output, right="input3")  # Duplicate
    m += Buffer()(input=add2.output, output=IOKey(name="out_2"))
    m += Buffer()(input=add3.output, output=IOKey(name="out_3"))
    m += Buffer()(input=add4.output, output=IOKey(name="out_4"))
    m += Buffer()(input=add5.output, output=IOKey(name="out_5"))

    compiled_model = compile(m, NumpyBackend())
    expected_connections: dict[str, list[str | set[str]]] = {
        "out_1": ["add", {"input", "input2", "out_1_cache"}],
        "output_0": ["add", {"out_1", "input3", "output_0_cache"}],
        "output_2": ["add", {"output_0", "input3", "output_2_cache"}],
    }

    expected_output_dict = {
        "out_1": "out_1",
        "out_2": "output_0",
        "out_3": "output_0",
        "out_4": "output_2",
        "out_5": "output_2",
    }

    assert_connections(compiled_model, expected_connections)
    assert compiled_model.flat_graph.output_dict == expected_output_dict


def test_prune_4():
    m = Model()
    add0 = Add()
    add1 = Add()
    add2 = Add()
    add3 = Add()

    m += add0(left=IOKey("input", type=Tensor), right=IOKey("input2", type=Tensor))
    m += add1(left="input", right="input2")  # Duplicate
    m += add2(left=add0.output, right=add0.output)
    m += add3(left=add1.output, right=add1.output)  # Duplicate
    m += Add()(left=add2.output, right=add3.output)

    compiled_model = compile(m, NumpyBackend())

    expected_connections: dict[str, list[str | set[str]]] = {
        "output_0": ["add", {"input", "input2", "output_0_cache"}],
        "output_2": [
            "add",
            {"output_0", "output_2_cache"},
        ],
        "output": ["add", {"output_2", "output_cache"}],
    }

    expected_output_dict = {
        "output": "output",
    }

    assert_connections(compiled_model, expected_connections)
    assert compiled_model.flat_graph.output_dict == expected_output_dict


def test_prune_5():
    m = Model()
    add0 = Add()
    add1 = Add()
    add2 = Add()
    add3 = Add()
    m += add0(left=IOKey("input", type=Tensor), right=IOKey("input2", type=Tensor))
    m += add1(left="input", right="input2")  # Duplicate
    m += add2(left=add0.output, right=add1.output)
    m += Add()(left=add1.output, right=add0.output)
    m += add3(left=add1.output, right=add0.output)  # Duplicate
    m += Add()(left=add2.output, right=add3.output)

    compiled_model = compile(m, NumpyBackend())
    expected_connections: dict[str, list[str | set[str]]] = {
        "output_0": ["add", {"input", "input2", "output_0_cache"}],
        "output_2": [
            "add",
            {"output_0", "output_2_cache"},
        ],
        "output": ["add", {"output_2", "output_cache"}],
    }

    expected_output_dict = {
        "output": "output",
    }

    assert_connections(compiled_model, expected_connections)
    assert compiled_model.flat_graph.output_dict == expected_output_dict


def test_prune_6():
    m1 = Model()
    add0 = Add()
    m1 += add0(left=IOKey("input", type=Tensor), right=IOKey("input2", type=Tensor))
    m1 += Add()(left=add0.output, right=add0.output, output=IOKey(name="output"))

    m2 = Model()
    add0 = Add()
    m2 += add0(
        left=IOKey("input", type=Tensor), right=IOKey("input2", type=Tensor)
    )  # Duplicate
    m2 += Multiply()(left=add0.output, right=add0.output, output=IOKey(name="output"))

    m = Model()
    m += m1(
        input=IOKey("input", type=Tensor),
        input2=IOKey("input2", type=Tensor),
        output=IOKey(name="auc"),
    )
    m += m2(input="input", input2="input2", output=IOKey(name="acc"))

    compiled_model = compile(m, NumpyBackend())
    expected_connections: dict[str, list[str | set[str]]] = {
        "output_0": [
            "add",
            {"input", "input2", "output_0_cache"},
        ],
        "auc": ["add", {"output_0", "auc_cache"}],
        "acc": [
            "multiplication",
            {"output_0", "acc_cache"},
        ],
    }

    expected_output_dict = {"acc": "acc", "auc": "auc"}

    assert_connections(compiled_model, expected_connections)
    assert compiled_model.flat_graph.output_dict == expected_output_dict


def test_prune_7():
    m = Model()
    add1 = Add()
    add3 = Add()
    m += add1(left="input", right="input2", output=IOKey(name="out_1"))
    m += Add()(left=add1.output, right="input3", output=IOKey(name="out_2"))
    m += add3(left=add1.output, right="input4")
    m += Add()(
        left=add1.output, right="input3", output=IOKey(name="dont_forget_me")
    )  # Duplicate
    m += Buffer()(input=add3.output, output=IOKey(name="out_3"))

    compiled_model = compile(m, NumpyBackend())
    expected_connections: dict[str, list[str | set[str]]] = {
        "out_1": ["add", {"input", "input2", "out_1_cache"}],
        "out_2": ["add", {"out_1", "input3", "out_2_cache"}],
        "output": ["add", {"out_1", "input4", "output_cache"}],
    }

    expected_output_dict = {
        "out_1": "out_1",
        "out_2": "out_2",
        "out_3": "output",
        "dont_forget_me": "out_2",
    }

    assert_connections(compiled_model, expected_connections)
    assert compiled_model.flat_graph.output_dict == expected_output_dict


def test_prune_8():
    m = Model()
    add1 = Add()
    add3 = Add()
    m += add1(left="input", right="input2", output=IOKey(name="out_1"))
    m += Add()(left=add1.output, right="input3")
    m += add3(left=add1.output, right="input4")
    m += Add()(
        left=add1.output, right="input3", output=IOKey(name="dont_forget_me")
    )  # Duplicate
    m += Buffer()(input=add3.output, output=IOKey(name="out_2"))

    compiled_model = compile(m, NumpyBackend())
    expected_connections: dict[str, list[str | set[str]]] = {
        "out_1": ["add", {"input", "input2", "out_1_cache"}],
        "output_0": ["add", {"out_1", "input3", "output_0_cache"}],
        "output_1": ["add", {"out_1", "input4", "output_1_cache"}],
    }

    expected_output_dict = {
        "out_1": "out_1",
        "out_2": "output_1",
        "dont_forget_me": "output_0",
    }

    assert_connections(compiled_model, expected_connections)
    assert compiled_model.flat_graph.output_dict == expected_output_dict


def test_prune_9():
    m = Model()
    add0 = Add()
    add1 = Add()
    m += add0(
        left=IOKey("input", type=Tensor),
        right=IOKey("input2", type=Tensor),
        output=IOKey(name="out_1"),
    )
    m += add1(left=add0.output, right="input3")
    m += Add()(left=add0.output, right="input4")
    m += Add()(left=add1.output, right="input4")
    m += Add()(
        left=add0.output, right="input3", output=IOKey(name="dont_forget_me")
    )  # Duplicate

    compiled_model = compile(m, NumpyBackend())
    expected_connections: dict[str, list[str | set[str]]] = {
        "out_1": ["add", {"input", "input2", "out_1_cache"}],
        "output_0": ["add", {"out_1", "input3", "output_0_cache"}],
    }

    expected_output_dict = {
        "dont_forget_me": "output_0",
        "out_1": "out_1",
    }

    assert_connections(compiled_model, expected_connections)
    assert compiled_model.flat_graph.output_dict == expected_output_dict


def test_prune_10():
    m = Model()
    add0 = Add()
    add1 = Add()
    add2 = Add()
    m += add0(left="input", right="input2", output=IOKey(name="out_1"))
    m += add1(left=add0.output, right="input3")
    m += add2(left=add0.output, right="input4")
    m += Add()(left=add1.output, right="input4", output=IOKey(name="out_2"))
    m += Add()(
        left=add0.output, right="input3", output=IOKey(name="dont_forget_me")
    )  # Duplicate
    m += Buffer()(input=add1.output, output=IOKey(name="out_3"))
    m += Buffer()(input=add2.output, output=IOKey(name="out_4"))

    compiled_model = compile(m, NumpyBackend())
    expected_connections: dict[str, list[str | set[str]]] = {
        "out_1": ["add", {"input", "input2", "out_1_cache"}],
        "output_0": ["add", {"out_1", "input3", "output_0_cache"}],
        "output_1": ["add", {"out_1", "input4", "output_1_cache"}],
        "out_2": ["add", {"output_0", "input4", "out_2_cache"}],
    }

    expected_output_dict = {
        "out_1": "out_1",
        "out_2": "out_2",
        "out_3": "output_0",
        "out_4": "output_1",
        "dont_forget_me": "output_0",
    }

    assert_connections(compiled_model, expected_connections)
    assert compiled_model.flat_graph.output_dict == expected_output_dict


def test_prune_11():
    m = Model()
    add1 = Add()
    add2 = Add()
    mul1 = Multiply()
    add3 = Add()
    mul2 = Multiply()
    m += add1(left="input", right="input2", output=IOKey(name="out_1"))
    m += add2(left=add1.output, right="input3")
    m += mul1(left=add2.output, right="input4")
    m += add3(left=add1.output, right="input3")  # Duplicate
    m += mul2(left=add3.output, right="input4")  # Duplicate
    m += Buffer()(input=add2.output, output=IOKey(name="out_3"))
    m += Buffer()(input=add3.output, output=IOKey(name="out_4"))
    m += Buffer()(input=mul1.output, output=IOKey(name="out_5"))
    m += Buffer()(input=mul2.output, output=IOKey(name="out_6"))

    compiled_model = compile(m, NumpyBackend())
    expected_connections: dict[str, list[str | set[str]]] = {
        "out_1": ["add", {"input", "input2", "out_1_cache"}],
        "output_0": ["add", {"out_1", "input3", "output_0_cache"}],
        "output_1": [
            "multiplication",
            {"output_0", "input4", "output_1_cache"},
        ],
    }

    expected_output_dict = {
        "out_1": "out_1",
        "out_3": "output_0",
        "out_4": "output_0",
        "out_5": "output_1",
        "out_6": "output_1",
    }

    assert_connections(compiled_model, expected_connections)
    assert compiled_model.flat_graph.output_dict == expected_output_dict


def test_prune_12():
    m = Model()
    add1 = Add()
    m += add1(left="input", right="input2", output=IOKey(name="out_1"))
    m += Buffer()(input=add1.output, output=IOKey(name="out_2"))
    m += Buffer()(input=add1.output, output=IOKey(name="out_3"))  # Duplicate

    compiled_model = compile(m, NumpyBackend())
    expected_connections: dict[str, list[str | set[str]]] = {
        "out_1": ["add", {"input", "input2", "out_1_cache"}]
    }
    expected_output_dict = {"out_3": "out_1", "out_2": "out_1", "out_1": "out_1"}

    assert_connections(compiled_model, expected_connections)
    assert expected_output_dict == compiled_model.flat_graph.output_dict


def test_prune_13():
    m = Model()
    add1 = Add()
    m += add1(left="input", right="input2", output=IOKey(name="out_1"))
    m += Buffer()(input=add1.output, output="out_2")
    m += Buffer()(input="out_2", output=IOKey(name="out_3"))  # Duplicate

    compiled_model = compile(m, NumpyBackend())
    expected_connections: dict[str, list[str | set[str]]] = {
        "out_1": ["add", {"input", "input2", "out_1_cache"}]
    }
    expected_output_dict = {"out_3": "out_1", "out_1": "out_1"}

    assert_connections(compiled_model, expected_connections)
    assert expected_output_dict == compiled_model.flat_graph.output_dict


def test_prune_14():
    m = Model()
    add1 = Add()
    m += add1(left="input", right="input2", output=IOKey(name="out_1"))
    m += Buffer()(input=add1.output, output=IOKey(name="out_2"))
    m += Buffer()(input="out_2", output=IOKey(name="out_3"))  # Duplicate

    compiled_model = compile(m, NumpyBackend())
    expected_connections: dict[str, list[str | set[str]]] = {
        "out_1": ["add", {"input", "input2", "out_1_cache"}]
    }
    expected_output_dict = {"out_3": "out_1", "out_2": "out_1", "out_1": "out_1"}

    assert_connections(compiled_model, expected_connections)
    assert expected_output_dict == compiled_model.flat_graph.output_dict


def test_prune_15():
    m = Model()
    add1 = Add()
    m += add1(left="input", right="input2", output=IOKey(name="out_1"))
    m += Buffer()(input=add1.output, output="out_2")
    m += Relu()(input="out_2", output=IOKey(name="out_3"))  # Duplicate

    compiled_model = compile(m, NumpyBackend())
    expected_connections: dict[str, list[str | set[str]]] = {
        "out_1": ["add", {"input", "input2", "out_1_cache"}],
        "out_3": ["relu", {"out_1", "out_3_cache"}],
    }
    expected_output_dict = {"out_3": "out_3", "out_1": "out_1"}

    assert_connections(compiled_model, expected_connections)
    assert expected_output_dict == compiled_model.flat_graph.output_dict


def test_prune_valued_tensor_1():
    # Values different do not prune!
    model = Model()
    model += Add()(
        left=Tensor(5), right=IOKey("input2", type=Tensor), output=IOKey("output1")
    )
    model += Add()(left=Tensor(3), right="input2", output=IOKey("output2"))

    backend = JaxBackend(dtype=mithril.float64)

    compiled_model = compile(
        model, backend=backend, shapes={"input2": [4, 4]}, jit=False
    )

    expected_connections: dict[str, list[str | set[str]]] = {
        "output2": ["add", {"input2", "left_1"}],
        "output1": ["add", {"input2", "left_0"}],
    }
    assert_connections(compiled_model, expected_connections)


def test_prune_valued_tensor_2():
    # Values same prune!
    model = Model()
    model += Add()(
        left=Tensor(3), right=IOKey("input2", type=Tensor), output=IOKey("output1")
    )
    model += Add()(left=Tensor(3), right="input2", output=IOKey("output2"))

    backend = JaxBackend(dtype=mithril.float64)

    compiled_model = compile(
        model, backend=backend, shapes={"input2": [4, 4]}, jit=False
    )

    expected_connections: dict[str, list[str | set[str]]] = {
        "output1": ["add", {"input2", "left_0"}],
    }
    expected_output_dict = {"output2": "output1", "output1": "output1"}

    assert_connections(compiled_model, expected_connections)
    assert compiled_model.flat_graph.output_dict == expected_output_dict


def test_prune_valued_tensor_3():
    model = Model()
    model += Add()(
        left=IOKey("left", type=Tensor),
        right=IOKey("input2", type=Tensor),
        output=IOKey("output1"),
    )
    model += Add()(
        left=IOKey("left2", type=Tensor), right="input2", output=IOKey("output2")
    )

    backend = JaxBackend(dtype=mithril.float64)

    compiled_model = compile(
        model,
        backend=backend,
        shapes={"input2": [4, 4]},
        constant_keys={"left": backend.ones(4, 4), "left2": backend.ones(4, 4)},
        jit=False,
    )

    expected_connections: dict[str, list[str | set[str]]] = {
        "output1": ["add", {"input2", "left"}],
    }
    expected_output_dict = {"output2": "output1", "output1": "output1"}

    assert_connections(compiled_model, expected_connections)
    assert compiled_model.flat_graph.output_dict == expected_output_dict


def test_prune_valued_tensor_4():
    # Compile time static value prune
    model = Model()
    model += Add()(
        left=IOKey("left", type=Tensor),
        right=IOKey("input2", type=Tensor),
        output=IOKey("output1"),
    )
    model += Add()(
        left=IOKey("left2", type=Tensor), right="input3", output=IOKey("output2")
    )

    backend = JaxBackend(dtype=mithril.float64)

    compiled_model = compile(
        model,
        backend=backend,
        shapes={"input2": [4, 4]},
        constant_keys={"left": backend.ones(4, 4), "left2": backend.ones(4, 4)},
        jit=False,
    )

    expected_connections: dict[str, list[str | set[str]]] = {
        "output1": ["add", {"input2", "left"}],
        "output2": ["add", {"input3", "left2"}],
    }
    expected_output_dict = {"output2": "output2", "output1": "output1"}

    assert_connections(compiled_model, expected_connections)
    assert compiled_model.flat_graph.output_dict == expected_output_dict


def test_prune_valued_tensor_5():
    modelsub = Model()
    modelsub += Relu()(input=IOKey("input1"), output="output1")
    modelsub += Sum()(input="output1", output="output2")
    modelsub += Relu()(input="output2", output=IOKey("output"))

    modelsub2 = Model()
    modelsub2 += Relu()(input=IOKey("input1"), output="asd")
    modelsub2 += Sum()(input="asd", output="qwe")
    modelsub2 += Relu()(input="qwe", output=IOKey("output"))

    model = Model()

    model += modelsub2(input1="input1", output=IOKey("out2"))
    model += modelsub(input1="input1", output=IOKey("out1"))

    compiled_model = compile(model, TorchBackend(), jit=False)

    expected_connections: dict[str, list[str | set[str]]] = {
        "asd": ["relu", {"input1"}],
        "qwe": [
            "reduce_sum",
            {"axis_0", "asd", "keepdim_0"},
        ],
        "out2": ["relu", {"qwe"}],
    }
    expected_output_dict = {"out1": "out2", "out2": "out2"}

    assert_connections(compiled_model, expected_connections)
    assert compiled_model.flat_graph.output_dict == expected_output_dict


def test_prune_duplicate_grad():
    model = Model()
    sig1 = Sigmoid()
    sig2 = Sigmoid()
    log1 = Log()
    log2 = Log()
    mm1 = MatrixMultiply()
    div1 = Divide()
    div2 = Divide()
    mm2 = MatrixMultiply()
    mm3 = MatrixMultiply()
    model += sig1(input="input1")
    model += sig2(input="input2")
    model += log1(input=sig1.output)
    model += log2(input=sig1.output)
    model += mm1(left=log1.output, right=log2.output)
    model += div1(numerator=Tensor(2), denominator=sig2.output)
    model += div2(numerator=div1.numerator, denominator=sig2.output)
    model += mm2(left=mm1.output, right=div1.output)
    model += mm3(left=mm1.output, right=div2.output)
    model += Add()(left=mm2.output, right=mm3.output, output="output")

    backend = NumpyBackend(dtype=mithril.float64)
    pm = compile(
        model,
        backend=backend,
        shapes={"input1": [4, 4], "input2": [4, 4]},
        jit=False,
    )
    backend.set_seed(42)
    input1 = backend.rand(4, 4)
    input2 = backend.rand(4, 4) + 5
    grads = backend.ones(4, 4)
    backend.set_seed(10)
    params = pm.randomize_params()
    res = pm.evaluate_gradients(
        params=params,
        data={"input1": input1, "input2": input2},
        output_gradients={pm.output_keys[0]: grads},
    )

    expected_grads = {
        "input1": [
            [
                -46.168515554590904,
                -105.9486114278837,
                -137.86222296153088,
                -102.50122256740828,
            ],
            [
                -76.63971245281606,
                -215.14310889570018,
                -72.21417369148766,
                -95.89344663376505,
            ],
            [
                -126.97201519632979,
                -204.36457505103343,
                -72.48609028312646,
                -53.30452157647702,
            ],
            [
                -142.33514958312693,
                -74.70189307752753,
                -68.61040399491019,
                -72.11507265705262,
            ],
        ],
        "input2": [
            [
                -84.54254335755701,
                -23.700965579712136,
                -6.147931388745096,
                -79.87457191966169,
            ],
            [
                -209.92955936798458,
                -166.0711080043066,
                -22.264057307267745,
                -2.675339883416317,
            ],
            [
                -11.70401231473428,
                -6.759850375448597,
                -32.6052641872548,
                -8.89622111021739,
            ],
            [
                -28.53861523586405,
                -11.784745229216337,
                -28.426655856377717,
                -37.6871473373623,
            ],
        ],
    }
    for k in expected_grads:
        np.testing.assert_allclose(res[k], expected_grads[k], rtol=1e-10, atol=1e-10)


def test_prune_tensor_match():
    model = Model()
    model += Add()(
        left=IOKey("input1", type=Tensor),
        right=IOKey("input2", type=Tensor),
        output=IOKey(name="output1"),
    )
    model += Add()(left="input1", right="input2", output=IOKey(name="output2"))
    model += Add()(left="input1", right="input2", output=IOKey(name="output3"))
    backend = JaxBackend(dtype=mithril.float64)

    pm = compile(
        model,
        backend=backend,
        shapes={"input1": [4, 4], "input2": [4, 4]},
        jit=False,
    )

    assert pm.data["output1"] == pm.data["output2"] == pm.data["output3"]


def test_arange_1():
    m = Model()
    expected_result = np.array([0, 1, 2, 3, 4, 5, 6, 7, 8, 9])
    m += Arange(start=0, stop=10, step=1)(output="output")

    backends: list[
        type[JaxBackend] | type[TorchBackend] | type[NumpyBackend] | type[MlxBackend]
    ] = [TorchBackend, JaxBackend, NumpyBackend, MlxBackend]
    for backend_class in backends:
        if backend_class.is_installed:
            backend = backend_class()
            cm = compile(
                m,
                backend,
                inference=True,  # type: ignore
            )  # Inference set to True since no gradients exist for integer type output
            # of Arange!
            out = cm.evaluate({})["output"]
            assert isinstance(out, backend.DataType)
            np.testing.assert_allclose(expected_result, out, rtol=1e-6, atol=1e-6)  # type: ignore


def test_arange_2():
    m = Model()
    expected_result = np.array([0, 0.5, 1, 1.5, 2, 2.5, 3, 3.5, 4, 4.5])
    m += Arange(start=0, stop=5, step=0.5)(output="output")

    backends: list[type[Backend]] = [TorchBackend, JaxBackend, NumpyBackend, MlxBackend]
    for backend_class in backends:
        if backend_class.is_installed:
<<<<<<< HEAD
            backend = backend_class()
            cm = compile(m, backend)
=======
            backend = backend_class(precision=32)
            cm = compile(m, backend, inference=True)
>>>>>>> 9874f248
            np.testing.assert_allclose(
                expected_result,
                cm.evaluate({})["output"],  # type: ignore
                rtol=1e-6,
                atol=1e-6,
            )


def test_arange_3():
    m = Model()
    expected_result = np.array([0.1, 0.7, 1.3, 1.9, 2.5, 3.1, 3.7])
    m += Arange(start=0.1, stop=4, step=0.6)(output="output")

    backends: list[
        type[TorchBackend] | type[JaxBackend] | type[NumpyBackend] | type[MlxBackend]
    ] = [TorchBackend, JaxBackend, NumpyBackend, MlxBackend]
    for backend_class in backends:
        if backend_class.is_installed:
<<<<<<< HEAD
            backend = backend_class()
            cm = compile(m, backend)  # type: ignore
=======
            backend = backend_class(precision=32)
            cm = compile(m, backend, inference=True)  # type: ignore
>>>>>>> 9874f248
            out = cm.evaluate({})["output"]
            assert isinstance(out, backend.DataType)
            np.testing.assert_allclose(expected_result, out, rtol=1e-6, atol=1e-6)  # type: ignore


def test_size():
    input_array = np.ones((1, 2, 3, 4, 5, 6, 7, 8))
    expected_result_1 = input_array.size
    expected_result_2 = input_array.shape[3]
    expected_result_3 = (
        input_array.shape[3],
        input_array.shape[5],
        input_array.shape[7],
    )

    m1 = Model()
    m1 += Size()(input="input", output="output")

    m2 = Model()
    m2 += Size(dim=TBD)(input="input", dim=3, output="output")

    m3 = Model()
    m3 += Size(dim=TBD)(input="input", dim=(3, 5, 7), output="output")

    models = [m1, m2, m3]
    expected_results = [expected_result_1, expected_result_2, expected_result_3]
    backends: list[type[Backend]] = [TorchBackend, JaxBackend, NumpyBackend, MlxBackend]
    for model, expected_result in zip(models, expected_results, strict=False):
        for backend_class in backends:
            if backend_class.is_installed:
                backend = backend_class()
                cm = compile(model, backend, data_keys={"input"}, inference=True)
                np.testing.assert_allclose(
                    expected_result,
                    cm.evaluate(data={"input": backend.array(input_array)})["output"],  # type: ignore
                    rtol=1e-6,
                    atol=1e-6,
                )


def test_backend_device():
    TorchBackend("cpu")
    JaxBackend("cpu")
    NumpyBackend("cpu")
    with pytest.raises(RuntimeError):
        TorchBackend("weird")
    with pytest.raises(RuntimeError):
        JaxBackend("weird")
    with pytest.raises(RuntimeError):
        NumpyBackend("weird")


@pytest.mark.skip("ScaledDotProduct will be logical")
def test_replace_with_primitive_1():
    model = Model()
    sdp = ScaledDotProduct()
    model.extend(sdp, query="q", key="k")
    comp_model = compile(model=model, backend=JaxBackend())

    expected_key_mapping = {
        "query": "q",
        "key": "k",
        "value": "value",
        "mask": "mask",
        "output": "output",
    }
    # TODO: Fix when skip is removed
    dag = comp_model.dag  # type: ignore
    assert ScaledDotProduct not in [item.__class__ for item in dag]
    assert expected_key_mapping == list(dag.values())[0]
    # assert {} == comp_model.non_differentiables


@pytest.mark.skip("ScaledDotProduct will be logical")
def test_replace_with_primitive_2():
    model = ScaledDotProduct()
    comp_model = compile(model=model, backend=TorchBackend())

    expected_key_mapping = {
        "query": "query",
        "key": "key",
        "value": "value",
        "mask": "mask",
        "output": "output",
    }
    # TODO: Fix when skip is removed
    dag = comp_model.dag  # type: ignore

    assert ScaledDotProduct not in [item.__class__ for item in dag]
    assert expected_key_mapping == list(dag.values())[0]
    # assert {} == comp_model.non_differentiables
    assert set() == comp_model.data_store.all_static_keys
    assert set(["query", "key", "mask", "value"]) == set(comp_model.input_keys)
    assert set(["output"]) == set(comp_model.output_keys)


@pytest.mark.skip("ScaledDotProduct will be logical")
def test_replace_with_primitive_3():
    model = Model()
    sdp = ScaledDotProduct()
    model.extend(sdp, query="q", key="k", mask="m", value="v")
    backend = TorchBackend()
    static_keys = {
        "q": backend.rand_uniform(96, 96),
        "k": backend.ones(96, 96),
        "v": backend.rand_uniform(96, 96),
        "m": backend.ones(96, 96),
    }
    comp_model = compile(model=model, backend=backend, constant_keys=static_keys)

    expected_key_mapping = {
        "query": "q",
        "key": "k",
        "value": "v",
        "mask": "m",
        "output": "output",
    }
    # TODO: Fix when skip is removed
    dag = comp_model.dag  # type: ignore

    assert ScaledDotProduct not in [item.__class__ for item in dag]
    assert expected_key_mapping == list(dag.values())[0]
    # assert {} == comp_model.non_differentiables
    # assert {"q", "k", "v", "m", "output"} == comp_model.data_store.all_static_keys
    assert {"output"} == comp_model.data_store.all_static_keys
    assert {"q", "k", "v", "m"} == comp_model.data_store.unused_keys
    assert set(["q", "k", "m", "v"]) == set(comp_model.input_keys)
    assert set(["output"]) == set(comp_model.output_keys)


@pytest.mark.skip("ScaledDotProduct will be logical")
def test_replace_with_primitive_4():
    model = Model()
    sdp = ScaledDotProduct()
    model.extend(sdp, query="q", key="k", mask="m", value="v")
    backend = TorchBackend()
    static_keys = {
        "q": backend.rand_uniform(96, 96),
        "k": backend.ones(96, 96),
        "m": backend.ones(96, 96),
    }
    comp_model = compile(model=model, backend=backend, constant_keys=static_keys)

    expected_key_mapping = {
        "query": "q",
        "key": "k",
        "value": "v",
        "mask": "m",
        "output": "output",
    }
    # TODO: Fix when skip is removed
    dag = comp_model.dag  # type: ignore

    assert ScaledDotProduct not in [item.__class__ for item in dag]
    assert expected_key_mapping == list(dag.values())[0]
    # assert {} == comp_model.non_differentiables
    assert {"q", "k", "m"} == comp_model.data_store.all_static_keys
    assert set(["q", "k", "m", "v"]) == set(comp_model.input_keys)
    assert set(["output"]) == set(comp_model.output_keys)


@pytest.mark.skip("ScaledDotProduct will be logical")
def test_replace_with_primitive_5():
    model = Model()
    sdp = ScaledDotProduct()
    model.extend(sdp, query="q", key="k", mask="m", value="v", output="output")
    backend = TorchBackend()

    comp_model = compile(model=model, backend=backend, discard_keys={"output"})
    expected_ignore_keys = {"q", "k", "v", "m", "output"}
    assert expected_ignore_keys == comp_model.discarded_keys


def test_generate_gradients():
    backend = NumpyBackend()
    model = Model()
    model += Linear(8)(input="input", output=IOKey(name="output"))
    model += Linear(16)(input=model.canonical_output, output=IOKey(name="output2"))

    context = TrainModel(model)
    context.add_loss(CrossEntropy(), [Mean()], input="output", target="target")
    # TODO: Why do we deepcopying context here???
    comp_model = compile(
        deepcopy(context),
        backend=backend,
        data_keys={"input", "target"},
        shapes={"input": (32, 8)},
        jit=False,
    )
    params = comp_model.randomize_params()
    comp_model_2 = compile(
        deepcopy(context),
        backend=backend,
        data_keys={"input", "target"},
        shapes={"input": (32, 8)},
        jit=False,
    )

    output_directly = comp_model.evaluate_gradients(
        params=params,
        data={
            "input": backend.ones(32, 8),
            "target": backend.ones(32, dtype=mithril.int),
        },
    )
    comp_model_2.evaluate(
        params=params,
        data={
            "input": backend.ones(32, 8),
            "target": backend.ones(32, dtype=mithril.int),
        },
    )
    output = comp_model_2.evaluate_gradients(
        params=params,
        data={
            "input": backend.ones(32, 8),
            "target": backend.ones(32, dtype=mithril.int),
        },
    )
    for val1, val2 in zip(output.values(), output_directly.values(), strict=False):
        np.testing.assert_allclose(val1, val2, rtol=1e-7, atol=1e-7)


def test_evaluate_all_2():
    backend = NumpyBackend()
    model = Model()
    model += Linear(8)(input="input", output=IOKey(name="output"))
    model += Linear(16)(input=model.canonical_output, output=IOKey(name="output2"))

    context = TrainModel(model)
    context.add_loss(CrossEntropy(), [Mean()], input="output", target="target")
    # TODO: Why do we deepcopying context here???
    comp_model = compile(
        deepcopy(context),
        backend=backend,
        data_keys={"input", "target"},
        shapes={"input": (32, 8)},
        jit=False,
    )
    params = comp_model.randomize_params()
    comp_model_2 = compile(
        deepcopy(context),
        backend=backend,
        data_keys={"input", "target"},
        shapes={"input": (32, 8)},
        jit=False,
    )

    eval_out = comp_model.evaluate(
        params=params,
        data={
            "input": backend.ones(32, 8),
            "target": backend.ones(32, dtype=mithril.int),
        },
    )
    eval_grad_out = comp_model.evaluate_gradients(
        params=params,
        data={
            "input": backend.ones(32, 8),
            "target": backend.ones(32, dtype=mithril.int),
        },
    )
    eval_all_out = comp_model_2.evaluate_all(
        params=params,
        data={
            "input": backend.ones(32, 8),
            "target": backend.ones(32, dtype=mithril.int),
        },
    )

    assert eval_out.keys() == eval_all_out[0].keys()
    for val1, val2 in zip(eval_out.values(), eval_all_out[0].values(), strict=False):
        assert isinstance(val1, backend.DataType)
        assert isinstance(val2, backend.DataType)
        np.testing.assert_allclose(val1, val2, rtol=1e-7, atol=1e-7)

    assert eval_grad_out.keys() == eval_all_out[1].keys()
    for val1, val2 in zip(
        eval_grad_out.values(), eval_all_out[1].values(), strict=False
    ):
        np.testing.assert_allclose(val1, val2, rtol=1e-7, atol=1e-7)


def test_demo_model():
    def create_layer(
        out_channels, kernel_size=3, stride=1, padding=2, maxpool_kernel_size=2
    ):
        model = Model()
        model += Convolution1D(
            kernel_size=kernel_size,
            out_channels=out_channels,
            stride=stride,
            padding=padding,
        )
        model += Relu()
        model += MaxPool1D(kernel_size=maxpool_kernel_size)
        return model

    model = Model()
    model += create_layer(16)
    model += create_layer(32)
    model += Flatten(start_dim=1)
    model += Linear(1000)
    model += Linear(1)
    pm = mithril.compile(model=model, backend=TorchBackend(), safe_names=False)

    assert set(pm.input_keys) == {
        "weight_0",
        "bias_1",
        "bias_3",
        "weight_2",
        "bias_0",
        "weight_1",
        "weight_3",
        "bias_2",
        "input",
    }


def test_flatgraph_1():
    graph = FlatGraph({"input1", "input2"}, {"output"})
    graph.add_value(Relu(), {"input": "input1", "output": "relu_out"})
    graph.add_value(Buffer(), {"input": "relu_out", "output": "buffer_output"})
    graph.add_value(Buffer(), {"input": "buffer_output", "output": "output"})
    graph.prune_duplicate_nodes({}, {})

    expected_connections = ["input1", "relu_out"]
    graph._update_connection_keys(graph.connections["relu_out"])

    assert sorted(graph.connections.keys()) == sorted(expected_connections)
    assert sorted(graph.get_target_keys("relu_out", True)) == (["output"])


def test_flatgraph_2():
    graph = FlatGraph(
        {"input1", "input2"}, {"output1", "output2", "output3", "output4"}
    )
    graph.add_value(Relu(), {"input": "input1", "output": "relu_out"})
    graph.add_value(Buffer(), {"input": "relu_out", "output": "output1"})
    graph.add_value(Buffer(), {"input": "output1", "output": "output2"})
    graph.add_value(Buffer(), {"input": "output2", "output": "output3"})
    graph.add_value(Buffer(), {"input": "output3", "output": "output4"})
    graph.prune_duplicate_nodes({}, {})

    expected_connections = ["input1", "relu_out"]

    assert sorted(graph.connections.keys()) == sorted(expected_connections)
    assert graph.output_dict["output4"] == "relu_out"
    assert sorted(graph.get_target_keys("relu_out", True)) == (
        ["output1", "output2", "output3", "output4"]
    )


def test_flatgraph_3():
    graph = FlatGraph(
        {"input1", "input2"}, {"output1", "output2", "output3", "output4"}
    )
    graph.add_value(Relu(), {"input": "input1", "output": "relu_out"})
    graph.add_value(Relu(), {"input": "relu_out", "output": "output1"})
    graph.add_value(Relu(), {"input": "output1", "output": "output2"})
    graph.prune_duplicate_nodes({}, {})

    expected_connections = ["input1", "output1", "output2", "relu_out"]

    assert sorted(graph.connections.keys()) == sorted(expected_connections)
    assert sorted(graph.connections["output2"].source_keys) == (["output1"])
    assert sorted(graph.connections["relu_out"].target_keys) == (["output1"])


def test_flatgraph_4():
    backend = TorchBackend(dtype=mithril.float64)
    model_1 = Model()
    model_1 += Relu()(input="relu_1", output=IOKey(name="output_1"))
    model_1 += Relu()(input="relu_2", output=IOKey(name="output_2"))

    model_2 = Model()
    model_2 += Relu()(input="relu_1", output=IOKey(name="output_1"))
    model_2 += Relu()(input="relu_2", output=IOKey(name="output_2"))

    model = Model()
    model += model_1()
    model += model_2(
        relu_2="",
        output_2=model_1.relu_2,  # type: ignore
        relu_1=model_1.output_2,  # type: ignore
        output_1=IOKey(name="output"),
    )

    pm = mithril.compile(model=model, backend=backend)
    assert pm.input_keys == {"relu_2"}
    assert len(pm.flat_graph.all_source_keys) == 3
    assert len(pm.flat_graph.all_target_keys) == 3


def test_empy_out_grad():
    model = Model()
    model += Linear(10)(input="input")
    model += Mean(keepdim=True)

    backend = JaxBackend()
    comp_model = compile(
        deepcopy(model),
        backend,
        data_keys={"input"},
        shapes={"input": [8, 32]},
        jit=False,
    )
    params = comp_model.randomize_params()
    target = backend.ones(1, dtype=mithril.int32)
    input = backend.ones(8, 32)
    with pytest.raises(ValueError):
        comp_model.evaluate_gradients(
            params=params, data={"input": input, "output": target}, output_gradients={}
        )

    jax_backend = TorchBackend()
    comp_model_2 = compile(
        deepcopy(model),
        jax_backend,
        data_keys={"input"},
        shapes={"input": [8, 32]},
        jit=False,
    )
    jax_params = comp_model_2.randomize_params()
    jax_input = jax_backend.ones(8, 32)
    jax_target = jax_backend.ones(1, dtype=mithril.int32)
    with pytest.raises(ValueError):
        comp_model_2.evaluate_gradients(
            params=jax_params,
            data={"input": jax_input, "output": jax_target},
            output_gradients={},
        )


@pytest.mark.skip("Multigpu geomean test activate when multigpu test base activated")
def geomean_multigpu_test():
    model = Model()
    model.extend(l1 := Linear(16), input="input1")
    model.extend(l2 := Linear(32), w="w", input=l1.output)
    model.extend(l3 := Linear(32), w="w", input=l1.output)

    # Classification
    model.extend(add := Add(), left=l3.output, right=l2.output)
    model.extend(pow := Power(), base=add.output, exponent=2)
    model.extend(mul := Multiply(), left=pow.output)
    model.extend(abs := Absolute(), input=mul.output)
    model.extend(sqrt := Sqrt(), input=abs.output)
    model.extend(mul2 := Multiply(), left=sqrt.output, right="input2")
    model.extend(div := Divide(), numerator=mul2.output, denominator=1.0)
    model.extend(Softmax(), input=div.output, output="out1")

    # Regression
    model.extend(mul := Multiply(), left=l2.output, right=l3.output)
    model.extend(add2 := Add(), left=mul.output, right="input3")
    model.extend(Divide(), numerator=add2.output, denominator=40.0, output="out2")

    context = TrainModel(model)
    context.add_loss(
        SquaredError(),
        reduce_steps=[Mean(axis=0), Prod(axis=0), Sum()],
        input="out1",
        target="target1",
    )
    context.add_loss(
        SquaredError(),
        reduce_steps=[Mean(axis=1), Prod(axis=0), Min(axis=1), Sum(axis=1), Mean()],
        input="out2",
        target="target2",
    )
    context.add_regularization(L2(), coef=Tensor(1e-1), input=re.compile(r"w\d"))
    context.add_regularization(L1(), coef=Tensor(1e-1), input=re.compile(r"b\d"))
    backend = JaxBackend()
    comp_model = compile(
        context,
        backend=backend,
        data_keys={"input1", "input2", "input3", "target1", "target2"},
        shapes={
            "input1": [40, 6, 8, 16, 32, 32],
            "input2": [40, 6, 8, 16, 32, 1],
            "input3": [40, 6, 8, 16, 32, 32],
            "target1": [40, 6, 8, 16, 32, 32],
        },
        jit=False,
    )
    params = comp_model.randomize_params()

    input1 = backend.array(np.random.rand(40, 6, 8, 16, 32, 32)) / 100
    input2 = backend.array(np.random.rand(40, 6, 8, 16, 32, 1)) / 100
    input3 = backend.array(np.random.rand(40, 6, 8, 16, 32, 32)) / 100

    target1 = backend.ones(40, 6, 8, 16, 32, 32, dtype=mithril.float32) / 3.3
    target2 = backend.ones(40, 6, 8, 16, 32, 32, dtype=mithril.float32) / 3.3

    def forward_parallel(params, data):
        all_fwd = comp_model.evaluate(params=params, data=data)
        return all_fwd

    def forward(data):
        return comp_model.evaluate(params=params, data=data)

    # Normal forward
    normal_out = forward(
        data={
            "input1": input1,
            "input2": input2,
            "input3": input3,
            "target1": target1,
            "target2": target2,
        }
    )

    pmapped_f = jax.pmap(forward_parallel, in_axes=(None, 0))  # type: ignore
    pmapped_out = pmapped_f(
        params,
        {
            "input1": input1.reshape((-1, 40 // 4, 6, 8, 16, 32, 32)),
            "input2": input2.reshape((-1, 40 // 4, 6, 8, 16, 32, 1)),
            "input3": input3.reshape((-1, 40 // 4, 6, 8, 16, 32, 32)),
            "target1": target1.reshape((-1, 40 // 4, 6, 8, 16, 32, 32)),
            "target2": target2.reshape((-1, 40 // 4, 6, 8, 16, 32, 32)),
        },
    )

    for key in normal_out:
        if "cost" not in key:
            np.testing.assert_allclose(
                normal_out[key],
                pmapped_out[key].reshape((40, 6, 8, 16, 32, 32)),
                rtol=1e-6,
                atol=1e-6,
            )
        else:
            np.testing.assert_allclose(
                normal_out[key], pmapped_out[key].mean(0), rtol=1e-6, atol=1e-6
            )


def test_add_loss_unknown_key():
    model = Model()
    l1 = Linear()
    model += l1(input="input", weight="w0")
    model += Linear()(input=l1.output, weight="w1", output=IOKey(name="output"))

    context = TrainModel(model)

    # Wrong keyword for loss
    with pytest.raises(TypeError) as err_info:
        context.add_loss(SquaredError(), inpu2t="output", target="target")

    assert (
        str(err_info.value)
        == "SupervisedLoss.__call__() got an unexpected keyword argument 'inpu2t'"
    )

    with pytest.raises(TypeError) as err_info:
        context.add_loss(SquaredError(), input="output", targe2t="target")

    assert (
        str(err_info.value)
        == "SupervisedLoss.__call__() got an unexpected keyword argument 'targe2t'"
    )

    # Wrong keyword for model
    with pytest.raises(KeyError) as key_err_info:
        context.add_loss(SquaredError(), input="output1", target="target")

    assert str(key_err_info.value) == (
        "'The provided keys are not valid; at least one of the keys must belong "
        "to the model!'"
    )

    with pytest.raises(KeyError) as key_err_info:
        context.add_loss(SquaredError(), target="output")

    assert (
        str(key_err_info.value) == '"The provided keys do not match the model\'s loss."'
    )

    # Successfully add loss
    context.add_loss(
        SquaredError(), input="output", target="target", key_name="my_distinc_loss"
    )
    assert "my_distinc_loss" in context.output_keys


def test_add_regularization_unknown_key():
    model = Model()
    l1 = Linear()
    model += l1(input="input", weight="w0")
    model += Linear()(input=l1.output, weight="w1", output="output")

    context = TrainModel(model)

    # Wrong keyword for loss
    with pytest.raises(KeyError) as err_info:
        context.add_regularization(L2(), coef=1.0, inpu2t="output")

    assert (
        str(err_info.value)
        == "'The provided keys do not match the regularization model keys!'"
    )

    # Wrong keyword for model
    with pytest.raises(KeyError) as err_info:
        context.add_regularization(L2(), coef=1.0, input="output")

    assert str(err_info.value) == (
        "'The provided keys are not valid; at least one of the keys must belong "
        "to the model!'"
    )

    # Add regularization successfuly
    context.add_regularization(L2(), coef=1.0, input="w1")


def test_add_regularization():
    model = Model()
    l1 = Linear(1)
    model += l1(input="input", weight=Tensor([[2]]))
    model += Linear()(input=l1.output, weight="w1", output=IOKey(name="output"))

    context = TrainModel(model)

    model2 = Model()
    l2 = Linear(1)
    model2 += l2(input="input", weight="w2")

    # Static key cannot be input of the regularization
    with pytest.raises(KeyError) as err_info:
        context.add_regularization(L2(), Tensor(1.0), input=l1.weight)

    assert str(err_info.value) == (
        "'The provided keys are not valid; at least one of the keys must belong "
        "to the model!'"
    )

    with pytest.raises(KeyError) as err_info:
        context.add_regularization(L2(), 1.0, input=l2.weight)

    assert str(err_info.value) == (
        "'The provided keys are not valid; at least one of the keys must belong "
        "to the model!'"
    )

    # Set output key of the regularization
    context.add_regularization(L2(), 1.0, input="w1", key_name="reg_out")
    assert "reg_out" in context.output_keys


def test_demo_model5():
    from mithril.utils import dict_conversions

    model1 = Model()
    model1 += Relu()
    model1 += Relu()
    model1 += Relu()
    model1 += Relu()

    model2 = Model() + Relu() + Relu() + Relu() + Relu()
    assert dict_conversions.model_to_dict(model1) == dict_conversions.model_to_dict(
        model2
    )


def test_connect_1():
    model = Model()
    relu1 = Relu()
    relu2 = Relu()
    relu3 = Relu()
    model += relu1(output="relu_output_1")
    model += relu2(input="", output="relu_output_2")
    model += relu3(input="", output=IOKey(connections={relu1.input, relu2.input}))

    assert (
        model.dag[relu1]["input"].metadata
        == model.dag[relu2]["input"].metadata
        == model.dag[relu3]["output"].metadata
    )


def test_connect_2():
    model = Model()
    relu1 = Relu()
    relu2 = Relu()
    relu3 = Relu()
    model += relu1(input="in1", output="relu_output_1")
    model += relu2(input="in2", output="relu_output_2")
    model += relu3(
        input="", output=IOKey(name="my_input", connections={relu1.input, relu2.input})
    )

    assert (
        model.dag[relu1]["input"].metadata
        == model.dag[relu2]["input"].metadata
        == model.dag[relu3]["output"].metadata
    )


def test_connect_3():
    model = Model()
    relu1 = Relu()
    relu2 = Relu()
    relu3 = Relu()
    model += relu1(output="relu_output_1")
    model += relu2(input="", output="relu_output_2")
    model += relu3(input=IOKey(connections={relu1.input, relu2.input}))

    assert (
        model.dag[relu1]["input"].metadata
        == model.dag[relu2]["input"].metadata
        == model.dag[relu3]["input"].metadata
    )


def test_connect_4():
    model = Model()
    relu1 = Relu()
    relu2 = Relu()
    relu3 = Relu()
    model += relu1(input="in1", output="relu_output_1")
    model += relu2(input="in2", output="relu_output_2")
    model += relu3(input=IOKey(name="my_input", connections={relu1.input, relu2.input}))

    assert (
        model.dag[relu1]["input"].metadata
        == model.dag[relu2]["input"].metadata
        == model.dag[relu3]["input"].metadata
    )
    assert model.dag[relu3]["input"].key == "my_input"


def test_connect_5():
    model = Model()
    relu1 = Relu()
    relu2 = Relu()
    relu3 = Relu()
    model += relu1(input="in1", output="relu_output_1")
    model += relu2(input="", output="relu_output_2")
    model += relu3(input=IOKey(connections={relu1.input, relu2.input}))

    assert (
        model.dag[relu1]["input"].key
        == model.dag[relu2]["input"].key
        == model.dag[relu3]["input"].key
        == "in1"
    )
    assert (
        model.dag[relu1]["input"].metadata
        == model.dag[relu2]["input"].metadata
        == model.dag[relu3]["input"].metadata
    )


def test_connect_6():
    model = Model()
    relu1 = Relu()
    relu2 = Relu()
    model += relu1(input="in1", output="relu_output_1")
    model += relu2(input="in2", output="relu_output_2")

    with pytest.raises(KeyError) as error_info:
        model += Relu()(input=IOKey(connections={relu1.input, relu2.input}))

    assert str(error_info.value) == (
        "'Requires a connection to have only one unique key name but "
        "encountered more!'"
    )


def test_composite_6_extend_from_inputs_script_error():
    model = Model()
    relu1 = Relu()
    relu2 = Relu()
    relu3 = Relu()
    model += relu1(output="output")
    model += relu2(input=relu1.input)
    model += relu3(input="input", output=relu2.input)

    with pytest.raises(KeyError) as error_info:
        model += Relu()(output=relu3.input)

    assert str(error_info.value) == (
        "\"The key 'input' is a reserved key which could not be used for "
        'internal keys."'
    )


def test_dict_to_model_using_connect():
    json_model = {
        "name": "Model",
        "submodels": {
            "m3": {"name": "Add"},
            "m2": {"name": "Multiply"},
            "m1": {"name": "Add"},
        },
        "connections": {
            "m3": {"output": "output"},
            "m2": {
                "left": "right",
                "output": {"key": {"connect": [["m3", "left"], ["m3", "right"]]}},
            },
            "m1": {
                "left": "left",
                "right": "right",
                "output": {"key": {"connect": [["m2", "right"]]}},
            },
        },
    }
    from mithril.utils.dict_conversions import dict_to_model

    model = dict_to_model(json_model)  # type: ignore

    assert model.input_keys == {"right", "left"}


def test_connect_composite_2_extend_from_inputs():
    # NOTE: this model is the script implementation of json test
    json_model = {
        "name": "Model",
        "submodels": {
            "m3": {"name": "Add"},
            "m2": {"name": "Multiply"},
            "m1": {"name": "Add"},
        },
        "connections": {
            "m3": {"output": {"key": {"name": "output", "expose": True}}},
            "m2": {
                "left": "right",
                "output": {"key": {"connect": [["m3", "left"], ["m3", "right"]]}},
            },
            "m1": {
                "left": "left",
                "right": "right",
                "output": {"key": {"connect": [["m2", "right"]]}},
            },
        },
    }
    from mithril.utils.dict_conversions import dict_to_model

    submodel = dict_to_model(json_model)  # type: ignore
    submodel.set_types(left=Tensor, right=Tensor)
    model = Model()
    m1 = deepcopy(submodel)
    m2 = deepcopy(submodel)
    subcopy = deepcopy(submodel)
    model += m1(left="left", right="right")
    model += m2(left=IOKey(connections={m1.output}), right="right")  # type: ignore
    model += subcopy(
        left=IOKey(connections={m2.output}),  # type: ignore
        right=IOKey(connections={m2.output}),  # type: ignore
        output="output",
    )

    mithril.compile(model, backend=TorchBackend())

    assert m2.left.data.metadata == m1.output.data.metadata  # type: ignore
    assert m2.output.data.metadata == subcopy.left.data.metadata  # type: ignore


def test_composite_6_extend_from_inputs_connect():
    # NOTE: this model is the script implementation of json test
    model = Model()
    relu1 = Relu()
    relu2 = Relu()
    relu3 = Relu()
    relu4 = Relu()
    model += relu1(output="output")
    model += relu2(input=IOKey(connections={relu1.input}))
    model += relu3(input="my_input", output=IOKey(connections={relu2.input}))
    model += relu4(input=IOKey(connections={relu3.input}))

    assert (
        relu2.input.data.metadata
        == relu3.output.data.metadata
        == relu1.input.data.metadata
    )
    assert relu4.input.data.metadata == relu3.input.data.metadata

    backend = TorchBackend()
    cm = mithril.compile(model, backend=backend)
    cm.evaluate(params={"my_input": backend.array([[[[1.0, 2.0, 3.0]]]])})


def test_composite_4_extend_from_inputs_connect():
    # NOTE: this model is the script implementation of json test
    model = Model()
    relu1 = Relu()
    relu2 = Relu()
    relu3 = Relu()
    relu4 = Relu()
    model += relu1(input="my_input", output=IOKey(name="output"))
    model += relu2(input=IOKey(connections={relu1.input}))
    model += relu3(input=IOKey(connections={relu2.input}))
    model += relu4(input="input1", output="my_input")

    backend = TorchBackend()
    cm = mithril.compile(model, backend=backend)
    cm.evaluate(params={"input1": backend.array([[[[1.0, 2.0, 3.0]]]])})
    assert (
        relu1.input.data.metadata
        == relu2.input.data.metadata
        == relu3.input.data.metadata
    )


def test_integration_composite_1_extend_from_inputs_1_with_connect():
    # NOTE: this model is the script implementation of json test
    model = Model()
    m2 = Layer(dimension=2, activation=Softmax())
    m1 = Layer(dimension=2, activation=Sigmoid())
    model += m2(weight="w1", bias="b1", output="output")
    model += m1(
        input="input", weight="w0", bias="b0", output=IOKey(connections={m2.input})
    )

    assert m1.output.data.metadata == m2.input.data.metadata


def test_mlp_last_dimension_prop():
    mlp_model = MLP(activations=[Relu(), Relu(), Relu()], dimensions=[12, 24, None])
    ctx = TrainModel(mlp_model)
    loss_model = SquaredError()
    loss_model.set_shapes(loss_model.safe_shapes)
    ctx.add_loss(
        loss_model,
        input=mlp_model.canonical_output,
        target=Tensor([[2.2, 4.2], [2.2, 4.2]]),
        reduce_steps=[Mean()],
    )
    assert ctx.shapes["weight2"] == [2, 24]


def test_mlp_last_dimension_prop_2():
    model = Model()
    add_model = Add()
    model += add_model(
        left=IOKey("in1", type=Tensor),
        right=IOKey("in2", type=Tensor),
        output=IOKey(name="output"),
    )

    ctx = TrainModel(model)
    ctx.add_loss(AbsoluteError(), input="output", target=Tensor([2.0]))
    comp_model = mithril.compile(model=ctx, backend=NumpyBackend())
    inputs = {"in1": np.array([3.0]), "in2": np.array([2.0])}
    outputs = comp_model.evaluate(inputs)
    output_final_cost = outputs["final_cost"]
    out = outputs["output"]
    assert isinstance(output_final_cost, np.ndarray)
    assert isinstance(out, np.ndarray)
    np.testing.assert_allclose(output_final_cost, np.array(3.0))
    np.testing.assert_allclose(out, np.array(5.0))


def test_connect_8():
    model = Model()
    t = Tanh()
    r1 = Relu()
    r2 = Relu()
    model += t(output="output1")
    model += r1(input="input2", output="output2")
    model += r2(input="", output=IOKey(connections={t.input, r1.input}))

    assert r1.input.data.metadata == r2.output.data.metadata == t.input.data.metadata


def test_connect_9():
    model = Model()
    t = Tanh()
    r1 = Relu()
    r2 = Relu()
    model += t(input="input1", output="output1")
    model += r1(input="", output="output2")
    model += r2(input="", output=IOKey(connections={"input1", r1.input}))

    assert (
        r1.input.data.metadata
        == model.input1.data.metadata  # type: ignore
        == t.input.data.metadata
        == r2.output.data.metadata
    )


def test_connect_10():
    model = Model()
    t = Tanh()
    r1 = Relu()
    r2 = Relu()
    model += t(input="input1", output=IOKey(name="output1"))
    model += r1(input="input2", output=IOKey(name="output2"))
    model += r2(
        input="",
        output=IOKey(connections={"input1", "input2"}, expose=True, name="internal"),
    )

    assert (
        r1.input.data.metadata
        == model.input1.data.metadata  # type: ignore
        == model.input2.data.metadata  # type: ignore
        == t.input.data.metadata
        == r2.output.data.metadata
    )


def test_connect_11():
    model = Model()
    add = Add()
    model += add(left=IOKey(value=TBD, name="a"), right="right")

    assert model.input_keys == {"a", "right"}
    assert (
        model.dag[add]["left"].key == "a"
    )  # Checks "a" is assigned to the right connection.


def test_connect_12():
    model = Model()
    add1 = Add()
    add2 = Add()
    add3 = Add()
    model += add1(left="l1", right="l2", output=IOKey(name="out1"))
    model += add2(left="l3", right="l4", output=IOKey(name="out2"))

    model += add3(
        left=IOKey(name="left", connections={add1.left, add2.left}),
        right="right",
        output=IOKey(name="out3"),
    )

    assert model.input_keys == {"left", "l2", "l4", "right"}
    assert (
        model.dag[add3]["left"].key == "left"
    )  # Checks "left" is assigned to the right connection.


def test_connect_13():
    model = Model(enforce_jit=False)
    add1 = Add()
    add2 = Add()
    buf = Buffer()
    model += add1(left="l1", right="l2", output=IOKey(name="out1"))
    model += add2(left="l3", right="l4")
    model += buf(input=IOKey(name="input", connections={add1.left, add2.left}))
    model += Add()(left=add2.output, right=buf.output, output=IOKey(name="out2"))

    assert model.input_keys == {"input", "l2", "l4"}


def test_connect_14():
    model = Model()
    model += Add()(left="l1", right="l2", output=IOKey(name="out1"))
    model += Add()(left="l3", right="l4", output=IOKey(name="out2"))
    model += ToTensor()(input=IOKey(value=5, name="input"), output=IOKey(name="out3"))

    assert model.input_keys == {"input", "l1", "l2", "l3", "l4"}


def test_connect_error_1():
    model = Model()
    model += Relu()(input="input2", output=IOKey(name="output"))
    model += Relu()(input="input1", output=IOKey(name="output2"))
    model += Relu()(output=IOKey(name="output3"))

    with pytest.raises(Exception) as error_info:
        model += Relu()(
            input="input",
            output=IOKey(name="my_input", connections={"input1", "input2", "output3"}),
        )

    assert (
        str(error_info.value)
        == "Given connections are both output connections. Multi-write error!"
    )


def test_connect_error_2():
    model = Model()
    model += Relu()(input="input2", output=IOKey(name="output"))
    model += Relu()(input="input1", output=IOKey(name="output2"))
    model += Relu()(output=IOKey(name="output3"))
    model += Relu()(output=IOKey(name="output4"))

    with pytest.raises(KeyError) as error_info:
        model += Relu()(
            input=IOKey(
                name="my_input", connections={"input1", "input2", "output3", "output4"}
            )
        )

    assert str(error_info.value) == (
        "'IOKey object can not have more than one output connection. "
        "Multi-write error!'"
    )


def test_connect_error_5():
    model_2 = Model()
    model_2 += (tanh := Tanh())(output=IOKey(name="output1"))
    model_2 += (relu := Relu())(output=IOKey(name="output2"))

    with pytest.raises(KeyError) as error_info:
        model_2 += Relu()(
            output=IOKey(expose=True, connections={tanh.input, relu.input})
        )

    assert (
        str(error_info.value) == "'Connection without a name cannot be set as output'"
    )


def test_connect_error_6():
    model = Model()
    l1 = Linear(10)
    l2 = Linear(10)
    l3 = Linear(10)
    l4 = Linear(71)
    model += l1(input="input2", weight="w", output=IOKey(name="output"))
    model += l2(input="input1", weight="w1", output=IOKey(name="output2"))
    model += l3(input="", output=IOKey(name="output3"))
    model += l4(
        input=IOKey(name="my_output", connections={"input1", "input2", "output3"})
    )

    assert (
        model.my_output.data.metadata  # type: ignore
        == l1.input.data.metadata
        == l2.input.data.metadata
        == l3.output.data.metadata
        == l4.input.data.metadata
    )
    # assert str(error_info.value) == "A global input directly connected to an
    # output connection. Multi-write error!"


def test_metadata_dict_update():
    # This case checks if one metadata is totally updated and metadata_dict in
    # Connections obj is updated.
    r1 = Relu()
    r1_prev_metadata = r1.output.data.metadata
    r2 = Relu()
    r2_prev_metadata = r2.input.data.metadata
    assert r1_prev_metadata in r1.conns.metadata_dict
    assert r2_prev_metadata in r2.conns.metadata_dict
    model = Model()
    model += r1
    model += r2
    assert r2.input.data.metadata == r1.output.data.metadata
    # NOTE: Since one metadata will be removed and one metadata will remain, we need to
    # check only one of them will be updated (which one to update is not important,
    # thus we check with xor).
    assert (r1_prev_metadata != r1.output.data.metadata) ^ (
        r2_prev_metadata != r2.output.data.metadata
    )
    assert (r1_prev_metadata not in r1.conns.metadata_dict) ^ (
        r2_prev_metadata not in r2.conns.metadata_dict
    )


def test_infer_static_register_fn():
    jax_backend = JaxBackend(dtype=mithril.float64)

    def my_adder(left, right):
        return left + right

    class MyAdder(PrimitiveModel):
        def __init__(self) -> None:
            super().__init__(
                formula_key="my_adder",
                output=BaseKey(shape=[("Var_out", ...)], type=Tensor),
                left=BaseKey(shape=[("Var_1", ...)], type=Tensor),
                right=BaseKey(shape=[("Var_2", ...)], type=Tensor),
            )
            self.set_constraint(
                fn=bcast, keys=[PrimitiveModel.output_key, "left", "right"]
            )

        def __call__(self, left, right, output):  # type: ignore[override]
            kwargs = {"left": left, "right": right, "output": output}
            return ExtendInfo(self, kwargs)

    JaxBackend.register_primitive(my_adder)

    model = Model()
    model += MyAdder()(left="left", right="right", output=IOKey(name="output"))

    left = jax_backend.randn(5, 5)
    right = jax_backend.randn(5, 5)

    res = compile(
        model,
        jax_backend,
        constant_keys={"left": left, "right": right},
        jit=False,
        inference=True,
    ).evaluate()
    assert (left + right == res["output"]).all()


def test_add_loss_coef():
    # Test with single regularization and single reduce (mean) operation
    tolerance = 1e-15
    backend = TorchBackend(dtype=mithril.float64)
    model = Model()
    model += Multiply()(
        left=IOKey("left", type=Tensor),
        right=IOKey("w", type=Tensor),
        output=IOKey(name="output"),
    )

    static_keys = {"left": backend.array([1.5]), "target": backend.array([1.0])}

    ctx = TrainModel(model)
    out_con = model.output  # type: ignore
    ctx.add_loss(
        SquaredError(), [Mean()], input=out_con, target="target", key_name="loss"
    )
    ctx.add_loss(
        SquaredError(),
        [Mean()],
        input=out_con,
        coef=Tensor(0.6),
        target="target",
        key_name="loss_coef",
    )

    compiled_model = mithril.compile(ctx, backend=backend, constant_keys=static_keys)
    result = compiled_model.evaluate(
        params={"w": backend.array([[[1.0], [2.0]], [[3.0], [4.0]], [[5.0], [6.0]]])}
    )

    ref_loss = backend.array(24.6250)
    final_cost = backend.array(39.4)
    assert result["final_cost"] - final_cost < tolerance
    assert result["loss"] - ref_loss < tolerance
    assert result["loss_coef"] - ref_loss * 0.6 < tolerance


def test_cycle_extend():
    model = Model()

    model_2 = Model()
    model_2 += Tanh()(input="input1", output=IOKey(name="output1"))
    model_2 += Sine()(input="input2", output=IOKey(name="output2"))

    with pytest.raises(ValueError) as err:
        model += model_2(
            input2="input",
            output2=model_2.input1,  # type: ignore
            output1=IOKey(name="output"),
        )

    assert (
        str(err.value)
        == "Given connection 'input1' should not belong to the extending model!"
    )


def test_cycle_handling_1():
    backend = TorchBackend(dtype=mithril.float64)
    model = Model()

    model_2 = Model()
    model_2 += Tanh()(input="input1", output=IOKey(name="output1"))
    model_2 += Sine()(input="input2", output=IOKey(name="output2"))
    model += model_2(
        input2="input",
        output2=IOKey("output2"),
        input1="input1",
        output1=IOKey(name="output"),
    )
    model += Buffer()(input="output2", output="input1")

    inputs = {
        "input": backend.array(
            [
                [
                    -0.8269255774200992,
                    0.7046942179511907,
                    -0.6632136364010732,
                    0.5911665167636806,
                    -0.0879635133574766,
                ],
                [
                    -1.0532020199953536,
                    -0.1766725261042899,
                    0.4020469160072127,
                    -1.3487896115657372,
                    0.7345617271306063,
                ],
                [
                    0.6626887642466389,
                    0.477491993820005,
                    -0.1915153410053665,
                    1.2870515655363004,
                    -0.578308296244362,
                ],
                [
                    0.5550795535237508,
                    1.1009271005946892,
                    -1.790016526204619,
                    -0.4263655801958743,
                    1.4146622983613328,
                ],
                [
                    -3.405988297596841,
                    -0.3782331011417492,
                    -0.2559520763515453,
                    -0.5376401794512594,
                    -0.0721665907389376,
                ],
            ]
        )
    }
    expceted_result = backend.array(
        [
            [
                -0.6266331227151191,
                0.570187693463226,
                -0.5480937469710132,
                0.5059936798510051,
                -0.087624816648495,
            ],
            [
                -0.700871809901721,
                -0.1739672820125843,
                0.372482868434905,
                -0.7510927841028658,
                0.5851521779504931,
            ],
            [
                0.5478042642444704,
                0.4297199355953137,
                -0.1880807105110226,
                0.7442830300667747,
                -0.4979737429140143,
            ],
            [
                0.4830929025277961,
                0.7121966576670308,
                -0.7513584357420956,
                -0.3914950543274512,
                0.7564380010257686,
            ],
            [
                0.2555353298976373,
                -0.3533609306355376,
                -0.2478929812340161,
                -0.4715879846333352,
                -0.0719792698173131,
            ],
        ]
    )

    compiled_model = mithril.compile(model=model, backend=backend)
    expected_connections: dict[str, list[str | set[str]]] = {
        "output2": ["sin", {"input"}],
        "output": ["tanh", {"output2"}],
    }

    res = compiled_model.evaluate(inputs)
    out = res["output"]
    assert isinstance(out, torch.Tensor)
    np.testing.assert_allclose(out, expceted_result, rtol=1e-14, atol=1e-14)

    assert_connections(compiled_model, expected_connections)


def test_cycle_handling_2():
    backend = TorchBackend(dtype=mithril.float64)
    model = Model()
    model_1 = Model()
    model_1 += Relu()(input="input1", output=IOKey(name="output1"))
    model_1 += Sigmoid()(input="input2", output=IOKey(name="output2"))

    model_2 = Model()
    model_2 += Tanh()(input="input1", output=IOKey(name="output1"))
    model_2 += Sine()(input="input2", output=IOKey(name="output2"))

    model += (gelu5 := Gelu())()

    model += model_1(input1="input", input2="", output1=gelu5.input)
    model += model_2(
        input2=gelu5.output,
        output2=model_1.input2,  # type: ignore
        input1=model_1.output2,  # type: ignore
        output1=IOKey(name="output"),
    )

    compiled_model = mithril.compile(model=model, backend=backend, jit=False)
    expected_connections: dict[str, list[str | set[str]]] = {
        "output": ["tanh", {"output2_1"}],
        "output2_1": ["sigmoid", {"output2_0"}],
        "output1": ["relu", {"input"}],
        "output_0": ["gelu", {"approximate", "output1"}],
        "output2_0": ["sin", {"output_0"}],
    }

    # '_Model_0_output2' = ['sin', {'_Gelu_2_output'}]
    # '_Gelu_2_output' = ['gelu', {'_Model_1_output1'}]
    # 'output' = ['tanh', {'_Model_1_output2'}]
    # '_Model_1_output2' = ['sigmoid', {'_Model_0_output2'}]
    # '_Model_1_output1' = ['relu', {'input'}]

    inputs = {
        "input": backend.array(
            [
                [
                    -0.8269255774200992,
                    0.7046942179511907,
                    -0.6632136364010732,
                    0.5911665167636806,
                    -0.0879635133574766,
                ],
                [
                    -1.0532020199953536,
                    -0.1766725261042899,
                    0.4020469160072127,
                    -1.3487896115657372,
                    0.7345617271306063,
                ],
                [
                    0.6626887642466389,
                    0.477491993820005,
                    -0.1915153410053665,
                    1.2870515655363004,
                    -0.578308296244362,
                ],
                [
                    0.5550795535237508,
                    1.1009271005946892,
                    -1.790016526204619,
                    -0.4263655801958743,
                    1.4146622983613328,
                ],
                [
                    -3.405988297596841,
                    -0.3782331011417492,
                    -0.2559520763515453,
                    -0.5376401794512594,
                    -0.0721665907389376,
                ],
            ]
        )
    }

    expceted_result = backend.array(
        [
            [
                0.4621171572600097,
                0.5544699350128361,
                0.4621171572600097,
                0.5385737391234556,
                0.4621171572600097,
            ],
            [
                0.4621171572600097,
                0.4621171572600097,
                0.5115478867598277,
                0.4621171572600097,
                0.55851858301752,
            ],
            [
                0.5486685623799393,
                0.522280466369085,
                0.4621171572600097,
                0.6134013423499699,
                0.4621171572600097,
            ],
            [
                0.5334142283913986,
                0.5999430644275326,
                0.4621171572600097,
                0.4621171572600097,
                0.6193927182510066,
            ],
            [
                0.4621171572600097,
                0.4621171572600097,
                0.4621171572600097,
                0.4621171572600097,
                0.4621171572600097,
            ],
        ]
    )

    res = compiled_model.evaluate(inputs)
    out = res["output"]
    assert isinstance(out, torch.Tensor)
    np.testing.assert_allclose(out, expceted_result, rtol=1e-14, atol=1e-14)
    assert_connections(compiled_model, expected_connections)


def test_cycle_handling_3():
    backend = TorchBackend(dtype=mithril.float64)
    model = Model()

    model_1 = Model()
    model_1_sub = Model()
    model_1_sub += Relu()(input="input1", output=IOKey(name="output1"))
    model_1_sub += Sigmoid()(input="input2", output=IOKey(name="output2"))

    gelu5 = Gelu()

    model_2_sub = Model()
    model_2_sub += Cosine()(input="input1", output=IOKey(name="output1"))
    model_2_sub += Softplus()(input="input2", output=IOKey(name="output2"))

    model_1 += gelu5(input="")
    model_1 += LeakyRelu()(
        input="input2",
        slope=IOKey("slope", value=Tensor(0.01)),
        output=IOKey(name="output2"),
    )
    model_1 += model_1_sub(input1="input1", input2="", output1=gelu5.input)
    model_1 += model_2_sub(
        input2=gelu5.output,
        output2=model_1_sub.input2,  # type: ignore
        input1=model_1_sub.output2,  # type: ignore
        output1=IOKey(name="output1"),
    )

    gelu5 = Gelu()

    model_2 = Model()
    model_2 += Tanh()(input="input1", output=IOKey(name="output1"))
    model_2 += Sine()(input="input2", output=IOKey(name="output2"))
    model += gelu5(input="")
    model += model_1(
        input1="input", slope=IOKey("slope"), input2="", output1=gelu5.input
    )
    model += model_2(
        input2=gelu5.output,
        output2=model_1.input2,  # type: ignore
        input1=model_1.output2,  # type: ignore
        output1=IOKey(name="output"),
    )

    compiled_model = mithril.compile(model=model, backend=backend, jit=False)
    expected_connections: dict[str, list[str | set[str]]] = {
        "output1_1": ["cos", {"output2_1"}],
        "output_0": ["gelu", {"approximate_0", "output1_0"}],
        "output2_2": ["sin", {"output_1"}],
        "output2_1": ["sigmoid", {"output2_0"}],
        "output2_3": ["leaky_relu", {"output2_2", "slope"}],
        "output": ["tanh", {"output2_3"}],
        "output2_0": ["softplus", {"output_0"}],
        "output1_0": ["relu", {"input"}],
        "output_1": ["gelu", {"approximate_1", "output1_1"}],
    }

    inputs = {
        "input": backend.array(
            [
                [
                    -0.8269255774200992,
                    0.7046942179511907,
                    -0.6632136364010732,
                    0.5911665167636806,
                    -0.0879635133574766,
                ],
                [
                    -1.0532020199953536,
                    -0.1766725261042899,
                    0.4020469160072127,
                    -1.3487896115657372,
                    0.7345617271306063,
                ],
                [
                    0.6626887642466389,
                    0.477491993820005,
                    -0.1915153410053665,
                    1.2870515655363004,
                    -0.578308296244362,
                ],
                [
                    0.5550795535237508,
                    1.1009271005946892,
                    -1.790016526204619,
                    -0.4263655801958743,
                    1.4146622983613328,
                ],
                [
                    -3.405988297596841,
                    -0.3782331011417492,
                    -0.2559520763515453,
                    -0.5376401794512594,
                    -0.0721665907389376,
                ],
            ]
        )
    }

    expceted_result = backend.array(
        [
            [
                0.5211425309234827,
                0.4958938477737159,
                0.5211425309234827,
                0.5014396731399631,
                0.5211425309234827,
            ],
            [
                0.5211425309234827,
                0.5211425309234827,
                0.5094317783335017,
                0.5211425309234827,
                0.4943477634440987,
            ],
            [
                0.4980081493485906,
                0.5064358999430714,
                0.5211425309234827,
                0.4612421539410023,
                0.5211425309234827,
            ],
            [
                0.5030876967489684,
                0.4730451179457509,
                0.5211425309234827,
                0.5211425309234827,
                0.453112691500578,
            ],
            [
                0.5211425309234827,
                0.5211425309234827,
                0.5211425309234827,
                0.5211425309234827,
                0.5211425309234827,
            ],
        ]
    )

    assert_connections(compiled_model, expected_connections)
    res = compiled_model.evaluate(inputs)
    out = res["output"]
    assert isinstance(out, torch.Tensor)
    np.testing.assert_allclose(out, expceted_result, rtol=1e-14, atol=1e-14)


@pytest.mark.skip(
    "Can not generate the right code when leaky relu slope is " "not exposed."
)
def test_cycle_handling_3_error_if_slope_not_exposed():
    backend = TorchBackend(dtype=mithril.float64)
    model = Model()

    model_1 = Model()
    model_1_sub = Model()
    model_1_sub += Relu()(input="input1", output=IOKey(name="output1"))
    model_1_sub += Sigmoid()(input="input2", output=IOKey(name="output2"))

    gelu5 = Gelu()

    model_2_sub = Model()
    model_2_sub += Cosine()(input="input1", output=IOKey(name="output1"))
    model_2_sub += Softplus()(input="input2", output=IOKey(name="output2"))

    model_1 += gelu5(input="")
    model_1 += LeakyRelu()(
        input="input2", slope=IOKey("slope", value=0.01), output=IOKey(name="output2")
    )
    model_1 += model_1_sub(input1="input1", input2="", output1=gelu5.input)
    model_1 += model_2_sub(
        input2=gelu5.output,
        output2=model_1_sub.input2,  # type: ignore
        input1=model_1_sub.output2,  # type: ignore
        output1=IOKey(name="output1"),
    )

    gelu5 = Gelu()

    model_2 = Model()
    model_2 += Tanh()(input="input1", output=IOKey(name="output1"))
    model_2 += Sine()(input="input2", output=IOKey(name="output2"))
    model += gelu5(input="")
    model += model_1(input1="input", input2="", output1=gelu5.input)
    model += model_2(
        input2=gelu5.output,
        output2=model_1.input2,  # type: ignore
        input1=model_1.output2,  # type: ignore
        output1=IOKey(name="output"),
    )

    compiled_model = mithril.compile(model=model, backend=backend, jit=False)
    expected_connections: dict[str, list[str | set[str]]] = {
        "_Model_2_output2": ["sin", {"_Gelu_1_output"}],
        "_Model_0_output1": ["cos", {"_Model_0_Model_1_output2"}],
        "output": ["tanh", {"_Model_0__output2"}],
        "_Model_0_Model_1_output1": ["relu", {"input"}],
        "_Model_0_Gelu_2_output": ["gelu", {"_Model_0_Model_1_output1"}],
        "_Model_0__output2": [
            "leaky_relu",
            {"_Model_2_output2", "_Model_0_ToTensor_3_output"},
        ],
        "_Model_0_Model_0_output2": ["softplus", {"_Model_0_Gelu_2_output"}],
        "_Model_0_ToTensor_3_output": ["to_tensor", {"_Model_0_slope"}],
        "_Model_0_Model_1_output2": ["sigmoid", {"_Model_0_Model_0_output2"}],
        "_Gelu_1_output": ["gelu", {"_Model_0_output1"}],
    }

    inputs = {
        "input": backend.array(
            [
                [
                    -0.8269255774200992,
                    0.7046942179511907,
                    -0.6632136364010732,
                    0.5911665167636806,
                    -0.0879635133574766,
                ],
                [
                    -1.0532020199953536,
                    -0.1766725261042899,
                    0.4020469160072127,
                    -1.3487896115657372,
                    0.7345617271306063,
                ],
                [
                    0.6626887642466389,
                    0.477491993820005,
                    -0.1915153410053665,
                    1.2870515655363004,
                    -0.578308296244362,
                ],
                [
                    0.5550795535237508,
                    1.1009271005946892,
                    -1.790016526204619,
                    -0.4263655801958743,
                    1.4146622983613328,
                ],
                [
                    -3.405988297596841,
                    -0.3782331011417492,
                    -0.2559520763515453,
                    -0.5376401794512594,
                    -0.0721665907389376,
                ],
            ]
        )
    }

    expceted_result = backend.array(
        [
            [
                0.5211425309234827,
                0.4958938477737159,
                0.5211425309234827,
                0.5014396731399631,
                0.5211425309234827,
            ],
            [
                0.5211425309234827,
                0.5211425309234827,
                0.5094317783335017,
                0.5211425309234827,
                0.4943477634440987,
            ],
            [
                0.4980081493485906,
                0.5064358999430714,
                0.5211425309234827,
                0.4612421539410023,
                0.5211425309234827,
            ],
            [
                0.5030876967489684,
                0.4730451179457509,
                0.5211425309234827,
                0.5211425309234827,
                0.453112691500578,
            ],
            [
                0.5211425309234827,
                0.5211425309234827,
                0.5211425309234827,
                0.5211425309234827,
                0.5211425309234827,
            ],
        ]
    )

    assert_connections(compiled_model, expected_connections)
    res = compiled_model.evaluate(inputs)
    out = res["output"]
    assert isinstance(out, torch.Tensor)
    np.testing.assert_allclose(out, expceted_result, rtol=1e-14, atol=1e-14)


def test_dependency_map_latent_to_input():
    model = Model()
    model += (mean := Mean(axis=1))(
        input="input", axis="axis", keepdim="keepdim", output="mean_out"
    )
    input: ConnectionData = model.input.data  # type: ignore
    axis: ConnectionData = model.axis.data  # type: ignore
    keepdim: ConnectionData = model.keepdim.data  # type: ignore
    mean_out: ConnectionData = model.mean_out.data  # type: ignore

    # Assert dependency map and connection keys status in model.
    expected_global_input_map: dict[ConnectionData, OrderedSet[ConnectionData]] = {
        input: OrderedSet([])
    }
    expected_global_output_map: dict[ConnectionData, OrderedSet[ConnectionData]] = {}

    expected_local_input_map: dict[
        ConnectionData, list[tuple[BaseModel, set[ConnectionData]]]
    ] = {
        input: [(mean, {mean_out})],
        axis: [(mean, {mean_out})],
        keepdim: [(mean, {mean_out})],
    }

    expected_local_output_map: dict[
        ConnectionData, tuple[BaseModel, set[ConnectionData]]
    ] = {
        mean_out: (mean, {input, axis, keepdim}),
    }

    assert (
        expected_global_input_map == model.dependency_map._global_input_dependency_map
    )
    assert (
        expected_global_output_map == model.dependency_map._global_output_dependency_map
    )

    assert expected_local_input_map == model.dependency_map.local_input_dependency_map
    assert expected_local_output_map == model.dependency_map.local_output_dependency_map

    # Add second model with global output.
    model += (buff := Buffer())(output=IOKey("buff_out"))
    # Assert dependency map and connection keys status in model.
    buff_out: ConnectionData = model.buff_out.data  # type: ignore
    expected_global_input_map = {input: OrderedSet([buff_out])}
    expected_global_output_map = {buff_out: OrderedSet([input])}

    expected_local_input_map = {
        input: [(mean, {mean_out})],
        axis: [(mean, {mean_out})],
        keepdim: [(mean, {mean_out})],
        mean_out: [(buff, {buff_out})],
    }
    expected_local_output_map = {
        mean_out: (mean, {input, axis, keepdim}),
        buff_out: (buff, {mean_out}),
    }

    assert (
        expected_global_input_map == model.dependency_map._global_input_dependency_map
    )
    assert (
        expected_global_output_map == model.dependency_map._global_output_dependency_map
    )

    assert expected_local_input_map == model.dependency_map.local_input_dependency_map
    assert expected_local_output_map == model.dependency_map.local_output_dependency_map

    # Add third model which changes name of a latent input and
    # makes it a real input of the model.
    conn = IOKey(name="mean_axis", connections={mean.axis}, expose=True)
    model += (to_tensor := ToTensor())(conn, output="output")
    # Assert dependency map and connection keys status in model.
    output: ConnectionData = model.output.data  # type: ignore
    mean_axis: ConnectionData = model.mean_axis.data  # type: ignore
    expected_global_input_map = {
        input: OrderedSet([buff_out]),
        mean_axis: OrderedSet([]),
    }
    expected_global_output_map = {buff_out: OrderedSet([input])}

    expected_local_input_map = {
        input: [(mean, {mean_out})],
        mean_axis: [(mean, {mean_out}), (to_tensor, {output})],
        keepdim: [(mean, {mean_out})],
        mean_out: [(buff, {buff_out})],
    }
    expected_local_output_map = {
        mean_out: (mean, {input, mean_axis, keepdim}),
        buff_out: (buff, {mean_out}),
        output: (to_tensor, {mean_axis}),
    }

    assert (
        expected_global_input_map == model.dependency_map._global_input_dependency_map
    )
    assert (
        expected_global_output_map == model.dependency_map._global_output_dependency_map
    )

    assert expected_local_input_map == model.dependency_map.local_input_dependency_map
    assert expected_local_output_map == model.dependency_map.local_output_dependency_map


def test_dependency_map_1():
    "Just extend"
    model = Model()
    tanh = Tanh()
    model += tanh(input="input1", output=IOKey(name="output1"))

    input1_data = model.input1.data  # type: ignore
    output1_data = model.output1.data  # type: ignore
    expected_global_input_map = {input1_data: {output1_data}}
    expected_global_output_map = {output1_data: {input1_data}}

    expected_local_input_map = {input1_data: [(tanh, {output1_data})]}
    expected_local_output_map = {output1_data: (tanh, {input1_data})}

    expected_global_input_map_cache = {input1_data: {output1_data}}
    expected_global_output_map_cache = {output1_data: {input1_data}}

    assert (
        expected_global_input_map == model.dependency_map._global_input_dependency_map
    )
    assert (
        expected_global_output_map == model.dependency_map._global_output_dependency_map
    )

    assert expected_local_input_map == model.dependency_map.local_input_dependency_map
    assert expected_local_output_map == model.dependency_map.local_output_dependency_map

    assert (
        expected_global_input_map_cache
        == model.dependency_map._global_input_dependency_map_cache
    )
    assert (
        expected_global_output_map_cache
        == model.dependency_map._global_output_dependency_map_cache
    )


def test_dependency_map_1_set_outputs():
    "Just extend"
    model = Model()
    tanh = Tanh()
    model += tanh(input="input1", output="output1")
    model.set_outputs("output1")

    input1_data = model.input1.data  # type: ignore
    output1_data = model.output1.data  # type: ignore

    expected_global_input_map = {input1_data: {output1_data}}
    expected_global_output_map = {output1_data: {input1_data}}

    expected_local_input_map = {input1_data: [(tanh, {output1_data})]}
    expected_local_output_map = {output1_data: (tanh, {input1_data})}

    expected_global_input_map_cache = {input1_data: {output1_data}}
    expected_global_output_map_cache = {output1_data: {input1_data}}

    assert (
        expected_global_input_map == model.dependency_map._global_input_dependency_map
    )
    assert (
        expected_global_output_map == model.dependency_map._global_output_dependency_map
    )

    assert expected_local_input_map == model.dependency_map.local_input_dependency_map
    assert expected_local_output_map == model.dependency_map.local_output_dependency_map

    assert (
        expected_global_input_map_cache
        == model.dependency_map._global_input_dependency_map_cache
    )
    assert (
        expected_global_output_map_cache
        == model.dependency_map._global_output_dependency_map_cache
    )


def test_dependency_map_2():
    "Just extend twice"
    model = Model()
    tanh = Tanh()
    sigmoid = Sigmoid()
    model += tanh(input="input1", output=IOKey(name="output1"))
    model += sigmoid(input="input2", output=IOKey(name="output2"))

    input1_data = model.input1.data  # type: ignore
    input2_data = model.input2.data  # type: ignore
    output1_data = model.output1.data  # type: ignore
    output2_data = model.output2.data  # type: ignore

    expected_global_input_map = {
        input1_data: {output1_data},
        input2_data: {output2_data},
    }
    expected_global_output_map = {
        output1_data: {input1_data},
        output2_data: {input2_data},
    }

    expected_local_input_map = {
        input1_data: [(tanh, {output1_data})],
        input2_data: [(sigmoid, {output2_data})],
    }
    expected_local_output_map = {
        output1_data: (tanh, {input1_data}),
        output2_data: (sigmoid, {input2_data}),
    }

    expected_global_input_map_cache = {
        input1_data: {output1_data},
        input2_data: {output2_data},
    }

    expected_global_output_map_cache = {
        output1_data: {input1_data},
        output2_data: {input2_data},
    }

    assert (
        expected_global_input_map == model.dependency_map._global_input_dependency_map
    )
    assert (
        expected_global_output_map == model.dependency_map._global_output_dependency_map
    )

    assert expected_local_input_map == model.dependency_map.local_input_dependency_map
    assert expected_local_output_map == model.dependency_map.local_output_dependency_map

    assert (
        expected_global_input_map_cache
        == model.dependency_map._global_input_dependency_map_cache
    )
    assert (
        expected_global_output_map_cache
        == model.dependency_map._global_output_dependency_map_cache
    )


def test_dependency_map_2_set_outputs():
    "Just extend twice"
    model = Model()
    tanh = Tanh()
    sigmoid = Sigmoid()
    model += tanh(input="input1", output="output1")
    model += sigmoid(input="input2", output="output2")

    model.set_outputs("output1", "output2")

    input1_data = model.input1.data  # type: ignore
    input2_data = model.input2.data  # type: ignore
    output1_data = model.output1.data  # type: ignore
    output2_data = model.output2.data  # type: ignore

    expected_global_input_map = {
        input1_data: {output1_data},
        input2_data: {output2_data},
    }
    expected_global_output_map = {
        output1_data: {input1_data},
        output2_data: {input2_data},
    }

    expected_local_input_map = {
        input1_data: [(tanh, {output1_data})],
        input2_data: [(sigmoid, {output2_data})],
    }
    expected_local_output_map = {
        output1_data: (tanh, {input1_data}),
        output2_data: (sigmoid, {input2_data}),
    }

    expected_global_input_map_cache = {
        input1_data: {output1_data},
        input2_data: {output2_data},
    }

    expected_global_output_map_cache = {
        output1_data: {input1_data},
        output2_data: {input2_data},
    }

    assert (
        expected_global_input_map == model.dependency_map._global_input_dependency_map
    )
    assert (
        expected_global_output_map == model.dependency_map._global_output_dependency_map
    )

    assert expected_local_input_map == model.dependency_map.local_input_dependency_map
    assert expected_local_output_map == model.dependency_map.local_output_dependency_map

    assert (
        expected_global_input_map_cache
        == model.dependency_map._global_input_dependency_map_cache
    )
    assert (
        expected_global_output_map_cache
        == model.dependency_map._global_output_dependency_map_cache
    )


def test_dependency_map_3():
    "Extend from output"
    model = Model()
    tanh = Tanh()
    sigmoid = Sigmoid()
    model += tanh(input="input1", output=IOKey(name="output1"))
    model += sigmoid(input="output1", output=IOKey(name="output2"))

    input1_data = model.input1.data  # type: ignore
    output1_data = model.output1.data  # type: ignore
    output2_data = model.output2.data  # type: ignore

    expected_global_input_map = {input1_data: {output1_data, output2_data}}
    expected_global_output_map = {
        output2_data: {input1_data},
        output1_data: {input1_data},
    }

    expected_local_input_map = {
        input1_data: [(tanh, {output1_data})],
        output1_data: [(sigmoid, {output2_data})],
    }
    expected_local_output_map = {
        output1_data: (tanh, {input1_data}),
        output2_data: (sigmoid, {output1_data}),
    }

    expected_global_input_map_cache = {input1_data: {output1_data, output2_data}}
    expected_global_output_map_cache = {
        output1_data: {input1_data},
        output2_data: {input1_data},
    }

    assert (
        expected_global_input_map == model.dependency_map._global_input_dependency_map
    )
    assert (
        expected_global_output_map == model.dependency_map._global_output_dependency_map
    )

    assert expected_local_input_map == model.dependency_map.local_input_dependency_map
    assert expected_local_output_map == model.dependency_map.local_output_dependency_map

    assert (
        expected_global_input_map_cache
        == model.dependency_map._global_input_dependency_map_cache
    )
    assert (
        expected_global_output_map_cache
        == model.dependency_map._global_output_dependency_map_cache
    )


def test_dependency_map_3_set_outputs():
    "Extend from output"
    model = Model()
    tanh = Tanh()
    sigmoid = Sigmoid()
    model += tanh(input="input1", output="output1")
    model += sigmoid(input="output1", output="output2")
    model.set_outputs("output1", "output2")

    input1_data = model.input1.data  # type: ignore
    output1_data = model.output1.data  # type: ignore
    output2_data = model.output2.data  # type: ignore

    expected_global_input_map = {input1_data: {output1_data, output2_data}}
    expected_global_output_map = {
        output2_data: {input1_data},
        output1_data: {input1_data},
    }

    expected_local_input_map = {
        input1_data: [(tanh, {output1_data})],
        output1_data: [(sigmoid, {output2_data})],
    }
    expected_local_output_map = {
        output1_data: (tanh, {input1_data}),
        output2_data: (sigmoid, {output1_data}),
    }

    expected_global_input_map_cache = {input1_data: {output1_data, output2_data}}
    expected_global_output_map_cache = {
        output1_data: {input1_data},
        output2_data: {input1_data},
    }

    assert (
        expected_global_input_map == model.dependency_map._global_input_dependency_map
    )
    assert (
        expected_global_output_map == model.dependency_map._global_output_dependency_map
    )

    assert expected_local_input_map == model.dependency_map.local_input_dependency_map
    assert expected_local_output_map == model.dependency_map.local_output_dependency_map

    assert (
        expected_global_input_map_cache
        == model.dependency_map._global_input_dependency_map_cache
    )
    assert (
        expected_global_output_map_cache
        == model.dependency_map._global_output_dependency_map_cache
    )


def test_dependency_map_4():
    "Extend from input"
    model = Model()
    tanh = Tanh()
    sigmoid = Sigmoid()
    model += tanh(input="input1", output=IOKey(name="output1"))
    model += sigmoid(input="input2", output="input1")

    input1_data = model.input1.data  # type: ignore
    input2_data = model.input2.data  # type: ignore
    output1_data = model.output1.data  # type: ignore

    expected_global_input_map = {input2_data: {output1_data}}
    expected_global_output_map = {output1_data: {input2_data}}

    expected_local_input_map = {
        input1_data: [(tanh, {output1_data})],
        input2_data: [(sigmoid, {input1_data})],
    }

    expected_local_output_map = {
        output1_data: (tanh, {input1_data}),
        input1_data: (sigmoid, {input2_data}),
    }

    expected_local_output_map = {
        output1_data: (tanh, {input1_data}),
        input1_data: (sigmoid, {input2_data}),
    }

    expected_global_input_map_cache = {input2_data: {output1_data}}
    expected_global_output_map_cache = {output1_data: {input2_data}}

    assert (
        expected_global_input_map == model.dependency_map._global_input_dependency_map
    )
    assert (
        expected_global_output_map == model.dependency_map._global_output_dependency_map
    )

    assert expected_local_input_map == model.dependency_map.local_input_dependency_map
    assert expected_local_output_map == model.dependency_map.local_output_dependency_map

    assert (
        expected_global_input_map_cache
        == model.dependency_map._global_input_dependency_map_cache
    )
    assert (
        expected_global_output_map_cache
        == model.dependency_map._global_output_dependency_map_cache
    )


def test_dependency_map_4_set_outputs_1():
    "Extend from input"
    model = Model()
    tanh = Tanh()
    sigmoid = Sigmoid()
    model += tanh(input="input1", output="output1")
    model.set_outputs("output1")
    model += sigmoid(input="input2", output="input1")

    input1_data = model.input1.data  # type: ignore
    input2_data = model.input2.data  # type: ignore
    output1_data = model.output1.data  # type: ignore

    expected_global_input_map = {input2_data: {output1_data}}
    expected_global_output_map = {output1_data: {input2_data}}

    expected_local_input_map = {
        input1_data: [(tanh, {output1_data})],
        input2_data: [(sigmoid, {input1_data})],
    }

    expected_local_output_map = {
        output1_data: (tanh, {input1_data}),
        input1_data: (sigmoid, {input2_data}),
    }

    expected_local_output_map = {
        output1_data: (tanh, {input1_data}),
        input1_data: (sigmoid, {input2_data}),
    }

    expected_global_input_map_cache = {input2_data: {output1_data}}
    expected_global_output_map_cache = {output1_data: {input2_data}}

    assert (
        expected_global_input_map == model.dependency_map._global_input_dependency_map
    )
    assert (
        expected_global_output_map == model.dependency_map._global_output_dependency_map
    )

    assert expected_local_input_map == model.dependency_map.local_input_dependency_map
    assert expected_local_output_map == model.dependency_map.local_output_dependency_map

    assert (
        expected_global_input_map_cache
        == model.dependency_map._global_input_dependency_map_cache
    )
    assert (
        expected_global_output_map_cache
        == model.dependency_map._global_output_dependency_map_cache
    )


def test_dependency_map_4_set_outputs_2():
    "Extend from input"
    model = Model()
    tanh = Tanh()
    sigmoid = Sigmoid()
    model += tanh(input="input1", output="output1")
    model += sigmoid(input="input2", output="input1")

    model.set_outputs("output1")

    input1_data = model.input1.data  # type: ignore
    input2_data = model.input2.data  # type: ignore
    output1_data = model.output1.data  # type: ignore

    expected_global_input_map = {input2_data: {output1_data}}
    expected_global_output_map = {output1_data: {input2_data}}

    expected_local_input_map = {
        input1_data: [(tanh, {output1_data})],
        input2_data: [(sigmoid, {input1_data})],
    }

    expected_local_output_map = {
        output1_data: (tanh, {input1_data}),
        input1_data: (sigmoid, {input2_data}),
    }

    expected_local_output_map = {
        output1_data: (tanh, {input1_data}),
        input1_data: (sigmoid, {input2_data}),
    }

    expected_global_input_map_cache = {input2_data: {output1_data}}
    expected_global_output_map_cache = {output1_data: {input2_data}}

    assert (
        expected_global_input_map == model.dependency_map._global_input_dependency_map
    )
    assert (
        expected_global_output_map == model.dependency_map._global_output_dependency_map
    )

    assert expected_local_input_map == model.dependency_map.local_input_dependency_map
    assert expected_local_output_map == model.dependency_map.local_output_dependency_map

    assert (
        expected_global_input_map_cache
        == model.dependency_map._global_input_dependency_map_cache
    )
    assert (
        expected_global_output_map_cache
        == model.dependency_map._global_output_dependency_map_cache
    )


def test_dependency_map_5():
    "Extend from input and output"
    model = Model()
    tanh = Tanh()
    sigmoid = Sigmoid()
    relu = Relu()
    model += tanh(input="input1", output=IOKey(name="output1"))
    model += sigmoid(input="input2", output=IOKey(name="output2"))
    model += relu(input="output1", output="input2")

    input1_data = model.input1.data  # type: ignore
    input2_data = model.input2.data  # type: ignore
    output1_data = model.output1.data  # type: ignore
    output2_data = model.output2.data  # type: ignore

    expected_global_input_map = {input1_data: {output1_data, output2_data}}
    expected_global_output_map = {
        output1_data: {input1_data},
        output2_data: {input1_data},
    }

    expected_local_input_map = {
        input1_data: [(tanh, {output1_data})],
        input2_data: [(sigmoid, {output2_data})],
        output1_data: [(relu, {input2_data})],
    }

    expected_local_output_map = {
        output1_data: (tanh, {input1_data}),
        output2_data: (sigmoid, {input2_data}),
        input2_data: (relu, {output1_data}),
    }

    expected_local_output_map = {
        output1_data: (tanh, {input1_data}),
        output2_data: (sigmoid, {input2_data}),
        input2_data: (relu, {output1_data}),
    }

    expected_global_input_map_cache = {input1_data: {output1_data, output2_data}}
    expected_global_output_map_cache = {
        output1_data: {input1_data},
        output2_data: {input1_data},
    }

    assert (
        expected_global_input_map == model.dependency_map._global_input_dependency_map
    )
    assert (
        expected_global_output_map == model.dependency_map._global_output_dependency_map
    )

    assert expected_local_input_map == model.dependency_map.local_input_dependency_map
    assert expected_local_output_map == model.dependency_map.local_output_dependency_map

    assert (
        expected_global_input_map_cache
        == model.dependency_map._global_input_dependency_map_cache
    )
    assert (
        expected_global_output_map_cache
        == model.dependency_map._global_output_dependency_map_cache
    )


def test_dependency_map_5_set_outputs_1():
    "Extend from input and output"
    model = Model()
    tanh = Tanh()
    sigmoid = Sigmoid()
    relu = Relu()
    model += tanh(input="input1", output="output1")
    model += sigmoid(input="input2", output="output2")
    model.set_outputs("output1", "output2")
    model += relu(input="output1", output="input2")

    input1_data = model.input1.data  # type: ignore
    input2_data = model.input2.data  # type: ignore
    output1_data = model.output1.data  # type: ignore
    output2_data = model.output2.data  # type: ignore

    expected_global_input_map = {input1_data: {output1_data, output2_data}}
    expected_global_output_map = {
        output1_data: {input1_data},
        output2_data: {input1_data},
    }

    expected_local_input_map = {
        input1_data: [(tanh, {output1_data})],
        input2_data: [(sigmoid, {output2_data})],
        output1_data: [(relu, {input2_data})],
    }

    expected_local_output_map = {
        output1_data: (tanh, {input1_data}),
        output2_data: (sigmoid, {input2_data}),
        input2_data: (relu, {output1_data}),
    }

    expected_local_output_map = {
        output1_data: (tanh, {input1_data}),
        output2_data: (sigmoid, {input2_data}),
        input2_data: (relu, {output1_data}),
    }

    expected_global_input_map_cache = {input1_data: {output1_data, output2_data}}
    expected_global_output_map_cache = {
        output1_data: {input1_data},
        output2_data: {input1_data},
    }

    assert (
        expected_global_input_map == model.dependency_map._global_input_dependency_map
    )
    assert (
        expected_global_output_map == model.dependency_map._global_output_dependency_map
    )

    assert expected_local_input_map == model.dependency_map.local_input_dependency_map
    assert expected_local_output_map == model.dependency_map.local_output_dependency_map

    assert (
        expected_global_input_map_cache
        == model.dependency_map._global_input_dependency_map_cache
    )
    assert (
        expected_global_output_map_cache
        == model.dependency_map._global_output_dependency_map_cache
    )


def test_dependency_map_5_set_outputs_2():
    "Extend from input and output"
    model = Model()
    tanh = Tanh()
    sigmoid = Sigmoid()
    relu = Relu()
    model += tanh(input="input1", output="output1")
    model += sigmoid(input="input2", output="output2")
    model += relu(input="output1", output="input2")
    model.set_outputs("output1", "output2")

    input1_data = model.input1.data  # type: ignore
    input2_data = model.input2.data  # type: ignore
    output1_data = model.output1.data  # type: ignore
    output2_data = model.output2.data  # type: ignore

    expected_global_input_map = {input1_data: {output1_data, output2_data}}
    expected_global_output_map = {
        output1_data: {input1_data},
        output2_data: {input1_data},
    }

    expected_local_input_map = {
        input1_data: [(tanh, {output1_data})],
        input2_data: [(sigmoid, {output2_data})],
        output1_data: [(relu, {input2_data})],
    }

    expected_local_output_map = {
        output1_data: (tanh, {input1_data}),
        output2_data: (sigmoid, {input2_data}),
        input2_data: (relu, {output1_data}),
    }

    expected_local_output_map = {
        output1_data: (tanh, {input1_data}),
        output2_data: (sigmoid, {input2_data}),
        input2_data: (relu, {output1_data}),
    }

    expected_global_input_map_cache = {input1_data: {output1_data, output2_data}}
    expected_global_output_map_cache = {
        output1_data: {input1_data},
        output2_data: {input1_data},
    }

    assert (
        expected_global_input_map == model.dependency_map._global_input_dependency_map
    )
    assert (
        expected_global_output_map == model.dependency_map._global_output_dependency_map
    )

    assert expected_local_input_map == model.dependency_map.local_input_dependency_map
    assert expected_local_output_map == model.dependency_map.local_output_dependency_map

    assert (
        expected_global_input_map_cache
        == model.dependency_map._global_input_dependency_map_cache
    )
    assert (
        expected_global_output_map_cache
        == model.dependency_map._global_output_dependency_map_cache
    )


def test_dependency_map_6():
    "Extend from input and output"
    model = Model()
    tanh = Tanh()
    sigmoid = Sigmoid()
    relu = Relu()
    model += tanh(input="input1", output=IOKey(name="output1"))
    model += sigmoid(input="input2", output=IOKey(name="output2"))
    model += relu(input="output1", output="input2")

    input1_data = model.input1.data  # type: ignore
    input2_data = model.input2.data  # type: ignore
    output1_data = model.output1.data  # type: ignore
    output2_data = model.output2.data  # type: ignore

    expected_global_input_map = {input1_data: {output1_data, output2_data}}
    expected_global_output_map = {
        output1_data: {input1_data},
        output2_data: {input1_data},
    }

    expected_local_input_map = {
        input1_data: [(tanh, {output1_data})],
        input2_data: [(sigmoid, {output2_data})],
        output1_data: [(relu, {input2_data})],
    }

    expected_local_output_map = {
        output1_data: (tanh, {input1_data}),
        output2_data: (sigmoid, {input2_data}),
        input2_data: (relu, {output1_data}),
    }

    expected_local_output_map = {
        output1_data: (tanh, {input1_data}),
        output2_data: (sigmoid, {input2_data}),
        input2_data: (relu, {output1_data}),
    }

    expected_global_input_map_cache = {input1_data: {output1_data, output2_data}}
    expected_global_output_map_cache = {
        output1_data: {input1_data},
        output2_data: {input1_data},
    }

    assert (
        expected_global_input_map == model.dependency_map._global_input_dependency_map
    )
    assert (
        expected_global_output_map == model.dependency_map._global_output_dependency_map
    )

    assert expected_local_input_map == model.dependency_map.local_input_dependency_map
    assert expected_local_output_map == model.dependency_map.local_output_dependency_map

    assert (
        expected_global_input_map_cache
        == model.dependency_map._global_input_dependency_map_cache
    )
    assert (
        expected_global_output_map_cache
        == model.dependency_map._global_output_dependency_map_cache
    )


def test_dependency_map_6_set_outputs_1():
    "Extend from input and output"
    model = Model()
    tanh = Tanh()
    sigmoid = Sigmoid()
    relu = Relu()

    model += tanh(input="input1", output="output1")
    model += sigmoid(input="input2", output="output2")

    model.set_outputs("output1", "output2")
    model += relu(input="output1", output="input2")

    input1_data = model.input1.data  # type: ignore
    input2_data = model.input2.data  # type: ignore
    output1_data = model.output1.data  # type: ignore
    output2_data = model.output2.data  # type: ignore

    expected_global_input_map = {input1_data: {output1_data, output2_data}}
    expected_global_output_map = {
        output1_data: {input1_data},
        output2_data: {input1_data},
    }

    expected_local_input_map = {
        input1_data: [(tanh, {output1_data})],
        input2_data: [(sigmoid, {output2_data})],
        output1_data: [(relu, {input2_data})],
    }

    expected_local_output_map = {
        output1_data: (tanh, {input1_data}),
        output2_data: (sigmoid, {input2_data}),
        input2_data: (relu, {output1_data}),
    }

    expected_local_output_map = {
        output1_data: (tanh, {input1_data}),
        output2_data: (sigmoid, {input2_data}),
        input2_data: (relu, {output1_data}),
    }

    expected_global_input_map_cache = {input1_data: {output1_data, output2_data}}
    expected_global_output_map_cache = {
        output1_data: {input1_data},
        output2_data: {input1_data},
    }

    assert (
        expected_global_input_map == model.dependency_map._global_input_dependency_map
    )
    assert (
        expected_global_output_map == model.dependency_map._global_output_dependency_map
    )

    assert expected_local_input_map == model.dependency_map.local_input_dependency_map
    assert expected_local_output_map == model.dependency_map.local_output_dependency_map

    assert (
        expected_global_input_map_cache
        == model.dependency_map._global_input_dependency_map_cache
    )
    assert (
        expected_global_output_map_cache
        == model.dependency_map._global_output_dependency_map_cache
    )


def test_dependency_map_6_set_outputs_2():
    "Extend from input and output"
    model = Model()
    tanh = Tanh()
    sigmoid = Sigmoid()
    relu = Relu()
    model += tanh(input="input1", output="output1")
    model += sigmoid(input="input2", output="output2")
    model += relu(input="output1", output="input2")
    model.set_outputs("output1", "output2")

    input1_data = model.input1.data  # type: ignore
    input2_data = model.input2.data  # type: ignore
    output1_data = model.output1.data  # type: ignore
    output2_data = model.output2.data  # type: ignore

    expected_global_input_map = {input1_data: {output1_data, output2_data}}
    expected_global_output_map = {
        output1_data: {input1_data},
        output2_data: {input1_data},
    }

    expected_local_input_map = {
        input1_data: [(tanh, {output1_data})],
        input2_data: [(sigmoid, {output2_data})],
        output1_data: [(relu, {input2_data})],
    }

    expected_local_output_map = {
        output1_data: (tanh, {input1_data}),
        output2_data: (sigmoid, {input2_data}),
        input2_data: (relu, {output1_data}),
    }

    expected_local_output_map = {
        output1_data: (tanh, {input1_data}),
        output2_data: (sigmoid, {input2_data}),
        input2_data: (relu, {output1_data}),
    }

    expected_global_input_map_cache = {input1_data: {output1_data, output2_data}}
    expected_global_output_map_cache = {
        output1_data: {input1_data},
        output2_data: {input1_data},
    }

    assert (
        expected_global_input_map == model.dependency_map._global_input_dependency_map
    )
    assert (
        expected_global_output_map == model.dependency_map._global_output_dependency_map
    )

    assert expected_local_input_map == model.dependency_map.local_input_dependency_map
    assert expected_local_output_map == model.dependency_map.local_output_dependency_map

    assert (
        expected_global_input_map_cache
        == model.dependency_map._global_input_dependency_map_cache
    )
    assert (
        expected_global_output_map_cache
        == model.dependency_map._global_output_dependency_map_cache
    )


def test_dependency_map_7():
    "Just extend but not expose"
    model = Model()
    tanh = Tanh()
    relu = Relu()
    model += tanh(input="input1", output=IOKey(name="output1"))
    model += relu(input="input2")

    input1_data = model.input1.data  # type: ignore
    input2_data = model.input2.data  # type: ignore
    output1_data = model.output1.data  # type: ignore

    expected_global_input_map = {
        input1_data: {output1_data},
        input2_data: set(),
    }
    expected_global_output_map = {output1_data: {input1_data}}

    expected_local_input_map = {
        input1_data: [(tanh, {output1_data})],
        input2_data: [(relu, {model.conns.get_connection("$1")})],
    }

    expected_local_output_map = {
        output1_data: (tanh, {input1_data}),
        model.conns.get_connection("$1"): (relu, {input2_data}),
    }

    expected_local_input_map = {
        input1_data: [(tanh, {output1_data})],
        input2_data: [(relu, {model.conns.get_connection("$1")})],
    }

    expected_local_output_map = {
        output1_data: (tanh, {input1_data}),
        model.conns.get_connection("$1"): (relu, {input2_data}),
    }

    expected_global_input_map_cache = {
        input1_data: {output1_data},
        input2_data: {model.conns.get_connection("$1")},
    }
    expected_global_output_map_cache = {
        output1_data: {input1_data},
        model.conns.get_connection("$1"): {input2_data},
    }

    assert (
        expected_global_input_map == model.dependency_map._global_input_dependency_map
    )
    assert (
        expected_global_output_map == model.dependency_map._global_output_dependency_map
    )

    assert expected_local_input_map == model.dependency_map.local_input_dependency_map
    assert expected_local_output_map == model.dependency_map.local_output_dependency_map

    assert (
        expected_global_input_map_cache
        == model.dependency_map._global_input_dependency_map_cache
    )
    assert (
        expected_global_output_map_cache
        == model.dependency_map._global_output_dependency_map_cache
    )


def test_dependency_map_7_set_outputs_1():
    "Just extend but not expose"
    model = Model()
    tanh = Tanh()
    relu = Relu()
    model += tanh(input="input1", output="output1")
    model.set_outputs("output1")
    model += relu(input="input2")

    input1_data = model.input1.data  # type: ignore
    input2_data = model.input2.data  # type: ignore
    output1_data = model.output1.data  # type: ignore

    expected_global_input_map = {
        input1_data: {output1_data},
        input2_data: set(),
    }
    expected_global_output_map = {output1_data: {input1_data}}

    expected_local_input_map = {
        input1_data: [(tanh, {output1_data})],
        input2_data: [(relu, {model.conns.get_connection("$1")})],
    }

    expected_local_output_map = {
        output1_data: (tanh, {input1_data}),
        model.conns.get_connection("$1"): (relu, {input2_data}),
    }

    expected_local_input_map = {
        input1_data: [(tanh, {output1_data})],
        input2_data: [(relu, {model.conns.get_connection("$1")})],
    }

    expected_local_output_map = {
        output1_data: (tanh, {input1_data}),
        model.conns.get_connection("$1"): (relu, {input2_data}),
    }

    expected_global_input_map_cache = {
        input1_data: {output1_data},
        input2_data: {model.conns.get_connection("$1")},
    }
    expected_global_output_map_cache = {
        output1_data: {input1_data},
        model.conns.get_connection("$1"): {input2_data},
    }

    assert (
        expected_global_input_map == model.dependency_map._global_input_dependency_map
    )
    assert (
        expected_global_output_map == model.dependency_map._global_output_dependency_map
    )

    assert expected_local_input_map == model.dependency_map.local_input_dependency_map
    assert expected_local_output_map == model.dependency_map.local_output_dependency_map

    assert (
        expected_global_input_map_cache
        == model.dependency_map._global_input_dependency_map_cache
    )
    assert (
        expected_global_output_map_cache
        == model.dependency_map._global_output_dependency_map_cache
    )


def test_dependency_map_7_set_outputs_2():
    "Just extend but not expose"
    model = Model()
    tanh = Tanh()
    relu = Relu()
    model += tanh(input="input1", output="output1")
    model += relu(input="input2")
    model.set_outputs("output1")

    input1_data = model.input1.data  # type: ignore
    input2_data = model.input2.data  # type: ignore
    output1_data = model.output1.data  # type: ignore

    expected_global_input_map = {
        input1_data: {output1_data},
        input2_data: set(),
    }
    expected_global_output_map = {output1_data: {input1_data}}

    expected_local_input_map = {
        input1_data: [(tanh, {output1_data})],
        input2_data: [(relu, {model.conns.get_connection("$1")})],
    }

    expected_local_output_map = {
        output1_data: (tanh, {input1_data}),
        model.conns.get_connection("$1"): (relu, {input2_data}),
    }

    expected_local_input_map = {
        input1_data: [(tanh, {output1_data})],
        input2_data: [(relu, {model.conns.get_connection("$1")})],
    }

    expected_local_output_map = {
        output1_data: (tanh, {input1_data}),
        model.conns.get_connection("$1"): (relu, {input2_data}),
    }

    expected_global_input_map_cache = {
        input1_data: {output1_data},
        input2_data: {model.conns.get_connection("$1")},
    }
    expected_global_output_map_cache = {
        output1_data: {input1_data},
        model.conns.get_connection("$1"): {input2_data},
    }

    assert (
        expected_global_input_map == model.dependency_map._global_input_dependency_map
    )
    assert (
        expected_global_output_map == model.dependency_map._global_output_dependency_map
    )

    assert expected_local_input_map == model.dependency_map.local_input_dependency_map
    assert expected_local_output_map == model.dependency_map.local_output_dependency_map

    assert (
        expected_global_input_map_cache
        == model.dependency_map._global_input_dependency_map_cache
    )
    assert (
        expected_global_output_map_cache
        == model.dependency_map._global_output_dependency_map_cache
    )


def test_deepcopy_1():
    model = Model()
    add_model = Add()
    sig_model = Sigmoid()
    model += add_model(left="left", right="right")
    model += sig_model(input=add_model.output, output="output")

    all_data = get_all_data(model)
    compiled_model = mithril.compile(model=model, backend=NumpyBackend())
    unused_data = {
        compiled_model.data[key]
        for key in compiled_model.data_store.unused_keys
        | compiled_model.data_store.cached_data.keys()
    }
    for data in all_data:
        copied_data = compiled_model.data_store.data_memo.get(id(data))
        if copied_data not in unused_data:
            assert isinstance(copied_data, IOHyperEdge)
            assert data.value == copied_data.value
            if data.edge_type is Tensor:
                assert id(data.value) == id(copied_data.value)


def test_deepcopy_2():
    model = Model()
    add_model = Add()
    add_model.set_types(left=Tensor, right=Tensor)
    model += add_model(left="left", right="right", output=IOKey(name="output"))

    copy_model1 = deepcopy(model)
    model += copy_model1

    copy_model2 = deepcopy(model)
    model += copy_model2

    all_data = get_all_data(model)
    compiled_model = mithril.compile(model=model, backend=NumpyBackend())
    unused_data = {
        compiled_model.data[key]
        for key in compiled_model.data_store.unused_keys
        | compiled_model.data_store.cached_data.keys()
    }
    for data in all_data:
        copied_data = compiled_model.data_store.data_memo.get(id(data))
        if copied_data not in unused_data:
            assert isinstance(copied_data, IOHyperEdge)
            assert data.value == copied_data.value
            if data.edge_type is Tensor:
                assert id(data.value) == id(copied_data.value)


def test_deepcopy_3():
    conv = partial(Convolution2D, kernel_size=3, out_channels=3)
    model = Model()
    model += conv()
    model += Relu()
    model += conv()
    model += Relu()
    model += deepcopy(model)
    model += Sigmoid()
    model += deepcopy(model)
    all_data = get_all_data(model)
    compiled_model = mithril.compile(
        model=model, backend=NumpyBackend(), safe_names=False
    )
    unused_data = {
        compiled_model.data.get(key)
        for key in compiled_model.data_store.unused_keys
        | compiled_model.data_store.cached_data.keys()
    }
    for data in all_data:
        copied_data = compiled_model.data_store.data_memo.get(id(data))
        if copied_data not in unused_data:
            assert isinstance(copied_data, IOHyperEdge)
            assert data.value == copied_data.value
            if data.edge_type is Tensor:
                assert id(data.value) == id(copied_data.value)


def test_deepcopy_4():
    model = Model()
    model += Add()
    model += Add()
    model.set_types({key: Tensor for key in model.conns.input_keys})
    for _ in range(4):
        model += Model() + deepcopy(model)

    all_data = get_all_data(model)
    compiled_model = mithril.compile(model=model, backend=NumpyBackend())
    unused_data = {
        compiled_model.data.get(key)
        for key in compiled_model.data_store.unused_keys
        | compiled_model.data_store.cached_data.keys()
    }
    for data in all_data:
        copied_data = compiled_model.data_store.data_memo.get(id(data))
        if copied_data not in unused_data:
            assert isinstance(copied_data, IOHyperEdge)
            assert data.value == copied_data.value
            if data.edge_type is Tensor:
                assert id(data.value) == id(copied_data.value)


def test_deepcopy_5():
    model = Model()
    model += Reshape(shape=(2, 3, None, None))
    model += MLP(
        activations=[Sigmoid(), Relu(), Sigmoid(), Relu()], dimensions=[3, 3, 5, 6]
    )
    model += Reshape(shape=(2, 3, None, None))
    model += Convolution2D(kernel_size=3, out_channels=3)
    model += deepcopy(model)
    model += Relu()
    model += deepcopy(model)
    model += Reshape(shape=(6, None))
    model += MLP(
        activations=[Sigmoid() for _ in range(10)], dimensions=[5 for _ in range(10)]
    )

    all_data = get_all_data(model)

    compiled_model = mithril.compile(
        model=model, backend=NumpyBackend(), safe_names=False
    )
    unused_data = {
        compiled_model.data.get(key)
        for key in compiled_model.data_store.unused_keys
        | compiled_model.data_store.cached_data.keys()
    }
    for data in all_data:
        copied_data = compiled_model.data_store.data_memo.get(id(data))
        assert copied_data is not None
        if copied_data not in unused_data:
            assert isinstance(copied_data, IOHyperEdge)
            assert data.value == copied_data.value
            if data.edge_type is Tensor:
                assert id(data.value) == id(copied_data.value)


def test_compile_shapes_raise_2():
    model = Model()
    model += Add()(left="left", right="right", output="output")
    model += Sigmoid()(input="in", output="left")
    model += Sigmoid()(input="in", output="right")

    with pytest.raises(KeyError) as e:
        compile(
            model,
            JaxBackend(),
            shapes={"in": [2, 3, 4], "irrelevant": [2, 3, 4]},
        )

    msg = "'Given key: irrelevant is not found in the logical model.'"
    assert str(e.value) == msg


def test_compile_static_keys_raise_1():
    model = Model()
    model += Add()(left="left", right="right", output="output")
    model += Sigmoid()(input="in", output="left")
    model += Sigmoid()(input="in", output="right")

    with pytest.raises(Exception) as e:
        compile(
            model,
            JaxBackend(),
            data_keys={"in", "left", "right"},
        )

    msg = (
        "'Provided static keys must be subset of the input keys. "
        "Invalid keys: left, right.'"
    )
    msg2 = (
        "'Provided static keys must be subset of the input keys. "
        "Invalid keys: right, left.'"
    )
    assert (str(e.value) == msg) | (str(e.value) == msg2)


def test_compile_static_keys_raise_2():
    model = Model()
    model += Add()(left="left", right="right", output="output")
    model += Sigmoid()(input="in", output="left")
    model += Sigmoid()(input="in", output="right")

    with pytest.raises(KeyError) as e:
        compile(
            model,
            JaxBackend(),
            data_keys={"in", "irrelevant"},
        )

    msg = "'Given key: irrelevant is not found in the logical model.'"
    assert str(e.value) == msg


def test_to_tensor():
    # In some cases to_tensor cannot handle precisions correctly.

    model = Model()
    model += ToTensor()(input="input", output="output")

    input1 = [-7e-3, -1, 1, 2, 3e-2, 2e-5]  # float
    input2 = [False, True, False]  # bool

    # Test for torch
    pm_torch = compile(model, TorchBackend(dtype=mithril.float64))
    result_torch = pm_torch.evaluate({}, {"input": input1})["output"]
    assert isinstance(result_torch, torch.Tensor)
    expected_torch = torch.tensor(input1, dtype=torch.float64)
    np.testing.assert_allclose(result_torch, expected_torch, 1e-12)

    result_torch = pm_torch.evaluate({}, {"input": input2})["output"]
    assert isinstance(result_torch, torch.Tensor)
    expected_torch = torch.tensor(input2, dtype=torch.bool)
    assert (result_torch == expected_torch).all()

    # Test for Jax
    pm_jax = compile(model, JaxBackend(dtype=mithril.float64), jit=False)
    result = pm_jax.evaluate({}, {"input": input1})["output"]
    assert isinstance(result, jax.numpy.ndarray)
    expected = jax.numpy.array(input1, jax.numpy.float64)
    np.testing.assert_allclose(result, expected, 1e-12)

    result = pm_jax.evaluate({}, {"input": input2})["output"]
    assert isinstance(result, jax.numpy.ndarray)
    expected = jax.numpy.array(input2, dtype=jax.numpy.bool_)
    assert (result == expected).all()

    # Test for MLX
    if platform.system() == "Darwin":
        pm_mlx = compile(model, MlxBackend())
        result_mlx = pm_mlx.evaluate({}, {"input": input1})["output"]
        assert isinstance(result_mlx, mx.array)
        expected_mlx = mx.array(input1, mx.float32)
        np.testing.assert_allclose(result_mlx, expected_mlx, 1e-6)  # type: ignore

        result_mlx = pm_mlx.evaluate({}, {"input": input2})["output"]
        assert isinstance(result_mlx, mx.array)
        expected = mx.array(input2, dtype=mx.bool_)  # type: ignore
        assert (result_mlx == expected).all()  # type: ignore

    # Test for Numpy
    pm_numpy = compile(model, NumpyBackend(dtype=mithril.float64), jit=False)
    result_numpy = pm_numpy.evaluate({}, {"input": input1})["output"]
    assert isinstance(result_numpy, np.ndarray)
    expected_numpy = np.array(input1, np.float64)
    np.testing.assert_allclose(result_numpy, expected_numpy, 1e-12)

    result_numpy = pm_numpy.evaluate({}, {"input": input2})["output"]
    assert isinstance(result_numpy, np.ndarray)
    expected_numpy = np.array(input2, dtype=np.bool_)
    assert (result_numpy == expected_numpy).all()


def test_discard_trainables_1():
    # Directly inform compile to discard a specific key
    backend = JaxBackend()
    model = Model()
    model += Relu()(input="input", output=IOKey(name="output"))
    model += Sigmoid()(input="sidein", output=IOKey(name="sideout"))

    pm = compile(
        model,
        backend,
        discard_keys=set(["sideout"]),
        shapes={"input": [1, 2], "sidein": [2, 3]},
    )

    assert {"input"} == pm.input_keys
    assert {"sidein", "sideout"} == pm.discarded_keys
    assert pm.get_shapes(model) == {
        "input": [1, 2],
        "sidein": [2, 3],
        "output": [1, 2],
        "sideout": [2, 3],
    }


def test_discard_trainables_2():
    # Let the key hanging, compile should understand and discard the input key
    backend = JaxBackend()
    model = Model()
    model += Relu()(input="input", output=IOKey(name="output"))
    model += Sigmoid()(input="sidein")

    pm = compile(model, backend, shapes={"sidein": [1, 2]})

    assert {"input"} == pm.input_keys
    assert {"sidein", "output_0"} == pm.discarded_keys
    assert pm.get_shapes(model) == {
        "$_Sigmoid_1_output": [1, 2],
        "input": ["..."],
        "sidein": [1, 2],
        "output": ["..."],
    }


def test_discard_trainables_3():
    # Let the key hanging, compile should understand and discard the input key
    backend = JaxBackend()
    model = Model()
    model += Relu()(input="input", output=IOKey(name="output"))
    model += Sigmoid()(input="sidein")
    model += Buffer()(input=model.canonical_output)

    pm = compile(model, backend, shapes={"sidein": [1, 2]})

    assert {"input"} == pm.input_keys
    assert {"sidein", "output_0"} == pm.discarded_keys
    assert pm.get_shapes(model) == {
        "$_Sigmoid_1_output": [1, 2],
        "$_Buffer_2_output": [1, 2],
        "input": ["..."],
        "sidein": [1, 2],
        "output": ["..."],
    }


def test_discard_trainables_4():
    # Let the key hanging, compile should understand and discard the input key
    backend = JaxBackend()
    model = Model()
    s = Sigmoid()
    b = Buffer()
    model += Relu()(input="input", output=IOKey(name="output"))
    model += s(input="sidein")
    model += b(input=s.output)
    model += Buffer()(input=b.output, output=IOKey(name="sideout"))

    pm = compile(
        model,
        backend,
        discard_keys=set(["sideout"]),
        shapes={"sideout": [1, 2, 3]},
    )

    assert {"input"} == pm.input_keys
    assert {"sidein", "output_0", "sideout"} == pm.discarded_keys
    assert pm.get_shapes(model) == {
        "$_Sigmoid_1_output": [1, 2, 3],
        "$_Buffer_2_output": [1, 2, 3],
        "input": ["..."],
        "sidein": [1, 2, 3],
        "output": ["..."],
        "sideout": [1, 2, 3],
    }


def test_multi_write_1():
    model = Model()
    model += Add()(left="left", right="right", output="output")

    with pytest.raises(Exception) as err_info:
        model += Sigmoid()(input="input", output="output")

    assert (
        str(err_info.value)
        == "Given connections are both output connections. Multi-write error!"
    )


def test_multi_write_2():
    model = Model()
    model += Add()(left="left", right="right", output="output")

    with pytest.raises(Exception) as err_info:
        model += Sigmoid()(input="input", output="output")

    assert (
        str(err_info.value)
        == "Given connections are both output connections. Multi-write error!"
    )


def test_multi_write_3():
    model = Model()
    l_relu = Model()
    l_relu += LeakyRelu()(slope=IOKey("slope", Tensor(0.85)))
    with pytest.raises(ValueError) as err_info:
        model += l_relu(slope=Tensor(0.75))

    assert str(err_info.value) == (
        "Value is set before as 0.85. A value can not be reset."
    )


def test_multi_write_4():
    model = Model()
    mean_model_1 = Mean(axis=3)
    mean_model_2 = Mean(axis=2)
    model += mean_model_1(input="input1", output="output1")

    with pytest.raises(ValueError) as err_info:
        model += mean_model_2(input="input2", output="output2", axis=mean_model_1.axis)

    assert str(err_info.value) == "Value is set before as 3. A value can not be reset."


def test_multi_write_6():
    model = Model()
    mean_model_1 = Mean(axis=3)
    mean_model_2 = Mean(axis=TBD)
    model += mean_model_1(input="input1", output="output1")
    model += mean_model_2(input="input2", output="output2", axis=mean_model_1.axis)

    assert mean_model_2.axis.metadata.value == 3


def test_multi_write_7():
    model = Model()
    add1 = Add()
    add2 = Add()
    model += add1(left="left1", right="right1", output="output1")
    model += add2(left="left2", right="right2", output="output2")

    out = IOKey(connections={model.output1, model.output2})  # type: ignore
    with pytest.raises(KeyError) as err_info:
        model += Buffer()(input=out, output="output3")

    assert str(err_info.value) == (
        "'IOKey object can not have more than one output connection. "
        "Multi-write error!'"
    )


def test_multi_write_8():
    model = Model()
    add1 = Mean(axis=TBD)
    add2 = Mean(axis=3)
    model += add1(
        input="input1", output=IOKey(name="output1"), axis=IOKey(name="axis1", value=3)
    )
    model += add2(input="input2", output=IOKey(name="output2"), axis="axis1")

    assert add1.axis.metadata.value == 3


def test_leaky_relu_trainable_slope():
    backend = JaxBackend()
    model = Model()
    model += LeakyRelu()(input="input", output="output", slope="slope")
    model.set_types(slope=Tensor)

    pm = mithril.compile(model=model, backend=backend)
    params = {"input": backend.array([-2.0, 2.0]), "slope": backend.array(0.2)}

    output_gradients = {"output": backend.array([1.0, 1.0])}
    outputs, grads = pm.evaluate_all(params=params, output_gradients=output_gradients)

    ref_outputs = {"output": backend.array([-0.4, 2.0])}

    ref_grads = {"slope": backend.array(-2.0), "input": backend.array([0.2, 1.0])}

    assert_results_equal(outputs, ref_outputs)
    assert_results_equal(grads, ref_grads)


def test_numpy_type_promotion_1():
    # In Numpy types are promoted if same precision float and int are used
    # float16 + int16 -> float32

    backend = NumpyBackend(dtype=mithril.float16)

    model = Model()
    model += Add()(left="left", right="right", output="out1")
    model += Subtract()(left="left", right="right", output="out2")
    model += Divide()(numerator="left", denominator="right", output="out3")
    model += FloorDivide()(numerator="left", denominator="right", output="out4")
    model += Power()(base="left", exponent="right", output="out5")
    model += Multiply()(left="left", right="right", output="out6")
    model += MatrixMultiply()(left="left", right="right", output="out7")

    pm = compile(
        model,
        backend=backend,
        jit=False,
        data_keys={"left", "right"},
        shapes={"left": [3, 3], "right": [3, 3]},
    )
    outputs = pm.evaluate(
        {},
        {
            "left": np.ones((3, 3), dtype=np.int16),
            "right": np.ones((3, 3), dtype=np.float16),
        },
    )

    for output in outputs.values():
        assert isinstance(output, np.ndarray)
        assert output.dtype == np.float16


def test_numpy_type_promotion_2():
    # In Numpy types are promoted if same precision float and int are used
    # float32 + int32 -> float64

    backend = NumpyBackend()

    model = Model()
    model += Add()(left="left", right="right", output="out1")
    model += Subtract()(left="left", right="right", output="out2")
    model += Divide()(numerator="left", denominator="right", output="out3")
    model += FloorDivide()(numerator="left", denominator="right", output="out4")
    model += Power()(base="left", exponent="right", output="out5")
    model += Multiply()(left="left", right="right", output="out6")
    model += MatrixMultiply()(left="left", right="right", output="out7")

    pm = compile(
        model,
        backend=backend,
        jit=False,
        data_keys={"left", "right"},
        shapes={"left": [3, 3], "right": [3, 3]},
    )
    outputs = pm.evaluate(
        {},
        {
            "left": np.ones((3, 3), dtype=np.int32),
            "right": np.ones((3, 3), dtype=np.float32),
        },
    )

    for output in outputs.values():
        assert isinstance(output, np.ndarray)
        assert output.dtype == np.float32


def test_numpy_type_promotion_3():
    # In Numpy types are promoted if same precision float and int are used
    # float16 + int16 -> float32
    # static inference

    backend = NumpyBackend(dtype=mithril.float16)

    model = Model()
    model += Add()(left="left", right="right", output="out1")
    model += Subtract()(left="left", right="right", output="out2")
    model += Divide()(numerator="left", denominator="right", output="out3")
    model += FloorDivide()(numerator="left", denominator="right", output="out4")
    model += Power()(base="left", exponent="right", output="out5")
    model += Multiply()(left="left", right="right", output="out6")
    model += MatrixMultiply()(left="left", right="right", output="out7")

    left = np.ones((3, 3), dtype=np.int16)
    right = np.ones((3, 3), dtype=np.float16)
    pm = compile(
        model,
        backend=backend,
        jit=False,
        constant_keys={"left": left, "right": right},
        inference=True,
    )

    outputs = pm.evaluate()

    for output in outputs.values():
        assert isinstance(output, np.ndarray)
        assert output.dtype == np.float16


def test_numpy_type_promotion_4():
    # In Numpy types are promoted if same precision float and int are used
    # float32 + int32 -> float64
    # static inference

    backend = NumpyBackend()

    model = Model()
    model += Add()(left="left", right="right", output="out1")
    model += Subtract()(left="left", right="right", output="out2")
    model += Divide()(numerator="left", denominator="right", output="out3")
    model += FloorDivide()(numerator="left", denominator="right", output="out4")
    model += Power()(base="left", exponent="right", output="out5")
    model += Multiply()(left="left", right="right", output="out6")
    model += MatrixMultiply()(left="left", right="right", output="out7")

    left = np.ones((3, 3), dtype=np.int32)
    right = np.ones((3, 3), dtype=np.float32)
    pm = compile(
        model,
        backend=backend,
        jit=False,
        constant_keys={"left": left, "right": right},
        inference=True,
    )
    from typing import Any

    outputs: dict[str, np.ndarray[Any, Any]] = pm.evaluate()  # type: ignore

    for output in outputs.values():
        assert output.dtype == np.float32


def test_numpy_type_promotion_5():
    # In Numpy types are promoted if same precision float and int are used
    # float16 + int16 -> float32

    backend = NumpyBackend(dtype=mithril.float16)

    model = Model()
    model += Add()(left="left", right="right", output="out1")
    model += Subtract()(left="left", right="right", output="out2")
    model += Divide()(numerator="left", denominator="right", output="out3")
    model += FloorDivide()(numerator="left", denominator="right", output="out4")
    model += Power()(base="left", exponent="right", output="out5")
    model += Multiply()(left="left", right="right", output="out6")
    model += MatrixMultiply()(left="left", right="right", output="out7")

    # mypy fails in below compilation as
    # it cannot infer exact type of
    # static keys. It is because values of
    # the dict include both TBD and np.ndarray
    # now mypy skipped as this api will be changed
    pm = compile(  # type: ignore
        model,
        backend=backend,
        jit=False,
        data_keys={"left"},
        constant_keys={"right": np.ones((3, 3), dtype=np.float16)},
        shapes={"left": [3, 3], "right": [3, 3]},
    )
    outputs = pm.evaluate({}, {"left": np.ones((3, 3), dtype=np.int16)})

    for output in outputs.values():
        assert isinstance(output, np.ndarray)
        assert output.dtype == np.float16


def test_add_loss_with_coef_jit():
    model = Model()
    model += Relu()(input="input", output=IOKey(name="output"))

    tm = TrainModel(model)
    tm.add_loss(SquaredError(), coef=Tensor(2), input="output", target="target")
    assert tm.jittable


def test_extend_with_wrong_values():
    with pytest.raises(KeyError) as error_info1:
        model = Model()
        model += Relu()(input="input", output=None)

    with pytest.raises(KeyError) as error_info2:
        model = Model()
        model += Relu()(input="input", output=...)

    with pytest.raises(KeyError) as error_info3:
        model = Model()
        model += Relu()(input="input", output=2)

    assert str(error_info1.value) == (
        "'output key is an output of the model, output values could not be set "
        "in extend.'"
    )
    assert str(error_info2.value) == (
        "'output key is an output of the model, output values could not be set "
        "in extend.'"
    )
    assert str(error_info3.value) == (
        "'output key is an output of the model, output values could not be set "
        "in extend.'"
    )


def test_cyclic_extend():
    with pytest.raises(Exception) as error_info1:
        model = Model()
        model += Relu()(input="input1", output="input1")

    with pytest.raises(Exception) as error_info2:
        model = Model()
        model += LogisticRegression()(input="input1", probs_output="input1")

    m1 = "There exists a cyclic subgraph between input1 key and ['input1'] key(s)!"
    assert str(error_info1.value.args[0]) == m1
    m = "There exists a cyclic subgraph between input1 key and ['$3', 'input1'] key(s)!"
    assert str(error_info2.value.args[0]) == m


def assert_repr_dict(data: dict[str, ShapeRepr], ref_shapes: dict):
    uni_cache: dict[UniadicRecord, str] = {}
    var_cache: dict[Variadic, str] = {}
    shapes = {
        key: value.get_shapes(uni_cache, var_cache) for key, value in data.items()
    }
    check_shapes_semantically(shapes, ref_shapes)


def test_create_shape_map_1():
    shapes: dict[str, list] = {
        "output": ["N", ("Var", ...)],
        "input": ["N", ("Var", ...)],
        "target": ["N", ("Var", ...)],
    }
    ref_shapes = {"output": ["N", "Var"], "input": ["N", "Var"], "target": ["N", "Var"]}
    assert_repr_dict(create_shape_map(shapes, ConstraintSolver()), ref_shapes)


def test_create_shape_map_2():
    shapes: dict[str, list] = {
        "output": [],
    }
    ref_shapes: dict[str, list] = {
        "output": [],
    }
    assert_repr_dict(create_shape_map(shapes, ConstraintSolver()), ref_shapes)


def test_create_shape_map_3():
    shapes: dict[str, list] = {
        "output": [2, ("Var", ...)],
        "input": [3, ("Var", ...)],
        "target": [4, ("Var", ...), 5],
    }
    ref_shapes = {"output": [2, "Var"], "input": [3, "Var"], "target": [4, "Var", 5]}
    assert_repr_dict(create_shape_map(shapes, ConstraintSolver()), ref_shapes)


def test_create_shape_map_4():
    shapes: dict[str, list] = {
        "output": [2, "Var1", None],
        "input": [3, "Var2"],
        "target": [None, "Var1", None, 3, None],
    }
    ref_shapes: dict[str, list] = {
        "output": [2, "Var1", "None1"],
        "input": [3, "Var2"],
        "target": ["None2", "Var1", "None3", 3, "None4"],
    }
    assert_repr_dict(create_shape_map(shapes, ConstraintSolver()), ref_shapes)


def test_create_shape_map_error_1():
    shapes: dict[str, list] = {
        "output": [2, "Var1", None],
        "input": [3, "Var2"],
        "target": [None, "Var1", 1.0],
    }
    with pytest.raises(TypeError) as err_info:
        create_shape_map(shapes, ConstraintSolver())
    assert str(err_info.value) == (
        "Given type (<class 'float'>) is not supported. Only int, str, or None "
        "types are accepted."
    )


def test_create_shape_map_error_2():
    shapes: dict[str, list] = {
        "output": [2, "Var1", None],
        "input": [3, "Var2"],
        "target": [None, "Var1", True],
    }
    with pytest.raises(TypeError) as err_info:
        create_shape_map(shapes, ConstraintSolver())
    assert str(err_info.value) == (
        "Given type (<class 'bool'>) is not supported. Only int, str, or None "
        "types are accepted."
    )


def test_constant_1():
    backend = NumpyBackend(dtype=mithril.float64)
    model = Model()
    model += Add()(
        left=Tensor([0, 0]), right=Tensor(Constant.EPSILON), output=IOKey("out")
    )
    pm = compile(model, backend, inference=True)

    expected = np.array([epsilon_table[64][Constant.EPSILON]] * 2, dtype=np.float64)
    out = pm.evaluate()["out"]
    assert isinstance(out, np.ndarray)
    np.testing.assert_almost_equal(out, expected, 20)


def test_constant_2():
    backend = NumpyBackend(dtype=mithril.float64)
    model = Model()
    model += Add()(
        left=Tensor([0, 0]),
        right=IOKey("right", Tensor(Constant.EPSILON)),
        output=IOKey("out"),
    )
    pm = compile(model, backend, inference=True)

    expected = np.array([epsilon_table[64][Constant.EPSILON]] * 2, dtype=np.float64)
    out = pm.evaluate()["out"]
    assert isinstance(out, np.ndarray)
    np.testing.assert_almost_equal(out, expected, 20)


def test_constant_3():
    backend = NumpyBackend(dtype=mithril.float32)
    model = Model()
    model += Add()(
        left=Tensor([0, 0]), right=Tensor(Constant.EPSILON), output=IOKey("out")
    )
    pm = compile(model, backend, inference=True)

    expected = np.array([epsilon_table[32][Constant.EPSILON]] * 2, dtype=np.float32)
    out = pm.evaluate()["out"]
    assert isinstance(out, np.ndarray)
    np.testing.assert_almost_equal(out, expected, 20)


def test_constant_4():
    backend = NumpyBackend(dtype=mithril.float32)
    model = Model()
    model += Add()(
        left=Tensor([0, 0]),
        right=IOKey("right", Tensor(Constant.EPSILON)),
        output=IOKey("out"),
    )
    pm = compile(model, backend, inference=True)

    expected = np.array([epsilon_table[32][Constant.EPSILON]] * 2, dtype=np.float32)
    out = pm.evaluate()["out"]
    assert isinstance(out, np.ndarray)
    np.testing.assert_almost_equal(out, expected, 20)


def test_constant_5():
    model = Model(enforce_jit=False)
    model += Add()(
        left=Tensor([0, 0]),
        right=IOKey("right", Tensor(Constant.EPSILON)),
        output=IOKey("out"),
    )
    with pytest.raises(ValueError) as err:
        model += Buffer()(input="input", output="right")

    assert str(err.value) == (
        "A valued connection of the extended model tries to "
        "write to an output connection of the extending model. "
        "Multi-write error!"
    )


def test_constant_6():
    model = Model(enforce_jit=False)
    model += Add()(
        left=Tensor([0, 0]), right=IOKey("right", Tensor(3)), output=IOKey("out")
    )
    with pytest.raises(ValueError) as err:
        model += Buffer()(input="input", output="right")
    assert str(err.value) == (
        "A valued connection of the extended model tries to "
        "write to an output connection of the extending model. "
        "Multi-write error!"
    )


def test_iadd_1():
    model = Model()
    model += MatrixMultiply()(right="w1")
    model += MatrixMultiply()(right="w2")
    model += MatrixMultiply()(right="w3")
    model += MatrixMultiply()(right="w4")

    compiled_model = compile(model, JaxBackend())

    expected_connections: dict[str, list[str | set[str]]] = {
        "output_0": ["matrix_multiplication", {"left", "w1"}],
        "output_1": [
            "matrix_multiplication",
            {"output_0", "w2"},
        ],
        "output_2": [
            "matrix_multiplication",
            {"output_1", "w3"},
        ],
        "output": ["matrix_multiplication", {"output_2", "w4"}],
    }

    assert_connections(compiled_model, expected_connections)


def test_iadd_2():
    model = Model()
    model += MatrixMultiply()(right="w1")
    model += Relu()
    model += Sigmoid()
    model += MatrixMultiply()(left=model.canonical_output, right="w4")

    compiled_model = compile(model, JaxBackend())

    expected_connections: dict[str, list[str | set[str]]] = {
        "output_0": ["matrix_multiplication", {"left", "w1"}],
        "output_1": ["relu", {"output_0"}],
        "output_2": ["sigmoid", {"output_1"}],
        "output": ["matrix_multiplication", {"output_2", "w4"}],
    }
    assert_connections(compiled_model, expected_connections)


def test_iadd_3():
    model = Model()
    model += MatrixMultiply()(right="w1")
    model += Relu()
    model += Sigmoid()(input="")
    model += MatrixMultiply()(right="w4")

    compiled_model = compile(model, JaxBackend())

    expected_connections: dict[str, list[str | set[str]]] = {
        "output_2": ["sigmoid", {"input"}],
        "output": ["matrix_multiplication", {"output_2", "w4"}],
    }
    assert_connections(compiled_model, expected_connections)


def test_iadd_4():
    model_sub = Model()
    model_sub += Sigmoid()(IOKey("in1"), IOKey("out1"))
    model_sub += Sigmoid()(IOKey("in2"), IOKey("out2"))

    model_sub2 = deepcopy(model_sub)

    model = Model()
    model += model_sub()
    model += model_sub2()

    compiled_model = compile(model, JaxBackend())

    expected_connections: dict[str, list[str | set[str]]] = {
        "out2_0": ["sigmoid", {"in2"}],
        "out2": ["sigmoid", {"out2_0"}],
    }
    assert_connections(compiled_model, expected_connections)


def test_iadd_5():
    model_sub = Model()
    model_sub += Sigmoid()(IOKey("in1"), IOKey("out1"))
    model_sub += Sigmoid()(output=IOKey("out2"))

    model_sub2 = deepcopy(model_sub)

    model = Model()
    model += model_sub
    model += model_sub2

    compiled_model = compile(model, JaxBackend())

    expected_connections: dict[str, list[str | set[str]]] = {
        "out1_0": ["sigmoid", {"in1"}],
        "out2_0": ["sigmoid", {"out1_0"}],
        "out1_1": ["sigmoid", {"out2_0"}],
        "out2": ["sigmoid", {"out1_1"}],
    }

    assert_connections(compiled_model, expected_connections)


def test_iadd_6():
    # If Canonical Output is not available raise

    modelsub = Model()
    modelsub += Sigmoid()(input="in1", output=IOKey(name="out1"))
    modelsub += Sigmoid()(input="in2", output=IOKey(name="out2"))

    modelsub2 = deepcopy(modelsub)

    model = Model()
    model += modelsub(
        in1="in1", in2="in2", out1=IOKey(name="out1"), out2=IOKey(name="out2")
    )
    model += modelsub2(in2="out2", out2="in1")

    with pytest.raises(ValueError) as err_info:
        model += Relu()

    assert str(err_info.value) == (
        "Given value for key: 'input' is not available. Probably Canonical "
        "input/output connections are used, but the model canonical connections "
        "is not determined. Please provide connection/key explicitly, or set canonical "
        "connections."
    )


def test_iadd_7():
    model = Model()
    model += MatrixMultiply()(right="w1")
    model += Relu()
    model += Sigmoid()(input=IOKey(""))
    model += MatrixMultiply()(right="w4")

    compiled_model = compile(model, JaxBackend())

    expected_connections: dict[str, list[str | set[str]]] = {
        "output_2": ["sigmoid", {"input"}],
        "output": ["matrix_multiplication", {"output_2", "w4"}],
    }

    assert_connections(compiled_model, expected_connections)


def test_iadd_8():
    model = Model()
    model += MatrixMultiply()(right="w1")
    model += Relu()
    model += Sigmoid()(input=IOKey("asd"))
    model += MatrixMultiply()(right="w4")

    compiled_model = compile(model, JaxBackend())

    expected_connections: dict[str, list[str | set[str]]] = {
        "output_2": ["sigmoid", {"asd"}],
        "output": ["matrix_multiplication", {"output_2", "w4"}],
    }

    assert_connections(compiled_model, expected_connections)


def test_empty_str_err_1():
    model = Model()
    model += MatrixMultiply()(right="w1")
    model += Relu()
    with pytest.raises(KeyError) as err:
        model += Sigmoid()(output="")

    assert str(err.value) == "'Empty string is not a valid for output connections!'"


def test_generate_keys_duplicates():
    model = Model()
    model += Add()(left="left", right="right", output=IOKey("output"))
    model += Add()(left="left2", right="right2")

    model2 = Model()
    model2 += model()

    key_mappings = model2.generate_keys(include_internals=True)
    expected_key_mappings = {
        "$1": "$left",
        "$2": "$right",
        "$3": "$input",
        "$4": "$right2",
        "$5": "$_Model_0_output",
        "$6": "$_Model_0__output",
    }

    assert key_mappings == expected_key_mappings


def test_output_keys_canonical_output_1():
    model = Model()
    model += Add()(left="left", right="right", output=IOKey("output"))
    model += Add()(left="left2", right="right2")

    model2 = Model()
    model2 += model()

    assert set(model2.output_keys) == set(["#canonical_output"])


def test_output_keys_canonical_output_2():
    model = Model()
    model += Add()(left="left", right="right", output=IOKey("output"))
    model += Add()(left="left2", right="right2")

    model2 = Model()
    model2 += model(output=IOKey("output"))

    assert set(model2.output_keys) == set(["output", "#canonical_output"])


def test_string_iokey_value_1():
    # This tes tests if string value given in init
    # is working properly

    # For this Purpose, dummy einsum primitive is introduced
    # since it has a string input

    # This test comprises four steps:
    # 1. Register Einsum Primitive
    # 2. Create a model that uses Einsum Primitive and compile it
    # 3. Evaluate the model
    # 4. Compare the results

    import torch

    backend = TorchBackend()

    # Define einsum primitive fn
    def einsum(input, equation):
        return torch.einsum(equation, input)

    # Define einsum primitive Model
    class ReduceEinsum(PrimitiveModel):
        # Small Einsum Model that is written for test purposes.
        # Now it only supports single input and single output

        def __init__(
            self, equation: str | ToBeDetermined, name: str | None = None
        ) -> None:
            if not isinstance(equation, ToBeDetermined):
                # Parse the equation
                input, output = equation.replace(" ", "").split("->")
                # Parse the shapes
                all_input_shapes = list(input)
                all_output_shapes = list(output)
                # Create IOKey shape = and Scalar Input, type = MyTensors
                # Note that equation is string
                tensor_input = BaseKey(shape=all_input_shapes, type=Tensor)
                tensor_output = BaseKey(shape=all_output_shapes, type=Tensor)
                scalar_equation = BaseKey(type=str, value=equation)

            else:
                # case where equation is TBD
                tensor_input = BaseKey(shape=[("Var1", ...)], type=Tensor)
                tensor_output = BaseKey(shape=[("Var2", ...)], type=Tensor)
                scalar_equation = BaseKey(type=str)

            kwargs: dict[str, BaseKey] = {
                "output": tensor_output,
                "input": tensor_input,
                "equation": scalar_equation,
            }

            super().__init__(formula_key="einsum", name=name, **kwargs)
            self._freeze()

        def __call__(  # type: ignore[override]
            self,
            input: ConnectionType = NOT_GIVEN,
            equation: ConnectionType = NOT_GIVEN,
            output: ConnectionType = NOT_GIVEN,
        ) -> ExtendInfo:
            return super().__call__(input=input, equation=equation, output=output)

    TorchBackend.register_primitive(einsum)

    # create the model and add einsum
    model = Model()

    # note that string input is given in __init__
    a = ReduceEinsum(equation=TBD)(
        input="input", equation=IOKey(value="ij->i"), output="output"
    )
    model += a

    # Compile the model and assert the results
    pm = mithril.compile(model=model, backend=backend)
    input = backend.ones((7, 6))
    trainable_keys = {"input": input}
    outputs = pm.evaluate(trainable_keys)
    ref_outputs = {"output": backend.ones(7) * 6}
    assert_results_equal(outputs, ref_outputs)


def test_string_iokey_value_2():
    # This tes tests if string value handling of
    # IOKey is working properly.

    # For this Purpose, Dumy Einsum Primitive is introduced
    # since it has a string input

    # This test comprises four steps:
    # 1. Register Einsum Primitive
    # 2. Create a model that uses Einsum Primitive and compile it
    # 3. Evaluate the model
    # 4. Compare the results

    import torch

    backend = TorchBackend()

    # Define einsum primitive fn
    def einsum(input, equation):
        return torch.einsum(equation, input)

    # Define einsum primitive Model
    class ReduceEinsum(PrimitiveModel):
        # Small Einsum Model that is written for test purposes.
        # Now it only supports single input and single output

        def __init__(
            self, equation: str | ToBeDetermined, name: str | None = None
        ) -> None:
            if not isinstance(equation, ToBeDetermined):
                # Parse the equation
                input, output = equation.replace(" ", "").split("->")
                # Parse the shapes
                all_input_shapes = list(input)
                all_output_shapes = list(output)
                # Create TensorType and Scalar Inputs
                # Note that equation is string
                tensor_input = BaseKey(shape=all_input_shapes, type=Tensor)
                tensor_output = BaseKey(shape=all_output_shapes, type=Tensor)
                scalar_equation = BaseKey(type=str, value=equation)

            else:
                # case where equation is TBD
                tensor_input = BaseKey(shape=[("Var1", ...)], type=Tensor)
                tensor_output = BaseKey(shape=[("Var2", ...)], type=Tensor)
                scalar_equation = BaseKey(type=str)

            kwargs: dict[str, BaseKey] = {
                "output": tensor_output,
                "input": tensor_input,
                "equation": scalar_equation,
            }

            super().__init__(formula_key="einsum", name=name, **kwargs)
            self._freeze()

        def __call__(  # type: ignore[override]
            self,
            input: ConnectionType = NOT_GIVEN,
            equation: ConnectionType = NOT_GIVEN,
            output: ConnectionType = NOT_GIVEN,
        ) -> ExtendInfo:
            return super().__call__(input=input, equation=equation, output=output)

    TorchBackend.register_primitive(einsum)

    # create the model and add einsum
    model = Model()

    # note that in __init__, equation is TBD and string is given as IOKey value
    a = ReduceEinsum(equation=TBD)(
        input="input", equation=IOKey(name="eq", value="ij->i"), output="output"
    )
    model += a

    # Compile the model and assert the results
    pm = mithril.compile(model=model, backend=backend, safe_names=False, jit=False)
    input = backend.ones((7, 6))
    trainable_keys = {"input": input}
    outputs = pm.evaluate(trainable_keys)
    ref_outputs = {"output": backend.ones(7) * 6}
    assert_results_equal(outputs, ref_outputs)


def test_empty_call_vs_direct_model_extending():
    model1 = Model()
    model1 += LeakyRelu()

    model2 = Model()
    model2 += LeakyRelu()()

    assert_models_equal(model1, model2)<|MERGE_RESOLUTION|>--- conflicted
+++ resolved
@@ -3362,13 +3362,8 @@
     backends: list[type[Backend]] = [TorchBackend, JaxBackend, NumpyBackend, MlxBackend]
     for backend_class in backends:
         if backend_class.is_installed:
-<<<<<<< HEAD
             backend = backend_class()
-            cm = compile(m, backend)
-=======
-            backend = backend_class(precision=32)
             cm = compile(m, backend, inference=True)
->>>>>>> 9874f248
             np.testing.assert_allclose(
                 expected_result,
                 cm.evaluate({})["output"],  # type: ignore
@@ -3387,13 +3382,8 @@
     ] = [TorchBackend, JaxBackend, NumpyBackend, MlxBackend]
     for backend_class in backends:
         if backend_class.is_installed:
-<<<<<<< HEAD
             backend = backend_class()
-            cm = compile(m, backend)  # type: ignore
-=======
-            backend = backend_class(precision=32)
             cm = compile(m, backend, inference=True)  # type: ignore
->>>>>>> 9874f248
             out = cm.evaluate({})["output"]
             assert isinstance(out, backend.DataType)
             np.testing.assert_allclose(expected_result, out, rtol=1e-6, atol=1e-6)  # type: ignore
