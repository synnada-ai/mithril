--- conflicted
+++ resolved
@@ -2836,11 +2836,6 @@
     input_array = np.ones((1, 2, 3, 4, 5, 6, 7, 8))
     expected_result_1 = input_array.size
     expected_result_2 = input_array.shape[3]
-    expected_result_3 = (
-        input_array.shape[3],
-        input_array.shape[5],
-        input_array.shape[7],
-    )
 
     m1 = Model()
     m1 += Size().connect(input="input", output="output")
@@ -2848,15 +2843,8 @@
     m2 = Model()
     m2 += Size(dim=TBD).connect(input="input", dim=3, output="output")
 
-<<<<<<< HEAD
     models = [m1, m2]
-=======
-    m3 = Model()
-    m3 += Size(dim=TBD).connect(input="input", dim=(3, 5, 7), output="output")
-
-    models = [m1, m2, m3]
->>>>>>> aaa72380
-    expected_results = [expected_result_1, expected_result_2, expected_result_3]
+    expected_results = [expected_result_1, expected_result_2]
     backends: list[type[Backend]] = [TorchBackend, JaxBackend, NumpyBackend, MlxBackend]
     for model, expected_result in zip(models, expected_results, strict=False):
         for backend_class in backends:
