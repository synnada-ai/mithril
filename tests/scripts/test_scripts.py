--- conflicted
+++ resolved
@@ -6926,19 +6926,10 @@
         model = Model()
         model += LogisticRegression()(input="input1", probs_output="input1")
 
-<<<<<<< HEAD
-    assert str(error_info1.value) == (
-        "There exists a cyclic subgraph between input1 key and ['input1'] key(s)!"
-    )
-    assert str(error_info2.value) == (
-        "There exists a cyclic subgraph between input1 key and ['$3', 'input1'] key(s)!"
-    )
-=======
     m1 = "There exists a cyclic subgraph between input1 key and ['input1'] key(s)!"
     assert str(error_info1.value.args[0]) == m1
     m = "There exists a cyclic subgraph between input1 key and ['$3', 'input1'] key(s)!"
     assert str(error_info2.value.args[0]) == m
->>>>>>> de075737
 
 
 def assert_repr_dict(data: dict[str, ShapeRepr], ref_shapes: dict):
