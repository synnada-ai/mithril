--- conflicted
+++ resolved
@@ -42,11 +42,6 @@
     Variadic,
     create_shape_map,
 )
-<<<<<<< HEAD
-from mithril.framework.physical.flat_graph import FlatGraph
-=======
-from mithril.framework.constraints import bcast
->>>>>>> 61bf174d
 from mithril.models import (
     L1,
     L2,
@@ -2002,18 +1997,7 @@
 
     comp_model = mithril.compile(model=model, backend=NumpyBackend())
 
-<<<<<<< HEAD
-    ignored_model_keys = (
-        comp_model.data_store.cached_data.keys() | comp_model.discarded_keys
-    )
-    ignored_output_keys = ignored_model_keys & comp_model.flat_graph.all_target_keys
-    ignored_model_list = [
-        comp_model.flat_graph.get_model(key) for key in ignored_output_keys
-    ]
-    assert ignored_model_list == [get_primitive(add1)]
-=======
     assert add1 not in comp_model.flat_graph.nodes
->>>>>>> 61bf174d
 
 
 def test_static_anlaysis_1():
@@ -2033,19 +2017,8 @@
         model=model,
         backend=NumpyBackend(),
     )
-<<<<<<< HEAD
-    discarded_model_keys = (
-        comp_model.data_store.cached_data.keys() | comp_model.discarded_keys
-    )
-    discarded_output_keys = discarded_model_keys & comp_model.flat_graph.all_target_keys
-    discarded_model_list = [
-        comp_model.flat_graph.get_model(key) for key in discarded_output_keys
-    ]
-    assert discarded_model_list == [get_primitive(add1)]
-=======
 
     assert add1 not in comp_model.flat_graph.nodes
->>>>>>> 61bf174d
 
 
 def test_static_anlaysis_2():
@@ -3151,88 +3124,6 @@
     }
 
 
-<<<<<<< HEAD
-def test_flatgraph_1():
-    graph = FlatGraph({"input1", "input2"}, {"output"})
-    graph.add_value(get_primitive(Relu()), {"input": "input1", "output": "relu_out"})
-    graph.add_value(
-        get_primitive(Buffer()), {"input": "relu_out", "output": "buffer_output"}
-    )
-    graph.add_value(
-        get_primitive(Buffer()), {"input": "buffer_output", "output": "output"}
-    )
-    graph.prune_duplicate_nodes({}, {})
-
-    expected_connections = ["input1", "relu_out"]
-    graph._update_connection_keys(graph.connections["relu_out"])
-
-    assert sorted(graph.connections.keys()) == sorted(expected_connections)
-    assert sorted(graph.get_target_keys("relu_out", True)) == (["output"])
-
-
-def test_flatgraph_2():
-    graph = FlatGraph(
-        {"input1", "input2"}, {"output1", "output2", "output3", "output4"}
-    )
-    graph.add_value(get_primitive(Relu()), {"input": "input1", "output": "relu_out"})
-    graph.add_value(get_primitive(Buffer()), {"input": "relu_out", "output": "output1"})
-    graph.add_value(get_primitive(Buffer()), {"input": "output1", "output": "output2"})
-    graph.add_value(get_primitive(Buffer()), {"input": "output2", "output": "output3"})
-    graph.add_value(get_primitive(Buffer()), {"input": "output3", "output": "output4"})
-    graph.prune_duplicate_nodes({}, {})
-
-    expected_connections = ["input1", "relu_out"]
-
-    assert sorted(graph.connections.keys()) == sorted(expected_connections)
-    assert graph.output_dict["output4"] == "relu_out"
-    assert sorted(graph.get_target_keys("relu_out", True)) == (
-        ["output1", "output2", "output3", "output4"]
-    )
-
-
-def test_flatgraph_3():
-    graph = FlatGraph(
-        {"input1", "input2"}, {"output1", "output2", "output3", "output4"}
-    )
-    graph.add_value(get_primitive(Relu()), {"input": "input1", "output": "relu_out"})
-    graph.add_value(get_primitive(Relu()), {"input": "relu_out", "output": "output1"})
-    graph.add_value(get_primitive(Relu()), {"input": "output1", "output": "output2"})
-    graph.prune_duplicate_nodes({}, {})
-
-    expected_connections = ["input1", "output1", "output2", "relu_out"]
-
-    assert sorted(graph.connections.keys()) == sorted(expected_connections)
-    assert sorted(graph.connections["output2"].source_keys) == (["output1"])
-    assert sorted(graph.connections["relu_out"].target_keys) == (["output1"])
-
-
-def test_flatgraph_4():
-    backend = TorchBackend(dtype=mithril.float64)
-    model_1 = Model()
-    model_1 += Relu()(input="relu_1", output=IOKey(name="output_1"))
-    model_1 += Relu()(input="relu_2", output=IOKey(name="output_2"))
-
-    model_2 = Model()
-    model_2 += Relu()(input="relu_1", output=IOKey(name="output_1"))
-    model_2 += Relu()(input="relu_2", output=IOKey(name="output_2"))
-
-    model = Model()
-    model += model_1()
-    model += model_2(
-        relu_2="",
-        output_2=model_1.relu_2,  # type: ignore
-        relu_1=model_1.output_2,  # type: ignore
-        output_1=IOKey(name="output"),
-    )
-
-    pm = mithril.compile(model=model, backend=backend)
-    assert pm.input_keys == {"relu_2"}
-    assert len(pm.flat_graph.all_source_keys) == 3
-    assert len(pm.flat_graph.all_target_keys) == 3
-
-
-=======
->>>>>>> 61bf174d
 def test_empy_out_grad():
     model = Model()
     model += Linear(10)(input="input")
