# Copyright 2022 Synnada, Inc.
#
# Licensed under the Apache License, Version 2.0 (the "License");
# you may not use this file except in compliance with the License.
# You may obtain a copy of the License at
#
#     http://www.apache.org/licenses/LICENSE-2.0
#
# Unless required by applicable law or agreed to in writing, software
# distributed under the License is distributed on an "AS IS" BASIS,
# WITHOUT WARRANTIES OR CONDITIONS OF ANY KIND, either express or implied.
# See the License for the specific language governing permissions and
# limitations under the License.

import os
import platform
import random
from collections.abc import Callable
from itertools import product

import numpy as np
import pytest

import mithril as ml
from mithril import JaxBackend, MlxBackend, NumpyBackend, TorchBackend
from mithril.backends.utils import DtypeBits
from mithril.core import Dtype

# Create instances of each backend
backends = [ml.NumpyBackend, ml.TorchBackend, ml.MlxBackend]


testing_fns: dict[type[ml.Backend], Callable] = {}
array_fns: dict[type[ml.Backend], Callable] = {}
installed_backends: list[
    type[TorchBackend] | type[JaxBackend] | type[MlxBackend] | type[NumpyBackend]
] = []

try:
    import torch

    testing_fns[TorchBackend] = torch.allclose
    installed_backends.append(TorchBackend)

    def torch_array_wrapper(array: list, device: str, dtype: str) -> torch.Tensor:
        return torch.tensor(array, device=device, dtype=getattr(torch, f"{dtype}"))

    array_fns[TorchBackend] = torch_array_wrapper


except ImportError:
    pass

try:
    import jax
    import jax.numpy as jnp
    import numpy as np

    testing_fns[JaxBackend] = lambda x, y, rtol, atol: np.allclose(
        x.astype(jnp.float64), y.astype(jnp.float64), atol=atol, rtol=rtol
    )
    installed_backends.append(JaxBackend)

    def jax_array_wrapper(array: list, device: str, dtype: str) -> jnp.ndarray:
        jax_array = jnp.array(array, dtype=getattr(jnp, f"{dtype}"))
        jax_device = jax.devices(device[:-2])[0]
        jax.device_put(jax_array, jax_device)
        return jax_array

    array_fns[JaxBackend] = jax_array_wrapper


except ImportError:
    pass

try:
    import numpy

    testing_fns[NumpyBackend] = numpy.allclose
    installed_backends.append(NumpyBackend)

    def numpy_array_wrapper(array: list, device: str, dtype: str) -> numpy.ndarray:
        return numpy.array(array, dtype=getattr(numpy, f"{dtype}"))

    array_fns[NumpyBackend] = numpy_array_wrapper

except ImportError:
    pass

try:
    import mlx.core as mx

    if platform.system() != "Darwin" or os.environ.get("CI") == "true":
        raise ImportError
    testing_fns[MlxBackend] = mx.allclose
    installed_backends.append(MlxBackend)

    def mlx_array_wrapper(array: list, device: str, dtype: str) -> mx.array:
        if dtype == "bool":
            dtype = "bool_"
        return mx.array(array, dtype=getattr(mx, f"{dtype}"))

    array_fns[MlxBackend] = mlx_array_wrapper
except ImportError:
    pass


def assert_backend_results_equal(
    backend: ml.Backend,
    fn: Callable,
    fn_args: list,
    fn_kwargs: dict,
    ref_output,
    ref_output_device,
    ref_output_dtype,
    rtol,
    atol,
):
    ref_output_device = ref_output_device.split(":")[0]
    testing_fn = testing_fns[backend.__class__]
    output = fn(*fn_args, **fn_kwargs)
    assert not isinstance(output, tuple | list) ^ isinstance(ref_output, tuple | list)
    if not isinstance(output, tuple | list):
        output = (output,)

    if not isinstance(ref_output, tuple | list):
        ref_output = (ref_output,)

<<<<<<< HEAD
    for out, ref in zip(output, ref_output, strict=False):
        assert tuple(out.shape) == tuple(ref.shape)
        assert get_array_device(out, backend.backend_type) == ref_output_device
        assert get_array_precision(out, backend.backend_type) == get_array_precision(
            ref, backend.backend_type
        )
        assert testing_fn(out, ref, rtol=rtol, atol=atol)


unsupported_device_precisions = [
    (ml.TorchBackend, "mps:0", 64),
    (ml.MlxBackend, "cpu", 16),
    (ml.MlxBackend, "cpu", 32),
    (ml.TorchBackend, "cpu:0", 16),
=======
    # for out, ref in zip(output, ref_output, strict=False):
    #     assert tuple(output[0].shape) == tuple(ref_output[0].shape)
    #     assert (
    #         backend.backend_type == "mlx"
    #         or get_array_device(output[0], backend.backend_type) == ref_output_device
    #     )
    #     assert (
    #         get_array_precision(output[0], backend.backend_type)
    #         == DtypeBits[ref_output_dtype.name].value
    #     )
    assert testing_fn(output[0], ref_output[0], rtol=rtol, atol=atol)


unsupported_device_dtypes: list[tuple[type[ml.Backend], str, Dtype]] = [
    (ml.TorchBackend, "mps:0", Dtype.float64),
    (ml.TorchBackend, "cpu:0", Dtype.float16),
>>>>>>> c44e3055
]

if platform.system() == "Darwin" and os.environ.get("CI") == "true":
    # Jax has issues with bfloat16 on MacOS in CI
    # See issue: https://github.com/jax-ml/jax/issues/25730
    unsupported_device_dtypes.append((ml.JaxBackend, "cpu:0", Dtype.bfloat16))

# find all backends with their device and dtype
backends_with_device_dtype = list(
    backend_device_dtype
    for backends in installed_backends
    for backend_device_dtype in product(
        [backends], backends.get_available_devices(), backends.supported_dtypes
    )
    if backend_device_dtype not in unsupported_device_dtypes
    and (
        "mps" not in backend_device_dtype[1] or os.environ.get("CI") != "true"
    )  # filter out unsupported combinations
)


names = [
    backend.__name__ + "-" + device + "-" + str(dtype.name)
    for backend, device, dtype in backends_with_device_dtype
]

tolerances = {
    Dtype.float16: 1e-2,
    Dtype.bfloat16: 1e-2,
    Dtype.float32: 1e-5,
    Dtype.float64: 1e-6,
}


@pytest.mark.parametrize(
    "backendcls, device, dtype", backends_with_device_dtype, ids=names
)
class TestArray:
    def test_array_int(self, backendcls, device, dtype):
        backend = backendcls(device=device, dtype=dtype)
        array_fn = array_fns[backend.__class__]
        fn = backend.array
        fn_args = [[1, 2, 3]]
        fn_kwargs: dict = {}

        ref_output = array_fn(
            [1, 2, 3], str(device), f"int{DtypeBits[dtype.name].value}"
        )
        assert_backend_results_equal(
            backend,
            fn,
            fn_args,
            fn_kwargs,
            ref_output,
            device,
            dtype,
            tolerances[dtype],
            tolerances[dtype],
        )

    def test_array_float(self, backendcls, device, dtype):
        backend = backendcls(device=device, dtype=dtype)
        array_fn = array_fns[backend.__class__]
        fn = backend.array
        fn_args = [[1.0, 2, 3]]
        fn_kwargs: dict = {}
        ref_output = array_fn([1.0, 2, 3], str(device), dtype.name)
        assert_backend_results_equal(
            backend,
            fn,
            fn_args,
            fn_kwargs,
            ref_output,
            device,
            dtype,
            tolerances[dtype],
            tolerances[dtype],
        )

    def test_array_edge_case(self, backendcls, device, dtype):
        backend = backendcls(device=device, dtype=dtype)
        array_fn = array_fns[backend.__class__]
        fn = backend.array
        fn_args = [1]
        fn_kwargs: dict = {}

        ref_output = array_fn(1, str(device), f"int{DtypeBits[dtype.name].value}")
        assert_backend_results_equal(
            backend,
            fn,
            fn_args,
            fn_kwargs,
            ref_output,
            device,
            dtype,
            tolerances[dtype],
            tolerances[dtype],
        )


@pytest.mark.parametrize(
    "backendcls, device, dtype", backends_with_device_dtype, ids=names
)
class TestZeros:
    def test_zeros(self, backendcls, device, dtype):
        array_fn = array_fns[backendcls]
        backend = backendcls(device=device, dtype=dtype)

        fn = backend.zeros
        fn_args = [(2, 3)]
        fn_kwargs: dict = {}

        ref_output = array_fn(
            [[0.0, 0.0, 0.0], [0.0, 0.0, 0.0]],
            device,
            dtype.name,
        )
        assert_backend_results_equal(
            backend,
            fn,
            fn_args,
            fn_kwargs,
            ref_output,
            device,
            dtype,
            tolerances[dtype],
            tolerances[dtype],
        )

    def test_zeros_int(self, backendcls, device, dtype):
        array_fn = array_fns[backendcls]
        backend = backendcls(device=device, dtype=dtype)

        fn = backend.zeros
        fn_args = [(2, 3)]
        _dtype = getattr(ml, f"int{DtypeBits[dtype.name].value}")
        fn_kwargs: dict = {"dtype": _dtype}

        ref_output = array_fn(
            [[0, 0, 0], [0, 0, 0]], device, f"int{DtypeBits[dtype.name].value}"
        )
        assert_backend_results_equal(
            backend,
            fn,
            fn_args,
            fn_kwargs,
            ref_output,
            device,
            dtype,
            tolerances[dtype],
            tolerances[dtype],
        )

    def test_zeros_edge(self, backendcls, device, dtype):
        array_fn = array_fns[backendcls]
        backend = backendcls(device=device, dtype=dtype)

        fn = backend.zeros
        fn_args = [()]
        fn_kwargs: dict = {}
        ref_output = array_fn(0.0, device, dtype.name)

        assert_backend_results_equal(
            backend,
            fn,
            fn_args,
            fn_kwargs,
            ref_output,
            device,
            dtype,
            tolerances[dtype],
            tolerances[dtype],
        )


@pytest.mark.parametrize(
    "backendcls, device, dtype", backends_with_device_dtype, ids=names
)
class TestOnes:
    def test_ones(self, backendcls, device, dtype):
        array_fn = array_fns[backendcls]
        backend = backendcls(device=device, dtype=dtype)

        fn = backend.ones
        fn_args = [(2, 3)]
        fn_kwargs: dict = {}
        ref_output = array_fn(
            [[1.0, 1.0, 1.0], [1.0, 1.0, 1.0]],
            device,
            dtype.name,
        )

        assert_backend_results_equal(
            backend,
            fn,
            fn_args,
            fn_kwargs,
            ref_output,
            device,
            dtype,
            tolerances[dtype],
            tolerances[dtype],
        )

    def test_ones_int(self, backendcls, device, dtype):
        array_fn = array_fns[backendcls]
        backend = backendcls(device=device, dtype=dtype)

        fn = backend.ones
        fn_args = [(2, 3)]
        _dtype = getattr(ml, f"int{DtypeBits[dtype.name].value}")
        fn_kwargs: dict = {"dtype": _dtype}

        ref_output = array_fn(
            [[1.0, 1.0, 1.0], [1.0, 1.0, 1.0]],
            device,
            f"int{DtypeBits[dtype.name].value}",
        )
        assert_backend_results_equal(
            backend,
            fn,
            fn_args,
            fn_kwargs,
            ref_output,
            device,
            dtype,
            tolerances[dtype],
            tolerances[dtype],
        )

    def test_ones_edge(self, backendcls, device, dtype):
        array_fn = array_fns[backendcls]
        backend = backendcls(device=device, dtype=dtype)

        fn = backend.ones
        fn_args = [()]
        fn_kwargs: dict = {}

        ref_output = array_fn(1.0, device, dtype.name)
        assert_backend_results_equal(
            backend,
            fn,
            fn_args,
            fn_kwargs,
            ref_output,
            device,
            dtype,
            tolerances[dtype],
            tolerances[dtype],
        )


@pytest.mark.parametrize(
    "backendcls, device, dtype", backends_with_device_dtype, ids=names
)
class TestArange:
    def test_arange(self, backendcls, device, dtype):
        array_fn = array_fns[backendcls]
        backend = backendcls(device=device, dtype=dtype)

        fn = backend.arange
        fn_args: list = [-3, 5, 2]
        fn_kwargs: dict = {}

        ref_output = array_fn(
            [-3, -1, 1, 3], device, f"int{DtypeBits[dtype.name].value}"
        )
        assert_backend_results_equal(
            backend,
            fn,
            fn_args,
            fn_kwargs,
            ref_output,
            device,
            dtype,
            tolerances[dtype],
            tolerances[dtype],
        )

    def test_arange_float(self, backendcls, device, dtype):
        if backendcls == ml.TorchBackend and dtype == ml.bfloat16 and "mps" in device:
            pytest.skip("Torch does not support bfloat16 for MPS")

        array_fn = array_fns[backendcls]
        backend = backendcls(device=device, dtype=dtype)

        fn = backend.arange
        fn_args = [-3, 5, 2]
        dtype = getattr(ml, dtype.name)
        fn_kwargs: dict = {"dtype": dtype}

        ref_output = array_fn([-3, -1, 1, 3], device, dtype.name)
        assert_backend_results_equal(
            backend,
            fn,
            fn_args,
            fn_kwargs,
            ref_output,
            device,
            dtype,
            tolerances[dtype],
            tolerances[dtype],
        )

    def test_arange_negative(self, backendcls, device, dtype):
        array_fn = array_fns[backendcls]
        backend = backendcls(device=device, dtype=dtype)

        fn = backend.arange
        fn_args = [3, 1, -1]
        fn_kwargs: dict = {}

        ref_output = array_fn([3, 2], device, f"int{DtypeBits[dtype.name].value}")
        assert_backend_results_equal(
            backend,
            fn,
            fn_args,
            fn_kwargs,
            ref_output,
            device,
            dtype,
            tolerances[dtype],
            tolerances[dtype],
        )


@pytest.mark.parametrize(
    "backendcls, device, dtype", backends_with_device_dtype, ids=names
)
class TestFlatten:
    def test_flatten(self, backendcls, device, dtype):
        array_fn = array_fns[backendcls]
        backend = backendcls(device=device, dtype=dtype)

        fn = backend.flatten
        fn_args: list = [
            array_fn([[1, 2], [3, 4]], device, f"int{DtypeBits[dtype.name].value}")
        ]
        fn_kwargs: dict = {}

        ref_output = array_fn([1, 2, 3, 4], device, f"int{DtypeBits[dtype.name].value}")
        assert_backend_results_equal(
            backend,
            fn,
            fn_args,
            fn_kwargs,
            ref_output,
            device,
            dtype,
            tolerances[dtype],
            tolerances[dtype],
        )

    def test_flatten_float(self, backendcls, device, dtype):
        array_fn = array_fns[backendcls]
        backend = backendcls(device=device, dtype=dtype)

        fn = backend.flatten
        fn_args: list = [array_fn([[1.0, 2.0], [3.0, 4.0]], device, dtype.name)]
        fn_kwargs: dict = {}

        ref_output = array_fn([1.0, 2.0, 3.0, 4.0], device, dtype.name)
        assert_backend_results_equal(
            backend,
            fn,
            fn_args,
            fn_kwargs,
            ref_output,
            device,
            dtype,
            tolerances[dtype],
            tolerances[dtype],
        )

    def test_flatten_edge(self, backendcls, device, dtype):
        array_fn = array_fns[backendcls]
        backend = backendcls(device=device, dtype=dtype)
        fn = backend.flatten
        fn_args: list = [array_fn(1, device, f"int{DtypeBits[dtype.name].value}")]
        fn_kwargs: dict = {}
        ref_output = array_fn([1], device, f"int{DtypeBits[dtype.name].value}")
        assert_backend_results_equal(
            backend,
            fn,
            fn_args,
            fn_kwargs,
            ref_output,
            device,
            dtype,
            tolerances[dtype],
            tolerances[dtype],
        )


@pytest.mark.parametrize(
    "backendcls, device, dtype", backends_with_device_dtype, ids=names
)
class TestTranspose:
    def test_transpose(self, backendcls, device, dtype):
        array_fn = array_fns[backendcls]
        backend = backendcls(device=device, dtype=dtype)

        fn = backend.transpose
        fn_args: list = [
            array_fn([[1, 2], [3, 4]], device, f"int{DtypeBits[dtype.name].value}")
        ]
        fn_kwargs: dict = {}
        ref_output = array_fn(
            [[1, 3], [2, 4]], device, f"int{DtypeBits[dtype.name].value}"
        )
        assert_backend_results_equal(
            backend,
            fn,
            fn_args,
            fn_kwargs,
            ref_output,
            device,
            dtype,
            tolerances[dtype],
            tolerances[dtype],
        )

    def test_transpose_float(self, backendcls, device, dtype):
        array_fn = array_fns[backendcls]
        backend = backendcls(device=device, dtype=dtype)

        fn = backend.transpose
        fn_args: list = [array_fn([[1.0, 2.0], [3.0, 4.0]], device, dtype.name)]
        fn_kwargs: dict = {}
        ref_output = array_fn([[1.0, 3.0], [2.0, 4.0]], device, dtype.name)

        assert_backend_results_equal(
            backend,
            fn,
            fn_args,
            fn_kwargs,
            ref_output,
            device,
            dtype,
            tolerances[dtype],
            tolerances[dtype],
        )

    def test_transpose_with_axes(self, backendcls, device, dtype):
        array_fn = array_fns[backendcls]
        backend = backendcls(device=device, dtype=dtype)

        fn = backend.transpose
        fn_args: list = [
            array_fn([[1, 2, 3, 4]], device, f"int{DtypeBits[dtype.name].value}"),
            [1, 0],
        ]
        fn_kwargs: dict = {}

        ref_output = array_fn(
            [[1], [2], [3], [4]], device, f"int{DtypeBits[dtype.name].value}"
        )
        assert_backend_results_equal(
            backend,
            fn,
            fn_args,
            fn_kwargs,
            ref_output,
            device,
            dtype,
            tolerances[dtype],
            tolerances[dtype],
        )


@pytest.mark.parametrize(
    "backendcls, device, dtype", backends_with_device_dtype, ids=names
)
class TestRelu:
    def test_relu_int(self, backendcls, device, dtype):
        array_fn = array_fns[backendcls]
        backend = backendcls(device=device, dtype=dtype)
        fn = backend.relu
        fn_args: list = [
            array_fn([[-1, 2], [3, 4]], device, f"int{DtypeBits[dtype.name].value}")
        ]
        fn_kwargs: dict = {}
        ref_output = array_fn(
            [[0, 2], [3, 4]], device, f"int{DtypeBits[dtype.name].value}"
        )
        assert_backend_results_equal(
            backend,
            fn,
            fn_args,
            fn_kwargs,
            ref_output,
            device,
            dtype,
            tolerances[dtype],
            tolerances[dtype],
        )

    def test_relu_edge(self, backendcls, device, dtype):
        array_fn = array_fns[backendcls]
        backend = backendcls(device=device, dtype=dtype)
        fn = backend.relu
        fn_args: list = [array_fn([[0.0, 1e10], [-1e10, 4.0]], device, dtype.name)]
        fn_kwargs: dict = {}
        ref_output = array_fn([[0.0, 1e10], [0.0, 4.0]], device, dtype.name)
        assert_backend_results_equal(
            backend,
            fn,
            fn_args,
            fn_kwargs,
            ref_output,
            device,
            dtype,
            tolerances[dtype],
            tolerances[dtype],
        )

    def test_relu_float(self, backendcls, device, dtype):
        array_fn = array_fns[backendcls]
        backend = backendcls(device=device, dtype=dtype)
        fn = backend.relu
        fn_args: list = [array_fn([[-1.0, 2.0], [3.0, 4.0]], device, dtype.name)]
        fn_kwargs: dict = {}
        ref_output = array_fn([[0.0, 2.0], [3.0, 4.0]], device, dtype.name)
        assert_backend_results_equal(
            backend,
            fn,
            fn_args,
            fn_kwargs,
            ref_output,
            device,
            dtype,
            tolerances[dtype],
            tolerances[dtype],
        )


@pytest.mark.parametrize(
    "backendcls, device, dtype", backends_with_device_dtype, ids=names
)
class TestSigmoid:
    def test_sigmoid_float(self, backendcls, device, dtype):
        array_fn = array_fns[backendcls]
        backend = backendcls(device=device, dtype=dtype)
        fn = backend.sigmoid
        fn_args: list = [array_fn([[-1.0, 2.0], [3.0, 4.0]], device, dtype.name)]
        fn_kwargs: dict = {}
        ref_output = array_fn(
            [
                [0.2689414322376251, 0.8807970285415649],
                [0.9525741338729858, 0.9820137619972229],
            ],
            device,
            dtype.name,
        )
        assert_backend_results_equal(
            backend,
            fn,
            fn_args,
            fn_kwargs,
            ref_output,
            device,
            dtype,
            tolerances[dtype],
            tolerances[dtype],
        )


@pytest.mark.parametrize(
    "backendcls, device, dtype", backends_with_device_dtype, ids=names
)
class TestSign:
    def test_sign_float(self, backendcls, device, dtype):
        array_fn = array_fns[backendcls]
        backend = backendcls(device=device, dtype=dtype)
        fn = backend.sign
        fn_args: list = [array_fn([[-1.0, 2.0], [3.0, 4.0]], device, dtype.name)]
        fn_kwargs: dict = {}
        ref_output = array_fn([[-1.0, 1.0], [1.0, 1.0]], device, dtype.name)
        assert_backend_results_equal(
            backend,
            fn,
            fn_args,
            fn_kwargs,
            ref_output,
            device,
            dtype,
            tolerances[dtype],
            tolerances[dtype],
        )

    def test_sign_int(self, backendcls, device, dtype):
        array_fn = array_fns[backendcls]
        backend = backendcls(device=device, dtype=dtype)
        fn = backend.sign
        fn_args: list = [
            array_fn([[-1, 2], [3, 4]], device, f"int{DtypeBits[dtype.name].value}")
        ]
        fn_kwargs: dict = {}
        ref_output = array_fn(
            [[-1, 1], [1, 1]], device, f"int{DtypeBits[dtype.name].value}"
        )
        assert_backend_results_equal(
            backend,
            fn,
            fn_args,
            fn_kwargs,
            ref_output,
            device,
            dtype,
            tolerances[dtype],
            tolerances[dtype],
        )


@pytest.mark.parametrize(
    "backendcls, device, dtype", backends_with_device_dtype, ids=names
)
class TestAbs:
    def test_abs_float(self, backendcls, device, dtype):
        backend = backendcls(device=device, dtype=dtype)
        array_fn = array_fns[backend.__class__]
        fn = backend.abs
        fn_args: list = [array_fn([[-1.0, 2.0], [3.0, 4.0]], device, dtype.name)]
        fn_kwargs: dict = {}
        ref_output = array_fn([[1.0, 2.0], [3.0, 4.0]], device, dtype.name)
        assert_backend_results_equal(
            backend,
            fn,
            fn_args,
            fn_kwargs,
            ref_output,
            device,
            dtype,
            tolerances[dtype],
            tolerances[dtype],
        )

    def test_abs_int(self, backendcls, device, dtype):
        backend = backendcls(device=device, dtype=dtype)
        fn = backend.abs
        array_fn = array_fns[backend.__class__]
        fn_args: list = [
            array_fn([[-1, 2], [3, 4]], device, f"int{DtypeBits[dtype.name].value}")
        ]
        fn_kwargs: dict = {}
        ref_output = array_fn(
            [[1, 2], [3, 4]], device, f"int{DtypeBits[dtype.name].value}"
        )
        assert_backend_results_equal(
            backend,
            fn,
            fn_args,
            fn_kwargs,
            ref_output,
            device,
            dtype,
            tolerances[dtype],
            tolerances[dtype],
        )

    def test_abs_edge(self, backendcls, device, dtype):
        backend = backendcls(device=device, dtype=dtype)
        array_fn = array_fns[backend.__class__]
        fn = backend.abs
        fn_args: list = [array_fn([0.0], device, dtype.name)]
        fn_kwargs: dict = {}
        ref_output = array_fn([0.0], device, dtype.name)
        assert_backend_results_equal(
            backend,
            fn,
            fn_args,
            fn_kwargs,
            ref_output,
            device,
            dtype,
            tolerances[dtype],
            tolerances[dtype],
        )


@pytest.mark.parametrize(
    "backendcls, device, dtype", backends_with_device_dtype, ids=names
)
class TestOnesLike:
    def test_ones_like(self, backendcls, device, dtype):
        array_fn = array_fns[backendcls]
        backend = backendcls(device=device, dtype=dtype)
        fn = backend.ones_like
        fn_args: list = [array_fn([[0.0, 0.0], [0.0, 0.0]], device, dtype.name)]
        fn_kwargs: dict = {}
        ref_output = array_fn([[1.0, 1.0], [1.0, 1.0]], device, dtype.name)
        assert_backend_results_equal(
            backend,
            fn,
            fn_args,
            fn_kwargs,
            ref_output,
            device,
            dtype,
            tolerances[dtype],
            tolerances[dtype],
        )

    def test_ones_edge(self, backendcls, device, dtype):
        array_fn = array_fns[backendcls]
        backend = backendcls(device=device, dtype=dtype)
        fn = backend.ones_like
        fn_args: list = [array_fn(0.0, device, dtype.name)]
        fn_kwargs: dict = {}
        ref_output = array_fn(1.0, device, dtype.name)
        assert_backend_results_equal(
            backend,
            fn,
            fn_args,
            fn_kwargs,
            ref_output,
            device,
            dtype,
            tolerances[dtype],
            tolerances[dtype],
        )


@pytest.mark.parametrize(
    "backendcls, device, dtype", backends_with_device_dtype, ids=names
)
class TestZerosLike:
    def test_zeros_like(self, backendcls, device, dtype):
        array_fn = array_fns[backendcls]
        backend = backendcls(device=device, dtype=dtype)
        fn = backend.zeros_like
        fn_args: list = [array_fn([[-1.0, 2.0], [3.0, 4.0]], device, dtype.name)]
        fn_kwargs: dict = {}
        ref_output = array_fn([[0.0, 0.0], [0.0, 0.0]], device, dtype.name)
        assert_backend_results_equal(
            backend,
            fn,
            fn_args,
            fn_kwargs,
            ref_output,
            device,
            dtype,
            tolerances[dtype],
            tolerances[dtype],
        )

    def test_zeros_edge(self, backendcls, device, dtype):
        array_fn = array_fns[backendcls]
        backend = backendcls(device=device, dtype=dtype)
        fn = backend.zeros_like
        fn_args: list = [array_fn(0.0, device, dtype.name)]
        fn_kwargs: dict = {}
        ref_output = array_fn(0.0, device, dtype.name)
        assert_backend_results_equal(
            backend,
            fn,
            fn_args,
            fn_kwargs,
            ref_output,
            device,
            dtype,
            tolerances[dtype],
            tolerances[dtype],
        )


@pytest.mark.parametrize(
    "backendcls, device, dtype", backends_with_device_dtype, ids=names
)
class TestSin:
    def test_sin(self, backendcls, device, dtype):
        array_fn = array_fns[backendcls]
        backend = backendcls(device=device, dtype=dtype)
        fn = backend.sin
        fn_args: list = [array_fn([[-1.0, 2.0], [3.0, 4.0]], device, dtype.name)]
        fn_kwargs: dict = {}
        ref_output = array_fn(
            [
                [-0.8414709848079, 0.9092974268256817],
                [0.1411200080598672, -0.7568024953079282],
            ],
            device,
            dtype.name,
        )
        assert_backend_results_equal(
            backend,
            fn,
            fn_args,
            fn_kwargs,
            ref_output,
            device,
            dtype,
            tolerances[dtype],
            tolerances[dtype],
        )


@pytest.mark.parametrize(
    "backendcls, device, dtype", backends_with_device_dtype, ids=names
)
class TestCos:
    def test_cos(self, backendcls, device, dtype):
        array_fn = array_fns[backendcls]
        backend = backendcls(device=device, dtype=dtype)
        fn = backend.cos
        fn_args: list = [array_fn([[-1.0, 2.0], [3.0, 4.0]], device, dtype.name)]
        fn_kwargs: dict = {}
        ref_output = array_fn(
            [
                [0.5403023058681398, -0.4161468365471424],
                [-0.9899924966004454, -0.6536436208636119],
            ],
            device,
            dtype.name,
        )
        assert_backend_results_equal(
            backend,
            fn,
            fn_args,
            fn_kwargs,
            ref_output,
            device,
            dtype,
            tolerances[dtype],
            tolerances[dtype],
        )


@pytest.mark.parametrize(
    "backendcls, device, dtype", backends_with_device_dtype, ids=names
)
class TestTanh:
    def test_tanh(self, backendcls, device, dtype):
        array_fn = array_fns[backendcls]
        backend = backendcls(device=device, dtype=dtype)
        fn = backend.tanh
        fn_args: list = [array_fn([[-1.0, 2.0], [3.0, 4.0]], device, dtype.name)]
        fn_kwargs: dict = {}
        ref_output = array_fn(
            [
                [-0.7615941559557649, 0.9640275800758169],
                [0.9950547536867305, 0.999329299739067],
            ],
            device,
            dtype.name,
        )
        assert_backend_results_equal(
            backend,
            fn,
            fn_args,
            fn_kwargs,
            ref_output,
            device,
            dtype,
            tolerances[dtype],
            tolerances[dtype],
        )


@pytest.mark.parametrize(
    "backendcls, device, dtype", backends_with_device_dtype, ids=names
)
class TestLeakyRelu:
    def test_leaky_relu(self, backendcls, device, dtype):
        array_fn = array_fns[backendcls]
        backend = backendcls(device=device, dtype=dtype)
        fn = backend.leaky_relu
        fn_args: list = [
            array_fn([[-1.0, 2.0], [3.0, 4.0]], device, dtype.name),
            0.1,
        ]
        fn_kwargs: dict = {}
        ref_output = array_fn([[-0.1, 2.0], [3.0, 4.0]], device, dtype.name)
        assert_backend_results_equal(
            backend,
            fn,
            fn_args,
            fn_kwargs,
            ref_output,
            device,
            dtype,
            tolerances[dtype],
            tolerances[dtype],
        )


@pytest.mark.parametrize(
    "backendcls, device, dtype", backends_with_device_dtype, ids=names
)
class TestSoftplus:
    def test_softplus(self, backendcls, device, dtype):
        array_fn = array_fns[backendcls]
        backend = backendcls(device=device, dtype=dtype)
        fn = backend.softplus
        fn_args: list = [array_fn([[-1.0, 2.0], [3.0, 4.0]], device, dtype.name)]
        fn_kwargs: dict = {}
        ref_output = array_fn(
            [
                [0.3132616877555847, 2.1269280910491943],
                [3.0485873222351074, 4.0181498527526855],
            ],
            device,
            dtype.name,
        )
        assert_backend_results_equal(
            backend,
            fn,
            fn_args,
            fn_kwargs,
            ref_output,
            device,
            dtype,
            tolerances[dtype],
            tolerances[dtype],
        )


@pytest.mark.parametrize(
    "backendcls, device, dtype", backends_with_device_dtype, ids=names
)
class TestSoftmax:
    def test_softmax(self, backendcls, device, dtype):
        array_fn = array_fns[backendcls]
        backend = backendcls(device=device, dtype=dtype)
        fn = backend.softmax
        fn_args: list = [
            array_fn([[-1.0, 2.0], [3.0, 4.0]], device, dtype.name),
            0,
        ]
        fn_kwargs: dict = {}
        ref_output = array_fn(
            [
                [0.01798621006309986, 0.11920291930437088],
                [0.9820137619972229, 0.8807970285415649],
            ],
            device,
            dtype.name,
        )
        assert_backend_results_equal(
            backend,
            fn,
            fn_args,
            fn_kwargs,
            ref_output,
            device,
            dtype,
            tolerances[dtype],
            tolerances[dtype],
        )


@pytest.mark.parametrize(
    "backendcls, device, dtype", backends_with_device_dtype, ids=names
)
class TestLog:
    def test_log(self, backendcls, device, dtype):
        array_fn = array_fns[backendcls]
        backend = backendcls(device=device, dtype=dtype)
        fn = backend.log
        fn_args: list = [array_fn([[2.0, 1e-5], [1.0, 4.0]], device, dtype.name)]
        fn_kwargs: dict = {}
        ref_output = array_fn(
            [[0.6931471824645996, -11.512925148010254], [0.0, 1.3862943649291992]],
            device,
            dtype.name,
        )
        assert_backend_results_equal(
            backend,
            fn,
            fn_args,
            fn_kwargs,
            ref_output,
            device,
            dtype,
            tolerances[dtype],
            tolerances[dtype],
        )


@pytest.mark.parametrize(
    "backendcls, device, dtype", backends_with_device_dtype, ids=names
)
class TestIsNaN:
    def test_is_nan(self, backendcls, device, dtype):
        array_fn = array_fns[backendcls]
        backend = backendcls(device=device, dtype=dtype)
        fn = backend.isnan
        fn_args: list = [
            array_fn(
                [[2.0, backend.nan], [backend.nan, 4.0]],
                device,
                dtype.name,
            )
        ]
        fn_kwargs: dict = {}
        ref_output = array_fn([[False, True], [True, False]], device, "bool")
        assert_backend_results_equal(
            backend,
            fn,
            fn_args,
            fn_kwargs,
            ref_output,
            device,
            Dtype.bool,
            tolerances[dtype],
            tolerances[dtype],
        )


@pytest.mark.parametrize(
    "backendcls, device, dtype", backends_with_device_dtype, ids=names
)
class TestSqueeze:
    def test_squeeze(self, backendcls, device, dtype):
        array_fn = array_fns[backendcls]
        backend = backendcls(device=device, dtype=dtype)
        fn = backend.squeeze
        fn_args: list = [
            array_fn(
                [[[[[2.0, 1.0], [3.0, 4.0]]]]],
                device,
                dtype.name,
            )
        ]
        fn_kwargs: dict = {}
        ref_output = array_fn([[2.0, 1.0], [3.0, 4.0]], device, dtype.name)
        assert_backend_results_equal(
            backend,
            fn,
            fn_args,
            fn_kwargs,
            ref_output,
            device,
            dtype,
            tolerances[dtype],
            tolerances[dtype],
        )

    def test_squeeze_edge(self, backendcls, device, dtype):
        array_fn = array_fns[backendcls]
        backend = backendcls(device=device, dtype=dtype)
        fn = backend.squeeze
        fn_args: list = [array_fn([[[[[[[[2.0]]]]]]]], device, dtype.name)]
        fn_kwargs: dict = {}
        ref_output = array_fn(2.0, device, dtype.name)
        assert_backend_results_equal(
            backend,
            fn,
            fn_args,
            fn_kwargs,
            ref_output,
            device,
            dtype,
            tolerances[dtype],
            tolerances[dtype],
        )


@pytest.mark.parametrize(
    "backendcls, device, dtype", backends_with_device_dtype, ids=names
)
class TestReshape:
    def test_reshape(self, backendcls, device, dtype):
        array_fn = array_fns[backendcls]
        backend = backendcls(device=device, dtype=dtype)
        fn = backend.reshape
        fn_args: list = [
            array_fn(
                [[[[[2.0, 1.0], [3.0, 4.0]]]]],
                device,
                dtype.name,
            ),
            (4, 1),
        ]
        fn_kwargs: dict = {}
        ref_output = array_fn([[2.0], [1.0], [3.0], [4.0]], device, dtype.name)
        assert_backend_results_equal(
            backend,
            fn,
            fn_args,
            fn_kwargs,
            ref_output,
            device,
            dtype,
            tolerances[dtype],
            tolerances[dtype],
        )

    def test_reshape_edge(self, backendcls, device, dtype):
        array_fn = array_fns[backendcls]
        backend = backendcls(device=device, dtype=dtype)
        fn = backend.reshape
        fn_args: list = [
            array_fn([[[[[[[[2.0]]]]]]]], device, dtype.name),
            (1, 1),
        ]
        fn_kwargs: dict = {}
        ref_output = array_fn([[2.0]], device, dtype.name)
        assert_backend_results_equal(
            backend,
            fn,
            fn_args,
            fn_kwargs,
            ref_output,
            device,
            dtype,
            tolerances[dtype],
            tolerances[dtype],
        )


bdp_without_gpu = backends_with_device_dtype.copy()
names_without_gpu = names.copy()
for idx, item in enumerate(backends_with_device_dtype):
    if item[0] == ml.TorchBackend and "cpu" not in item[1]:
        bdp_without_gpu.remove(item)
        names_without_gpu.pop(idx)


@pytest.mark.parametrize(
    "backendcls, device, dtype", bdp_without_gpu, ids=names_without_gpu
)
class TestSort:
    def test_sort(self, backendcls, device, dtype):
        array_fn = array_fns[backendcls]
        backend = backendcls(device=device, dtype=dtype)
        fn = backend.sort
        fn_args: list = [
            array_fn(
                [[[[[1.0, 2.0], [3.0, 4.0]]]]],
                device,
                dtype.name,
            )
        ]
        fn_kwargs: dict = {}
        ref_output = array_fn(
            [[[[[1.0, 2.0], [3.0, 4.0]]]]],
            device,
            dtype.name,
        )
        assert_backend_results_equal(
            backend,
            fn,
            fn_args,
            fn_kwargs,
            ref_output,
            device,
            dtype,
            tolerances[dtype],
            tolerances[dtype],
        )


@pytest.mark.parametrize(
    "backendcls, device, dtype", backends_with_device_dtype, ids=names
)
class TestExpandDims:
    def test_expand_dims(self, backendcls, device, dtype):
        array_fn = array_fns[backendcls]
        backend = backendcls(device=device, dtype=dtype)
        fn = backend.expand_dims
        fn_args: list = [
            array_fn([2.0, 3.0], device, dtype.name),
            1,
        ]
        fn_kwargs: dict = {}
        ref_output = array_fn([[2.0], [3.0]], device, dtype.name)
        assert_backend_results_equal(
            backend,
            fn,
            fn_args,
            fn_kwargs,
            ref_output,
            device,
            dtype,
            tolerances[dtype],
            tolerances[dtype],
        )


@pytest.mark.parametrize(
    "backendcls, device, dtype", backends_with_device_dtype, ids=names
)
class TestStack:
    def test_stack_dim0(self, backendcls, device, dtype):
        array_fn = array_fns[backendcls]
        backend = backendcls(device=device, dtype=dtype)
        fn = backend.stack
        fn_args: list = [
            [
                array_fn([2.0, 3.0], device, dtype.name),
                array_fn([4.0, 5.0], device, dtype.name),
            ],
            0,
        ]
        fn_kwargs: dict = {}
        ref_output = array_fn([[2.0, 3.0], [4.0, 5.0]], device, dtype.name)
        assert_backend_results_equal(
            backend,
            fn,
            fn_args,
            fn_kwargs,
            ref_output,
            device,
            dtype,
            tolerances[dtype],
            tolerances[dtype],
        )

    def test_stack_dim1(self, backendcls, device, dtype):
        array_fn = array_fns[backendcls]
        backend = backendcls(device=device, dtype=dtype)
        fn = backend.stack
        fn_args: list = [
            [
                array_fn([2.0, 3.0], device, dtype.name),
                array_fn([4.0, 5.0], device, dtype.name),
            ],
            1,
        ]
        fn_kwargs: dict = {}
        ref_output = array_fn([[2.0, 4.0], [3.0, 5.0]], device, dtype.name)
        assert_backend_results_equal(
            backend,
            fn,
            fn_args,
            fn_kwargs,
            ref_output,
            device,
            dtype,
            tolerances[dtype],
            tolerances[dtype],
        )


@pytest.mark.parametrize(
    "backendcls, device, dtype", backends_with_device_dtype, ids=names
)
class TestCat:
    def test_dim0(self, backendcls, device, dtype):
        array_fn = array_fns[backendcls]
        backend = backendcls(device=device, dtype=dtype)
        fn = backend.cat
        fn_args: list = [
            [
                array_fn([[2.0, 3.0]], device, dtype.name),
                array_fn([[4.0, 5.0]], device, dtype.name),
            ],
            0,
        ]
        fn_kwargs: dict = {}
        ref_output = array_fn([[2.0, 3.0], [4.0, 5.0]], device, dtype.name)
        assert_backend_results_equal(
            backend,
            fn,
            fn_args,
            fn_kwargs,
            ref_output,
            device,
            dtype,
            tolerances[dtype],
            tolerances[dtype],
        )

    def test_dim1(self, backendcls, device, dtype):
        array_fn = array_fns[backendcls]
        backend = backendcls(device=device, dtype=dtype)
        fn = backend.cat
        fn_args: list = [
            [
                array_fn([[2.0, 3.0]], device, dtype.name),
                array_fn([[4.0, 5.0]], device, dtype.name),
            ],
            1,
        ]
        fn_kwargs: dict = {}
        ref_output = array_fn([[2.0, 3.0, 4.0, 5.0]], device, dtype.name)
        assert_backend_results_equal(
            backend,
            fn,
            fn_args,
            fn_kwargs,
            ref_output,
            device,
            dtype,
            tolerances[dtype],
            tolerances[dtype],
        )


@pytest.mark.parametrize(
    "backendcls, device, dtype", backends_with_device_dtype, ids=names
)
class TestPad:
    def test_tuple_of_tuple(self, backendcls, device, dtype):
        array_fn = array_fns[backendcls]
        backend = backendcls(device=device, dtype=dtype)
        fn = backend.pad
        fn_args: list = [
            array_fn([[2.0, 3.0], [4.0, 5.0]], device, dtype.name),
            ((0, 0), (1, 1)),
        ]
        fn_kwargs: dict = {}
        ref_output = array_fn(
            [[0.0, 2.0, 3.0, 0.0], [0.0, 4.0, 5.0, 0.0]],
            device,
            dtype.name,
        )
        assert_backend_results_equal(
            backend,
            fn,
            fn_args,
            fn_kwargs,
            ref_output,
            device,
            dtype,
            tolerances[dtype],
            tolerances[dtype],
        )

    def test_tuple_of_tuple_3_dim(self, backendcls, device, dtype):
        array_fn = array_fns[backendcls]
        backend = backendcls(device=device, dtype=dtype)
        fn = backend.pad
        fn_args: list = [
            array_fn(
                [[[2.0, 3.0], [4.0, 5.0]], [[2.0, 3.0], [4.0, 5.0]]],
                device,
                dtype.name,
            ),
            ((0, 0), (1, 1), (2, 2)),
        ]
        fn_kwargs: dict = {}
        ref_output = array_fn(
            [
                [
                    [0.0, 0.0, 0.0, 0.0, 0.0, 0.0],
                    [0.0, 0.0, 2.0, 3.0, 0.0, 0.0],
                    [0.0, 0.0, 4.0, 5.0, 0.0, 0.0],
                    [0.0, 0.0, 0.0, 0.0, 0.0, 0.0],
                ],
                [
                    [0.0, 0.0, 0.0, 0.0, 0.0, 0.0],
                    [0.0, 0.0, 2.0, 3.0, 0.0, 0.0],
                    [0.0, 0.0, 4.0, 5.0, 0.0, 0.0],
                    [0.0, 0.0, 0.0, 0.0, 0.0, 0.0],
                ],
            ],
            device,
            dtype.name,
        )
        assert_backend_results_equal(
            backend,
            fn,
            fn_args,
            fn_kwargs,
            ref_output,
            device,
            dtype,
            tolerances[dtype],
            tolerances[dtype],
        )

    def test_tuple_int(self, backendcls, device, dtype):
        array_fn = array_fns[backendcls]
        backend = backendcls(device=device, dtype=dtype)
        fn = backend.pad
        fn_args: list = [
            array_fn(
                [[[2.0, 3.0], [4.0, 5.0]], [[2.0, 3.0], [4.0, 5.0]]],
                device,
                dtype.name,
            ),
            (1, 2),
        ]
        fn_kwargs: dict = {}
        ref_output = array_fn(
            [
                [
                    [0.0, 0.0, 0.0, 0.0, 0.0],
                    [0.0, 0.0, 0.0, 0.0, 0.0],
                    [0.0, 0.0, 0.0, 0.0, 0.0],
                    [0.0, 0.0, 0.0, 0.0, 0.0],
                    [0.0, 0.0, 0.0, 0.0, 0.0],
                ],
                [
                    [0.0, 0.0, 0.0, 0.0, 0.0],
                    [0.0, 2.0, 3.0, 0.0, 0.0],
                    [0.0, 4.0, 5.0, 0.0, 0.0],
                    [0.0, 0.0, 0.0, 0.0, 0.0],
                    [0.0, 0.0, 0.0, 0.0, 0.0],
                ],
                [
                    [0.0, 0.0, 0.0, 0.0, 0.0],
                    [0.0, 2.0, 3.0, 0.0, 0.0],
                    [0.0, 4.0, 5.0, 0.0, 0.0],
                    [0.0, 0.0, 0.0, 0.0, 0.0],
                    [0.0, 0.0, 0.0, 0.0, 0.0],
                ],
                [
                    [0.0, 0.0, 0.0, 0.0, 0.0],
                    [0.0, 0.0, 0.0, 0.0, 0.0],
                    [0.0, 0.0, 0.0, 0.0, 0.0],
                    [0.0, 0.0, 0.0, 0.0, 0.0],
                    [0.0, 0.0, 0.0, 0.0, 0.0],
                ],
                [
                    [0.0, 0.0, 0.0, 0.0, 0.0],
                    [0.0, 0.0, 0.0, 0.0, 0.0],
                    [0.0, 0.0, 0.0, 0.0, 0.0],
                    [0.0, 0.0, 0.0, 0.0, 0.0],
                    [0.0, 0.0, 0.0, 0.0, 0.0],
                ],
            ],
            device,
            dtype.name,
        )
        assert_backend_results_equal(
            backend,
            fn,
            fn_args,
            fn_kwargs,
            ref_output,
            device,
            dtype,
            tolerances[dtype],
            tolerances[dtype],
        )

    def test_int(self, backendcls, device, dtype):
        array_fn = array_fns[backendcls]
        backend = backendcls(device=device, dtype=dtype)
        fn = backend.pad
        fn_args: list = [
            array_fn([[2.0, 3.0], [4.0, 5.0]], device, dtype.name),
            1,
        ]
        fn_kwargs: dict = {}
        ref_output = array_fn(
            [
                [0.0, 0.0, 0.0, 0.0],
                [0.0, 2.0, 3.0, 0.0],
                [0.0, 4.0, 5.0, 0.0],
                [0.0, 0.0, 0.0, 0.0],
            ],
            device,
            dtype.name,
        )
        assert_backend_results_equal(
            backend,
            fn,
            fn_args,
            fn_kwargs,
            ref_output,
            device,
            dtype,
            tolerances[dtype],
            tolerances[dtype],
        )


@pytest.mark.parametrize(
    "backendcls, device, dtype", backends_with_device_dtype, ids=names
)
class TestAll:
    def test_all_false(self, backendcls, device, dtype):
        backend = backendcls(device=device, dtype=dtype)
        array_fn = array_fns[backend.__class__]
        fn = backend.all
        fn_args: list = [array_fn([True, False, False, True], device, "bool")]
        fn_kwargs: dict = {}
        ref_output = array_fn(False, device, "bool")
        assert_backend_results_equal(
            backend,
            fn,
            fn_args,
            fn_kwargs,
            ref_output,
            device,
            Dtype.bool,
            tolerances[dtype],
            tolerances[dtype],
        )

    def test_all_true(self, backendcls, device, dtype):
        backend = backendcls(device=device, dtype=dtype)
        array_fn = array_fns[backend.__class__]
        fn = backend.all
        fn_args: list = [array_fn([True, True, 1.0, True], device, "bool")]
        fn_kwargs: dict = {}
        ref_output = array_fn(True, device, "bool")
        assert_backend_results_equal(
            backend,
            fn,
            fn_args,
            fn_kwargs,
            ref_output,
            device,
            Dtype.bool,
            tolerances[dtype],
            tolerances[dtype],
        )


@pytest.mark.parametrize(
    "backendcls, device, dtype", backends_with_device_dtype, ids=names
)
class TestAny:
    def test_any_false(self, backendcls, device, dtype):
        array_fn = array_fns[backendcls]
        backend = backendcls(device=device, dtype=dtype)
        fn = backend.any
        fn_args: list = [array_fn([False, False, 0.0, False], device, "bool")]
        fn_kwargs: dict = {}
        ref_output = array_fn(False, device, "bool")
        assert_backend_results_equal(
            backend,
            fn,
            fn_args,
            fn_kwargs,
            ref_output,
            device,
            Dtype.bool,
            tolerances[dtype],
            tolerances[dtype],
        )

    def test_any_true(self, backendcls, device, dtype):
        array_fn = array_fns[backendcls]
        backend = backendcls(device=device, dtype=dtype)
        fn = backend.any
        fn_args: list = [array_fn([False, False, 0.0, True], device, "bool")]
        fn_kwargs: dict = {}
        ref_output = array_fn(True, device, "bool")
        assert_backend_results_equal(
            backend,
            fn,
            fn_args,
            fn_kwargs,
            ref_output,
            device,
            Dtype.bool,
            tolerances[dtype],
            tolerances[dtype],
        )


@pytest.mark.parametrize(
    "backendcls, device, dtype", backends_with_device_dtype, ids=names
)
class TestAtLeast1D:
    def test_zero_dim(self, backendcls, device, dtype):
        array_fn = array_fns[backendcls]
        backend = backendcls(device=device, dtype=dtype)
        fn = backend.atleast_1d
        fn_args: list = [array_fn(0, device, f"int{DtypeBits[dtype.name].value}")]
        fn_kwargs: dict = {}
        ref_output = array_fn([0], device, f"int{DtypeBits[dtype.name].value}")
        assert_backend_results_equal(
            backend,
            fn,
            fn_args,
            fn_kwargs,
            ref_output,
            device,
            dtype,
            tolerances[dtype],
            tolerances[dtype],
        )

    def test_two_dim(self, backendcls, device, dtype):
        array_fn = array_fns[backendcls]
        backend = backendcls(device=device, dtype=dtype)
        fn = backend.atleast_1d
        fn_args: list = [array_fn([[0]], device, f"int{DtypeBits[dtype.name].value}")]
        fn_kwargs: dict = {}
        ref_output = array_fn([[0]], device, f"int{DtypeBits[dtype.name].value}")
        assert_backend_results_equal(
            backend,
            fn,
            fn_args,
            fn_kwargs,
            ref_output,
            device,
            dtype,
            tolerances[dtype],
            tolerances[dtype],
        )

    def test_tuple_input(self, backendcls, device, dtype):
        array_fn = array_fns[backendcls]
        backend = backendcls(device=device, dtype=dtype)
        fn = backend.atleast_1d
        fn_args: list = [
            (
                array_fn([[0]], device, f"int{DtypeBits[dtype.name].value}"),
                array_fn([[1]], device, f"int{DtypeBits[dtype.name].value}"),
            )
        ]
        fn_kwargs: dict = {}
        ref_output = (
            array_fn([[0]], device, f"int{DtypeBits[dtype.name].value}"),
            array_fn([[1]], device, f"int{DtypeBits[dtype.name].value}"),
        )
        assert_backend_results_equal(
            backend,
            fn,
            fn_args,
            fn_kwargs,
            ref_output,
            device,
            dtype,
            tolerances[dtype],
            tolerances[dtype],
        )


@pytest.mark.parametrize(
    "backendcls, device, dtype", backends_with_device_dtype, ids=names
)
class TestAtLeast2D:
    def test_zero_dim(self, backendcls, device, dtype):
        array_fn = array_fns[backendcls]
        backend = backendcls(device=device, dtype=dtype)
        fn = backend.atleast_2d
        fn_args: list = [array_fn(0, device, f"int{DtypeBits[dtype.name].value}")]
        fn_kwargs: dict = {}
        ref_output = array_fn([[0]], device, f"int{DtypeBits[dtype.name].value}")
        assert_backend_results_equal(
            backend,
            fn,
            fn_args,
            fn_kwargs,
            ref_output,
            device,
            dtype,
            tolerances[dtype],
            tolerances[dtype],
        )

    def test_one_dim(self, backendcls, device, dtype):
        array_fn = array_fns[backendcls]
        backend = backendcls(device=device, dtype=dtype)
        fn = backend.atleast_2d
        fn_args: list = [array_fn([0], device, f"int{DtypeBits[dtype.name].value}")]
        fn_kwargs: dict = {}
        ref_output = array_fn([[0]], device, f"int{DtypeBits[dtype.name].value}")
        assert_backend_results_equal(
            backend,
            fn,
            fn_args,
            fn_kwargs,
            ref_output,
            device,
            dtype,
            tolerances[dtype],
            tolerances[dtype],
        )

    def test_tuple_input(self, backendcls, device, dtype):
        array_fn = array_fns[backendcls]
        backend = backendcls(device=device, dtype=dtype)
        fn = backend.atleast_2d
        fn_args: list = [
            (
                array_fn([1], device, f"int{DtypeBits[dtype.name].value}"),
                array_fn(1, device, f"int{DtypeBits[dtype.name].value}"),
            )
        ]
        fn_kwargs: dict = {}
        ref_output = (
            array_fn([[1]], device, f"int{DtypeBits[dtype.name].value}"),
            array_fn([[1]], device, f"int{DtypeBits[dtype.name].value}"),
        )
        assert_backend_results_equal(
            backend,
            fn,
            fn_args,
            fn_kwargs,
            ref_output,
            device,
            dtype,
            tolerances[dtype],
            tolerances[dtype],
        )


@pytest.mark.parametrize(
    "backendcls, device, dtype", backends_with_device_dtype, ids=names
)
class TestClip:
    def test_clip(self, backendcls, device, precision):
        array_fn = array_fns[backendcls]
        backend = backendcls(device=device, precision=precision)
        fn = backend.clip
        input = array_fn(list(range(-10, 10, 1)), device, f"int{precision}")
        min = random.randint(-10, 9)
        max = random.randint(min, 10)

        fn_args: list = [input, min, max]
        fn_kwargs: dict = {}
        ref_output = array_fn(
            np.clip(list(range(-10, 10, 1)), min, max), device, f"int{precision}"
        )
        assert_backend_results_equal(
            backend,
            fn,
            fn_args,
            fn_kwargs,
            ref_output,
            device,
            precision,
            tolerances[precision],
            tolerances[precision],
        )


@pytest.mark.parametrize(
    "backendcls, device, precision", backends_with_device_precision, ids=names
)
class TestWhere:
    def test_where(self, backendcls, device, dtype):
        array_fn = array_fns[backendcls]
        backend = backendcls(device=device, dtype=dtype)
        fn = backend.where
        input = array_fn(
            [0, 1, 2, 3, 4, 5, 6, 7, 8, 9], device, f"int{DtypeBits[dtype.name].value}"
        )
        fn_args: list = [input < 5, input, 10 * input]
        fn_kwargs: dict = {}
        ref_output = array_fn(
            [0, 1, 2, 3, 4, 50, 60, 70, 80, 90],
            device,
            f"int{DtypeBits[dtype.name].value}",
        )
        assert_backend_results_equal(
            backend,
            fn,
            fn_args,
            fn_kwargs,
            ref_output,
            device,
            dtype,
            tolerances[dtype],
            tolerances[dtype],
        )


@pytest.mark.parametrize(
    "backendcls, device, dtype", backends_with_device_dtype, ids=names
)
class TestTopK:
    def test_topk(self, backendcls, device, dtype):
        array_fn = array_fns[backendcls]
        backend = backendcls(device=device, dtype=dtype)
        fn = backend.topk
        input = array_fn([0, 1, 2, 3, 4, 5], device, dtype.name)
        fn_args: list = [input, 3]
        fn_kwargs: dict = {}
        ref_output = array_fn([5, 4, 3], device, dtype.name)
        assert_backend_results_equal(
            backend,
            fn,
            fn_args,
            fn_kwargs,
            ref_output,
            device,
            dtype,
            tolerances[dtype],
            tolerances[dtype],
        )


@pytest.mark.parametrize(
    "backendcls, device, dtype", backends_with_device_dtype, ids=names
)
class TestCast:
    def test_cast(self, backendcls, device, precision):
        array_fn = array_fns[backendcls]
        backend = backendcls(device=device, precision=precision)
        fn = backend.cast
        input = array_fn(list(range(-10, 10, 1)), device, f"float{precision}")

        for dtype in ml.core.Dtype:
            if dtype.name == "float64":
                continue

            fn_args: list = [input, dtype]
            fn_kwargs: dict = {}
            ref_output = array_fn(list(range(-10, 10, 1)), device, dtype.name)
            backend.cast(input, dtype)

            assert_backend_results_equal(
                backend,
                fn,
                fn_args,
                fn_kwargs,
                ref_output,
                device,
                precision,
                tolerances[precision],
                tolerances[precision],
            )


@pytest.mark.parametrize(
    "backendcls, device, precision", backends_with_device_precision, ids=names
)
class TestLinspace:
    def test_linpsace(self, backendcls, device, dtype):
        array_fn = array_fns[backendcls]
        backend = backendcls(device=device, dtype=dtype)
        fn = backend.linspace
        fn_args: list = [0, 20, 3]
        fn_kwargs: dict = {}
        ref_output = array_fn([0.0, 10.0, 20.0], device, dtype.name)
        assert_backend_results_equal(
            backend,
            fn,
            fn_args,
            fn_kwargs,
            ref_output,
            device,
            dtype,
            tolerances[dtype],
            tolerances[dtype],
        )


@pytest.mark.parametrize(
    "backendcls, device, dtype", backends_with_device_dtype, ids=names
)
class TestRandn:
    def test_randn(self, backendcls, device, dtype):
        backend = backendcls(device=device, dtype=dtype)
        fn = backend.randn
        fn_args: list = [3, 4, 5]
        output = fn(*fn_args)
        assert list(output.shape) == fn_args


@pytest.mark.parametrize(
    "backendcls, device, dtype", backends_with_device_dtype, ids=names
)
class TestRand:
    def test_randn(self, backendcls, device, dtype):
        backend = backendcls(device=device, dtype=dtype)
        fn = backend.rand
        fn_args: list = [3, 4, 5]
        output = fn(*fn_args)
        assert list(output.shape) == fn_args


@pytest.mark.parametrize(
    "backendcls, device, dtype", backends_with_device_dtype, ids=names
)
class TestRandint:
    def test_randint(self, backendcls, device, dtype):
        backend = backendcls(device=device, dtype=dtype)
        fn = backend.randint
        fn_args: list = [0, 10, 3, 4, 5]
        output = fn(*fn_args)
        assert not backend.any(output < 0)
        assert not backend.any(output > 10)
        assert list(output.shape) == fn_args[2:]


@pytest.mark.parametrize(
    "backendcls, device, dtype", backends_with_device_dtype, ids=names
)
class TestRandUniform:
    def test_rand_uniform(self, backendcls, device, dtype):
        backend = backendcls(device=device, dtype=dtype)
        fn = backend.rand_uniform
        fn_args: list = [0, 10, 3, 4, 5]
        output = fn(*fn_args)
        assert not backend.any(output < 0)
        assert not backend.any(output > 10)
        assert list(output.shape) == fn_args[2:]<|MERGE_RESOLUTION|>--- conflicted
+++ resolved
@@ -25,6 +25,8 @@
 from mithril import JaxBackend, MlxBackend, NumpyBackend, TorchBackend
 from mithril.backends.utils import DtypeBits
 from mithril.core import Dtype
+
+from .test_utils import get_array_device, get_array_precision
 
 # Create instances of each backend
 backends = [ml.NumpyBackend, ml.TorchBackend, ml.MlxBackend]
@@ -126,39 +128,23 @@
     if not isinstance(ref_output, tuple | list):
         ref_output = (ref_output,)
 
-<<<<<<< HEAD
     for out, ref in zip(output, ref_output, strict=False):
         assert tuple(out.shape) == tuple(ref.shape)
-        assert get_array_device(out, backend.backend_type) == ref_output_device
+        assert (
+            backend.backend_type == "mlx"
+            or get_array_device(output[0], backend.backend_type) == ref_output_device
+        )
         assert get_array_precision(out, backend.backend_type) == get_array_precision(
             ref, backend.backend_type
         )
         assert testing_fn(out, ref, rtol=rtol, atol=atol)
 
-
-unsupported_device_precisions = [
-    (ml.TorchBackend, "mps:0", 64),
-    (ml.MlxBackend, "cpu", 16),
-    (ml.MlxBackend, "cpu", 32),
-    (ml.TorchBackend, "cpu:0", 16),
-=======
-    # for out, ref in zip(output, ref_output, strict=False):
-    #     assert tuple(output[0].shape) == tuple(ref_output[0].shape)
-    #     assert (
-    #         backend.backend_type == "mlx"
-    #         or get_array_device(output[0], backend.backend_type) == ref_output_device
-    #     )
-    #     assert (
-    #         get_array_precision(output[0], backend.backend_type)
-    #         == DtypeBits[ref_output_dtype.name].value
-    #     )
     assert testing_fn(output[0], ref_output[0], rtol=rtol, atol=atol)
 
 
 unsupported_device_dtypes: list[tuple[type[ml.Backend], str, Dtype]] = [
     (ml.TorchBackend, "mps:0", Dtype.float64),
     (ml.TorchBackend, "cpu:0", Dtype.float16),
->>>>>>> c44e3055
 ]
 
 if platform.system() == "Darwin" and os.environ.get("CI") == "true":
@@ -1850,34 +1836,34 @@
     "backendcls, device, dtype", backends_with_device_dtype, ids=names
 )
 class TestClip:
-    def test_clip(self, backendcls, device, precision):
-        array_fn = array_fns[backendcls]
-        backend = backendcls(device=device, precision=precision)
+    def test_clip(self, backendcls, device, dtype):
+        array_fn = array_fns[backendcls]
+        backend = backendcls(device=device, dtype=dtype)
         fn = backend.clip
-        input = array_fn(list(range(-10, 10, 1)), device, f"int{precision}")
+        input = array_fn(list(range(-10, 10, 1)), device, dtype.name)
         min = random.randint(-10, 9)
         max = random.randint(min, 10)
 
         fn_args: list = [input, min, max]
         fn_kwargs: dict = {}
         ref_output = array_fn(
-            np.clip(list(range(-10, 10, 1)), min, max), device, f"int{precision}"
-        )
-        assert_backend_results_equal(
-            backend,
-            fn,
-            fn_args,
-            fn_kwargs,
-            ref_output,
-            device,
-            precision,
-            tolerances[precision],
-            tolerances[precision],
-        )
-
-
-@pytest.mark.parametrize(
-    "backendcls, device, precision", backends_with_device_precision, ids=names
+            np.clip(list(range(-10, 10, 1)), min, max), device, dtype.name
+        )
+        assert_backend_results_equal(
+            backend,
+            fn,
+            fn_args,
+            fn_kwargs,
+            ref_output,
+            device,
+            dtype,
+            tolerances[dtype],
+            tolerances[dtype],
+        )
+
+
+@pytest.mark.parametrize(
+    "backendcls, device, dtype", backends_with_device_dtype, ids=names
 )
 class TestWhere:
     def test_where(self, backendcls, device, dtype):
@@ -1936,14 +1922,17 @@
     "backendcls, device, dtype", backends_with_device_dtype, ids=names
 )
 class TestCast:
-    def test_cast(self, backendcls, device, precision):
-        array_fn = array_fns[backendcls]
-        backend = backendcls(device=device, precision=precision)
+    def test_cast(self, backendcls, device, dtype):
+        array_fn = array_fns[backendcls]
+        backend = backendcls(device=device, dtype=dtype)
         fn = backend.cast
-        input = array_fn(list(range(-10, 10, 1)), device, f"float{precision}")
+        input = array_fn(list(range(-10, 10, 1)), device, dtype.name)
 
         for dtype in ml.core.Dtype:
-            if dtype.name == "float64":
+            if (
+                dtype.name in ["float64", "uint8"]
+                or dtype not in backend.supported_dtypes
+            ):
                 continue
 
             fn_args: list = [input, dtype]
@@ -1958,14 +1947,14 @@
                 fn_kwargs,
                 ref_output,
                 device,
-                precision,
-                tolerances[precision],
-                tolerances[precision],
+                dtype,
+                tolerances.get(dtype.name, 1e-2),
+                tolerances.get(dtype.name, 1e-2),
             )
 
 
 @pytest.mark.parametrize(
-    "backendcls, device, precision", backends_with_device_precision, ids=names
+    "backendcls, device, dtype", backends_with_device_dtype, ids=names
 )
 class TestLinspace:
     def test_linpsace(self, backendcls, device, dtype):
