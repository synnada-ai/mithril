--- conflicted
+++ resolved
@@ -1923,13 +1923,8 @@
     "backendcls, device, dtype", backends_with_device_dtype, ids=names
 )
 class TestRand:
-<<<<<<< HEAD
-    def test_rand(self, backendcls, device, precision):
-        backend = backendcls(device=device, precision=precision)
-=======
     def test_randn(self, backendcls, device, dtype):
         backend = backendcls(device=device, dtype=dtype)
->>>>>>> 2d152215
         fn = backend.rand
         fn_args: list = [3, 4, 5]
         output = fn(*fn_args)
