--- conflicted
+++ resolved
@@ -2697,20 +2697,14 @@
     inp_float = np.array([1, -2, 3], dtype=np.float32)
     backends: list[TorchBackend | JaxBackend | NumpyBackend | MlxBackend] = [
         TorchBackend(dtype=mithril.float16),
-<<<<<<< HEAD
-=======
         TorchBackend(dtype=mithril.bfloat16),
->>>>>>> 69ebfe79
         TorchBackend(dtype=mithril.float32),
         TorchBackend(dtype=mithril.float64),
         NumpyBackend(dtype=mithril.float16),
         NumpyBackend(dtype=mithril.float32),
         NumpyBackend(dtype=mithril.float64),
         JaxBackend(dtype=mithril.float16),
-<<<<<<< HEAD
-=======
         JaxBackend(dtype=mithril.bfloat16),
->>>>>>> 69ebfe79
         JaxBackend(dtype=mithril.float32),
         JaxBackend(dtype=mithril.float64),
     ]
@@ -2752,20 +2746,14 @@
     inp_float = np.array([1, -2, 3], dtype=np.float32)
     backends: list[Backend] = [
         TorchBackend(dtype=mithril.float16),
-<<<<<<< HEAD
-=======
         TorchBackend(dtype=mithril.bfloat16),
->>>>>>> 69ebfe79
         TorchBackend(dtype=mithril.float32),
         TorchBackend(dtype=mithril.float64),
         NumpyBackend(dtype=mithril.float16),
         NumpyBackend(dtype=mithril.float32),
         NumpyBackend(dtype=mithril.float64),
         JaxBackend(dtype=mithril.float16),
-<<<<<<< HEAD
-=======
         JaxBackend(dtype=mithril.bfloat16),
->>>>>>> 69ebfe79
         JaxBackend(dtype=mithril.float32),
         JaxBackend(dtype=mithril.float64),
     ]
@@ -2806,20 +2794,14 @@
     inp_float = np.array([1, -2, 3], dtype=np.float32)
     backends: list[Backend] = [
         TorchBackend(dtype=mithril.float16),
-<<<<<<< HEAD
-=======
         TorchBackend(dtype=mithril.bfloat16),
->>>>>>> 69ebfe79
         TorchBackend(dtype=mithril.float32),
         TorchBackend(dtype=mithril.float64),
         NumpyBackend(dtype=mithril.float16),
         NumpyBackend(dtype=mithril.float32),
         NumpyBackend(dtype=mithril.float64),
         JaxBackend(dtype=mithril.float16),
-<<<<<<< HEAD
-=======
         JaxBackend(dtype=mithril.bfloat16),
->>>>>>> 69ebfe79
         JaxBackend(dtype=mithril.float32),
         JaxBackend(dtype=mithril.float64),
     ]
@@ -2858,20 +2840,14 @@
     inp_float = np.array([1, -2, 3], dtype=np.float32)
     backends: list[TorchBackend | JaxBackend | NumpyBackend | MlxBackend] = [
         TorchBackend(dtype=mithril.float16),
-<<<<<<< HEAD
-=======
         TorchBackend(dtype=mithril.bfloat16),
->>>>>>> 69ebfe79
         TorchBackend(dtype=mithril.float32),
         TorchBackend(dtype=mithril.float64),
         NumpyBackend(dtype=mithril.float16),
         NumpyBackend(dtype=mithril.float32),
         NumpyBackend(dtype=mithril.float64),
         JaxBackend(dtype=mithril.float16),
-<<<<<<< HEAD
-=======
         JaxBackend(dtype=mithril.bfloat16),
->>>>>>> 69ebfe79
         JaxBackend(dtype=mithril.float32),
         JaxBackend(dtype=mithril.float64),
     ]
@@ -2955,20 +2931,14 @@
     inp_float = np.array([1, -2, 3], dtype=np.float32)
     backends: list[Backend] = [
         TorchBackend(dtype=mithril.float16),
-<<<<<<< HEAD
-=======
         TorchBackend(dtype=mithril.bfloat16),
->>>>>>> 69ebfe79
         TorchBackend(dtype=mithril.float32),
         TorchBackend(dtype=mithril.float64),
         NumpyBackend(dtype=mithril.float16),
         NumpyBackend(dtype=mithril.float32),
         NumpyBackend(dtype=mithril.float64),
         JaxBackend(dtype=mithril.float16),
-<<<<<<< HEAD
-=======
         JaxBackend(dtype=mithril.bfloat16),
->>>>>>> 69ebfe79
         JaxBackend(dtype=mithril.float32),
         JaxBackend(dtype=mithril.float64),
     ]
@@ -3009,20 +2979,14 @@
     inp_float = np.array([1, -2, 3], dtype=np.float32)
     backends: list[Backend] = [
         TorchBackend(dtype=mithril.float16),
-<<<<<<< HEAD
-=======
         TorchBackend(dtype=mithril.bfloat16),
->>>>>>> 69ebfe79
         TorchBackend(dtype=mithril.float32),
         TorchBackend(dtype=mithril.float64),
         NumpyBackend(dtype=mithril.float16),
         NumpyBackend(dtype=mithril.float32),
         NumpyBackend(dtype=mithril.float64),
         JaxBackend(dtype=mithril.float16),
-<<<<<<< HEAD
-=======
         JaxBackend(dtype=mithril.bfloat16),
->>>>>>> 69ebfe79
         JaxBackend(dtype=mithril.float32),
         JaxBackend(dtype=mithril.float64),
     ]
@@ -3059,20 +3023,14 @@
     inp_float = np.array([1, -2, 3], dtype=np.float32)
     backends: list[Backend] = [
         TorchBackend(dtype=mithril.float16),
-<<<<<<< HEAD
-=======
         TorchBackend(dtype=mithril.bfloat16),
->>>>>>> 69ebfe79
         TorchBackend(dtype=mithril.float32),
         TorchBackend(dtype=mithril.float64),
         NumpyBackend(dtype=mithril.float16),
         NumpyBackend(dtype=mithril.float32),
         NumpyBackend(dtype=mithril.float64),
         JaxBackend(dtype=mithril.float16),
-<<<<<<< HEAD
-=======
         JaxBackend(dtype=mithril.bfloat16),
->>>>>>> 69ebfe79
         JaxBackend(dtype=mithril.float32),
         JaxBackend(dtype=mithril.float64),
     ]
