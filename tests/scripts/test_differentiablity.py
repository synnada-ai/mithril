--- conflicted
+++ resolved
@@ -34,13 +34,8 @@
 def test_convert_input_data_to_trainable():
     model = Model()
     model += Linear()(input="input")
-<<<<<<< HEAD
-    model += Linear()(w=model.input)  # type: ignore
-    assert not model.input.data.metadata.data.is_non_diff  # type: ignore
-=======
     model += Linear()(weight=model.input)  # type: ignore
     assert model.input.data.metadata.data._differentiable  # type: ignore
->>>>>>> d4bfad7c
 
 
 def test_convert_input_data_to_trainable_compile():
