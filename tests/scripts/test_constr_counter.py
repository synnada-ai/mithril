--- conflicted
+++ resolved
@@ -24,14 +24,10 @@
     Uniadic,
     Updates,
 )
-<<<<<<< HEAD
 from mithril.framework.constraints import bcast, general_type_constraint
-=======
-from mithril.framework.constraints import bcast, general_tensor_type_constraint
-from mithril.framework.logical.base import BaseKey
->>>>>>> c7b32914
 from mithril.models import (
     Add,
+    BaseKey,
     Buffer,
     Connection,
     ConnectionType,
