--- conflicted
+++ resolved
@@ -12,7 +12,6 @@
 # See the License for the specific language governing permissions and
 # limitations under the License.
 
-from typing import get_origin
 
 from mithril import Backend, Constant, compile, epsilon_table
 from mithril.framework.common import IOHyperEdge, Tensor
@@ -57,11 +56,7 @@
     model = finalize_model(current_case)
     # Convert static keys to array if they are not scalar.
     for key, value in static_keys.items():
-<<<<<<< HEAD
-        if get_origin(model.conns.get_metadata(key).edge_type) is not Tensor:
-=======
         if not model.conns.get_metadata(key).is_tensor:
->>>>>>> 61bf174d
             static_keys[key] = value
         else:
             static_keys[key] = convert_to_array(backend, value)
@@ -101,11 +96,7 @@
                     data_value = epsilon_table[backend.precision][data_value]
                 assert data_value == copied_data.value
 
-<<<<<<< HEAD
-                if get_origin(data.edge_type) is Tensor:
-=======
                 if data.is_tensor:
->>>>>>> 61bf174d
                     assert id(data.value) == id(copied_data.value)
 
         # Evaluate model.
