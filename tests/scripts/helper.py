# Copyright 2022 Synnada, Inc.
#
# Licensed under the Apache License, Version 2.0 (the "License");
# you may not use this file except in compliance with the License.
# You may obtain a copy of the License at
#
#     http://www.apache.org/licenses/LICENSE-2.0
#
# Unless required by applicable law or agreed to in writing, software
# distributed under the License is distributed on an "AS IS" BASIS,
# WITHOUT WARRANTIES OR CONDITIONS OF ANY KIND, either express or implied.
# See the License for the specific language governing permissions and
# limitations under the License.

from copy import deepcopy

from mithril import Backend, Constant, compile, epsilon_table
from mithril.framework.common import IOHyperEdge, Tensor
from mithril.models import BaseModel, Model, Operator, TrainModel
from mithril.utils.dict_conversions import (
    dict_to_model,
    extract_model_key_index,
    model_to_dict,
)
from tests.scripts.test_utils import (
    assert_all_conn_key_are_same,
    convert_to_array,
    finalize_model,
    get_all_data,
)


def evaluate_case(
    backend: Backend,
    current_case: dict,
    tolerance: float = 1e-14,
    relative_tolerance: float = 1e-14,
    test_rtt: bool = False,
) -> None:
    inputs_info = deepcopy(current_case.get("inputs", {}))
    is_inputs_list = inputs_info.pop("is_list", False)
    inputs = convert_to_array(backend, inputs_info, is_inputs_list)
    discard_keys = set(current_case.get("discard_keys", []))
    static_keys = dict(current_case.get("static_keys", {}))
    reference_outputs = convert_to_array(
        backend, current_case.get("results", {}).get("eval", {})
    )
    reference_gradients = convert_to_array(
        backend, current_case.get("results", {}).get("grad", {}), is_inputs_list
    )
    reference_shapes = {
        key: tuple(value)
        for key, value in current_case.get("reference_shapes", {}).items()
    }
    assert_shapes_flag = True

    models: list[BaseModel] = []
    model = finalize_model(current_case)
    # Convert static keys to array if they are not scalar.
    for key, value in static_keys.items():
        if not model.conns.get_metadata(key).is_tensor:
            static_keys[key] = value
        else:
            is_list = static_keys.get("is_list", False)
            static_keys[key] = convert_to_array(backend, value, is_list)

    # Set logical tensor values for trainable keys if and only if
    # model has list type inputs and has any output keys.
    if is_inputs_list and model.output_keys:
        values: dict[str, Tensor[float] | list[Tensor[float]]] = {}
        for key, value in reference_gradients.items():
            values[key] = [
                Tensor[float](differentiable=True) for _ in range(len(value))
            ]
        model.set_values(**values)

    models.append(model)

    if test_rtt:
        model_dict = model_to_dict(models[0])
        models.append(dict_to_model(model_dict))

    for model in models:
        assert_all_conn_key_are_same(model)
        all_data = get_all_data(model)
        compiled_model = compile(
            model=model,
            backend=backend,
            constant_keys=static_keys,
            discard_keys=discard_keys,
            # trainable_keys=reference_gradients,
            jit=False,
            safe_shapes=True,
        )
        unused_data = {
            compiled_model.data.get(key)
            for key in compiled_model.flat_graph.unused_keys
            | compiled_model.flat_graph.cached_data.keys()
        }

        for data in all_data:
            copied_data = compiled_model.flat_graph.data_memo.get(id(data))
            if (
                copied_data
                and copied_data not in unused_data
                and copied_data  # Some of the values hard removed
                in compiled_model.flat_graph.all_data.values()
            ):
                assert isinstance(copied_data, IOHyperEdge)
                if isinstance((data_value := data.value), Constant):
                    data_value = epsilon_table[backend.precision][data_value]
                # assert data_value == copied_data.value

                if data.is_tensor:
                    assert id(data.value) == id(copied_data.value)

        # Evaluate model.
        outputs = compiled_model.evaluate(inputs, {})
        # Calculate gradients
        # NOTE: Even if not jitted JAX grad is much more slower than other frameworks.
        # Scripts including vmap can cause this problem because it jits the code
        # the first time where it is used. Investigate!!!

        if not isinstance(model, TrainModel):
            output_gradients = convert_to_array(
                backend, current_case.get("output_grads", {})
            )
            # for key in ignore_grad_keys:
            #     if key in model.output_keys:
            #         del output_gradients[key]
            model_grad = compiled_model.evaluate_gradients(
                inputs, data={}, output_gradients=output_gradients
            )
            if not reference_shapes:
                assert_shapes_flag = False

        else:
            model_grad = compiled_model.evaluate_gradients(inputs)

        if assert_shapes_flag:
            numeric_shape_dict = (
                {key: value.shape for key, value in inputs.items()}
                | {key: value.shape for key, value in model_grad.items()}
                | {key: value.shape for key, value in outputs.items()}  # type: ignore
                | {key: value.shape for key, value in static_keys.items()}
            )
            if reference_shapes is not None:
                numeric_shape_dict = numeric_shape_dict | reference_shapes
            model_shape_dict = {
                key: tuple(value) if value is not None else tuple()
                for key, value in compiled_model.get_shapes(symbolic=False).items()
            }
            numeric_shape_dict.pop("final_cost")
            # if model_shape_dict.get("loss") is not None:
            #     numeric_shape_dict["loss"] = final_loss_shape
            for key, value in numeric_shape_dict.items():
                if key in model_shape_dict:
                    assert value == model_shape_dict[key]

        # Assert values
        # assert set(outputs.keys()) == set(reference_outputs)
        for k, v in reference_outputs.items():
            if isinstance(v, dict):
                v = v[backend.backend_type]
            out = outputs.get(k, None)
            # We may not include any reference value for some keys for a certain test.
            # So we don't assert set(outputs.keys()) == set(reference_outputs) since
            # outputs can have some keys which reference_outputs does not include.
            assert set(outputs.keys()) == set(reference_outputs)
            if out is not None:
                _assert_results(v, out, backend, tolerance, relative_tolerance)
            else:
                raise Exception(
                    f"Output is supposed to return value for the {k} key, but "
                    "not found in outputs dict!"
                )
        # Get required gradients from model and assert values.
        assert set(model_grad.keys()) == set(reference_gradients)

        for k, v in reference_gradients.items():
            if isinstance(v, dict):
                v = v[backend.backend_type]
            grad = model_grad[k]
            if grad is None:
                assert v == grad
            else:
                _assert_results(v, grad, backend, tolerance, relative_tolerance)


def _assert_results(grad_1, grad_2, backend, tolerance, relative_tolerance):
    assert type(grad_1) is type(grad_2)
    if not isinstance(grad_1, list):
        grad_1, grad_2 = [grad_1], [grad_2]
    for item_1, item_2 in zip(grad_1, grad_2, strict=False):
        assert (
            all(backend.flatten(backend.abs(item_1 - item_2) < tolerance))
            or all(
                backend.flatten(
                    backend.abs(item_1 - item_2)
                    < backend.abs(item_1) * relative_tolerance
                )
            )
        ) and (item_2.shape == (() if isinstance(item_1, float) else item_1.shape))


def generate_partial(fun, **kwargs):
    def partial_fun(*args):
        return fun(*args, *kwargs.values())

    return partial_fun


def assert_models_equal(model1: BaseModel, model2: BaseModel):
    model1_keys = model1.generate_keys()
    model2_keys = model2.generate_keys()

    # For exact match, we need to compare the keys together with
    # model and key_index of corresponding key for the corresponding model.
    # Model info is converted also to index, which is the index of the model
    # in the DAG, if extracted model is not the model itself. If the extracted
    # model is the model itself, then the index is "self".

    # Canonical input keys tests.
    model1_cins = set()
    model2_cins = set()
    for conn in model1.conns.cins:
<<<<<<< HEAD
        model, key_index = model1.extract_model_key_index(conn)
=======
        model, key_index = extract_model_key_index(model1, conn)
>>>>>>> 048686e8
        model_index = (
            list(model1.dag.keys()).index(model) if model != model1 else "self"
        )
        model1_cins.add((model_index, key_index))
    for conn in model2.conns.cins:
<<<<<<< HEAD
        model, key_index = model2.extract_model_key_index(conn)
=======
        model, key_index = extract_model_key_index(model2, conn)
>>>>>>> 048686e8
        model_index = (
            list(model2.dag.keys()).index(model) if model != model2 else "self"
        )
        model2_cins.add((model_index, key_index))
    assert model1_cins == model2_cins
    # Canonical output keys tests.
    model1_couts = set()
    model2_couts = set()
    for conn in model1.conns.couts:
<<<<<<< HEAD
        model, key_index = model1.extract_model_key_index(conn)
=======
        model, key_index = extract_model_key_index(model1, conn)
>>>>>>> 048686e8
        model_index = (
            list(model1.dag.keys()).index(model) if model != model1 else "self"
        )
        model1_couts.add((model_index, key_index))
    for conn in model2.conns.couts:
<<<<<<< HEAD
        model, key_index = model2.extract_model_key_index(conn)
=======
        model, key_index = extract_model_key_index(model2, conn)
>>>>>>> 048686e8
        model_index = (
            list(model2.dag.keys()).index(model) if model != model2 else "self"
        )
        model2_couts.add((model_index, key_index))
    assert model1_couts == model2_couts

    # NOTE: Below assertions will be uncommented after converting
    # model's dag from topological order to insertion order.

    # assert model1._input_keys == model2._input_keys
    # assert model1.conns.latent_input_keys == model2.conns.latent_input_keys
    assert model1.conns.output_keys == model2.conns.output_keys

    # assert model1.non_differentiables.keys() == model2.non_differentiables.keys()

    # for key in model1.non_differentiables:
    #     assert model1.non_differentiables[key].value ==
    #   model2.non_differentiables[key].value

    # assert type(model1) == type(model2)
    assert len(model1.factory_args) == len(model2.factory_args)
    for (key1, arg1), (key2, arg2) in zip(
        model1.factory_args.items(), model2.factory_args.items(), strict=False
    ):
        assert key1 == key2
        if isinstance(arg1, Model | Operator):
            assert_models_equal(arg1, arg2)
        else:
            assert arg1 == arg2

    if isinstance(model1, Operator) and isinstance(model2, Operator):
        assert len(model1.dag) == len(model2.dag)
        for submodel1, submodel2 in zip(
            model1.get_models_in_topological_order(),
            model2.get_models_in_topological_order(),
            strict=False,
        ):
            assert len(model1.dag[submodel1]) == len(model2.dag[submodel2])
            for conn1, conn2 in zip(
                model1.dag[submodel1].items(),
                model2.dag[submodel2].items(),
                strict=False,
            ):
                assert conn1[0] == conn2[0]
                if conn1[1].metadata._type is Tensor:
                    assert conn1[1].metadata.shape is not None
                    assert conn2[1].metadata.shape is not None
                    assert (
                        conn1[1].metadata.shape.get_shapes()
                        == conn2[1].metadata.shape.get_shapes()
                    )

                if conn1[1].key in model1.input_keys | model1.conns.output_keys:
                    assert model1_keys.get(key := conn1[1].key, key) == model2_keys.get(
                        key := conn2[1].key, key
                    )

            assert_models_equal(submodel1, submodel2)


def assert_evaluations_equal(model1, model2, backend, static_keys, inference=False):
    pm_base = compile(
        model1,
        backend=backend,
        constant_keys=static_keys,
        jit=False,
        inference=inference,
    )
    pm_recreated = compile(
        model2,
        backend=backend,
        constant_keys=static_keys,
        jit=False,
        safe_names=False,
        inference=inference,
    )
    inputs = pm_base.randomize_params()
    output_base = pm_base.evaluate(inputs)
    output_recreated = pm_recreated.evaluate(inputs)
    assert list(output_base.keys()) == list(output_recreated.keys())
    for key in output_base:
        assert backend.abs(output_base[key] - output_recreated[key]).all() < 1e-14  # type: ignore<|MERGE_RESOLUTION|>--- conflicted
+++ resolved
@@ -224,21 +224,13 @@
     model1_cins = set()
     model2_cins = set()
     for conn in model1.conns.cins:
-<<<<<<< HEAD
-        model, key_index = model1.extract_model_key_index(conn)
-=======
         model, key_index = extract_model_key_index(model1, conn)
->>>>>>> 048686e8
         model_index = (
             list(model1.dag.keys()).index(model) if model != model1 else "self"
         )
         model1_cins.add((model_index, key_index))
     for conn in model2.conns.cins:
-<<<<<<< HEAD
-        model, key_index = model2.extract_model_key_index(conn)
-=======
         model, key_index = extract_model_key_index(model2, conn)
->>>>>>> 048686e8
         model_index = (
             list(model2.dag.keys()).index(model) if model != model2 else "self"
         )
@@ -248,21 +240,13 @@
     model1_couts = set()
     model2_couts = set()
     for conn in model1.conns.couts:
-<<<<<<< HEAD
-        model, key_index = model1.extract_model_key_index(conn)
-=======
         model, key_index = extract_model_key_index(model1, conn)
->>>>>>> 048686e8
         model_index = (
             list(model1.dag.keys()).index(model) if model != model1 else "self"
         )
         model1_couts.add((model_index, key_index))
     for conn in model2.conns.couts:
-<<<<<<< HEAD
-        model, key_index = model2.extract_model_key_index(conn)
-=======
         model, key_index = extract_model_key_index(model2, conn)
->>>>>>> 048686e8
         model_index = (
             list(model2.dag.keys()).index(model) if model != model2 else "self"
         )
