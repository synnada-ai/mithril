# Copyright 2022 Synnada, Inc.
#
# Licensed under the Apache License, Version 2.0 (the "License");
# you may not use this file except in compliance with the License.
# You may obtain a copy of the License at
#
#     http://www.apache.org/licenses/LICENSE-2.0
#
# Unless required by applicable law or agreed to in writing, software
# distributed under the License is distributed on an "AS IS" BASIS,
# WITHOUT WARRANTIES OR CONDITIONS OF ANY KIND, either express or implied.
# See the License for the specific language governing permissions and
# limitations under the License.


from mithril import Backend, Constant, compile, epsilon_table
from mithril.models import BaseModel, IOHyperEdge, Model, MyTensor
from mithril.models.primitives import PrimitiveModel
from mithril.models.train_model import TrainModel
from mithril.utils.dict_conversions import dict_to_model, model_to_dict
from tests.scripts.test_utils import (
    assert_all_conn_key_are_same,
    convert_to_array,
    finalize_model,
    get_all_data,
)

# def convert_to_array(backend, weights: Union[Dict, List]):
#     # Converts all list elements to numpy array in a dictionary.
#     if not isinstance(weights, dict):
#         return backend.array(weights) if isinstance(weights, (list, int)) else weights
#     return {k: convert_to_array(backend, weights[k]) for k in sorted(weights)}
#     # return {k: convert_to_array(backend, weights[k]) for k in weights}


def evaluate_case(
    backend: Backend,
    current_case: dict,
    tolerance: float = 1e-14,
    relative_tolerance: float = 1e-14,
    test_rtt: bool = False,
) -> None:
    inputs = convert_to_array(backend, current_case.get("inputs", {}))
    results = convert_to_array(backend, current_case.get("results", {}))
    discard_keys = set(current_case.get("discard_keys", []))
    # static_keys = convert_to_array(backend, current_case.get("static_keys", {}))
    static_keys = dict(current_case.get("static_keys", {}))
    reference_outputs = results["eval"]
    reference_gradients = results["grad"]
    reference_shapes = {
        key: tuple(value)
        for key, value in current_case.get("reference_shapes", {}).items()
    }
    assert_shapes_flag = True

    models: list[BaseModel] = []
    model = finalize_model(current_case)
    # Convert static keys to array if they are not scalar.
    for key, value in static_keys.items():
<<<<<<< HEAD
        if model.conns._get_metadata(key).edge_type is not MyTensor:
=======
        if isinstance(model.conns.get_metadata(key).data, Scalar):
>>>>>>> 941bb503
            static_keys[key] = value
        else:
            static_keys[key] = convert_to_array(backend, value)
    models.append(model)

    if test_rtt:
        model_dict = model_to_dict(models[0])
        models.append(dict_to_model(model_dict))

    for model in models:
        assert_all_conn_key_are_same(model)
        all_data = get_all_data(model)
        compiled_model = compile(
            model=model,
            backend=backend,
            constant_keys=static_keys,
            discard_keys=discard_keys,
            jit=False,
            safe_shapes=True,
        )
        unused_data = {
            compiled_model.data.get(key)
            for key in compiled_model.data_store.unused_keys
            | compiled_model.data_store.cached_data.keys()
        }

        for data in all_data:
            copied_data = compiled_model.data_store.data_memo.get(id(data))
            if copied_data and copied_data not in unused_data:
                assert isinstance(copied_data, IOHyperEdge)
                if isinstance((data_value := data.value), Constant):
                    data_value = epsilon_table[backend.precision][data_value]
                assert data_value == copied_data.value

                if data.edge_type is MyTensor:
                    assert id(data.value) == id(copied_data.value)

        # Evaluate model.
        outputs = compiled_model.evaluate(inputs, {})
        # Calculate gradients
        # NOTE: Even if not jitted JAX grad is much more slower than other frameworks.
        # Scripts including vmap can cause this problem because it jits the code
        # the first time where it is used. Investigate!!!

        if not isinstance(model, TrainModel):
            output_gradients = convert_to_array(
                backend, current_case.get("output_grads", {})
            )
            # for key in ignore_grad_keys:
            #     if key in model.output_keys:
            #         del output_gradients[key]
            model_grad = compiled_model.evaluate_gradients(
                inputs, data={}, output_gradients=output_gradients
            )
            if not reference_shapes:
                assert_shapes_flag = False

        else:
            model_grad = compiled_model.evaluate_gradients(inputs)

        if assert_shapes_flag:
            numeric_shape_dict = (
                {key: value.shape for key, value in inputs.items()}
                | {key: value.shape for key, value in model_grad.items()}
                | {key: value.shape for key, value in outputs.items()}  # type: ignore
                | {key: value.shape for key, value in static_keys.items()}
            )
            if reference_shapes is not None:
                numeric_shape_dict = numeric_shape_dict | reference_shapes
            model_shape_dict = {
                key: tuple(value) if value is not None else tuple()
                for key, value in compiled_model.get_shapes(symbolic=False).items()
            }
            numeric_shape_dict.pop("final_cost")
            # if model_shape_dict.get("loss") is not None:
            #     numeric_shape_dict["loss"] = final_loss_shape
            for key, value in numeric_shape_dict.items():
                assert value == model_shape_dict[key]

        # Assert values
        # assert set(outputs.keys()) == set(reference_outputs)
        for k, v in reference_outputs.items():
            if isinstance(v, dict):
                v = v[backend.backend_type]
            out = outputs.get(k, None)
            # We may not include any reference value for some keys for a certain test.
            # So we don't assert set(outputs.keys()) == set(reference_outputs) since
            # outputs can have some keys which reference_outputs does not include.
            assert set(outputs.keys()) == set(reference_outputs)
            if out is not None:
                assert (
                    all(backend.flatten(backend.abs(v - out) < tolerance))
                    or all(
                        backend.flatten(
                            backend.abs(v - out) < backend.abs(v) * relative_tolerance
                        )
                    )
                ) and (out.shape == (() if isinstance(v, float) else v.shape))  # type: ignore
            else:
                raise Exception(
                    f"Output is supposed to return value for the {k} key, but "
                    "not found in outputs dict!"
                )
        # Get required gradients from model and assert values.
        assert set(model_grad.keys()) == set(reference_gradients)

        for k, v in reference_gradients.items():
            if isinstance(v, dict):
                v = v[backend.backend_type]
            grad = model_grad[k]
            if grad is None:
                assert v == grad
            else:
                assert (
                    all(backend.flatten(backend.abs(v - grad) < tolerance))
                    or all(
                        backend.flatten(
                            backend.abs(v - grad) < backend.abs(v) * relative_tolerance
                        )
                    )
                ) and (grad.shape == (() if isinstance(v, float) else v.shape))


def generate_partial(fun, **kwargs):
    def partial_fun(*args):
        return fun(*args, *kwargs.values())

    return partial_fun


def assert_models_equal(model1: BaseModel, model2: BaseModel):
    model1_keys = model1.generate_keys()
    model2_keys = model2.generate_keys()

    if model1.canonical_input is not None and model2.canonical_input is not None:
        assert model1_keys.get(
            key := model1.canonical_input.key, key
        ) == model2_keys.get(key := model2.canonical_input.key, key)
        assert model1_keys.get(
            key := model1.canonical_output.key, key
        ) == model2_keys.get(key := model2.canonical_output.key, key)

    # NOTE: Below assertions will be uncommented after converting
    # model's dag from topological order to insertion order.

    # assert model1._input_keys == model2._input_keys
    # assert model1.conns.latent_input_keys == model2.conns.latent_input_keys
    assert model1.conns.output_keys == model2.conns.output_keys

    # assert model1.non_differentiables.keys() == model2.non_differentiables.keys()

    # for key in model1.non_differentiables:
    #     assert model1.non_differentiables[key].value ==
    #   model2.non_differentiables[key].value

    # assert type(model1) == type(model2)
    assert len(model1.factory_args) == len(model2.factory_args)
    for (key1, arg1), (key2, arg2) in zip(
        model1.factory_args.items(), model2.factory_args.items(), strict=False
    ):
        assert key1 == key2
        if isinstance(arg1, Model | PrimitiveModel):
            assert_models_equal(arg1, arg2)
        else:
            assert arg1 == arg2

    if isinstance(model1, Model) and isinstance(model2, Model):
        assert len(model1.dag) == len(model2.dag)
        for submodel1, submodel2 in zip(
            model1.get_models_in_topological_order(),
            model2.get_models_in_topological_order(),
            strict=False,
        ):
            assert len(model1.dag[submodel1]) == len(model2.dag[submodel2])
            for conn1, conn2 in zip(
                model1.dag[submodel1].items(),
                model2.dag[submodel2].items(),
                strict=False,
            ):
                assert conn1[0] == conn2[0]
                if conn1[1].metadata._type is MyTensor:
                    assert conn1[1].metadata.shape is not None
                    assert conn2[1].metadata.shape is not None
                    assert (
                        conn1[1].metadata.shape.get_shapes()
                        == conn2[1].metadata.shape.get_shapes()
                    )

                if conn1[1].key in model1.input_keys | model1.conns.output_keys:
                    assert model1_keys.get(key := conn1[1].key, key) == model2_keys.get(
                        key := conn2[1].key, key
                    )

            assert_models_equal(submodel1, submodel2)


def assert_evaluations_equal(model1, model2, backend, static_keys):
    pm_base = compile(model1, backend=backend, constant_keys=static_keys, jit=False)
    pm_recreated = compile(
        model2, backend=backend, constant_keys=static_keys, jit=False, safe_names=False
    )
    inputs = pm_base.randomize_params()
    output_base = pm_base.evaluate(inputs)
    output_recreated = pm_recreated.evaluate(inputs)
    assert list(output_base.keys()) == list(output_recreated.keys())
    for key in output_base:
        assert backend.abs(output_base[key] - output_recreated[key]).all() < 1e-14  # type: ignore<|MERGE_RESOLUTION|>--- conflicted
+++ resolved
@@ -57,11 +57,7 @@
     model = finalize_model(current_case)
     # Convert static keys to array if they are not scalar.
     for key, value in static_keys.items():
-<<<<<<< HEAD
-        if model.conns._get_metadata(key).edge_type is not MyTensor:
-=======
-        if isinstance(model.conns.get_metadata(key).data, Scalar):
->>>>>>> 941bb503
+        if model.conns.get_metadata(key).edge_type is not MyTensor:
             static_keys[key] = value
         else:
             static_keys[key] = convert_to_array(backend, value)
