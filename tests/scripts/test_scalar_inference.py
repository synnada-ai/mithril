--- conflicted
+++ resolved
@@ -518,7 +518,6 @@
         assert pm.evaluate()["output"] == 23.0
 
     def test_model_with_set_value(self):
-<<<<<<< HEAD
         in1 = IOKey("in1")
         in2 = IOKey("in2")
         in3 = IOKey("in3")
@@ -531,24 +530,6 @@
         model |= Add()(mul.output, 1, IOKey("output"))
         assert isinstance(model, SupportsOutput)
         assert model.output.metadata.value == TBD
-        model.set_values({"in1": 2, "in2": 6, "in3": 7, "in4": 1})
-        model.set_values({"in5": 3})
-        assert model.output.metadata.value == 25.0
-=======
-        for _ in range(50):
-            in1 = IOKey("in1")
-            in2 = IOKey("in2")
-            in3 = IOKey("in3")
-            in4 = IOKey("in4")
-            in5 = IOKey("in5")
-
-            out = (in1**in2) / (in3 + in4)
-            model = Model()
-            model |= (mul := Multiply())(out, in5)
-            model |= Add()(mul.output, 1, IOKey("output"))
-            assert isinstance(model, SupportsOutput)
-            assert model.output.metadata.value == TBD
-            model.set_values(in1=2, in2=6, in3=7, in4=1)
-            model.set_values(in5=3)
-            assert model.output.metadata.value == 25.0
->>>>>>> f45c18f4
+        model.set_values(in1 = 2, in2 = 6, in3 = 7, in4 = 1)
+        model.set_values(in5 = 3)
+        assert model.output.metadata.value == 25.0