# Copyright 2022 Synnada, Inc.
#
# Licensed under the Apache License, Version 2.0 (the "License");
# you may not use this file except in compliance with the License.
# You may obtain a copy of the License at
#
#     http://www.apache.org/licenses/LICENSE-2.0
#
# Unless required by applicable law or agreed to in writing, software
# distributed under the License is distributed on an "AS IS" BASIS,
# WITHOUT WARRANTIES OR CONDITIONS OF ANY KIND, either express or implied.
# See the License for the specific language governing permissions and
# limitations under the License.

from collections.abc import Callable, Mapping
from copy import deepcopy
from types import EllipsisType, NoneType, UnionType
from typing import Any, TypeGuard

import numpy as np
import pytest

from mithril.core import GenericDataType
from mithril.framework.common import (
    TBD,
    ConstraintSolver,
    IOHyperEdge,
    MyTensor,
    NestedListType,
    PossibleValues,
    ShapeRepr,
    ShapeResultType,
    ShapeTemplateType,
    ToBeDetermined,
    Uniadic,
    UniadicRecord,
    Updates,
    UpdateType,
    Variadic,
    create_shape_repr,
)
from mithril.framework.constraints import (
    arange_constraints,
    bcast,
    bcast_matrix_mult,
    broadcast_to_constraints,
    concat_constraints,
    eye_constraints,
    flatten_constrains,
    general_tensor_type_constraint,
    item_constraints,
    pad_constraints,
    polynomial_features_constraints,
    randn_constraints,
    reduce_constraints,
    reduce_type_constraint,
    reshape_constraints,
    reverse_constraints,
    scalar_item_constraints,
    scalar_item_type_constraint,
    scalar_slice_type_constraint,
    shape_constraints,
    size_constraints,
    slice_constraints,
    sliding_window_2d_constraints,
    split_constraints,
    squeeze_constraints,
    swap_axes_constraints,
    tensor_item_constraints,
    tensor_to_list_constraints,
    tensor_to_list_type_constraint,
    to_list_constraints,
    to_tensor_constraints,
    to_tuple_constraints,
    type_constraints,
    where_constrains,
)

from .test_utils import check_shapes_semantically


def is_type_checker(
    ref_results: dict[str, type | NestedListType] | ShapeResultType,
    constraint_fn: Callable,
) -> TypeGuard[dict[str, type | NestedListType]]:
    return constraint_fn in type_constraints


def is_shape_checker(
    ref_results: dict[str, type | NestedListType] | ShapeResultType,
    constraint_fn: Callable,
) -> TypeGuard[ShapeResultType]:
    return constraint_fn not in type_constraints


######################### Helper Functions #########################

VariadicPossiblesType = (
    list[tuple[int, ...]] | list[tuple[str, ...]] | list[tuple[int | str, ...]]
)
VariadicTemplateType = tuple[str, EllipsisType]

AssignmentType = (
    Mapping[str, set[int]]
    # | dict[tuple[str, EllipsisType], list[tuple[int | str, ...]]]
    # | dict[tuple[str, EllipsisType], list[tuple[int, ...]]]
    # | dict[tuple[str, EllipsisType], list[tuple[str, ...]]]
    | Mapping[VariadicTemplateType, VariadicPossiblesType]
    | Mapping[VariadicTemplateType, set[int]]
    | Mapping[str, VariadicPossiblesType]
    | Mapping[str | VariadicTemplateType, set[int] | VariadicPossiblesType]
)


def shape_map_to_tensor(
    shape_map: dict[str, ShapeRepr],
) -> Mapping[str, IOHyperEdge]:
    # Simply converts ShapeRepr objects to Tensor types.
    tensor_dict = {}
    for key, value in shape_map.items():
        tensor = MyTensor(type=float | int | bool, shape=value.node)
        edge = IOHyperEdge(value=tensor, key_origin=key)
        # set temp_shape. Since temp_shape of a Tensor initialized as None in its
        # constructor.
        edge._temp_shape = next(iter(edge.shape.reprs))
        tensor_dict[key] = edge
    return tensor_dict


def uniadic_update_values(
    key: str, values: set[int], used_keys: dict[str, Uniadic | Variadic]
) -> None:
    if (uni := used_keys.get(key)) is None:
        uni = used_keys[key] = Uniadic()
    assert isinstance(uni, Uniadic)
    uni.update_possible_values(values)


def variadic_update_values(
    key: VariadicTemplateType,
    values: VariadicPossiblesType,
    used_keys: dict[str, Uniadic | Variadic],
) -> None:
    var_symbol = used_keys[key[0]]
    assert isinstance(var_symbol, Variadic)
    assert isinstance(values, list)
    all_assignments: list[PossibleValues] = []
    for pos_vals in values:
        assert isinstance(pos_vals, tuple)
        uni_list: list[Uniadic] = []
        for pos_val in pos_vals:
            if isinstance(pos_val, str):
                if (uni := used_keys.get(pos_val)) is None:
                    uni = used_keys[pos_val] = Uniadic()
            else:
                uni = Uniadic(pos_val)
            assert isinstance(uni, Uniadic)
            uni_list.append(uni)
        uni_tuple = tuple(uni_list)
        all_assignments.append(PossibleValues(uni_tuple))
    var_symbol.update_possible_values(*all_assignments)


def extract_uniadic_possibles(
    uni: Uniadic,
    assignments: AssignmentType,
    uni_cache: dict[UniadicRecord, str],
) -> None:
    # Takes an uniadic object and fills the assignments dictionary
    # based on possible values of the uniadic object.
    if (uni_str := uni_cache.get(uni.metadata)) is None:
        uni_str = uni_cache[uni.metadata] = f"u{len(uni_cache) + 1}"
    if uni.possible_values is not None and len(uni.possible_values) > 1:
        assignments[uni_str] = uni.possible_values  # type: ignore


def extract_variadic_possibles(
    var: Variadic,
    assignments: AssignmentType,
    uni_cache: dict[UniadicRecord, str],
    var_cache: dict[Variadic, str],
) -> None:
    assert var.possibles is not None
    all_possible_values: dict[int, PossibleValues] = var.possibles
    possibles_list: list[tuple] = []
    for possible_values in all_possible_values.values():
        single_possible_list: list[int] | list[str] | list[int | str] = []
        for uni in possible_values.uniadics:
            if isinstance(uni.value, int):
                single_possible_list.append(uni.value)  # type: ignore
            else:
                if (uni_str := uni_cache.get(uni.metadata)) is None:
                    uni_str = uni_cache[uni.metadata] = f"u{len(uni_cache) + 1}"
                single_possible_list.append(uni_str)  # type: ignore
                if uni.possible_values is not None and len(uni.possible_values) > 1:
                    assignments[uni_str] = uni.possible_values  # type: ignore
        possibles_list.append(tuple(single_possible_list))
    assignments[(var_cache[var], ...)] = possibles_list  # type: ignore


def assert_shape_results(
<<<<<<< HEAD
    data: dict[str, IOHyperEdge],
    ref_results: _ShapesType,
=======
    data: dict[str, Tensor | Scalar],
    ref_results: ShapeResultType,
>>>>>>> 941bb503
    ref_assignments: AssignmentType,
    updated_symbols: Updates,
    expected_updates: set[str],
) -> None:
    # First check shape updates with the expected updates.
    assert {
        data[key] for key in expected_updates
    } == updated_symbols.shape_updates | updated_symbols.value_updates
    # Then check final shapes with the expected ref_results.
    uni_cache: dict[UniadicRecord, str] = {}
    var_cache: dict[Variadic, str] = {}
    shapes = {}
    assignments: AssignmentType = {}
    for key, value in data.items():
        if value.edge_type is MyTensor:
            shapes[key] = value.shape.get_shapes(uni_cache, var_cache, verbose=True)
            shape_repr = value._temp_shape
            assert shape_repr is not None
            all_repr_unis: set[Uniadic] = {*shape_repr.prefix, *shape_repr.suffix}
            for uni in all_repr_unis:
                extract_uniadic_possibles(uni, assignments, uni_cache)
            if (root := shape_repr.root) is not None and root.possibles is not None:
                extract_variadic_possibles(root, assignments, uni_cache, var_cache)
        else:
            shapes[key] = []

    check_shapes_semantically(shapes, ref_results, assignments, ref_assignments)


def assert_type_results(
    data: dict[str, IOHyperEdge],
    ref_results: dict[str, type | NestedListType],
    updated_symbols: Updates,
    expected_updates: set[str],
) -> None:
    # First check type updates with the expected updates.
    updated_constraints = set()
    for key in expected_updates:
        updated_constraints |= data[key].type_constraints
    assert updated_constraints == updated_symbols.constraints[UpdateType.TYPE]
    # Then check final types with the expected ref_results.
    for key, value in data.items():
<<<<<<< HEAD
        if isinstance(value.value_type, NestedListType):
            result = ref_results[key]
            assert isinstance(result, NestedListType)
            assert value.value_type.base_type == result.base_type
        else:
            assert value.value_type == ref_results[key]
=======
        if isinstance(value.type, NestedListType):
            result = ref_results[key]
            assert isinstance(result, NestedListType)
            assert value.type.base_type == result.base_type
        else:
            assert value.type == ref_results[key]
>>>>>>> 941bb503


def assert_value_results(
    data: dict[str, IOHyperEdge], ref_results: dict[str, Any]
) -> None:
    for key, value in ref_results.items():
        if isinstance(
            value, int | float | bool | tuple | list | str | ToBeDetermined | slice
        ):
            assert data[key].value == value
        else:
            # If value is a tensor of any supported backend.
            assert data[key].edge_type is MyTensor
            d_val = data[key].value
            assert GenericDataType.is_tensor_type(d_val)
            assert (d_val == value).all()


def make_assertions(
    constraint_fn: Callable,
<<<<<<< HEAD
    data: dict[str, IOHyperEdge],
    ref_results: dict[str, type | NestedListType] | _ShapesType,
=======
    data: dict[str, Tensor | Scalar],
    ref_results: dict[str, type | NestedListType] | ShapeResultType,
>>>>>>> 941bb503
    ref_assignments: AssignmentType,
    updated_symbols: Updates,
    expected_updates: set[str],
    final_values: dict[str, Any],
) -> None:
    # Check final shapes with the expected ref_shapes. Also check updated symbols.
    if is_type_checker(ref_results, constraint_fn):
        assert_type_results(data, ref_results, updated_symbols, expected_updates)
    else:
        assert is_shape_checker(ref_results, constraint_fn)
        assert_shape_results(
            data, ref_results, ref_assignments, updated_symbols, expected_updates
        )
    # NOTE: There is no other possibilities. Only for type cheking!

    # Check final values with the expected final_values.
    assert_value_results(data, final_values)


def assert_constraint_results(
    # shapes: dict[str, list[str | int | None | tuple[str, EllipsisType]]],
    shapes: Mapping[str, ShapeTemplateType],
    assignments: AssignmentType,
    ref_results: dict,
    ref_assignments: AssignmentType,
    constraint_fn: Callable,
    expected_status: bool,
    expected_updates: set[str],
    scalar_data: Mapping[str, IOHyperEdge] | None = None,
    final_values: dict[str, Any] | None = None,
    initial_values: dict[str, Any] | None = None,
    initial_types: Mapping[str, type | UnionType] | None = None,
    variadic_fn: bool = False,
):
    for _ in range(50):
        args = (
            shapes,
            assignments,
            ref_results,
            ref_assignments,
            constraint_fn,
            expected_status,
            expected_updates,
            scalar_data,
            final_values,
            initial_values,
            initial_types,
            variadic_fn,
        )
        _assert_constraint_results(*deepcopy(args))


def _assert_constraint_results(
    shapes: Mapping[str, ShapeTemplateType],
    assignments: AssignmentType,
    ref_results: dict,
    ref_assignments: AssignmentType,
    constraint_fn: Callable,
    expected_status: bool,
    expected_updates: set[str],
    scalar_data: Mapping[str, IOHyperEdge] | None = None,
    final_values: dict[str, Any] | None = None,
    initial_values: dict[str, Any] | None = None,
    initial_types: Mapping[str, type | UnionType] | None = None,
    variadic_fn: bool = False,
):
    # Create shape maps and corresponding data.
    solver = ConstraintSolver()
    used_keys: dict[str, Uniadic | Variadic] = {}
    shape_map = {
        key: create_shape_repr(shp_list, solver, used_keys)
        for key, shp_list in shapes.items()
    }
    for key, assignment in assignments.items():
        if isinstance(key, tuple):
            assert isinstance(assignment, list)
            variadic_update_values(key, assignment, used_keys)

        else:
            assert isinstance(assignment, set)
            uniadic_update_values(key, assignment, used_keys)

    data = shape_map_to_tensor(shape_map)  # type: ignore
    assert isinstance(data, dict)

    if initial_values is None:
        initial_values = dict()

    # In case there exists Scalar data, add it.
    if scalar_data is not None:
        data |= scalar_data

    # If initial types are given, set them.
    if initial_types is not None:
        for key, type in initial_types.items():
<<<<<<< HEAD
            data[key]._value.set_type(type)
=======
            data[key].type = type
>>>>>>> 941bb503

    # If any initial values are given, set them.
    for key, value in initial_values.items():
        data[key].value = value

    if final_values is None:
        final_values = dict()

    # First call for the corresponging constraint solver function.
    status, updated_symbols = (
        constraint_fn(**data) if not variadic_fn else constraint_fn(*data.values())
    )

    # Assert status the expected status.
    assert expected_status == status

    # Make all assertions.
    make_assertions(
        constraint_fn,
        data,
        ref_results,
        ref_assignments,
        updated_symbols,
        expected_updates,
        final_values,
    )

    # In order to check idempotency, call corresponding function again.
    post_status, reupdated_symbols = (
        constraint_fn(**data) if not variadic_fn else constraint_fn(*data.values())
    )

    # Check no change for the status.
    assert post_status == status
    # Make all assertions again.
    make_assertions(
        constraint_fn,
        data,
        ref_results,
        ref_assignments,
        reupdated_symbols,
        set(),
        final_values,
    )


######################### Test Cases #########################
def test_bcast_error_1():
    """Should raise ValueError since left and right shapes
    are not consistent to be broadcasted.
    """
    shapes: dict[str, list[int | str | tuple]] = {
        "output": [("Var3", ...), "x", "z"],
        "left": [4, 3],
        "right": [3, 3],
    }
    with pytest.raises(ValueError) as err_info:
        assert_constraint_results(shapes, {}, {}, {}, bcast, True, set())
    # assert str(err_info.value) == 'Shape mismatch in Broadcast!'
    assert (
        str(err_info.value)
        == "Inputs shape mismatch at dimension 0. Shapes are inconsistent."
    )


def test_bcast_error_2():
    """Should raise ValueError since output shape
    is not consistent with the inputs.
    """
    shapes: dict[str, list[int | str | tuple]] = {
        "output": ["x", "y", "z"],
        "left": [4, 3],
        "right": [4, 3],
    }
    with pytest.raises(ValueError) as err_info:
        assert_constraint_results(shapes, {}, {}, {}, bcast, True, set())
    assert (
        str(err_info.value)
        == "Determined shape representations should have same length."
    )
    # assert str(err_info.value) == "Shape mismatch for output!"


def test_bcast_error_3():
    """Should raise ValueError since output shape
    is not consistent with the inputs.
    """
    shapes: dict[str, list[int | str | tuple]] = {
        "output": ["x", "y", "z"],
        "left": [4, 3, 3, 3],
        "right": [4, 3],
    }
    with pytest.raises(ValueError) as err_info:
        assert_constraint_results(shapes, {}, {}, {}, bcast, True, set())
    assert (
        str(err_info.value)
        == "Determined shape representations should have same length."
    )
    # assert str(err_info.value) == "Shape mismatch for output!"


def test_bcast_error_4():
    """Should raise ValueError since left input has a shape
    value different than output in second dimension (3 != 4).
    """
    shapes: dict[str, list[int | str | tuple]] = {
        "output": [3, 4, 5],
        "left": ["a", 3, "b"],
        "right": [1, "c", 5],
    }
    with pytest.raises(ValueError) as err_info:
        assert_constraint_results(shapes, {}, {}, {}, bcast, True, set())
    assert str(err_info.value) == "Possible values mismatch!"


def test_bcast_error_5():
    """Should raise ValueError since symbol "a" is already found to
    be 5 and then updated to be 3 in the inference sequence from
    left to output.
    """
    shapes: dict[str, list[int | str | tuple]] = {
        "output": [3, ("Var", ...), 5],
        "left": ["a", 1, "a"],
        "right": [4, 1],
    }
    with pytest.raises(ValueError) as err_info:
        assert_constraint_results(shapes, {}, {}, {}, bcast, True, set())
    assert str(err_info.value) == "Possible values mismatch!"


def test_bcast_error_8():
    """
    This test should raise an error as left will try to set one of the
    "x"'s to 3 and other one of the "x"'s to 4.
    """
    shapes: dict[str, list[int | str | tuple]] = {
        "output": ["x", "x", "x", "y"],
        "left": [4, 4, 3, 3],
        "right": [("Var1", ...)],
    }
    with pytest.raises(ValueError) as err_info:
        assert_constraint_results(shapes, {}, {}, {}, bcast, True, set())
    assert str(err_info.value) == "Possible values mismatch!"


def test_bcast_forward_1():
    """Should work with no problem."""
    shapes: dict[str, list[int | str | tuple]] = {
        "output": [("Var3", ...), "x", "z"],
        "left": [4, 3],
        "right": [3],
    }
    final_shapes = {"output": [4, 3], "left": [4, 3], "right": [3]}
    assert_constraint_results(shapes, {}, final_shapes, {}, bcast, True, {"output"})


def test_bcast_forward_2():
    """Should work with no problem."""
    shapes: dict[str, list[int | str | tuple]] = {
        "output": [("Var3", ...), "x", "z"],
        "left": [3],
        "right": [4, 3],
    }
    final_shapes = {"output": [4, 3], "left": [3], "right": [4, 3]}
    assert_constraint_results(shapes, {}, final_shapes, {}, bcast, True, {"output"})


def test_bcast_forward_3():
    """Should work with no problem."""
    shapes: dict[str, list[int | str | tuple]] = {
        "output": [("Var3", ...), "x", "z"],
        "left": [1],
        "right": [4, 3],
    }
    final_shapes = {"output": [4, 3], "left": [1], "right": [4, 3]}
    assert_constraint_results(shapes, {}, final_shapes, {}, bcast, True, {"output"})


def test_bcast_forward_4():
    """Should work with no problem."""
    shapes: dict[str, list[int | str | tuple]] = {
        "output": ["x", ("Var3", ...), "z"],
        "left": [1],
        "right": [4, 3],
    }
    final_shapes = {"output": [4, 3], "left": [1], "right": [4, 3]}
    assert_constraint_results(shapes, {}, final_shapes, {}, bcast, True, {"output"})


def test_bcast_forward_5():
    """Should work with no problem."""
    shapes: dict[str, list[int | str | tuple]] = {
        "output": ["x", ("Var3", ...), "z"],
        "left": [1, 1, 4, 1],
        "right": [1, 3],
    }
    final_shapes = {"output": [1, 1, 4, 3], "left": [1, 1, 4, 1], "right": [1, 3]}
    assert_constraint_results(shapes, {}, final_shapes, {}, bcast, True, {"output"})


def test_bcast_forward_6():
    """Should work with no problem."""
    shapes: dict[str, list[int | str | tuple]] = {
        "output": ["x", "y"],
        "left": [4, 1],
        "right": [1],
    }
    final_shapes = {"output": [4, 1], "left": [4, 1], "right": [1]}
    assert_constraint_results(shapes, {}, final_shapes, {}, bcast, True, {"output"})


@pytest.mark.skip("Expected possible values mismatch")
def test_bcast_forward_7():
    """Should work with no problem."""

    shapes: dict[str, list[int | str | tuple]] = {
        "output": ["x", "x", "y", "y"],
        "left": [4, 4, 3, 3],
        "right": [("Var1", ...)],
    }
    assignments: AssignmentType = {}

    final_shapes = {
        "output": [4, 4, 3, 3],
        "left": [4, 4, 3, 3],
        "right": ["(RefVar1, ...)"],
    }
    # dict[tuple[str, EllipsisType], list[tuple[str, ...]]]
    ref_assignments: AssignmentType = {
        ("RefVar1", ...): [
            (),
            ("u1",),
            ("u2", "u1"),
            ("u3", "u2", "u1"),
            ("u4", "u3", "u2", "u1"),
        ],
        # "u1": {1, 3},
        # "u2": {1, 3},
        # "u3": {1, 4},
        # "u4": {1, 4},
    }
    assert_constraint_results(
        shapes,
        assignments,
        final_shapes,
        ref_assignments,
        bcast,
        False,
        {"output", "right"},
    )


def test_bcast_forward_8():
    """
    This test should raise an error as left will try to set one of the
    "x"'s to 3 and other one of the "x"'s to 4.
    """
    shapes: dict[str, list[int | str | tuple]] = {
        "output": ["x", "x", "x", "y"],
        "left": [4, 4, 3, 3],
        "right": [1],
    }

    with pytest.raises(Exception):  # noqa :B017
        assert_constraint_results(shapes, {}, {}, {}, bcast, True, {"output"})
    # TODO: Assert error message!!!


def test_bcast_forward_9():
    """
    This test should work without a problem
    """
    shapes: dict[str, list[int | str | tuple]] = {
        "output": ["x", "x", "x", "x"],
        "left": [1],
        "right": [2, ("Var1", ...)],
    }
    final_shapes = {"output": [2, 2, 2, 2], "left": [1], "right": [2, 2, 2, 2]}
    assert_constraint_results(
        shapes, {}, final_shapes, {}, bcast, True, {"output", "right"}
    )


def test_bcast_forward_10():
    """
    This test should work without a problem, alogirhm should infer the rank of right
    from rank of output. Inferring the rank of right, algorithm should set all x's to
    2 as first element of right equal to 2. And algorithm should also infer all sizes of
    right after knowing shape of the output as [2, 2, 2, 2].
    """
    shapes: dict[str, list[int | str | tuple]] = {
        "output": ["x", "x", "x", "x"],
        "left": ["x"],
        "right": [2, ("Var1", ...)],
    }

    assignments: AssignmentType = {}

    final_shapes = {"output": [2, 2, 2, 2], "left": [2], "right": [2, 2, 2, "u1"]}

    final_assignments = {"u1": {1, 2}}
    assert_constraint_results(
        shapes,
        assignments,
        final_shapes,
        final_assignments,
        bcast,
        True,
        {"output", "left", "right"},
    )


@pytest.mark.skip("Expected possible values mismatch")
def test_bcast_forward_11():
    """
    This test tests inference capabilities of bcast algorthm when output is uniadic
    and left and right is variadic. In this test, it is known that first element of
    left is 2. And since also we know that output has two element with unknown values.
    It should infer x = 2. with same logic.
    """
    shapes: dict[str, list[int | str | tuple]] = {
        "output": ["x", "y"],
        "left": [2, ("Var1", ...)],
        "right": [("Var2", ...), 3],
    }
    assignments: AssignmentType = {}
    final_shapes = {"output": [2, 3], "left": [2, "u1"], "right": ["(V1, ...)", 3]}
    ref_assignments: dict[tuple[str, EllipsisType] | str, list | set] = {
        ("V1", ...): [(), ("u2",)],
        "u1": {1, 3},
        "u2": {1, 2},
    }

    assert_constraint_results(
        shapes,
        assignments,
        final_shapes,
        ref_assignments,
        bcast,
        False,
        {"output", "left", "right"},
    )


def test_bcast_forward_11_1():
    """
    this test is a variation of test_bcast_forward_11. Output has exactly three
    dimensions. we know thar right most dimension of right is 5 and left is symbolic
    "a". Bcast algorithm should infer z = 5. Also it is known that second right most
    digit of left is 2. Hence, it can be also determined that y = 2. Finally, since
    left most digit of left is 3, x can be nothing but 3. It is also inferable that
    # of uniadics in Var1 field is 1 since output has rank 3. Finding variadic has 1
    # unidadic, only value that uniadic can take is 1. Overall. Bcast algorithm an
    # infer all values except the value of "a" (it can be either 1 or 5) from these
    # given informations.
    """
    shapes: dict[str, list[int | str | tuple]] = {
        "output": ["x", "y", "z"],
        "left": [("Var1", ...), 2, "a"],
        "right": [3, ("Var1", ...), 5],
    }

    assignments: AssignmentType = {}

    final_shapes = {"output": [3, 2, 5], "left": [1, 2, "u1"], "right": [3, 1, 5]}

    ref_assignments = {"u1": {1, 5}}
    assert_constraint_results(
        shapes,
        assignments,
        final_shapes,
        ref_assignments,
        bcast,
        True,
        {"output", "left", "right"},
    )


def test_bcast_forward_11_2():
    """
    This test is also a variation of test_bcast_forward_11. It is known that output
    has exactly 5 dimensions. inferring from right most values of right, it can be
    determined c = 3, d = 4, e = 5. However, we cannot say anything about a and b as
    right can be ["u1", "u2", 3, 4, 5] and left can be [3, 4, 1]. It is a valid bcast
    but it does not say anything about a and b.
    """
    shapes: dict[str, list[int | str | tuple]] = {
        "output": ["a", "b", "c", "d", "e"],
        "left": [3, 4, ("Var2", ...)],
        "right": [("Var1", ...), 3, 4, 5],
    }
    final_shapes: dict[str, list[int | str | tuple]] = {
        "output": ["u1", "u2", 3, 4, 5],
        # "left": [3, 4, "u3", "(V1, ...)"],
        "left": [3, 4, "(V1, ...)", "u3"],
        "right": ["(V2, ...)", 3, 4, 5],
    }
    ref_assignments: AssignmentType = {  # type: ignore
        # TODO: Check this part again.
        "u3": {1, 5},
        ("V1", ...): [(), ("u7", "u8")],
        ("V2", ...): [(), ("u9",), ("u10", "u9")],
    }
    expected_updates = {"output", "left", "right"}
    assert_constraint_results(
        shapes, {}, final_shapes, ref_assignments, bcast, False, expected_updates
    )


def test_bcast_forward_11_3():
    """
    In this test, every shape are inferable except right most shape of left. Since we
    know output has exactly 3 output and also we know right has at least three ranks.
    Var1 should contain exactly 0 uniadics. Since also we know right has three
    determined shapes in its left most shapes, We can infer that shape of right is
    exactly [3, 4, 5]. By inferring shape of right, it can be also inferred a = 3,
    b = 4 and c = 5. After inferring the output, we can exactly infer that Var2 has 1
    uniadic as it is the only valid length for left. However, after inferring length
    of left's shape, we cannot say anything exact about right most shape of left
    (it can be either 1 or 5).
    """
    shapes: dict[str, list[int | str | tuple]] = {
        "output": ["a", "b", "c"],
        "left": [3, 4, ("Var2", ...)],
        "right": [3, 4, 5, ("Var1", ...)],
    }
    assignments: AssignmentType = {}
    final_shapes = {"output": [3, 4, 5], "left": [3, 4, "u1"], "right": [3, 4, 5]}
    ref_assignments = {"u1": {1, 5}}
    assert_constraint_results(
        shapes,
        assignments,
        final_shapes,
        ref_assignments,
        bcast,
        True,
        {"output", "left", "right"},
    )


# @pytest.mark.skip("Expected possible values mismatch")
def test_bcast_forward_11_4():
    """
    From this test, it can be inferred that a = 4, b = 4, and c = 5. Because we know
    that output has exactly 4 rank. However, we cannot say anything about Var1 ,Var2
    """
    shapes: dict[str, list[int | str | tuple]] = {
        "output": ["a", "b", "c", "d"],
        "left": [4, 4, ("Var1", ...)],
        "right": [4, 4, 4, ("Var2", ...)],
    }
    assignments: AssignmentType = {}
    final_shapes = {
        "output": [4, 4, 4, "u1"],
        "left": [4, 4, "(V1, ...)"],
        "right": [4, 4, 4, "(V2, ...)"],
    }
    ref_assignments = {
        ("V1", ...): [(), ("u2",), ("u3", "u2")],
        ("V2", ...): [(), ("u4",)],
        # "u3": {1, 4},
        # "u4": {1, 4},
    }
    assert_constraint_results(
        shapes,
        assignments,
        final_shapes,
        ref_assignments,
        bcast,
        False,
        {"output", "left", "right"},
    )


def test_bcast_forward_12():
    """
    Tests the case where;
        output = ["a", "b", ("Var1", ...), "c"]
        left = ["c", "d", ("Var2", ...), "e"]
        right = ["f", ("Var3", ...), "g"]
    """
    shapes: dict[str, list[int | str | tuple]] = {
        "output": ["a", "b", ("Var1", ...), "c"],
        "left": [2, 1, ("Var2", ...), "e"],
        "right": [2, ("Var3", ...), "g"],
    }
    final_shapes = {
        "output": [2, "b", "(Var1, ...)", "c"],
        "left": [2, 1, "(Var2, ...)", "e"],
        "right": [2, "(Var3, ...)", "g"],
    }
    assert_constraint_results(shapes, {}, final_shapes, {}, bcast, False, {"output"})


def test_bcast_forward_13():
    shapes: dict[str, list[int | str | tuple]] = {
        "output": [("Var1", ...)],
        "left": ["a", "b", "c", ("Var2", ...), "d", "e"],
        "right": ["f"],
    }
    final_shapes = {
        "output": ["a", "b", "c", "(Var2, ...)", "d", "g"],
        "left": ["a", "b", "c", "(Var2, ...)", "d", "e"],
        "right": ["f"],
    }
    assert_constraint_results(shapes, {}, final_shapes, {}, bcast, False, {"output"})


def test_bcast_forward_14():
    shapes: dict[str, list[int | str | tuple]] = {
        "output": [("Var1", ...)],
        "left": [],
        "right": [("Var2", ...)],
    }
    final_shapes = {"output": ["(Var2, ...)"], "left": [], "right": ["(Var2, ...)"]}
    assert_constraint_results(shapes, {}, final_shapes, {}, bcast, False, {"right"})


def test_bcast_forward_15():
    shapes: dict[str, list[int | str | tuple]] = {
        "output": [("Var1", ...)],
        "left": [("Var2", ...)],
        "right": [("Var1", ...)],
    }
    final_shapes = {
        "output": ["(Var1, ...)"],
        "left": ["(Var2, ...)"],
        "right": ["(Var1, ...)"],
    }
    assert_constraint_results(shapes, {}, final_shapes, {}, bcast, False, set())


def test_bcast_forward_16():
    shapes: dict[str, list[int | str | tuple]] = {
        "output": [("Var2", ...)],
        "left": [("Var1", ...), "c", "d"],
        "right": [1, 2, ("Var1", ...), "e", "f"],
    }
    final_shapes = {
        "output": [1, 2, "(Var1, ...)", "a", "b"],
        "left": ["(Var1, ...)", "c", "d"],
        "right": [1, 2, "(Var1, ...)", "e", "f"],
    }
    assert_constraint_results(shapes, {}, final_shapes, {}, bcast, False, {"output"})


def test_bcast_forward_17():
    shapes: dict[str, list[int | str | tuple]] = {
        "output": ["c", "d", ("Var2", ...)],
        "left": [("Var1", ...), "c", "d"],
        "right": [1, 2, ("Var1", ...), "e", "f"],
    }
    assignments: AssignmentType = {}
    final_shapes = {
        "output": [1, 2, "(Var1, ...)", "a", 2],
        "left": ["(Var1, ...)", 1, 2],
        "right": [1, 2, "(Var1, ...)", "a", "f"],
    }
    ref_assignments = {
        "f": {1, 2},
    }
    assert_constraint_results(
        shapes,
        assignments,
        final_shapes,
        ref_assignments,
        bcast,
        False,
        {"output", "left", "right"},
    )


def test_bcast_forward_18():
    shapes: dict[str, list[int | str | tuple]] = {
        "output": ["c", ("Var2", ...), "d"],
        "left": ["a", "b"],
        "right": ["a", "b"],
    }
    final_shapes = {"output": ["a", "b"], "left": ["a", "b"], "right": ["a", "b"]}
    assert_constraint_results(shapes, {}, final_shapes, {}, bcast, True, {"output"})


def test_bcast_backward_12():
    """
    This test is the only case of all shapes are inferable when output's shape is
    exactly determined and both left and right carries no information. Output has
    rank 0. Therefore, both left and right should have rank exactly 0
    """
    shapes: dict[str, list[int | str | tuple]] = {
        "output": [],
        "left": [("Var1", ...)],
        "right": [("Var2", ...)],
    }
    final_shapes: dict[str, list[int | str | tuple]] = {
        "output": [],
        "left": [],
        "right": [],
    }
    assert_constraint_results(
        shapes, {}, final_shapes, {}, bcast, True, {"left", "right"}
    )


def test_bcast_backward_13():
    """
    This test should work without a problem. Since we know shape of left is
    exactly equal to shape of rigth, their shapes should be equal to shape of output
    """
    shapes: dict[str, list[int | str | tuple]] = {
        "output": [3, 4, 5, 6],
        "left": [("Var1", ...)],
        "right": [("Var1", ...)],
    }
    final_shapes = {"output": [3, 4, 5, 6], "left": [3, 4, 5, 6], "right": [3, 4, 5, 6]}
    assert_constraint_results(
        shapes, {}, final_shapes, {}, bcast, True, {"left", "right"}
    )


def test_bcast_backward_14():
    """
    Int this test, shape of output is symbolically determined. Since left most shapes
    of left is determined and equal to 3, 4, 5 respectively. we can infer x = 3, y = 4,
    z = 5. Variadics can be also inferred as zero uniadics. Therefore, status should be
    True and algorithm can infer all shapes.
    """
    shapes: dict[str, list[int | str | tuple]] = {
        "output": ["x", "y", "z"],
        "left": [("Var1", ...), 3, 4, 5],
        "right": [3, 4, 5, ("Var2", ...)],
    }
    final_shapes = {"output": [3, 4, 5], "left": [3, 4, 5], "right": [3, 4, 5]}
    assert_constraint_results(
        shapes, {}, final_shapes, {}, bcast, True, {"output", "left", "right"}
    )


def test_bcast_backward_15():
    """
    This test is similar to test_bcast_backward_14. It should also work
      without a problem
    """
    shapes: dict[str, list[int | str | tuple]] = {
        "output": [3, 4, 5],
        "left": [("Var1", ...), "x", "y", "z"],
        "right": ["x", "y", "z", ("Var1", ...)],
    }
    final_shapes = {"output": [3, 4, 5], "left": [3, 4, 5], "right": [3, 4, 5]}
    assert_constraint_results(
        shapes, {}, final_shapes, {}, bcast, True, {"left", "right"}
    )


def test_bcast_backward_16():
    """
    This test should work without a problem
    """
    shapes: dict[str, list[int | str | tuple]] = {
        "output": [("Var1", ...)],
        "left": [1, 1, 1, 1, 1, 1, 1, 37, 43],
        "right": [134, 47, 1, 1, 1],
    }
    final_shapes = {
        "output": [1, 1, 1, 1, 134, 47, 1, 37, 43],
        "left": [1, 1, 1, 1, 1, 1, 1, 37, 43],
        "right": [134, 47, 1, 1, 1],
    }
    assert_constraint_results(shapes, {}, final_shapes, {}, bcast, True, {"output"})


@pytest.mark.skip("Expected possible values mismatch")
def test_bcast_backward_17():
    """
    This test should work without a problem
    """
    shapes: dict[str, list[int | str | tuple]] = {
        "output": [4, 5, 7, 3, 4],
        "left": [4, 5, 7, 1, 1],
        "right": [("Var1", ...)],
    }
    assignments: AssignmentType = {}
    final_shapes = {
        "output": [4, 5, 7, 3, 4],
        "left": [4, 5, 7, 1, 1],
        "right": ["(Var1, ...)", 3, 4],
    }
    ref_assignments: AssignmentType = {  # type: ignore
        ("Var1", ...): [(), ("u1",), ("u2", "u1"), ("u3", "u2", "u1")],
        "u1": {1, 7},
        "u2": {1, 5},
        "u3": {1, 4},
    }
    assert_constraint_results(
        shapes, assignments, final_shapes, ref_assignments, bcast, False, {"right"}
    )


def test_bcast_backward_18():
    """
    This test should work without a problem
    """
    shapes: dict[str, list[int | str | tuple]] = {
        "output": [4, 5, 7, 3, 4],
        "left": [("Var1", ...)],
        "right": [("Var1", ...)],
    }
    final_shapes = {
        "output": [4, 5, 7, 3, 4],
        "left": [4, 5, 7, 3, 4],
        "right": [4, 5, 7, 3, 4],
    }
    assert_constraint_results(
        shapes, {}, final_shapes, {}, bcast, True, {"left", "right"}
    )


def test_bcast_backward_19():
    """
    This test should work without a problem
    """
    shapes: dict[str, list[int | str | tuple]] = {
        "output": [2, 3, 3],
        "left": ["x", "y", "z"],
        "right": ["y", "z", "z"],
    }
    final_shapes = {"output": [2, 3, 3], "left": [2, 1, 3], "right": [1, 3, 3]}
    assert_constraint_results(
        shapes, {}, final_shapes, {}, bcast, True, {"left", "right"}
    )


def test_bcast_backward_20():
    """
    This test should work without a problem
    """
    shapes: dict[str, list[int | str | tuple]] = {
        "output": ["x", "y"],
        "left": [1],
        "right": ["a", "b"],
    }
    final_shapes = {"output": ["a", "b"], "left": [1], "right": ["a", "b"]}
    assert_constraint_results(shapes, {}, final_shapes, {}, bcast, True, {"output"})


def test_bcast_backward_21():
    """
    This test should work without a problem
    """
    shapes: dict[str, list[int | str | tuple]] = {
        "output": ["a", "e", "c", "d"],
        "left": [1],
        "right": ["d", "c", "a", 4],
    }
    final_shapes = {"output": [4, 4, 4, 4], "left": [1], "right": [4, 4, 4, 4]}
    assert_constraint_results(
        shapes, {}, final_shapes, {}, bcast, True, {"output", "right"}
    )


def test_bcast_backward_22():
    """
    This test should work without a problem
    """
    shapes: dict[str, list[int | str | tuple]] = {
        "output": [1, "z", "c"],
        "left": ["x", 5, "z"],
        "right": ["y", "x", "y"],
    }
    final_shapes = {"output": [1, 5, 5], "left": [1, 5, 5], "right": [1, 1, 1]}
    assert_constraint_results(
        shapes, {}, final_shapes, {}, bcast, True, {"output", "left", "right"}
    )


def test_bcast_backward_23():
    """
    This test should work without a problem
    """
    shapes: dict[str, list[int | str | tuple]] = {
        "output": ["a", "f", "e", "d", "c"],
        "left": [5],
        "right": ["f", "e", "d", "c", "a"],
    }
    final_shapes = {"output": [5, 5, 5, 5, 5], "left": [5], "right": [5, 5, 5, 5, 5]}
    assert_constraint_results(
        shapes, {}, final_shapes, {}, bcast, True, {"output", "right"}
    )


def test_bcast_backward_24():
    """
    This test should work without a problem
    """
    shapes: dict[str, list[int | str | tuple]] = {
        "output": ["u1", "u2", 1, "u3", "u4", "u5"],
        "left": [("Var1", ...), 3, 4, 5],
        "right": [5, 7, ("Var1", ...), 5],
    }
    final_shapes = {
        "output": [5, 7, 1, 3, 4, 5],
        "left": [1, 1, 1, 3, 4, 5],
        "right": [5, 7, 1, 1, 1, 5],
    }
    assert_constraint_results(
        shapes, {}, final_shapes, {}, bcast, True, {"output", "left", "right"}
    )


@pytest.mark.skip("Expected possible values mismatch")
def test_bcast_backward_25():
    """
    This test should work without a problem
    """
    shapes: dict[str, list[int | str | tuple]] = {
        "output": ["u1", "u2", 1, "u3", "u4", "u5"],
        "left": [("Var1", ...), 3, 4, 5],
        "right": [5, 7, ("Var2", ...), 5],
    }
    assignments: AssignmentType = {}
    final_shapes = {
        "output": [5, 7, 1, 3, 4, 5],
        "left": ["(Var1, ...)", 1, 3, 4, 5],
        "right": [5, 7, 1, "c", "d", 5],
    }
    ref_assignments: dict[
        tuple[str, EllipsisType] | str, list[tuple[str, ...]] | set[int]
    ] = {
        ("Var1", ...): [(), ("u1",), ("u2", "u1")],
        "c": {1, 3},
        "d": {1, 4},
        "u1": {1, 7},
        "u2": {1, 5},
    }
    assert_constraint_results(
        shapes,
        assignments,
        final_shapes,
        ref_assignments,
        bcast,
        False,
        {"output", "right", "left"},
    )


def test_bcast_backward_1():
    """Should work with no problem."""
    shapes: dict[str, list[int | str | tuple]] = {
        "output": [3, 4],
        "left": ["a", "b"],
        "right": [1, 1],
    }
    final_shapes = {"output": [3, 4], "left": [3, 4], "right": [1, 1]}
    assert_constraint_results(shapes, {}, final_shapes, {}, bcast, True, {"left"})


def test_bcast_backward_2():
    """Should work with no problem but can not infer values
    of all symbols (b can be either 1 or 5). So, status should be
    False while symbols "a" and "c" are inferred as 3 and 4.
    """
    shapes: dict[str, list[int | str | tuple]] = {
        "output": [3, 4, 5],
        "left": ["a", 1, "b"],
        "right": [1, "c", 5],
    }
    assignments: AssignmentType = {}
    final_shapes = {"output": [3, 4, 5], "left": [3, 1, "a"], "right": [1, 4, 5]}
    ref_assignments = {
        "a": {1, 5},
    }
    assert_constraint_results(
        shapes,
        assignments,
        final_shapes,
        ref_assignments,
        bcast,
        True,
        {"left", "right"},
    )


def test_bcast_backward_error():
    """Should work with no problem but can not infer values
    of all symbols. So, status should be False while symbols
    "a" and "c" are inferred as 3 and 4.
    """
    shapes: dict[str, list[int | str | tuple]] = {
        "output": [3, 4, 5],
        "left": ["a", 4, "b"],
        "right": [1, 3, 5],
    }
    with pytest.raises(ValueError) as err_info:
        assert_constraint_results(shapes, {}, {}, {}, bcast, True, set())
    assert (
        str(err_info.value)
        == "Inputs shape mismatch at dimension 1. Shapes are inconsistent."
    )


def test_bcast_forward_backward_1():
    """Should work with no problem and infer values of
    all symbols.
    """
    shapes: dict[str, list[int | str | tuple]] = {
        "output": [3, "c", 5],
        "left": ["a", 1, "b"],
        "right": [1, 4, 1],
    }
    final_shapes = {"output": [3, 4, 5], "left": [3, 1, 5], "right": [1, 4, 1]}
    assert_constraint_results(
        shapes, {}, final_shapes, {}, bcast, True, {"output", "left"}
    )


def test_bcast_forward_backward_2():
    """Should work with no problem and infer values of
    all symbols.
    """
    shapes: dict[str, list[int | str | tuple]] = {
        "output": [3, ("Var", ...), 5],
        "left": ["a", 1, "b"],
        "right": [4, 1],
    }
    final_shapes = {"output": [3, 4, 5], "left": [3, 1, 5], "right": [4, 1]}
    assert_constraint_results(
        shapes, {}, final_shapes, {}, bcast, True, {"output", "left"}
    )


def test_bcast_forward_backward_variadic_1():
    """Tests inference capability when one of inputs have variadic
    field. It is obvious that variadic field of right input would
    evolve to None, "b" = 2 and "a" = 5.
    """
    shapes: dict[str, list[int | str | tuple]] = {
        "output": ["b", 5],
        "left": [1, "a"],
        "right": [("Var_right", ...), 2, 1],
    }
    final_shapes = {"output": [2, 5], "left": [1, 5], "right": [2, 1]}
    assert_constraint_results(
        shapes, {}, final_shapes, {}, bcast, True, {"output", "left", "right"}
    )


def test_bcast_forward_backward_variadic_2():
    """Tests inference capability when one of inputs have variadic
    field. It is obvious that variadic field of right input would
    evolve to None, "b" = 2 and "a" = 5.
    """
    shapes: dict[str, list[int | str | tuple]] = {
        "output": [3, 5],
        "left": ["a"],
        "right": [("Var_right", ...), 1],
    }
    final_shapes = {"output": [3, 5], "left": [5], "right": [3, 1]}
    assert_constraint_results(
        shapes, {}, final_shapes, {}, bcast, True, {"left", "right"}
    )


############# BCAST MATRIX MULT #############


def test_bcast_matmul_forward_1():
    """Should work with no problem."""
    shapes: dict[str, list[int | str | tuple]] = {
        "output": [("out", ...), "b", "d"],
        "left": ["x", 2, "z", "a", "b", "c"],
        "right": [("right", ...), 3, "c", "d"],
    }
    assignments: AssignmentType = {}
    final_shapes = {
        "output": ["(out, ...)", "k", 2, "l", 3, "b", "d"],
        "left": ["x", 2, "z", "a", "b", "c"],
        "right": ["(right, ...)", 3, "c", "d"],
    }
    ref_assignments = {
        "a": {1, 3},
    }
    assert_constraint_results(
        shapes,
        assignments,
        final_shapes,
        ref_assignments,
        bcast_matrix_mult,
        False,
        {"output", "left"},
    )


############# REDUCE #############


def test_reduce_forward_1():
    """Should work with no problem with axis = 1."""
    shapes: dict[str, list[int | str | tuple]] = {
        "output": ["a", "b"],
        "input": [3, 4, 5],
    }
    final_shapes = {"output": [3, 5], "input": [3, 4, 5], "axis": [], "keepdim": []}
    scalar_info = {
        "axis": IOHyperEdge(type=int, value=1),
        "keepdim": IOHyperEdge(value=False),
    }
    assert_constraint_results(
        shapes, {}, final_shapes, {}, reduce_constraints, True, {"output"}, scalar_info
    )


def test_reduce_forward_2():
    """Should work with no problem with axis = (1, 3)."""
    shapes: dict[str, list[int | str | tuple]] = {
        "output": ["a", "b"],
        "input": [3, 4, 5, 6],
    }
    final_shapes = {"output": [3, 5], "input": [3, 4, 5, 6], "axis": [], "keepdim": []}
    scalar_info = {
        "axis": IOHyperEdge(value=(1, 3)),
        "keepdim": IOHyperEdge(value=False),
    }
    assert_constraint_results(
        shapes, {}, final_shapes, {}, reduce_constraints, True, {"output"}, scalar_info
    )


def test_reduce_forward_3():
    """Should work with no problem with axis = (-1, 1)."""
    shapes: dict[str, list[int | str | tuple]] = {
        "output": ["a", "b"],
        "input": [3, 4, 5, 6],
    }
    final_shapes = {"output": [3, 5], "input": [3, 4, 5, 6], "axis": [], "keepdim": []}
    scalar_info = {
        "axis": IOHyperEdge(value=(-1, 1)),
        "keepdim": IOHyperEdge(value=False),
    }
    assert_constraint_results(
        shapes, {}, final_shapes, {}, reduce_constraints, True, {"output"}, scalar_info
    )


def test_reduce_forward_4():
    """Should work with no problem with axis = (-1, 1)."""
    shapes: dict[str, list[int | str | tuple]] = {
        "output": ["x", ("Var1", ...), "y"],
        "input": [3, 4, 5, 6],
    }
    final_shapes = {"output": [3, 5], "input": [3, 4, 5, 6], "axis": [], "keepdim": []}
    scalar_info = {
        "axis": IOHyperEdge(value=(-1, 1)),
        "keepdim": IOHyperEdge(value=False),
    }
    assert_constraint_results(
        shapes, {}, final_shapes, {}, reduce_constraints, True, {"output"}, scalar_info
    )


def test_reduce_forward_5():
    shapes: dict[str, list[int | str | tuple]] = {
        "output": ["u1", ("V1", ...), 10],
        "input": ["u3", ("V2", ...), "u5", 10],
    }
    final_shapes = {
        "output": ["u1", "(V1, ...)", 10],
        "input": ["u3", "(V2, ...)", "u5", 10],
        "axis": [],
        "keepdim": [],
    }
    scalar_info = {"axis": IOHyperEdge(value=0), "keepdim": IOHyperEdge(value=False)}
    assert_constraint_results(
        shapes, {}, final_shapes, {}, reduce_constraints, False, set(), scalar_info
    )


# @pytest.mark.skip("Known Bug, update reduce constraints.")
def test_reduce_forward_6():
    shapes: dict[str, list[int | str | tuple]] = {
        "output": [("V1", ...)],
        "input": [("V2", ...)],
    }
    final_shapes = {
        "output": ["x", "(V2, ...)", "u5"],
        "input": ["a", "b", "c", "(V1, ...)", "u5"],
        "axis": [],
        "keepdim": [],
    }
    scalar_info = {
        "axis": IOHyperEdge(value=(2, -4)),
        "keepdim": IOHyperEdge(value=False),
    }
    assert_constraint_results(
        shapes,
        {},
        final_shapes,
        {},
        reduce_constraints,
        False,
        {"input", "output"},
        scalar_info,
    )


def test_reduce_forward_7():
    shapes: dict[str, list[int | str | tuple]] = {
        "output": [("V1", ...)],
        "input": [("V2", ...)],
    }
    final_shapes = {
        "output": ["a", "(V2, ...)"],
        "input": ["a", "b", "c", "(V1, ...)"],
        "axis": [],
        "keepdim": [],
    }
    scalar_info = {
        "axis": IOHyperEdge(value=(2, -2)),
        "keepdim": IOHyperEdge(value=False),
    }
    assert_constraint_results(
        shapes,
        {},
        final_shapes,
        {},
        reduce_constraints,
        False,
        {"input", "output"},
        scalar_info,
    )


def test_reduce_forward_8():
    shapes: dict[str, list[int | str | tuple]] = {
        "output": [("V1", ...)],
        "input": [("V2", ...)],
    }
    final_shapes = {
        "output": ["(V1, ...)"],
        "input": ["a", "b", "(V2, ...)"],
        "axis": [],
        "keepdim": [],
    }
    scalar_info = {
        "axis": IOHyperEdge(value=(1, -2)),
        "keepdim": IOHyperEdge(value=False),
    }
    assert_constraint_results(
        shapes, {}, final_shapes, {}, reduce_constraints, False, {"input"}, scalar_info
    )


def test_reduce_forward_9():
    shapes: dict[str, list[int | str | tuple]] = {
        "output": [("V1", ...)],
        "input": [("V2", ...), "a"],
    }
    final_shapes = {
        "output": ["(V1, ...)"],
        "input": ["x", "(V2, ...)", "a"],
        "axis": [],
        "keepdim": [],
    }
    scalar_info = {
        "axis": IOHyperEdge(value=(1, -2)),
        "keepdim": IOHyperEdge(value=False),
    }
    assert_constraint_results(
        shapes, {}, final_shapes, {}, reduce_constraints, False, {"input"}, scalar_info
    )


def test_reduce_forward_10():
    shapes: dict[str, list[int | str | tuple]] = {
        "output": [("V1", ...)],
        "input": [("V2", ...), "a", "b"],
    }
    final_shapes = {
        "output": ["(V1, ...)"],
        "input": ["(V2, ...)", "a", "b"],
        "axis": [],
        "keepdim": [],
    }
    scalar_info = {
        "axis": IOHyperEdge(value=(1, -2)),
        "keepdim": IOHyperEdge(value=False),
    }
    assert_constraint_results(
        shapes, {}, final_shapes, {}, reduce_constraints, False, set(), scalar_info
    )


def test_reduce_forward_11():
    shapes: dict[str, list[int | str | tuple]] = {
        "output": [("V1", ...)],
        "input": [("V2", ...)],
    }
    final_shapes = {
        "output": ["a", "(V1, ...)", "e", "f"],
        "input": ["a", "b", "(V1, ...)", "c", "d", "e", "f"],
        "axis": [],
        "keepdim": [],
    }
    scalar_info = {
        "axis": IOHyperEdge(value=(1, -3, -4)),
        "keepdim": IOHyperEdge(value=False),
    }
    assert_constraint_results(
        shapes,
        {},
        final_shapes,
        {},
        reduce_constraints,
        True,
        {"input", "output"},
        scalar_info,
    )


def test_reduce_forward_12():
    shapes: dict[str, list[int | str | tuple]] = {
        "output": [("V1", ...)],
        "input": ["a", "b", "c", ("V2", ...)],
    }
    final_shapes = {
        "output": ["(V1, ...)", "d", "e"],
        "input": ["a", "b", "c", "(V2, ...)", "d", "e"],
        "axis": [],
        "keepdim": [],
    }
    scalar_info = {
        "axis": IOHyperEdge(value=(1, -3, -5)),
        "keepdim": IOHyperEdge(value=False),
    }
    assert_constraint_results(
        shapes,
        {},
        final_shapes,
        {},
        reduce_constraints,
        False,
        {"input", "output"},
        scalar_info,
    )


def test_reduce_forward_13():
    shapes: dict[str, list[int | str | tuple]] = {
        "output": [("V1", ...)],
        "input": ["a", "b", "c", ("V2", ...)],
    }
    final_shapes = {
        "output": ["a", "(V2, ...)"],
        "input": ["a", "b", "c", "(V2, ...)"],
        "axis": [],
        "keepdim": [],
    }
    scalar_info = {
        "axis": IOHyperEdge(value=(1, 2)),
        "keepdim": IOHyperEdge(value=False),
    }
    assert_constraint_results(
        shapes, {}, final_shapes, {}, reduce_constraints, True, {"output"}, scalar_info
    )


def test_reduce_forward_14():
    shapes: dict[str, list[int | str | tuple]] = {
        "output": [("V1", ...)],
        "input": ["a", "b", "c", ("V2", ...)],
    }
    final_shapes = {
        "output": ["a", "(V1, ...)"],
        "input": ["a", "b", "c", "(V2, ...)"],
        "axis": [],
        "keepdim": [],
    }
    scalar_info = {
        "axis": IOHyperEdge(value=(-1, -2)),
        "keepdim": IOHyperEdge(value=False),
    }
    assert_constraint_results(
        shapes, {}, final_shapes, {}, reduce_constraints, False, {"output"}, scalar_info
    )


def test_reduce_forward_15():
    shapes: dict[str, list[int | str | tuple]] = {
        "output": [("V1", ...)],
        "input": ["a", ("V2", ...)],
    }
    final_shapes = {
        "output": ["(V1, ...)"],
        "input": ["a", "b", "(V2, ...)"],
        "axis": [],
        "keepdim": [],
    }
    scalar_info = {
        "axis": IOHyperEdge(value=(-1, -2)),
        "keepdim": IOHyperEdge(value=False),
    }
    assert_constraint_results(
        shapes, {}, final_shapes, {}, reduce_constraints, False, {"input"}, scalar_info
    )


def test_reduce_forward_16():
    shapes: dict[str, list[int | str | tuple]] = {
        "output": [("V2", ...)],
        "input": ["a", ("V1", ...)],
    }
    final_shapes = {
        "output": [1, "(V1, ...)"],
        "input": ["a", "(V1, ...)"],
        "axis": [],
        "keepdim": [],
    }
    scalar_info = {"axis": IOHyperEdge(value=0), "keepdim": IOHyperEdge(value=True)}
    assert_constraint_results(
        shapes, {}, final_shapes, {}, reduce_constraints, True, {"output"}, scalar_info
    )


def test_reduce_forward_17():
    shapes: dict[str, list[int | str | tuple]] = {
        "output": [("V2", ...)],
        "input": [("V1", ...), "a"],
    }
    final_shapes = {
        "output": ["(V1, ...)", 1],
        "input": ["(V1, ...)", "a"],
        "axis": [],
        "keepdim": [],
    }
    scalar_info = {"axis": IOHyperEdge(value=-1), "keepdim": IOHyperEdge(value=True)}
    assert_constraint_results(
        shapes, {}, final_shapes, {}, reduce_constraints, True, {"output"}, scalar_info
    )


def test_reduce_forward_18():
    shapes: dict[str, list[int | str | tuple]] = {
        "output": [("V2", ...)],
        "input": [("V1", ...)],
    }
    final_shapes = {
        "output": ["(V1, ...)", 1],
        "input": ["(V1, ...)", "a"],
        "axis": [],
        "keepdim": [],
    }
    scalar_info = {"axis": IOHyperEdge(value=-1), "keepdim": IOHyperEdge(value=True)}
    assert_constraint_results(
        shapes,
        {},
        final_shapes,
        {},
        reduce_constraints,
        True,
        {"output", "input"},
        scalar_info,
    )


def test_reduce_forward_error_3():
    """Should work with no problem with axis = (-1, 1)."""
    shapes: dict[str, list[int | str | tuple]] = {"output": [], "input": [3, 4]}
    scalar_info = {
        "axis": IOHyperEdge(value=(-1, 0, 1)),
        "keepdim": IOHyperEdge(value=False),
    }
    with pytest.raises(ValueError) as err_info:
        assert_constraint_results(
            shapes, {}, {}, {}, reduce_constraints, False, set(), scalar_info
        )
    assert str(err_info.value) == "Dim 1 appears multiple times in the reduce axes"


def test_reduce_forward_error_1():
    """Should raise ValueError since expected output rank is 2 but got
    3 for axis = 1.
    """
    shapes: dict[str, list[int | str | tuple]] = {
        "output": ["a", "b", "c"],
        "input": [3, 4, 5],
    }
    scalar_info = {"axis": IOHyperEdge(value=1), "keepdim": IOHyperEdge(value=False)}
    with pytest.raises(ValueError) as err_info:
        assert_constraint_results(
            shapes, {}, {}, {}, reduce_constraints, False, set(), scalar_info
        )
    assert str(err_info.value) == (
        "Shape mismatch, output rank = 3. Output rank must be exactly 2 where input "
        "rank = 3 and axis = (1,). Axis numbers printed as their counterparts."
    )


def test_reduce_forward_error_2():
    """Should raise ValueError since expected output rank is 2 but got
    3 for axis = (1, 2).
    """
    shapes: dict[str, list[int | str | tuple]] = {
        "output": ["a", "b"],
        "input": [3, 4, 5],
    }
    scalar_info = {
        "axis": IOHyperEdge(value=(1, 2)),
        "keepdim": IOHyperEdge(value=False),
    }
    with pytest.raises(ValueError) as err_info:
        assert_constraint_results(
            shapes, {}, {}, {}, reduce_constraints, False, set(), scalar_info
        )
    assert str(err_info.value) == (
        "Shape mismatch, output rank = 2. Output rank must be exactly 1 where input "
        "rank = 3 and axis = (1, 2). Axis numbers printed as their counterparts."
    )


def test_reduce_backward_error_1():
    """Should raise ValueError since expected output rank is 2 but got
    3 for axis = (1, 2).
    """
    shapes: dict[str, list[int | str | tuple]] = {
        "output": [3, 4, 5],
        "input": ["a", "b", "c"],
    }
    scalar_info = {"axis": IOHyperEdge(value=(1)), "keepdim": IOHyperEdge(value=False)}
    with pytest.raises(ValueError) as err_info:
        assert_constraint_results(
            shapes, {}, {}, {}, reduce_constraints, False, set(), scalar_info
        )
    assert str(err_info.value) == (
        "Shape mismatch, output rank = 3. Output rank must be exactly 2 where input "
        "rank = 3 and axis = (1,). Axis numbers printed as their counterparts."
    )


def test_reduce_backward_1():
    """Should work with no problem in backwards when axis = (1, )."""
    shapes: dict[str, list[int | str | tuple]] = {
        "output": [3, 4, 5],
        "input": ["a", "b", "c", "d"],
    }
    final_shapes = {
        "output": [3, 4, 5],
        "input": [3, "b", 4, 5],
        "axis": [],
        "keepdim": [],
    }
    scalar_info = {"axis": IOHyperEdge(value=1), "keepdim": IOHyperEdge(value=False)}
    assert_constraint_results(
        shapes, {}, final_shapes, {}, reduce_constraints, True, {"input"}, scalar_info
    )


def test_reduce_backward_2():
    """Should work with no problem in backwards when axis = (-2, 2)."""
    shapes: dict[str, list[int | str | tuple]] = {
        "output": [3, 4, 5],
        "input": ["a", "b", "c", "d", "e"],
    }
    final_shapes = {
        "output": [3, 4, 5],
        "input": [3, 4, "c", "d", 5],
        "axis": [],
        "keepdim": [],
    }
    scalar_info = {
        "axis": IOHyperEdge(value=(-2, 2)),
        "keepdim": IOHyperEdge(value=False),
    }
    assert_constraint_results(
        shapes, {}, final_shapes, {}, reduce_constraints, True, {"input"}, scalar_info
    )


def test_reduce_forward_backward_1():
    """Should work bidirectional with no problem when axis = (-2, 2).
    Can infer "b" from input, and "a" and "b" from output.
    """
    shapes: dict[str, list[int | str | tuple]] = {
        "output": [3, "b", 5],
        "input": ["a", 2, "c", "d", "e"],
    }
    final_shapes = {
        "output": [3, 2, 5],
        "input": [3, 2, "c", "d", 5],
        "axis": [],
        "keepdim": [],
    }
    scalar_info = {
        "axis": IOHyperEdge(value=(-2, 2)),
        "keepdim": IOHyperEdge(value=False),
    }
    assert_constraint_results(
        shapes,
        {},
        final_shapes,
        {},
        reduce_constraints,
        True,
        {"output", "input"},
        scalar_info,
    )


def test_reduce_forward_backward_error_1():
    """Should raise ValueError since output shape must have exactly 4 dims
    where input has 6 dims and axis = (-2, 2).
    """
    shapes: dict[str, list[int | str | tuple]] = {
        "output": [3, "b", 5],
        "input": ["a", 2, "c", "d", "e", "f"],
    }
    scalar_info = {
        "axis": IOHyperEdge(value=(-2, 2)),
        "keepdim": IOHyperEdge(value=False),
    }
    with pytest.raises(ValueError) as err_info:
        assert_constraint_results(
            shapes, {}, {}, {}, reduce_constraints, False, set(), scalar_info
        )
    assert str(err_info.value) == (
        "Shape mismatch, output rank = 3. Output rank must be exactly 4 where "
        "input rank = 6 and axis = (4, 2). Axis numbers printed as their counterparts."
    )


def test_reduce_axis_valued_keep_dim_true():
    """Test multiple positive/negative axis and keepdim"""
    shapes: dict[str, list[int | str | tuple]] = {
        "output": [("Var1", ...)],
        "input": [1, 2, 3, 4, 5, 6, 7],
    }
    final_shapes = {
        "output": [1, 1, 1, 4, 1, 1, 7],
        "input": [1, 2, 3, 4, 5, 6, 7],
        "axis": [],
        "keepdim": [],
    }
    scalar_info = {
        "axis": IOHyperEdge(value=(1, 2, -2, -3)),
        "keepdim": IOHyperEdge(value=True),
    }
    assert_constraint_results(
        shapes, {}, final_shapes, {}, reduce_constraints, True, {"output"}, scalar_info
    )


def test_reduce_axis_none_keep_dim_true():
    """Test multiple none axis and keepdim"""
    shapes: dict[str, list[int | str | tuple]] = {
        "output": [("Var1", ...)],
        "input": [1, 2, 3, 4, 5, 6, 7],
    }
    final_shapes = {
        "output": [1, 1, 1, 1, 1, 1, 1],
        "input": [1, 2, 3, 4, 5, 6, 7],
        "axis": [],
        "keepdim": [],
    }
    scalar_info = {"axis": IOHyperEdge(value=None), "keepdim": IOHyperEdge(value=True)}
    assert_constraint_results(
        shapes, {}, final_shapes, {}, reduce_constraints, True, {"output"}, scalar_info
    )


def test_reduce_axis_none_keep_dim_tbd():
    """Test multiple none axis and keepdim"""
    shapes: dict[str, list[int | str | tuple]] = {
        "output": [("Var1", ...)],
        "input": [1, 2, 3, 4, 5, 6, 7],
    }
    final_shapes = {
        "output": ["(Var1, ...)"],
        "input": [1, 2, 3, 4, 5, 6, 7],
        "axis": [],
        "keepdim": [],
    }
    scalar_info = {
        "axis": IOHyperEdge(value=None),
        "keepdim": IOHyperEdge(type=int, value=TBD),
    }
    assert_constraint_results(
        shapes, {}, final_shapes, {}, reduce_constraints, False, set(), scalar_info
    )


def test_reduce_axis_valued_keep_dim_tbd():
    """Test multiple none axis and keepdim"""
    shapes: dict[str, list[int | str | tuple]] = {
        "output": [("Var1", ...)],
        "input": [1, 2, 3, 4, 5, 6, 7],
    }
    final_shapes = {
        "output": ["(Var1, ...)"],
        "input": [1, 2, 3, 4, 5, 6, 7],
        "axis": [],
        "keepdim": [],
    }
    scalar_info = {
        "axis": IOHyperEdge(value=(1, 2, -2, -3)),
        "keepdim": IOHyperEdge(type=int),
    }
    assert_constraint_results(
        shapes, {}, final_shapes, {}, reduce_constraints, False, set(), scalar_info
    )


def test_reduce_axis_valued_keep_dim_false_input_variadic():
    """Test multiple none axis and keepdim"""
    shapes: dict[str, list[int | str | tuple]] = {
        "output": [("Var1", ...)],
        "input": [("Var2", ...)],
    }
    final_shapes = {
        "output": ["(Var1, ...)", "f"],
        "input": ["a", "b", "c", "(Var2, ...)", "d", "f"],
        "axis": [],
        "keepdim": [],
    }
    scalar_info = {
        "axis": IOHyperEdge(value=(1, 2, -2, -3)),
        "keepdim": IOHyperEdge(type=bool, value=False),
    }
    assert_constraint_results(
        shapes,
        {},
        final_shapes,
        {},
        reduce_constraints,
        False,
        {"input", "output"},
        scalar_info,
    )


def test_reduce_axis_valued_keep_dim_tbd_input_variadic():
    """Test multiple none axis and keepdim"""
    shapes: dict[str, list[int | str | tuple]] = {
        "output": [("Var1", ...)],
        "input": [("Var2", ...)],
    }
    final_shapes = {
        "output": ["(Var1, ...)"],
        "input": ["a", "b", "c", "(Var2, ...)", "d", "f"],
        "axis": [],
        "keepdim": [],
    }
    scalar_info = {
        "axis": IOHyperEdge(value=(1, 2, -2, -3)),
        "keepdim": IOHyperEdge(type=bool),
    }
    assert_constraint_results(
        shapes, {}, final_shapes, {}, reduce_constraints, False, {"input"}, scalar_info
    )


def test_reduce_backward_3():
    """Test multiple positive/negative axis"""
    shapes: dict[str, list[int | str | tuple]] = {
        "output": ["u1", "u2", "u3", "u4"],
        "input": [("Var", ...)],
    }
    final_shapes = {
        "" "output": ["u1", "u2", "u3", "u4"],
        "input": ["u1", "a", "u2", "u3", "b", "u4"],
        "axis": [],
        "keepdim": [],
    }
    scalar_info = {
        "axis": IOHyperEdge(value=(1, -2)),
        "keepdim": IOHyperEdge(value=False),
    }
    assert_constraint_results(
        shapes, {}, final_shapes, {}, reduce_constraints, True, {"input"}, scalar_info
    )


def test_reduce_backward_4():
    """Test multiple positive/negative axis"""
    shapes: dict[str, list[int | str | tuple]] = {
        "output": ["u1", "u2", "u3", "u4"],
        "input": [("Var", ...)],
    }
    final_shapes = {
        "output": ["u1", 1, 1, "u4"],
        "input": ["u1", "a", "b", "u4"],
        "axis": [],
        "keepdim": [],
    }
    scalar_info = {
        "axis": IOHyperEdge(value=(1, -2)),
        "keepdim": IOHyperEdge(value=True),
    }
    assert_constraint_results(
        shapes,
        {},
        final_shapes,
        {},
        reduce_constraints,
        True,
        {"output", "input"},
        scalar_info,
    )


def test_reduce_backward_5():
    """Test multiple positive/negative axis"""
    shapes: dict[str, list[int | str | tuple]] = {
        "output": [4, 1, 1, 7],
        "input": [("Var", ...)],
    }
    final_shapes = {
        "output": [4, 1, 1, 7],
        "input": [4, "a", "b", 7],
        "axis": [],
        "keepdim": [],
    }
    scalar_info = {
        "axis": IOHyperEdge(value=(1, -2)),
        "keepdim": IOHyperEdge(value=True),
    }
    assert_constraint_results(
        shapes, {}, final_shapes, {}, reduce_constraints, True, {"input"}, scalar_info
    )


def test_reduce_backward_5_error():
    """Should raise ValueError since keepdim forces
    output shape to have "1" in dimension 1 but it is "2".
    """
    shapes: dict[str, list[int | str | tuple]] = {
        "output": [4, 2, 1, 7],
        "input": [("Var", ...)],
    }
    scalar_info = {
        "axis": IOHyperEdge(value=(1, -2)),
        "keepdim": IOHyperEdge(value=True),
    }
    with pytest.raises(ValueError) as err_info:
        assert_constraint_results(
            shapes, {}, {}, {}, reduce_constraints, True, {"input"}, scalar_info
        )
    assert str(err_info.value) == "Possible values mismatch!"


############# PAD #############


def test_pad_all_inputs_defined_forward_zero_pad():
    shapes: dict[str, list[int | str | tuple]] = {
        "output": [("V1", ...)],
        "input": [1, 2, 3, 4],
    }
    final_shapes = {
        "output": [1, 2, 3, 4],
        "input": [1, 2, 3, 4],
        "pad_width": [],
    }
    scalar_info = {"pad_width": IOHyperEdge(value=((0, 0), (0, 0), (0, 0), (0, 0)))}
    assert_constraint_results(
        shapes, {}, final_shapes, {}, pad_constraints, True, {"output"}, scalar_info
    )


def test_pad_all_inputs_defined_forward_one_pad_symmetric():
    shapes: dict[str, list[int | str | tuple]] = {
        "output": [("V1", ...)],
        "input": [1, 2, 3, 4],
    }
    final_shapes = {
        "output": [3, 4, 5, 6],
        "input": [1, 2, 3, 4],
        "pad_width": [],
    }
    scalar_info = {"pad_width": IOHyperEdge(value=((1, 1), (1, 1), (1, 1), (1, 1)))}
    assert_constraint_results(
        shapes, {}, final_shapes, {}, pad_constraints, True, {"output"}, scalar_info
    )


def test_pad_all_inputs_defined_forward_one_pad_asymmetric():
    shapes: dict[str, list[int | str | tuple]] = {
        "output": [("V1", ...)],
        "input": [1, 2, 3, 4],
    }
    final_shapes = {
        "output": [2, 3, 4, 5],
        "input": [1, 2, 3, 4],
        "pad_width": [],
    }
    scalar_info = {"pad_width": IOHyperEdge(value=((0, 1), (0, 1), (0, 1), (0, 1)))}
    assert_constraint_results(
        shapes, {}, final_shapes, {}, pad_constraints, True, {"output"}, scalar_info
    )


def test_pad_all_inputs_defined_forward_random_pad():
    shapes: dict[str, list[int | str | tuple]] = {
        "output": [("V1", ...)],
        "input": [1, 2, 3, 4],
    }
    final_shapes = {
        "output": [2, 7, 8, 25],
        "input": [1, 2, 3, 4],
        "pad_width": [],
    }
    scalar_info = {"pad_width": IOHyperEdge(value=((0, 1), (2, 3), (5, 0), (9, 12)))}
    assert_constraint_results(
        shapes, {}, final_shapes, {}, pad_constraints, True, {"output"}, scalar_info
    )


def test_pad_some_inputs_defined_forward_random_pad():
    shapes: dict[str, list[int | str | tuple]] = {
        "output": [("V1", ...)],
        "input": ["a", 2, 3, 4],
    }
    final_shapes = {
        "output": ["b", 7, 8, 25],
        "input": ["a", 2, 3, 4],
        "pad_width": [],
    }
    scalar_info = {"pad_width": IOHyperEdge(value=((0, 1), (2, 3), (5, 0), (9, 12)))}
    assert_constraint_results(
        shapes, {}, final_shapes, {}, pad_constraints, False, {"output"}, scalar_info
    )


def test_pad_input_with_variadic_forward_random_pad():
    shapes: dict[str, list[int | str | tuple]] = {
        "output": [("V2", ...)],
        "input": ["a", ("V1", ...), 3, "b", 4],
    }
    final_shapes = {
        "output": ["d", "e", 8, "f", 25],
        "input": ["a", "b", 3, "c", 4],
        "pad_width": [],
    }
    scalar_info = {
        "pad_width": IOHyperEdge(value=((0, 1), (2, 3), (5, 0), (1, 1), (9, 12)))
    }
    assert_constraint_results(
        shapes,
        {},
        final_shapes,
        {},
        pad_constraints,
        False,
        {"output", "input"},
        scalar_info,
    )


def test_pad_output_defined_backward_zero_pad():
    shapes: dict[str, list[int | str | tuple]] = {
        "output": [3, 4, 5, 6],
        "input": [("V1", ...)],
    }
    final_shapes = {
        "output": [3, 4, 5, 6],
        "input": [3, 4, 5, 6],
        "pad_width": [],
    }
    scalar_info = {"pad_width": IOHyperEdge(value=((0, 0), (0, 0), (0, 0), (0, 0)))}
    assert_constraint_results(
        shapes, {}, final_shapes, {}, pad_constraints, True, {"input"}, scalar_info
    )


def test_pad_output_defined_backward_one_pad_symmetric():
    shapes: dict[str, list[int | str | tuple]] = {
        "output": [3, 4, 5, 6],
        "input": [("V1", ...)],
    }
    final_shapes = {
        "output": [3, 4, 5, 6],
        "input": [1, 2, 3, 4],
        "pad_width": [],
    }
    scalar_info = {"pad_width": IOHyperEdge(value=((1, 1), (1, 1), (1, 1), (1, 1)))}
    assert_constraint_results(
        shapes, {}, final_shapes, {}, pad_constraints, True, {"input"}, scalar_info
    )


def test_pad_output_defined_backward_one_pad_asymmetric():
    shapes: dict[str, list[int | str | tuple]] = {
        "output": [3, 4, 5, 6],
        "input": [("V1", ...)],
    }
    final_shapes = {
        "output": [3, 4, 5, 6],
        "input": [2, 3, 4, 5],
        "pad_width": [],
    }
    scalar_info = {"pad_width": IOHyperEdge(value=((0, 1), (0, 1), (0, 1), (0, 1)))}
    assert_constraint_results(
        shapes, {}, final_shapes, {}, pad_constraints, True, {"input"}, scalar_info
    )


def test_pad_output_defined_backward_random_pad():
    shapes: dict[str, list[int | str | tuple]] = {
        "output": [2, 7, 8, 25],
        "input": [("V1", ...)],
    }
    final_shapes = {
        "output": [2, 7, 8, 25],
        "input": [1, 2, 3, 4],
        "pad_width": [],
    }
    scalar_info = {"pad_width": IOHyperEdge(value=((0, 1), (2, 3), (5, 0), (9, 12)))}
    assert_constraint_results(
        shapes, {}, final_shapes, {}, pad_constraints, True, {"input"}, scalar_info
    )


def test_pad_output_with_variadic_forward_random_pad():
    shapes: dict[str, list[int | str | tuple]] = {
        "output": [("V2", ...), 8, "b", 25],
        "input": ["a", ("V1", ...)],
    }
    final_shapes = {
        "output": ["d", "e", 8, "f", 25],
        "input": ["a", "b", 3, "c", 4],
        "pad_width": [],
    }
    scalar_info = {
        "pad_width": IOHyperEdge(value=((0, 1), (2, 3), (5, 0), (1, 1), (9, 12)))
    }
    assert_constraint_results(
        shapes,
        {},
        final_shapes,
        {},
        pad_constraints,
        False,
        {"output", "input"},
        scalar_info,
    )


def test_pad_input_output_mismatch_error():
    shapes: dict[str, list[int | str | tuple]] = {
        "output": [2, 7, 8, 25],
        "input": [1, 2, 3, 5],
    }
    final_shapes = {
        "output": [2, 7, 8, 25],
        "input": [1, 2, 3, 4],
        "pad_width": [],
    }
    scalar_info = {"pad_width": IOHyperEdge(value=((0, 1), (2, 3), (5, 0), (9, 12)))}
    with pytest.raises(ValueError) as err_info:
        assert_constraint_results(
            shapes, {}, final_shapes, {}, pad_constraints, True, {"input"}, scalar_info
        )
    assert str(err_info.value) == "Possible values mismatch!"


def test_pad_pad_width_tbd():
    shapes: dict[str, list[int | str | tuple]] = {
        "output": [("V1", ...)],
        "input": ["a", 2, 3, 4],
    }
    final_shapes = {
        "output": ["V1, ..."],
        "input": ["a", 2, 3, 4],
        "pad_width": [],
    }
    scalar_info = {"pad_width": IOHyperEdge(type=tuple | ToBeDetermined)}
    assert_constraint_results(
        shapes, {}, final_shapes, {}, pad_constraints, False, set(), scalar_info
    )


############# ARANGE #############


def test_arange_1():
    """Should work with no problem with start, stop, step = (1, 5, 1)"""
    shapes: dict[str, list[int | str | tuple]] = {"output": ["a"]}
    final_shapes = {"output": [4], "start": [], "stop": [], "step": []}
    scalar_info = {
        "start": IOHyperEdge(value=1),
        "stop": IOHyperEdge(value=5),
        "step": IOHyperEdge(value=1),
    }
    assert_constraint_results(
        shapes, {}, final_shapes, {}, arange_constraints, True, {"output"}, scalar_info
    )


def test_arange_2():
    """Should work with no problem with start, stop, step = (1, 5, 2)"""
    shapes: dict[str, list[int | str | tuple]] = {"output": ["a"]}
    final_shapes = {"output": [2], "start": [], "stop": [], "step": []}
    scalar_info = {
        "start": IOHyperEdge(value=1),
        "stop": IOHyperEdge(value=5),
        "step": IOHyperEdge(value=2),
    }
    assert_constraint_results(
        shapes, {}, final_shapes, {}, arange_constraints, True, {"output"}, scalar_info
    )


def test_arange_3():
    """Should work with no problem with decimal step."""
    shapes: dict[str, list[int | str | tuple]] = {"output": ["a"]}
    final_shapes = {"output": [4], "start": [], "stop": [], "step": []}
    scalar_info = {
        "start": IOHyperEdge(value=1),
        "stop": IOHyperEdge(value=5),
        "step": IOHyperEdge(value=1.1),
    }
    assert_constraint_results(
        shapes, {}, final_shapes, {}, arange_constraints, True, {"output"}, scalar_info
    )


def test_arange_4():
    """Should work with no problem with negative values and
    decimal step.
    """
    shapes: dict[str, list[int | str | tuple]] = {"output": ["a"]}
    final_shapes = {"output": [4], "start": [], "stop": [], "step": []}
    scalar_info = {
        "start": IOHyperEdge(value=-1),
        "stop": IOHyperEdge(value=-5),
        "step": IOHyperEdge(value=-1.1),
    }
    assert_constraint_results(
        shapes, {}, final_shapes, {}, arange_constraints, True, {"output"}, scalar_info
    )


def test_arange_5():
    """Should work with no problem with positive values with
    negative decimal step .
    """
    shapes: dict[str, list[int | str | tuple]] = {"output": ["a"]}
    final_shapes = {"output": [4], "start": [], "stop": [], "step": []}
    scalar_info = {
        "start": IOHyperEdge(value=5),
        "stop": IOHyperEdge(value=1),
        "step": IOHyperEdge(value=-1.1),
    }
    assert_constraint_results(
        shapes, {}, final_shapes, {}, arange_constraints, True, {"output"}, scalar_info
    )


def test_arange_6():
    """Should work with no problem with positive decimal values
    with negative decimal step .
    """
    shapes: dict[str, list[int | str | tuple]] = {"output": ["a"]}
    final_shapes = {"output": [5], "start": [], "stop": [], "step": []}
    scalar_info = {
        "start": IOHyperEdge(value=5.2),
        "stop": IOHyperEdge(value=1.34),
        "step": IOHyperEdge(value=-0.9),
    }
    assert_constraint_results(
        shapes, {}, final_shapes, {}, arange_constraints, True, {"output"}, scalar_info
    )


def test_arange_7():
    """Should work with no problem with positive decimal values
    with indefinite step. No change in status and updated_symbols.
    """
    shapes: dict[str, list[int | str | tuple]] = {"output": [5]}
    final_shapes = {"output": [5], "start": [], "stop": [], "step": []}
    scalar_info = {
        "start": IOHyperEdge(value=5.2),
        "stop": IOHyperEdge(value=1.34),
        "step": IOHyperEdge(int | float, value=TBD),
    }
    assert_constraint_results(
        shapes, {}, final_shapes, {}, arange_constraints, False, set(), scalar_info
    )


def test_arange_8():
    """Should work with no problem with start, stop, step = (1, 1, 1).
    In this case output array is empty which means no change occurs in
    output shape map since it's also empty.
    """
    shapes: dict[str, list[int | str | tuple]] = {"output": []}
    final_shapes: dict[str, list[int | str | tuple]] = {
        "output": [],
        "start": [],
        "stop": [],
        "step": [],
    }
    scalar_info = {
        "start": IOHyperEdge(value=1),
        "stop": IOHyperEdge(value=1),
        "step": IOHyperEdge(value=1),
    }
    assert_constraint_results(
        shapes, {}, final_shapes, {}, arange_constraints, True, set(), scalar_info
    )


def test_arange_9():
    """Should work with no problem with start, stop, step = (1, 1, 1).
    In this case output array is empty which means variadic field of
    output will be updated and output shape_map will become [].
    """
    shapes: dict[str, list[int | str | tuple]] = {"output": [("V", ...)]}
    final_shapes: dict[str, list[int | str | tuple]] = {
        "output": [],
        "start": [],
        "stop": [],
        "step": [],
    }
    scalar_info = {
        "start": IOHyperEdge(value=1),
        "stop": IOHyperEdge(value=1),
        "step": IOHyperEdge(value=1),
    }
    assert_constraint_results(
        shapes, {}, final_shapes, {}, arange_constraints, True, {"output"}, scalar_info
    )


def test_arange_error_1():
    shapes: dict[str, list[int | str | tuple]] = {"output": ["a"]}
    scalar_info = {
        "start": IOHyperEdge(value=1),
        "stop": IOHyperEdge(value=5),
        "step": IOHyperEdge(value=-0.9),
    }
    with pytest.raises(ValueError) as err_info:
        assert_constraint_results(
            shapes, {}, {}, {}, arange_constraints, False, set(), scalar_info
        )
    assert (
        str(err_info.value)
        == "Start number (1) can not be lower than stop number (5) while step = -0.9"
    )


def test_arange_error_2():
    shapes: dict[str, list[int | str | tuple]] = {"output": ["a"]}
    scalar_info = {
        "start": IOHyperEdge(value=4),
        "stop": IOHyperEdge(value=1),
        "step": IOHyperEdge(value=0.9),
    }
    with pytest.raises(ValueError) as err_info:
        assert_constraint_results(
            shapes, {}, {}, {}, arange_constraints, False, set(), scalar_info
        )
    assert (
        str(err_info.value)
        == "Start number (4) can not be higher than stop number (1) while step = 0.9"
    )


def test_arange_error_3():
    shapes: dict[str, list[int | str | tuple]] = {"output": ["a", ("V", ...), "b"]}
    scalar_info = {
        "start": IOHyperEdge(value=1),
        "stop": IOHyperEdge(value=5),
        "step": IOHyperEdge(value=2),
    }
    with pytest.raises(ValueError) as err_info:
        assert_constraint_results(
            shapes, {}, {}, {}, arange_constraints, False, set(), scalar_info
        )
    assert str(err_info.value) == (
        "Shape mismatch. Output has at least 2 dim(s) where it can have "
        "at most 1 dim."
    )


def test_arange_error_4():
    shapes: dict[str, list[int | str | tuple]] = {"output": ["a", "b"]}
    scalar_info = {
        "start": IOHyperEdge(value=1),
        "stop": IOHyperEdge(value=5),
        "step": IOHyperEdge(value=2),
    }
    with pytest.raises(ValueError) as err_info:
        assert_constraint_results(
            shapes, {}, {}, {}, arange_constraints, False, set(), scalar_info
        )
    assert (
        str(err_info.value)
        == "Arange output shape can only have 1 dim in this setting. Got 2 dim(s) here."
    )


def test_arange_error_5():
    """Should raise ValueError since output is zero dimensional
    for start, step, stop = (1, 1, 2).
    """
    shapes: dict[str, list[int | str | tuple]] = {"output": ["a"]}
    scalar_info = {
        "start": IOHyperEdge(value=1),
        "stop": IOHyperEdge(value=1),
        "step": IOHyperEdge(value=2),
    }
    with pytest.raises(ValueError) as err_info:
        assert_constraint_results(
            shapes, {}, {}, {}, arange_constraints, False, set(), scalar_info
        )
    assert (
        str(err_info.value)
        == "Arange output shape can only have 0 dim in this setting. Got 1 dim(s) here."
    )


def test_arange_error_6():
    """Should raise ValueError since output shape has variadic field and
    has a minimum length of 2.
    """
    shapes: dict[str, list[int | str | tuple]] = {"output": ["a", ("V", ...), "b"]}
    scalar_info = {
        "start": IOHyperEdge(value=1),
        "stop": IOHyperEdge(value=3),
        "step": IOHyperEdge(value=1),
    }
    with pytest.raises(ValueError) as err_info:
        assert_constraint_results(
            shapes, {}, {}, {}, arange_constraints, False, set(), scalar_info
        )
    assert str(err_info.value) == (
        "Shape mismatch. Output has at least 2 dim(s) where it can have "
        "at most 1 dim."
    )


def test_arange_error_7():
    """Should raise ValueError since output shape has variadic field and
    has a minimum length of 1 but it must exactly have 0 dim.
    """
    shapes: dict[str, list[int | str | tuple]] = {"output": [("V", ...), "b"]}
    scalar_info = {
        "start": IOHyperEdge(value=1),
        "stop": IOHyperEdge(value=1),
        "step": IOHyperEdge(value=1),
    }
    with pytest.raises(ValueError) as err_info:
        assert_constraint_results(
            shapes, {}, {}, {}, arange_constraints, False, set(), scalar_info
        )
    assert (
        str(err_info.value)
        == "Arange output shape has minimum 1 dim(s) where it is a rank-0 array."
    )


############# Randn #############


def test_randn_1():
    shapes: dict[str, list[int | str | tuple]] = {"output": ["a", "b", "c"]}
    final_shapes = {"output": [3, 4, 5], "shape": []}
    scalar_info = {"shape": IOHyperEdge(value=(3, 4, 5))}
    assert_constraint_results(
        shapes, {}, final_shapes, {}, randn_constraints, True, {"output"}, scalar_info
    )


def test_randn_2():
    shapes: dict[str, list[int | str | tuple]] = {"output": ["a", 5, "c"]}
    final_shapes = {"output": [3, 4, 5], "shape": []}
    scalar_info = {"shape": IOHyperEdge(value=(3, 4, 5))}
    try:
        assert_constraint_results(
            shapes,
            {},
            final_shapes,
            {},
            randn_constraints,
            True,
            {"output"},
            scalar_info,
        )
    except ValueError as e:
        assert str(e) == "Possible values mismatch!"


def test_randn_3():
    shapes: dict[str, list[int | str | tuple]] = {"output": ["a", "b", "c", "d"]}
    final_shapes = {"output": [3, 4, 5], "shape": []}
    scalar_info = {"shape": IOHyperEdge(value=(3, 4, 5))}
    try:
        assert_constraint_results(
            shapes,
            {},
            final_shapes,
            {},
            randn_constraints,
            True,
            {"output"},
            scalar_info,
        )
    except ValueError as e:
        assert (
            str(e) == "Shape mismatch. Output has 4 dim(s) where it must have 3 dim(s)."
        )


def test_randn_4():
    shapes: dict[str, list[int | str | tuple]] = {"output": [("Var1", ...)]}
    final_shapes = {"output": [3, 4, 5], "shape": []}
    scalar_info = {"shape": IOHyperEdge(value=(3, 4, 5))}

    assert_constraint_results(
        shapes, {}, final_shapes, {}, randn_constraints, True, {"output"}, scalar_info
    )


def test_randn_5():
    shapes: dict[str, list[int | str | tuple]] = {"output": [2, 3, 4, 5, ("Var1", ...)]}
    final_shapes = {"output": [3, 4, 5], "shape": []}
    scalar_info = {"shape": IOHyperEdge(value=(3, 4, 5))}
    try:
        assert_constraint_results(
            shapes,
            {},
            final_shapes,
            {},
            randn_constraints,
            True,
            {"output"},
            scalar_info,
        )
    except ValueError as e:
        assert str(e) == (
            "Shape mismatch. Output has minimum 4 dim(s) where it must have exactly "
            "3 dim(s)."
        )


############# MAXPOOL_2D #############


def test_max_pool_1():
    shapes: dict[str, list[int | str | tuple]] = {
        "output": [10, 20, "c", "d"],
        "input": [10, 10, 10, 10],
    }
    final_shapes = {
        "output": [10, 20, 8, 8],
        "input": [10, 10, 10, 10],
        "stride": [],
        "padding": [],
        "dilation": [],
        "kernel_size": [],
    }
    scalar_info = {
        "stride": IOHyperEdge(value=(1, 1)),
        "padding": IOHyperEdge(value=(0, 0)),
        "dilation": IOHyperEdge(value=(1, 1)),
        "kernel_size": IOHyperEdge(value=(3, 3)),
    }
    assert_constraint_results(
        shapes,
        {},
        final_shapes,
        {},
        sliding_window_2d_constraints,
        True,
        {"output"},
        scalar_info,
    )


def test_max_pool_2():
    shapes: dict[str, list[int | str | tuple]] = {
        "output": [10, 20, "c", "d"],
        "input": [10, 10, 10, 10],
    }
    final_shapes = {
        "output": [10, 20, 6, 6],
        "input": [10, 10, 10, 10],
        "stride": [],
        "padding": [],
        "dilation": [],
        "kernel_size": [],
    }
    scalar_info = {
        "stride": IOHyperEdge(value=(1, 1)),
        "padding": IOHyperEdge(value=(0, 0)),
        "dilation": IOHyperEdge(value=(1, 1)),
        "kernel_size": IOHyperEdge(value=(5, 5)),
    }
    assert_constraint_results(
        shapes,
        {},
        final_shapes,
        {},
        sliding_window_2d_constraints,
        True,
        {"output"},
        scalar_info,
    )


def test_max_pool_3_error():
    shapes: dict[str, list[int | str | tuple]] = {
        "output": [10, 20, "c", "d"],
        "input": [10, 10, 10, 10],
    }
    scalar_info = {
        "stride": IOHyperEdge(value=(1, 1)),
        "padding": IOHyperEdge(value=(0, 0)),
        "dilation": IOHyperEdge(value=(1, 1)),
        "kernel_size": IOHyperEdge(value=(12, 12)),
    }

    with pytest.raises(Exception) as err_info:
        assert_constraint_results(
            shapes, {}, {}, {}, sliding_window_2d_constraints, True, set(), scalar_info
        )
    assert (
        str(err_info.value)
        == "Dimension Error: Output dimension calculated to be lesser than zero!"
    )


def test_max_pool_4():
    shapes: dict[str, list[int | str | tuple]] = {
        "output": [10, 20, "c", "d"],
        "input": [10, 10, 10, 10],
    }
    final_shapes = {
        "output": [10, 20, 4, 8],
        "input": [10, 10, 10, 10],
        "stride": [],
        "padding": [],
        "dilation": [],
        "kernel_size": [],
    }
    scalar_info = {
        "stride": IOHyperEdge(value=(2, 1)),
        "padding": IOHyperEdge(value=(0, 0)),
        "dilation": IOHyperEdge(value=(1, 1)),
        "kernel_size": IOHyperEdge(value=(3, 3)),
    }
    assert_constraint_results(
        shapes,
        {},
        final_shapes,
        {},
        sliding_window_2d_constraints,
        True,
        {"output"},
        scalar_info,
    )


def test_max_pool_5():
    shapes: dict[str, list[int | str | tuple]] = {
        "output": [10, 20, "c", "d"],
        "input": [10, 10, 10, 10],
    }
    final_shapes = {
        "output": [10, 20, 5, 10],
        "input": [10, 10, 10, 10],
        "stride": [],
        "padding": [],
        "dilation": [],
        "kernel_size": [],
    }
    scalar_info = {
        "stride": IOHyperEdge(value=(2, 1)),
        "padding": IOHyperEdge(value=(1, 1)),
        "dilation": IOHyperEdge(value=(1, 1)),
        "kernel_size": IOHyperEdge(value=(3, 3)),
    }
    assert_constraint_results(
        shapes,
        {},
        final_shapes,
        {},
        sliding_window_2d_constraints,
        True,
        {"output"},
        scalar_info,
    )


def test_max_pool_6():
    shapes: dict[str, list[int | str | tuple]] = {
        "output": [10, 20, "c", "d"],
        "input": [10, 10, 10, 10],
    }
    final_shapes = {
        "output": [10, 20, 5, 12],
        "input": [10, 10, 10, 10],
        "stride": [],
        "padding": [],
        "dilation": [],
        "kernel_size": [],
    }
    scalar_info = {
        "stride": IOHyperEdge(value=(2, 1)),
        "padding": IOHyperEdge(value=(1, 2)),
        "dilation": IOHyperEdge(value=(1, 1)),
        "kernel_size": IOHyperEdge(value=(3, 3)),
    }
    assert_constraint_results(
        shapes,
        {},
        final_shapes,
        {},
        sliding_window_2d_constraints,
        True,
        {"output"},
        scalar_info,
    )


def test_max_pool_7():
    shapes: dict[str, list[int | str | tuple]] = {
        "output": [10, 20, "c", "d"],
        "input": [10, 10, 10, 10],
    }
    final_shapes = {
        "output": [10, 20, 3, 12],
        "input": [10, 10, 10, 10],
        "stride": [],
        "padding": [],
        "dilation": [],
        "kernel_size": [],
    }
    scalar_info = {
        "stride": IOHyperEdge(value=(2, 1)),
        "padding": IOHyperEdge(value=(1, 2)),
        "dilation": IOHyperEdge(value=(3, 1)),
        "kernel_size": IOHyperEdge(value=(3, 3)),
    }
    assert_constraint_results(
        shapes,
        {},
        final_shapes,
        {},
        sliding_window_2d_constraints,
        True,
        {"output"},
        scalar_info,
    )


def test_max_pool_8():
    shapes: dict[str, list[int | str | tuple]] = {
        "output": [("Var1", ...), "c", "d"],
        "input": [("Var1", ...), 10, 10],
    }
    final_shapes = {
        "output": ["(Var1, ...)", 3, 12],
        "input": ["(Var1, ...)", 10, 10],
        "stride": [],
        "padding": [],
        "dilation": [],
        "kernel_size": [],
    }
    scalar_info = {
        "stride": IOHyperEdge(value=(2, 1)),
        "padding": IOHyperEdge(value=(1, 2)),
        "dilation": IOHyperEdge(value=(3, 1)),
        "kernel_size": IOHyperEdge(value=(3, 3)),
    }
    assert_constraint_results(
        shapes,
        {},
        final_shapes,
        {},
        sliding_window_2d_constraints,
        True,
        {"output"},
        scalar_info,
    )


def test_max_pool_9():
    shapes: dict[str, list[int | str | tuple]] = {
        "output": [("Var1", ...), "c", "d"],
        "input": [("Var1", ...), "c", 10, 10],
    }
    final_shapes = {
        "output": ["(Var1, ...)", 3, 12],
        "input": ["(Var1, ...)", 3, 10, 10],
        "stride": [],
        "padding": [],
        "dilation": [],
        "kernel_size": [],
    }
    scalar_info = {
        "stride": IOHyperEdge(value=(2, 1)),
        "padding": IOHyperEdge(value=(1, 2)),
        "dilation": IOHyperEdge(value=(3, 1)),
        "kernel_size": IOHyperEdge(value=(3, 3)),
    }
    assert_constraint_results(
        shapes,
        {},
        final_shapes,
        {},
        sliding_window_2d_constraints,
        True,
        {"output", "input"},
        scalar_info,
    )


def test_max_pool_10():
    shapes: dict[str, list[int | str | tuple]] = {
        "output": [("Var1", ...), "c", "d"],
        "input": ["a", "b", 10, 10],
    }
    final_shapes = {
        "output": ["(Var1, ...)", 4, 8],
        "input": ["a", "b", 10, 10],
        "stride": [],
        "padding": [],
        "dilation": [],
        "kernel_size": [],
    }
    scalar_info = {
        "stride": IOHyperEdge(value=(2, 1)),
        "padding": IOHyperEdge(value=(0, 0)),
        "dilation": IOHyperEdge(value=(1, 1)),
        "kernel_size": IOHyperEdge(value=(3, 3)),
    }
    assert_constraint_results(
        shapes,
        {},
        final_shapes,
        {},
        sliding_window_2d_constraints,
        False,
        {"output"},
        scalar_info,
    )


def test_max_pool_11():
    shapes: dict[str, list[int | str | tuple]] = {
        "output": [("Var1", ...)],
        "input": ["a", "b", "c", "d"],
    }
    final_shapes = {
        "output": ["(Var1, ...)"],
        "input": ["a", "b", "c", "d"],
        "stride": [],
        "padding": [],
        "dilation": [],
        "kernel_size": [],
    }
    scalar_info = {
        "stride": IOHyperEdge(value=(2, 1)),
        "padding": IOHyperEdge(value=(0, 0)),
        "dilation": IOHyperEdge(value=(1, 1)),
        "kernel_size": IOHyperEdge(value=(3, 3)),
    }
    assert_constraint_results(
        shapes,
        {},
        final_shapes,
        {},
        sliding_window_2d_constraints,
        False,
        set(),
        scalar_info,
    )


def test_max_pool_12():
    shapes: dict[str, list[int | str | tuple]] = {
        "output": [("Var1", ...)],
        "input": [("Var2", ...), "d"],
    }
    final_shapes = {
        "output": ["(Var1, ...)"],
        "input": ["(Var2, ...)", "d"],
        "stride": [],
        "padding": [],
        "dilation": [],
        "kernel_size": [],
    }
    scalar_info = {
        "stride": IOHyperEdge(value=(2, 1)),
        "padding": IOHyperEdge(value=(0, 0)),
        "dilation": IOHyperEdge(value=(1, 1)),
        "kernel_size": IOHyperEdge(value=(3, 3)),
    }
    assert_constraint_results(
        shapes,
        {},
        final_shapes,
        {},
        sliding_window_2d_constraints,
        False,
        set(),
        scalar_info,
    )


def test_max_pool_13():
    shapes: dict[str, list[int | str | tuple]] = {
        "output": [("Var1", ...)],
        "input": ["a", ("Var2", ...), "d"],
    }
    final_shapes = {
        "output": ["(Var1, ...)"],
        "input": ["a", "(Var2, ...)", "d"],
        "stride": [],
        "padding": [],
        "dilation": [],
        "kernel_size": [],
    }
    scalar_info = {
        "stride": IOHyperEdge(value=(2, 1)),
        "padding": IOHyperEdge(value=(0, 0)),
        "dilation": IOHyperEdge(value=(1, 1)),
        "kernel_size": IOHyperEdge(value=(3, 3)),
    }
    assert_constraint_results(
        shapes,
        {},
        final_shapes,
        {},
        sliding_window_2d_constraints,
        False,
        set(),
        scalar_info,
    )


############# BROADCAST_TO #############


def test_broadcast_to_1():
    """Should work with no problem with variadic output shape
    and shape = (1, 2).
    """
    shapes: dict[str, list[int | str | tuple]] = {
        "output": [("V", ...)],
        "input": [("V2", ...)],
    }
    final_shapes = {"output": [1, 2], "input": ["(V2, ...)"], "shape": []}
    scalar_info = {"shape": IOHyperEdge(value=(1, 2))}
    assert_constraint_results(
        shapes,
        {},
        final_shapes,
        {},
        broadcast_to_constraints,
        False,
        {"output"},
        scalar_info,
    )


def test_broadcast_to_2():
    """Should work with no problem with uniadic output shape
    and shape = (1, 2).
    """
    shapes: dict[str, list[int | str | tuple]] = {
        "output": ["a", "b"],
        "input": [("V2", ...)],
    }
    final_shapes = {"output": [1, 2], "input": ["(V2, ...)"], "shape": []}
    scalar_info = {"shape": IOHyperEdge(value=(1, 2))}
    assert_constraint_results(
        shapes,
        {},
        final_shapes,
        {},
        broadcast_to_constraints,
        False,
        {"output"},
        scalar_info,
    )


def test_broadcast_to_3():
    """Should work with no problem with variadic output and
    unknown shape.
    """
    shapes: dict[str, list[int | str | tuple]] = {
        "output": [("V", ...)],
        "input": [("V2", ...)],
    }
    final_shapes = {"output": ["(V, ...)"], "input": ["(V2, ...)"], "shape": []}
    scalar_info = {"shape": IOHyperEdge(tuple[int, ...], value=TBD)}
    assert_constraint_results(
        shapes,
        {},
        final_shapes,
        {},
        broadcast_to_constraints,
        False,
        set(),
        scalar_info,
    )


def test_broadcast_to_4():
    """Should work with no problem with uniadic output and
    unknown shape.
    """
    shapes: dict[str, list[int | str | tuple]] = {
        "output": ["a", "b"],
        "input": [("V2", ...)],
    }
    final_shapes = {"output": ["a", "b"], "input": ["(V2, ...)"], "shape": []}
    scalar_info = {"shape": IOHyperEdge(tuple[int, ...], value=TBD)}
    assert_constraint_results(
        shapes,
        {},
        final_shapes,
        {},
        broadcast_to_constraints,
        False,
        set(),
        scalar_info,
    )


def test_broadcast_to_5():
    """Should work with no problem with variadic output and
    shape = (3, 4, 5).
    """
    shapes: dict[str, list[int | str | tuple]] = {
        "output": ["a", ("V", ...), "b"],
        "input": [("V2", ...)],
    }
    final_shapes = {"output": [3, 4, 5], "input": ["(V2, ...)"], "shape": []}
    scalar_info = {"shape": IOHyperEdge(value=(3, 4, 5))}
    assert_constraint_results(
        shapes,
        {},
        final_shapes,
        {},
        broadcast_to_constraints,
        False,
        {"output"},
        scalar_info,
    )


def test_broadcast_to_error_1():
    """Should raise ValueError since number of output dims (1) is
    lower than 2.
    """
    shapes: dict[str, list[int | str | tuple]] = {
        "output": ["a"],
        "input": [("V2", ...)],
    }
    scalar_info = {"shape": IOHyperEdge(value=(1, 2))}
    with pytest.raises(ValueError) as err_info:
        assert_constraint_results(
            shapes, {}, {}, {}, broadcast_to_constraints, False, set(), scalar_info
        )
    assert (
        str(err_info.value)
        == "Shape mismatch. Output has 1 dim(s) where it must have 2 dim(s)."
    )


def test_broadcast_to_error_2():
    """Should raise ValueError since minimum output dims (2) is
    higher than 1 which is length of shape.
    """
    shapes: dict[str, list[int | str | tuple]] = {
        "output": ["a", ("V", ...), "b"],
        "input": [("V2", ...)],
    }
    scalar_info = {"shape": IOHyperEdge(value=(3,))}
    with pytest.raises(ValueError) as err_info:
        assert_constraint_results(
            shapes, {}, {}, {}, broadcast_to_constraints, False, set(), scalar_info
        )
    assert str(err_info.value) == (
        "Shape mismatch. Output has minimum 2 dim(s) where it must "
        "have exactly 1 dim(s)."
    )


############# RESHAPE #############


def test_reshape_1():
    """Should work with no problem with variadic output, known
    input shape and reshape value = (6, ).
    """
    shapes: dict[str, list[int | str | tuple]] = {
        "output": [("V", ...)],
        "input": [1, 2, 3],
    }
    final_shapes = {"output": [6], "input": [1, 2, 3], "shape": []}
    scalar_info = {"shape": IOHyperEdge(value=(6,))}
    assert_constraint_results(
        shapes, {}, final_shapes, {}, reshape_constraints, True, {"output"}, scalar_info
    )


def test_reshape_2():
    """Should work with no problem with variadic output, unknown
    input shape and reshape value = (6, 1). Since input can not
    be fully inferred, status is returned as False.
    """
    shapes: dict[str, list[int | str | tuple]] = {
        "output": [("out", ...)],
        "input": [("in", ...)],
    }
    final_shapes = {"output": [6, 1], "input": ["(in, ...)"], "shape": []}
    scalar_info = {"shape": IOHyperEdge(value=(6, 1))}
    assert_constraint_results(
        shapes,
        {},
        final_shapes,
        {},
        reshape_constraints,
        False,
        {"output"},
        scalar_info,
    )


def test_reshape_3():
    """Should work with no problem with uniadic output, known
    input shape and reshape value = (3, 2).
    """
    shapes: dict[str, list[int | str | tuple]] = {
        "output": ["a", "b"],
        "input": [1, 2, 3],
    }
    final_shapes = {"output": [3, 2], "input": [1, 2, 3], "shape": []}
    scalar_info = {"shape": IOHyperEdge(value=(3, 2))}
    assert_constraint_results(
        shapes, {}, final_shapes, {}, reshape_constraints, True, {"output"}, scalar_info
    )


def test_reshape_4():
    """Should work with no problem with uniadic output, unknown
    input shape and reshape value = (2, 3). Since input can not
    be fully inferred, status is returned as False.
    """
    shapes: dict[str, list[int | str | tuple]] = {
        "output": ["a", "b"],
        "input": [("in", ...)],
    }
    final_shapes = {"output": [2, 3], "input": ["(in, ...)"], "shape": []}
    scalar_info = {"shape": IOHyperEdge(value=(2, 3))}
    assert_constraint_results(
        shapes,
        {},
        final_shapes,
        {},
        reshape_constraints,
        False,
        {"output"},
        scalar_info,
    )


def test_reshape_5():
    """Should work with no problem with known output shape, unknown
    input shape and unkonwn reshape value. Infers value of reshape
    value.
    """
    shapes: dict[str, list[int | str | tuple]] = {
        "output": [1, 2, 3],
        "input": [("in", ...)],
    }
    final_shapes = {"output": [1, 2, 3], "input": ["(in, ...)"], "shape": []}
    scalar_info = {"shape": IOHyperEdge(tuple[int, ...], value=TBD)}
    assert_constraint_results(
        shapes, {}, final_shapes, {}, reshape_constraints, False, {"shape"}, scalar_info
    )


def test_reshape_6():
    """Should work with no problem with unknown output shape, known
    input shape and known reshape value. Infer value of reshape
    value.
    """
    shapes: dict[str, list[int | str | tuple]] = {
        "output": [("Var", ...)],
        "input": [1, 2, 3],
    }
    final_shapes = {"output": [3, 2], "input": [1, 2, 3], "shape": []}
    scalar_info = {"shape": IOHyperEdge(value=(-1, 2))}
    assert_constraint_results(
        shapes, {}, final_shapes, {}, reshape_constraints, True, {"output"}, scalar_info
    )


def test_reshape_7():
    """Should work with no problem with unknown output shape, known
    input shape and konwn reshape value. Infer value of reshape
    value.
    """
    shapes: dict[str, list[int | str | tuple]] = {
        "output": ["a", "b"],
        "input": [1, 2, 3],
    }
    final_shapes = {"output": [3, 2], "input": [1, 2, 3], "shape": []}
    scalar_info = {"shape": IOHyperEdge(value=(-1, 2))}
    assert_constraint_results(
        shapes, {}, final_shapes, {}, reshape_constraints, True, {"output"}, scalar_info
    )


def test_reshape_8():
    """Should work with no problem with known output shape, unknown
    input shape and unkonwn reshape value. Infer value of reshape
    value.
    """
    shapes: dict[str, list[int | str | tuple]] = {
        "output": [("Var", ...)],
        "input": [1, 2, 3, 4, 5, 6],
    }
    final_shapes = {"output": [5, 2, 36, 2], "input": [1, 2, 3, 4, 5, 6], "shape": []}
    scalar_info = {"shape": IOHyperEdge(value=(5, 2, -1, 2))}
    assert_constraint_results(
        shapes, {}, final_shapes, {}, reshape_constraints, True, {"output"}, scalar_info
    )


def test_reshape_error_1():
    """Should raise ValueError since input shape and reshaped
    shape are not consistent. Variadic output here.
    """
    shapes: dict[str, list[int | str | tuple]] = {
        "output": [("V", ...)],
        "input": [1, 2, 3, 4],
    }
    scalar_info = {"shape": IOHyperEdge(value=(2, 5))}
    with pytest.raises(ValueError) as err_info:
        assert_constraint_results(
            shapes, {}, {}, {}, reshape_constraints, False, set(), scalar_info
        )
    assert str(err_info.value) == "Input (1, 2, 3, 4) can not be reshaped to (2, 5)"


def test_reshape_error_2():
    """Should raise ValueError since input shape and reshaped
    shape are not consistent. Uniadic output here.
    """
    shapes: dict[str, list[int | str | tuple]] = {
        "output": ["a", "b", "c"],
        "input": [1, 2, 3, 4],
    }
    scalar_info = {"shape": IOHyperEdge(value=(2, 5))}
    with pytest.raises(ValueError) as err_info:
        assert_constraint_results(
            shapes, {}, {}, {}, reshape_constraints, False, set(), scalar_info
        )
    assert str(err_info.value) == "Input (1, 2, 3, 4) can not be reshaped to (2, 5)"


def test_reshape_error_3():
    """Should raise ValueError since output shape has higer
    amount of dimensions than resulting reshaped array.
    """
    shapes: dict[str, list[int | str | tuple]] = {
        "output": ["a", "b", "c"],
        "input": [1, 2, 3, 4],
    }
    scalar_info = {"shape": IOHyperEdge(value=(2, 12))}
    with pytest.raises(ValueError) as err_info:
        assert_constraint_results(
            shapes, {}, {}, {}, reshape_constraints, False, set(), scalar_info
        )
    assert (
        str(err_info.value)
        == "Shape mismatch! Output has 3 dim(s) while reshaped one has 2 dim(s)."
    )


def test_reshape_error_4():
    """Should raise ValueError since output shape has
    minimum 3 dimensions while result has 2.
    """
    shapes: dict[str, list[int | str | tuple]] = {
        "output": ["a", ("V", ...), "b", "c"],
        "input": [1, 2, 3, 4],
    }
    scalar_info = {"shape": IOHyperEdge(value=(2, 12))}
    with pytest.raises(ValueError) as err_info:
        assert_constraint_results(
            shapes, {}, {}, {}, reshape_constraints, False, set(), scalar_info
        )
    assert str(err_info.value) == (
        "Shape mismatch! Output has mimimum 3 dim(s) while reshaped "
        "one has 2 dim(s)."
    )


def test_reshape_error_5():
    """Should raise ValueError since input shape and reshaped
    shape are not consistent.
    """
    shapes: dict[str, list[int | str | tuple]] = {
        "output": [2, 2],
        "input": [1, 2, 3, 4],
    }
    scalar_info = {"shape": IOHyperEdge(tuple[int, ...], value=TBD)}
    with pytest.raises(ValueError) as err_info:
        assert_constraint_results(
            shapes, {}, {}, {}, reshape_constraints, False, set(), scalar_info
        )
    assert str(err_info.value) == (
        "Shape mismatch! output (2, 2) and input (1, 2, 3, 4) have "
        "incompatible shapes"
    )


############# SQUEEZE #############


def test_squeeze_1():
    """Should work with no problem with uniadic output shape."""
    shapes: dict[str, list[int | str | tuple]] = {
        "output": ["a", "b", "c"],
        "input": [1, 2, 3, 1, 5],
    }
    final_shapes = {"output": [2, 3, 5], "input": [1, 2, 3, 1, 5]}
    assert_constraint_results(
        shapes, {}, final_shapes, {}, squeeze_constraints, True, {"output"}
    )


def test_squeeze_2():
    """Should work with no problem with full variadic output shape."""
    shapes: dict[str, list[int | str | tuple]] = {
        "output": [("V", ...)],
        "input": [1, 2, 3, 1, 5],
    }
    final_shapes = {"output": [2, 3, 5], "input": [1, 2, 3, 1, 5]}
    assert_constraint_results(
        shapes, {}, final_shapes, {}, squeeze_constraints, True, {"output"}
    )


def test_squeeze_3():
    """Should work with no problem with variadic and uniadic output shape."""
    shapes: dict[str, list[int | str | tuple]] = {
        "output": ["a", ("V", ...), "b"],
        "input": [1, 2, 3, 1, 5],
    }
    final_shapes = {"output": [2, 3, 5], "input": [1, 2, 3, 1, 5]}
    assert_constraint_results(
        shapes, {}, final_shapes, {}, squeeze_constraints, True, {"output"}
    )


def test_squeeze_4():
    """Should work with no problem with variadic input shape and
    variadic output shape.
    """
    shapes: dict[str, list[int | str | tuple]] = {
        "output": [("out", ...)],
        "input": [1, 2, ("in", ...), 1, 5],
    }
    final_shapes = {"output": [2, "(V1, ...)", 5], "input": [1, 2, "(V2, ...)", 1, 5]}
    assert_constraint_results(
        shapes, {}, final_shapes, {}, squeeze_constraints, False, {"output"}
    )


def test_squeeze_5():
    """Should work with no problem with uniadic input shape and
    variadic output shape where output shape has 0 dim.
    """
    shapes: dict[str, list[int | str | tuple]] = {
        "output": [("out", ...)],
        "input": [1, 1],
    }
    final_shapes = {"output": [], "input": [1, 1]}
    assert_constraint_results(
        shapes, {}, final_shapes, {}, squeeze_constraints, True, {"output"}
    )


def test_squeeze_6():
    """Should work with no problem. No changes occur for the configuration
    where there is no 1s in input shape and it has variadic field.
    """
    shapes: dict[str, list[int | str | tuple]] = {
        "output": [("out", ...)],
        "input": [2, ("in", ...), 4],
    }
    final_shapes = {"output": [2, "(V1, ...)", 4], "input": [2, "(V2, ...)", 4]}
    assert_constraint_results(
        shapes, {}, final_shapes, {}, squeeze_constraints, False, {"output"}
    )


def test_squeeze_7():
    """Should work with no problem. No changes occur for the configuration
    where there is no 1s in input shape and it has variadic field.
    """
    shapes: dict[str, list[int | str | tuple]] = {
        "output": [2, ("out", ...), 4],
        "input": [("in", ...)],
    }
    final_shapes = {"output": [2, "(out, ...)", 4], "input": ["(in, ...)"]}
    assert_constraint_results(
        shapes, {}, final_shapes, {}, squeeze_constraints, False, set()
    )


def test_squeeze_8():
    """Should work with no problem. No changes occur for the configuration
    where there is no 1s in input shape and it has variadic field.
    """
    shapes: dict[str, list[int | str | tuple]] = {
        "output": [("out", ...)],
        "input": [2, "a", 4],
    }
    final_shapes = {"output": [2, "(V1, ...)", 4], "input": [2, "a", 4]}
    assert_constraint_results(
        shapes, {}, final_shapes, {}, squeeze_constraints, False, {"output"}
    )


def test_squeeze_9():
    shapes: dict[str, list[int | str | tuple]] = {
        "output": [("out", ...)],
        "input": [2, 3, ("in", ...), 4],
    }
    final_shapes = {"output": [2, 3, "(V1, ...)", 4], "input": [2, 3, "(V2, ...)", 4]}
    assert_constraint_results(
        shapes, {}, final_shapes, {}, squeeze_constraints, False, {"output"}
    )


def test_squeeze_10():
    shapes: dict[str, list[int | str | tuple]] = {
        "output": [("out", ...)],
        "input": [2, 1, 3, ("in", ...), 4],
    }
    final_shapes = {
        "output": [2, 3, "(V1, ...)", 4],
        "input": [2, 1, 3, "(V2, ...)", 4],
    }
    assert_constraint_results(
        shapes, {}, final_shapes, {}, squeeze_constraints, False, {"output"}
    )


def test_squeeze_11():
    shapes: dict[str, list[int | str | tuple]] = {
        "output": [("out", ...)],
        "input": [2, "u1", 3, ("in", ...), 4],
    }
    final_shapes = {
        "output": [2, "(V1, ...)", 4],
        "input": [2, "u1", 3, "(V2, ...)", 4],
    }
    assert_constraint_results(
        shapes, {}, final_shapes, {}, squeeze_constraints, False, {"output"}
    )


def test_squeeze_12():
    """Should work with no problem. No changes occur for the configuration
    where there is no 1s in input shape and it has variadic field.
    """
    shapes: dict[str, list[int | str | tuple]] = {
        "output": [("out", ...)],
        "input": [2, ("in", ...), 4, 1, 1],
    }
    final_shapes = {"output": [2, "(V1, ...)", 4], "input": [2, "(V2, ...)", 4, 1, 1]}
    assert_constraint_results(
        shapes, {}, final_shapes, {}, squeeze_constraints, False, {"output"}
    )


def test_squeeze_13():
    """Should work with no problem. No changes occur for the configuration
    where there is no 1s in input shape and it has variadic field.
    """
    shapes: dict[str, list[int | str | tuple]] = {
        "output": [("out", ...)],
        "input": [2, ("in", ...), 1, 1, 4],
    }
    final_shapes = {"output": [2, "(V1, ...)", 4], "input": [2, "(V2, ...)", 1, 1, 4]}
    assert_constraint_results(
        shapes, {}, final_shapes, {}, squeeze_constraints, False, {"output"}
    )


def test_squeeze_error_1():
    """Should raise error since output dimensionality is higher than
    input.
    """
    shapes: dict[str, list[int | str | tuple]] = {
        "output": [2, ("out", ...), 3],
        "input": [4],
    }
    with pytest.raises(ValueError) as err_info:
        assert_constraint_results(shapes, {}, {}, {}, squeeze_constraints, False, set())
    assert str(err_info.value) == (
        "Output shape can not have higher number of dimensions (min 2) "
        "than input (1)"
    )


def test_squeeze_error_2():
    """Should raise error since first dimension of output
    shape mismaches with first dimension of squeezed array.
    """
    shapes: dict[str, list[int | str | tuple]] = {
        "output": [2, ("out", ...), 3],
        "input": [1, 4, ("in", ...), 1, 3],
    }
    with pytest.raises(ValueError) as err_info:
        assert_constraint_results(shapes, {}, {}, {}, squeeze_constraints, False, set())
    assert str(err_info.value) == "Possible values mismatch!"


def test_squeeze_error_3():
    """Should raise error since a dimension of output
    shape has 1 in it. Squeeze model can not have any output
    shape dimensionality as 1.
    """
    shapes: dict[str, list[int | str | tuple]] = {
        "output": [2, ("out", ...), 1, 3],
        "input": [1, 4, ("in", ...), 1, 3],
    }
    with pytest.raises(ValueError) as err_info:
        assert_constraint_results(shapes, {}, {}, {}, squeeze_constraints, False, set())
    assert str(err_info.value) == (
        "Squeeze output shape can not have any dimensionality as 1, "
        "got output shape as [2, '(V1, ...)', 1, 3]"
    )


############# SIZE #############


def test_size_1():
    """Should work with no problem when dim = 2 and fully variadic input
    shape.
    """
    shapes: dict[str, list[int | str | tuple]] = {
        "input": [("in", ...)],
    }
    final_shapes = {"input": ["a", "b", "c", "(V1, ...)"], "output": [], "dim": []}
    scalar_info = {
        "dim": IOHyperEdge(value=2),
        "output": IOHyperEdge(type=int | tuple[int, ...], value=TBD),
    }
    assert_constraint_results(
        shapes, {}, final_shapes, {}, size_constraints, False, {"input"}, scalar_info
    )


def test_size_2():
    """Should work with no problem when dim = None and fully variadic input
    and output shape.
    """
    shapes: dict[str, list[int | str | tuple]] = {"input": [("in", ...)]}
    final_shapes = {"input": ["(in, ...)"], "output": [], "dim": []}
    scalar_info = {
        "dim": IOHyperEdge(value=None),
        "output": IOHyperEdge(type=int | tuple[int, ...], value=TBD),
    }
    assert_constraint_results(
        shapes, {}, final_shapes, {}, size_constraints, False, set(), scalar_info
    )


def test_size_3():
    shapes: dict[str, list[int | str | tuple]] = {"input": [2, 3, 4]}
    final_shapes = {"input": [2, 3, 4], "output": [], "dim": []}
    final_values = {"output": 2}
    scalar_info = {
        "dim": IOHyperEdge(value=0),
        "output": IOHyperEdge(type=int | tuple[int, ...], value=TBD),
    }

    assert_constraint_results(
        shapes,
        {},
        final_shapes,
        {},
        size_constraints,
        True,
        {"output"},
        scalar_info,
        final_values,
    )


def test_size_4():
    shapes: dict[str, list[int | str | tuple]] = {
        "input": [2, 3, 4],
    }
    final_shapes = {"input": [2, 3, 4], "output": [], "dim": []}
    final_values = {"output": (3, 4)}
    scalar_info = {
        "dim": IOHyperEdge(value=(1, 2)),
        "output": IOHyperEdge(type=int | tuple[int, ...], value=TBD),
    }
    assert_constraint_results(
        shapes,
        {},
        final_shapes,
        {},
        size_constraints,
        True,
        {"output"},
        scalar_info,
        final_values,
    )


def test_size_5():
    shapes: dict[str, list[int | str | tuple]] = {"input": [2, 3, 4]}
    final_shapes = {"input": [2, 3, 4], "output": [], "dim": []}
    final_values = {"output": (4, 2)}
    scalar_info = {
        "dim": IOHyperEdge(value=(-1, 0)),
        "output": IOHyperEdge(type=int | tuple[int, ...], value=TBD),
    }
    assert_constraint_results(
        shapes,
        {},
        final_shapes,
        {},
        size_constraints,
        True,
        {"output"},
        scalar_info,
        final_values,
    )


def test_size_6():
    shapes: dict[str, list[int | str | tuple]] = {
        "input": [2, 3, 4],
    }
    final_shapes = {"input": [2, 3, 4], "output": [], "dim": []}
    final_values = {"output": (3, 2, 4)}
    scalar_info = {
        "dim": IOHyperEdge(value=(1, 0, 2)),
        "output": IOHyperEdge(type=int | tuple[int, ...], value=TBD),
    }
    assert_constraint_results(
        shapes,
        {},
        final_shapes,
        {},
        size_constraints,
        True,
        {"output"},
        scalar_info,
        final_values,
    )


def test_size_7():
    shapes: dict[str, list[int | str | tuple]] = {"input": [2, 3, 4]}
    final_shapes = {"input": [2, 3, 4], "output": [], "dim": []}
    final_values = {"output": (4, 3)}
    scalar_info = {
        "dim": IOHyperEdge(value=(-1, -2)),
        "output": IOHyperEdge(type=int | tuple[int, ...], value=TBD),
    }
    assert_constraint_results(
        shapes,
        {},
        final_shapes,
        {},
        size_constraints,
        True,
        {"output"},
        scalar_info,
        final_values,
    )


def test_size_8():
    shapes: dict[str, list[int | str | tuple]] = {
        "input": [2, 3, 4, ("Var1", ...), 1, 5]
    }
    final_shapes = {"input": [2, 3, 4, "(V1, ...)", 1, 5], "output": [], "dim": []}
    final_values = {"output": (2, 3)}
    scalar_info = {
        "dim": IOHyperEdge(value=(0, 1)),
        "output": IOHyperEdge(type=int | tuple[int, ...], value=TBD),
    }
    assert_constraint_results(
        shapes,
        {},
        final_shapes,
        {},
        size_constraints,
        True,
        {"output"},
        scalar_info,
        final_values,
    )


def test_size_9():
    shapes: dict[str, list[int | str | tuple]] = {
        "input": [2, 3, 4, ("Var1", ...), 1, 5]
    }
    final_shapes = {"input": [2, 3, 4, "(V1, ...)", 1, 5], "output": [], "dim": []}
    final_values = {"output": 4}
    scalar_info = {
        "dim": IOHyperEdge(value=2),
        "output": IOHyperEdge(type=int | tuple[int, ...], value=TBD),
    }
    assert_constraint_results(
        shapes,
        {},
        final_shapes,
        {},
        size_constraints,
        True,
        {"output"},
        scalar_info,
        final_values,
    )


def test_size_10():
    shapes: dict[str, list[int | str | tuple]] = {"input": ["u1", "u2", "u3"]}
    final_shapes = {"input": ["u1", 3, 4], "output": [], "dim": []}
    final_values = {"output": (3, 4)}
    scalar_info = {
        "dim": IOHyperEdge(value=(1, 2)),
        "output": IOHyperEdge(value=(3, 4)),
    }
    assert_constraint_results(
        shapes,
        {},
        final_shapes,
        {},
        size_constraints,
        True,
        {"input"},
        scalar_info,
        final_values,
    )


def test_size_11():
    shapes: dict[str, list[int | str | tuple]] = {
        "input": ["u1", "u2", "u3", ("Var1", ...), "u4", "u5", "u6"]
    }
    final_shapes = {
        "input": ["u1", 10, "u3", "(V1, ...)", "u4", "u5", 7],
        "output": [],
        "dim": [],
    }
    final_values = {"output": (7, 10)}
    scalar_info = {
        "dim": IOHyperEdge(value=(-1, 1)),
        "output": IOHyperEdge(value=(7, 10)),
    }
    assert_constraint_results(
        shapes,
        {},
        final_shapes,
        {},
        size_constraints,
        True,
        {"input"},
        scalar_info,
        final_values,
    )


def test_size_12():
    shapes: dict[str, list[int | str | tuple]] = {"input": [("Var1", ...)]}
    final_shapes = {"input": ["a", 10, "b", "(V1, ...)"], "output": [], "dim": []}
    final_values = {"output": (7, 10)}
    scalar_info = {
        "dim": IOHyperEdge(value=(-3, 1)),
        "output": IOHyperEdge(value=(7, 10)),
    }
    assert_constraint_results(
        shapes,
        {},
        final_shapes,
        {},
        size_constraints,
        False,
        {"input"},
        scalar_info,
        final_values,
    )


def test_size_13():
    shapes: dict[str, list[int | str | tuple]] = {"input": [2, 3, 4]}
    final_shapes = {"input": [2, 3, 4], "output": [], "dim": []}
    final_values = {"output": 4}
    scalar_info = {
        "dim": IOHyperEdge(value=-1),
        "output": IOHyperEdge(type=int | tuple[int, ...], value=TBD),
    }
    assert_constraint_results(
        shapes,
        {},
        final_shapes,
        {},
        size_constraints,
        True,
        {"output"},
        scalar_info,
        final_values,
    )


############# FLATTEN #############


def test_flatten_1():
    shapes: dict[str, list[int | str | tuple]] = {
        "output": [("out", ...)],
        "input": [("in", ...)],
    }
    final_shapes = {
        "output": ["a", "b", "c", "x", "e", "f"],
        "input": ["a", "b", "c", "d", "(V1, ...)", "e", "f"],
        "start_dim": [],
        "end_dim": [],
    }
    scalar_info = {"start_dim": IOHyperEdge(value=3), "end_dim": IOHyperEdge(value=-3)}
    assert_constraint_results(
        shapes,
        {},
        final_shapes,
        {},
        flatten_constrains,
        False,
        {"input", "output"},
        scalar_info,
    )


def test_flatten_2():
    """Start_dim and end_dim are positive, end_dim is greater than start_dim."""
    shapes: dict[str, list[int | str | tuple]] = {
        "output": [("out", ...)],
        "input": [("in", ...)],
    }
    final_shapes = {
        "output": ["a", "b", "c", "x", "(V1, ...)"],
        "input": ["a", "b", "c", "d", "e", "f", "(V1, ...)"],
        "start_dim": [],
        "end_dim": [],
    }
    scalar_info = {
        "start_dim": IOHyperEdge(type=int | type(...), value=3),
        "end_dim": IOHyperEdge(type=int | type(...), value=5),
    }
    assert_constraint_results(
        shapes,
        {},
        final_shapes,
        {},
        flatten_constrains,
        False,
        {"input", "output"},
        scalar_info,
    )


def test_flatten_3():
    """Start_dim and end_dim are positive, end_dim is equal to start_dim."""
    shapes: dict[str, list[int | str | tuple]] = {
        "output": [("out", ...)],
        "input": [("in", ...)],
    }
    final_shapes = {
        "output": ["a", "b", "c", "d", "(V1, ...)"],
        "input": ["a", "b", "c", "d", "(V1, ...)"],
        "start_dim": [],
        "end_dim": [],
    }
    scalar_info = {
        "start_dim": IOHyperEdge(type=int | type(...), value=3),
        "end_dim": IOHyperEdge(type=int | type(...), value=3),
    }
    assert_constraint_results(
        shapes,
        {},
        final_shapes,
        {},
        flatten_constrains,
        False,
        {"input", "output"},
        scalar_info,
    )


def test_flatten_4():
    """Start_dim and end_dim are negative, end_dim is greater than start_dim."""
    shapes: dict[str, list[int | str | tuple]] = {
        "output": [("out", ...)],
        "input": [("in", ...)],
    }
    final_shapes = {
        "output": ["(V1, ...)", "x", "c"],
        "input": ["(V1, ...)", "a", "b", "c"],
        "start_dim": [],
        "end_dim": [],
    }
    scalar_info = {
        "start_dim": IOHyperEdge(int, value=-3),
        "end_dim": IOHyperEdge(int, value=-2),
    }
    assert_constraint_results(
        shapes,
        {},
        final_shapes,
        {},
        flatten_constrains,
        False,
        {"input", "output"},
        scalar_info,
    )


def test_flatten_5():
    """Start_dim and end_dim are negative, end_dim is equal to start_dim."""
    shapes: dict[str, list[int | str | tuple]] = {
        "output": [("out", ...)],
        "input": [("in", ...)],
    }
    final_shapes = {
        "output": ["(V1, ...)", "a", "b", "c"],
        "input": ["(V1, ...)", "a", "b", "c"],
        "start_dim": [],
        "end_dim": [],
    }
    scalar_info = {
        "start_dim": IOHyperEdge(int, value=-3),
        "end_dim": IOHyperEdge(int, value=-3),
    }
    assert_constraint_results(
        shapes,
        {},
        final_shapes,
        {},
        flatten_constrains,
        False,
        {"input", "output"},
        scalar_info,
    )


def test_flatten_6():
    """Start_dim ellipsis and end dim positive"""
    shapes: dict[str, list[int | str | tuple]] = {
        "output": [("out", ...)],
        "input": [("in", ...)],
    }
    final_shapes = {
        "output": ["x", "(V2, ...)"],
        "input": ["a", "b", "c", "d", "(V1, ...)"],
        "start_dim": [],
        "end_dim": [],
    }
    scalar_info = {
        "start_dim": IOHyperEdge(int, value=TBD),
        "end_dim": IOHyperEdge(int, value=3),
    }
    assert_constraint_results(
        shapes,
        {},
        final_shapes,
        {},
        flatten_constrains,
        False,
        {"input", "output"},
        scalar_info,
    )


def test_flatten_7():
    """Start_dim ellipsis and end dim negative"""
    shapes: dict[str, list[int | str | tuple]] = {
        "output": [("out", ...)],
        "input": [("in", ...)],
    }
    final_shapes = {
        "output": ["(V2, ...)", "x", "b", "c"],
        "input": ["(V1, ...)", "a", "b", "c"],
        "start_dim": [],
        "end_dim": [],
    }
    scalar_info = {
        "start_dim": IOHyperEdge(int, value=TBD),
        "end_dim": IOHyperEdge(int, value=-3),
    }
    assert_constraint_results(
        shapes,
        {},
        final_shapes,
        {},
        flatten_constrains,
        False,
        {"input", "output"},
        scalar_info,
    )


def test_flatten_8():
    """Start_dim positive and end dim ellipsis"""
    shapes: dict[str, list[int | str | tuple]] = {
        "output": [("out", ...)],
        "input": [("in", ...)],
    }
    final_shapes = {
        "output": ["a", "b", "c", "x", "(V2, ...)"],
        "input": ["a", "b", "c", "d", "(V1, ...)"],
        "start_dim": [],
        "end_dim": [],
    }
    scalar_info = {
        "start_dim": IOHyperEdge(int, value=3),
        "end_dim": IOHyperEdge(int, value=TBD),
    }
    assert_constraint_results(
        shapes,
        {},
        final_shapes,
        {},
        flatten_constrains,
        False,
        {"input", "output"},
        scalar_info,
    )


def test_flatten_9():
    """Start_dim positive and end dim ellipsis"""
    shapes: dict[str, list[int | str | tuple]] = {
        "output": [("out", ...)],
        "input": [("in", ...)],
    }
    final_shapes = {
        "output": ["x", "(V2, ...)"],
        "input": ["(V1, ...)", "a", "b", "c"],
        "start_dim": [],
        "end_dim": [],
    }
    scalar_info = {
        "start_dim": IOHyperEdge(int, value=-3),
        "end_dim": IOHyperEdge(int, value=TBD),
    }
    assert_constraint_results(
        shapes,
        {},
        final_shapes,
        {},
        flatten_constrains,
        False,
        {"input", "output"},
        scalar_info,
    )


############# SWAP_AXES #############


def test_swap_axes_1():
    """Should work with no problem with fully variadic input/output shape and
    1 positive 1 negative axis value. Status is returned as False since swap
    operation can not be performed at this stage.
    """
    shapes: dict[str, list[int | str | tuple]] = {
        "output": [("out", ...)],
        "input": [("in", ...)],
    }
    final_shapes = {
        "output": ["x", "y", "z", "t", "(V2, ...)", "k"],
        "input": ["a", "b", "c", "d", "(V1, ...)", "e"],
        "axis1": [],
        "axis2": [],
    }
    scalar_info = {"axis1": IOHyperEdge(value=3), "axis2": IOHyperEdge(value=-5)}
    assert_constraint_results(
        shapes,
        {},
        final_shapes,
        {},
        swap_axes_constraints,
        False,
        {"input", "output"},
        scalar_info,
    )


def test_swap_axes_2():
    """Should work with no problem with fully variadic input/output shape and
    1 positive 1 negative axis value. Status is returned as False since swap
    operation can not be performed at this stage.
    """
    shapes: dict[str, list[int | str | tuple]] = {
        "output": [("out", ...)],
        "input": [("in", ...)],
    }
    final_shapes = {
        "output": ["a", "b", "x", "y", "(V2, ...)"],
        "input": ["a", "b", "c", "d", "(V1, ...)"],
        "axis1": [],
        "axis2": [],
    }
    scalar_info = {"axis1": IOHyperEdge(value=3), "axis2": IOHyperEdge(value=-2)}
    assert_constraint_results(
        shapes,
        {},
        final_shapes,
        {},
        swap_axes_constraints,
        False,
        {"input", "output"},
        scalar_info,
    )


def test_swap_axes_3():
    """Should work with no problem with fully variadic input/output shape and
    2 positive axis values. Status is returned as True since swap
    operation can be performed at this stage (axis values with same signs).
    """
    shapes: dict[str, list[int | str | tuple]] = {
        "output": [("out", ...)],
        "input": [("in", ...)],
    }
    final_shapes = {
        "output": ["a", "d", "c", "b", "(V1, ...)"],
        "input": ["a", "b", "c", "d", "(V1, ...)"],
        "axis1": [],
        "axis2": [],
    }
    scalar_info = {"axis1": IOHyperEdge(value=3), "axis2": IOHyperEdge(value=1)}
    assert_constraint_results(
        shapes,
        {},
        final_shapes,
        {},
        swap_axes_constraints,
        True,
        {"input", "output"},
        scalar_info,
    )


def test_swap_axes_4():
    """Should work with no problem with fully variadic input/output shape and
    2 negative axis values. Status is returned as True since swap
    operation can be performed at this stage (axis values with same signs).
    """
    shapes: dict[str, list[int | str | tuple]] = {
        "output": [("out", ...)],
        "input": [("in", ...)],
    }
    final_shapes = {
        "output": ["(V1, ...)", "c", "b", "a", "d", "e"],
        "input": ["(V1, ...)", "a", "b", "c", "d", "e"],
        "axis1": [],
        "axis2": [],
    }
    scalar_info = {"axis1": IOHyperEdge(value=-3), "axis2": IOHyperEdge(value=-5)}
    assert_constraint_results(
        shapes,
        {},
        final_shapes,
        {},
        swap_axes_constraints,
        True,
        {"input", "output"},
        scalar_info,
    )


def test_swap_axes_5():
    """Should work with no problem with variadic output shape,
    uniadic input shape and 2 positive axis values. Status is
    returned as True since swap operation can be performed at
    this stage.
    """
    shapes: dict[str, list[int | str | tuple]] = {
        "output": [("out", ...)],
        "input": ["a", "b", "c", "d"],
    }
    final_shapes = {
        "output": ["a", "d", "c", "b"],
        "input": ["a", "b", "c", "d"],
        "axis1": [],
        "axis2": [],
    }
    scalar_info = {"axis1": IOHyperEdge(value=3), "axis2": IOHyperEdge(value=1)}
    assert_constraint_results(
        shapes,
        {},
        final_shapes,
        {},
        swap_axes_constraints,
        True,
        {"output"},
        scalar_info,
    )


def test_swap_axes_6():
    """Should work with no problem with variadic output shape,
    uniadic input shape and 2 negative axis values. Status is
    returned as True since swap operation can be performed at
    this stage.
    """
    shapes: dict[str, list[int | str | tuple]] = {
        "output": [("out", ...)],
        "input": ["a", "b", "c", "d"],
    }
    final_shapes = {
        "output": ["a", "d", "c", "b"],
        "input": ["a", "b", "c", "d"],
        "axis1": [],
        "axis2": [],
    }
    scalar_info = {"axis1": IOHyperEdge(value=-3), "axis2": IOHyperEdge(value=-1)}
    assert_constraint_results(
        shapes,
        {},
        final_shapes,
        {},
        swap_axes_constraints,
        True,
        {"output"},
        scalar_info,
    )


def test_swap_axes_7():
    """Should work with no problem with uniadic output shape,
    variadic input shape and 2 negative axis values. Status is
    returned as True since swap operation can be performed at
    this stage.
    """
    shapes: dict[str, list[int | str | tuple]] = {
        "output": ["a", "b", "c", "d"],
        "input": [("in", ...)],
    }
    final_shapes = {
        "output": ["a", "b", "c", "d"],
        "input": ["a", "d", "c", "b"],
        "axis1": [],
        "axis2": [],
    }
    scalar_info = {"axis1": IOHyperEdge(value=-3), "axis2": IOHyperEdge(value=-1)}
    assert_constraint_results(
        shapes,
        {},
        final_shapes,
        {},
        swap_axes_constraints,
        True,
        {"input"},
        scalar_info,
    )


############# TO_TENSOR #############


def test_to_tensor_1():
    """Should work with no problem"""
    shapes: dict[str, list[int | str | tuple]] = {"output": [("V1", ...)]}
    final_shapes = {
        "output": [2, 3],
        "input": [],
    }
    value = [[2, 3, 4], [2, 3, 4]]
    scalar_info = {"input": IOHyperEdge(value=value)}
    final_values = {"input": value}
    assert_constraint_results(
        shapes,
        {},
        final_shapes,
        {},
        to_tensor_constraints,
        True,
        {"output"},
        scalar_info,
        final_values,
    )


def test_to_tensor_2():
    """Should work with no problem"""
    shapes: dict[str, list[int | str | tuple]] = {"output": [("V1", ...)]}
    final_shapes = {
        "output": [3, 4, 5, 6, 7, 8],
        "input": [],
    }
    value = np.random.rand(3, 4, 5, 6, 7, 8).tolist()
    scalar_info = {"input": IOHyperEdge(value=value)}
    final_values = {"input": value}
    assert_constraint_results(
        shapes,
        {},
        final_shapes,
        {},
        to_tensor_constraints,
        True,
        {"output"},
        scalar_info,
        final_values,
    )


def test_to_tensor_3():
    """Should work with no problem"""
    shapes: dict[str, list[int | str | tuple]] = {"output": ["u1", ("V1", ...), "u2"]}
    final_shapes = {
        "output": [3, 4, 5, 6, 7, 8],
        "input": [],
    }
    value = np.random.rand(3, 4, 5, 6, 7, 8).tolist()
    scalar_info = {"input": IOHyperEdge(value=value)}
    final_values = {"input": value}
    assert_constraint_results(
        shapes,
        {},
        final_shapes,
        {},
        to_tensor_constraints,
        True,
        {"output"},
        scalar_info,
        final_values,
    )


def test_to_tensor_4_error():
    """Should work with no problem"""
    shapes: dict[str, list[int | str | tuple]] = {"output": ["u1", ("V1", ...), "u1"]}
    value = np.random.rand(3, 4, 5, 6, 7, 8).tolist()
    scalar_info = {"input": IOHyperEdge(value=value)}
    with pytest.raises(ValueError) as err_info:
        assert_constraint_results(
            shapes, {}, {}, {}, to_tensor_constraints, False, set(), scalar_info
        )
    assert str(err_info.value) == "Possible values mismatch!"


def test_to_tensor_5():
    """Should work with no problem"""
    shapes: dict[str, list[int | str | tuple]] = {"output": ["u1", "u1", "u1"]}
    final_shapes = {
        "output": [3, 3, 3],
        "input": [],
    }
    value = np.random.rand(3, 3, 3).tolist()
    scalar_info = {"input": IOHyperEdge(value=value)}
    final_values = {"input": value}
    assert_constraint_results(
        shapes,
        {},
        final_shapes,
        {},
        to_tensor_constraints,
        True,
        {"output"},
        scalar_info,
        final_values,
    )


def test_to_tensor_6():
    """Should work with no problem"""
    shapes: dict[str, list[int | str | tuple]] = {"output": [("Var1", ...)]}
    final_shapes: dict[str, list[int | str | tuple]] = {
        "output": [],
        "input": [],
    }
    value = 3.0
    scalar_info = {"input": IOHyperEdge(value=value)}
    final_values = {"input": value}
    assert_constraint_results(
        shapes,
        {},
        final_shapes,
        {},
        to_tensor_constraints,
        True,
        {"output"},
        scalar_info,
        final_values,
    )


def test_to_tensor_7_error():
    """Should work with no problem"""
    shapes: dict[str, list[int | str | tuple]] = {"output": ["u1", "u2"]}
    value = 3.0
    scalar_info = {"input": IOHyperEdge(value=value)}
    with pytest.raises(ValueError) as err_info:
        assert_constraint_results(
            shapes, {}, {}, {}, to_tensor_constraints, False, set(), scalar_info
        )
    assert str(err_info.value) == "Shape dimensions does not match"


def test_to_tensor_8_error():
    """Should work with no problem"""
    shapes: dict[str, list[int | str | tuple]] = {"output": ["u1", "u1", "u1"]}
    value = np.random.rand(3, 4, 5).tolist()
    scalar_info = {"input": IOHyperEdge(value=value)}
    with pytest.raises(ValueError) as err_info:
        assert_constraint_results(
            shapes, {}, {}, {}, to_tensor_constraints, False, set(), scalar_info
        )
    assert str(err_info.value) == "Possible values mismatch!"


############# REVERSE #############


def test_reverse_1():
    """Should work with no problem"""
    shapes: dict[str, list[int | str | tuple]] = {
        "output": ["u1", "u1", "u1"],
        "input": ["u1", "u1", "u1"],
    }
    final_shapes = {
        "output": ["u1", "u1", "u1"],
        "input": ["u1", "u1", "u1"],
        "axes": [],
    }
    scalar_info = {"axes": IOHyperEdge(value=None)}
    assert_constraint_results(
        shapes, {}, final_shapes, {}, reverse_constraints, True, set(), scalar_info
    )


def test_reverse_2():
    """Should work with no problem"""
    shapes: dict[str, list[int | str | tuple]] = {
        "output": [("Var1", ...)],
        "input": ["u1", "u2", "u3"],
    }
    final_shapes = {
        "output": ["u3", "u2", "u1"],
        "input": ["u1", "u2", "u3"],
        "axes": [],
    }
    scalar_info = {"axes": IOHyperEdge(value=None)}
    assert_constraint_results(
        shapes, {}, final_shapes, {}, reverse_constraints, True, {"output"}, scalar_info
    )


def test_reverse_3():
    """Should work with no problem"""
    shapes: dict[str, list[int | str | tuple]] = {
        "output": [("Var1", ...)],
        "input": ["u1", "u2", "u3"],
    }
    final_shapes = {
        "output": ["u2", "u1", "u3"],
        "input": ["u1", "u2", "u3"],
        "axes": [],
    }
    scalar_info = {"axes": IOHyperEdge(value=[1, 0, 2])}
    assert_constraint_results(
        shapes, {}, final_shapes, {}, reverse_constraints, True, {"output"}, scalar_info
    )


def test_reverse_4():
    """Should work with no problem"""
    shapes: dict[str, list[int | str | tuple]] = {
        "output": ["u1", "u2", "u3"],
        "input": [("Var1", ...)],
    }
    final_shapes = {
        "output": ["u1", "u2", "u3"],
        "input": ["u2", "u1", "u3"],
        "axes": [],
    }
    scalar_info = {"axes": IOHyperEdge(value=[1, 0, 2])}
    assert_constraint_results(
        shapes, {}, final_shapes, {}, reverse_constraints, True, {"input"}, scalar_info
    )


############# ADDITION #############

# def test_addition_1():
#     """Should work with no problem
#     """
#     shapes: dict[str, list[int | str | tuple]] = {
#         "output": ["u1", "u2", "u3", "u4"],
#         "input1": ["u1", "u2", "u3", 6],
#         "input2": ["u1", "u2", "u3", 4],

#     }
#     shape_map = create_shape_map(shapes)
#     data = shape_map_to_tensor(shape_map)
#     data["indices"] = (-1, -1, -1)
#     in1_map = shape_map["input1"]
#     in2_map = shape_map["input2"]
#     out_map = shape_map["output"]
#     out_pre = out_map.prefix

#     status, updated_symbols = addition_constraints(**data)
#     # assert {out_pre[-1]} == updated_symbols
#     check_updated_symbols({out_pre[-1]}, updated_symbols)
#     assert status == True
#     assert in1_map.get_shapes({}, {}) == ["u1", "u2", "u3", 6]
#     assert in2_map.get_shapes({}, {}) == ["u1", "u2", "u3", 4]
#     assert out_map.get_shapes({}, {}) == ["u1", "u2", "u3", 10]


#     return status, data, addition_constraints


# def test_addition_2():
#     """Should work with no problem
#     """
#     shapes: dict[str, list[int | str | tuple]] = {
#         "output": ["u1", "u2", "u3", "u4"],
#         "input1": ["u1", "u2", 6],
#         "input2": ["u1", "u2", 4],

#     }
#     shape_map = create_shape_map(shapes)
#     data = shape_map_to_tensor(shape_map)
#     data["indices"] = (1, -1, -1)
#     in1_map = shape_map["input1"]
#     in2_map = shape_map["input2"]
#     out_map = shape_map["output"]
#     out_pre = out_map.prefix

#     status, updated_symbols = addition_constraints(**data)
#     # assert updated_symbols == {out_pre[1]}
#     check_updated_symbols({out_pre[1]}, updated_symbols)
#     assert status == True
#     assert in1_map.get_shapes({}, {}) == ["u1", 10, 6]
#     assert in2_map.get_shapes({}, {}) == ["u1", 10, 4]
#     assert out_map.get_shapes({}, {}) == ["u1", 10, "u2", "u3"]

#     return status, data, addition_constraints


# def test_addition_3():
#     """Should work with no problem
#     """
#     shapes: dict[str, list[int | str | tuple]] = {
#         "output": ["u1", "u1", "u1", "u1", "u1", "u1"],
#         "input1": [6],
#         "input2": ["u1", 4, "u1"],

#     }
#     shape_map = create_shape_map(shapes)
#     data = shape_map_to_tensor(shape_map)
#     data["indices"] = (1, -1, 1)
#     in1_map = shape_map["input1"]
#     in2_map = shape_map["input2"]
#     in2_pre = in2_map.prefix
#     out_map = shape_map["output"]
#     out_pre = out_map.prefix

#     status, updated_symbols = addition_constraints(**data)
#     # assert {*out_pre, in2_pre[0], in2_pre[-1]} == updated_symbols
#     check_updated_symbols({*out_pre, in2_pre[0], in2_pre[-1]}, updated_symbols)
#     assert status == True
#     assert in1_map.get_shapes({}, {}) == [6]
#     assert in2_map.get_shapes({}, {}) == [10, 4, 10]
#     assert out_map.get_shapes({}, {}) == [10, 10, 10, 10, 10, 10]

#     return status, data, addition_constraints


# def test_addition_4():
#     """Should work with no problem
#     """
#     shapes: dict[str, list[int | str | tuple]] = {
#         "output": ["u1", "u2", ("Var1", ...), "u3", "u4"],
#         "input1": ["u1", ("Var2", ...), 6],
#         "input2": [4, ("Var3", ...)],

#     }
#     shape_map = create_shape_map(shapes)
#     data = shape_map_to_tensor(shape_map)
#     data["indices"] = (1, -1, 0)
#     in1_map = shape_map["input1"]
#     in1_root = in1_map.root
#     in2_map = shape_map["input2"]
#     in2_root = in2_map.root
#     out_map = shape_map["output"]
#     out_root = out_map.root
#     out_pre = out_map.prefix

#     status, updated_symbols = addition_constraints(**data)
#     # assert {out_pre[1]} == updated_symbols
#     check_updated_symbols({out_pre[1]}, updated_symbols)
#     assert status == True
#     assert in1_map.get_shapes({}, {}) == ["u1", "(V1, ...)", 6]
#     assert in2_map.get_shapes({}, {}) == [4, "(V1, ...)"]
#     assert out_map.get_shapes({}, {}) == ["u1", 10, ("(V1, ...)"), "u2", "u3"]

#     return status, data, addition_constraints


# def test_addition_5():
#     """Should work with no problem
#     """
#     shapes: dict[str, list[int | str | tuple]] = {
#         "output": ["u1", 10, ("Var1", ...), "u3", "u4"],
#         "input1": ["u1", ("Var2", ...), 6],
#         "input2": [4, ("Var3", ...)]
#     }
#     shape_map = create_shape_map(shapes)
#     data = shape_map_to_tensor(shape_map)
#     data["indices"] = (1, -1, 0)
#     in1_map = shape_map["input1"]
#     in2_map = shape_map["input2"]
#     out_map = shape_map["output"]

#     status, updated_symbols = addition_constraints(**data)
#     assert set() == updated_symbols.shape_updates
#     assert status == True
#     assert in1_map.get_shapes({}, {}) == ["u1", "(V1, ...)", 6]
#     assert in2_map.get_shapes({}, {}) == [4, "(V1, ...)"]
#     assert out_map.get_shapes({}, {}) == ["u1", 10, ("(V1, ...)"), "u2", "u3"]

#     return status, data, addition_constraints

# def test_addition_6_error():
#     """Should work with no problem
#     """
#     shapes: dict[str, list[int | str | tuple]] = {
#         "output": ["u1", 13, ("Var1", ...), "u3", "u4"],
#         "input1": ["u1", ("Var2", ...), 6],
#         "input2": [4, ("Var3", ...)],

#     }
#     shape_map = create_shape_map(shapes)
#     data = shape_map_to_tensor(shape_map)
#     data["indices"] = (1, -1, 0)

#     with pytest.raises(ValueError) as err_info:
#         addition_constraints(**data)
#     assert str(err_info.value) == "Dimensions does not match in Tensor slice model!"

############# CONCAT #############


def test_concat_1():
    """Should work with no problem"""
    shapes: dict[str, list[int | str | tuple]] = {
        "output": ["u1", "u2", "u3", "u4"],
        "axis": [],
        "input1": ["u1", "u2", "u3", 3],
        "input2": ["u1", "u2", "u3", 4],
        "input3": ["u1", "u2", "u3", 5],
    }
    final_shapes = {
        "output": ["u1", "u2", "u3", 12],
        "axis": [],
        "input1": ["u1", "u2", "u3", 3],
        "input2": ["u1", "u2", "u3", 4],
        "input3": ["u1", "u2", "u3", 5],
    }
    scalar_info = {"axis": IOHyperEdge(value=-1)}
    assert_constraint_results(
        shapes,
        {},
        final_shapes,
        {},
        concat_constraints,
        True,
        {"output"},
        scalar_info,
        variadic_fn=True,
    )


def test_concat_2():
    """Should work with no problem"""
    shapes: dict[str, list[int | str | tuple]] = {
        "output": ["u1", "u2", "u3", "u4"],
        "axis": [],
        "input1": ["u1", "u2", "u3", 3],
        "input2": ["u1", "u2", "u3", 4],
        "input3": ["u1", "u2", "u3", 5],
    }
    final_shapes = {
        "output": ["u1", "u2", "u3", 12],
        "axis": [],
        "input1": ["u1", "u2", "u3", 3],
        "input2": ["u1", "u2", "u3", 4],
        "input3": ["u1", "u2", "u3", 5],
    }
    scalar_info = {"axis": IOHyperEdge(value=-1)}
    assert_constraint_results(
        shapes,
        {},
        final_shapes,
        {},
        concat_constraints,
        True,
        {"output"},
        scalar_info,
        variadic_fn=True,
    )


def test_concat_3():
    shapes: dict[str, list[int | str | tuple]] = {
        "output": ["u3"],
        "axis": [],
        "input1": [3],
        "input2": [3],
        "input3": [1],
    }
    final_shapes = {
        "output": [7],
        "axis": [],
        "input1": [3],
        "input2": [3],
        "input3": [1],
    }
    scalar_info = {"axis": IOHyperEdge(value=-1)}
    assert_constraint_results(
        shapes,
        {},
        final_shapes,
        {},
        concat_constraints,
        True,
        {"output"},
        scalar_info,
        variadic_fn=True,
    )


def test_concat_4():
    shapes: dict[str, list[int | str | tuple]] = {
        "output": [("Var1", ...), 12, "u2"],
        "axis": [],
        "input1": [("Var1", ...), 9, "u2"],
        "input2": [("Var1", ...), 2, "u2"],
        "input3": [("Var1", ...), "u1", "u2"],
    }
    final_shapes = {
        "output": ["(Var1, ...)", 12, "u1"],
        "axis": [],
        "input1": ["(Var1, ...)", 9, "u1"],
        "input2": ["(Var1, ...)", 2, "u1"],
        "input3": ["(Var1, ...)", 1, "u1"],
    }
    scalar_info = {"axis": IOHyperEdge(value=-2)}
    assert_constraint_results(
        shapes,
        {},
        final_shapes,
        {},
        concat_constraints,
        True,
        {"input3"},
        scalar_info,
        variadic_fn=True,
    )


def test_concat_5():
    shapes: dict[str, list[int | str | tuple]] = {
        "output": [("Var1", ...)],
        "axis": [],
        "input1": [("Var2", ...)],
        "input2": [("Var3", ...)],
        "input3": [("Var4", ...)],
    }
    final_shapes = {
        "output": ["(V1, ...)", "x", "b", "c", "d"],
        "axis": [],
        "input1": ["(V1, ...)", "y", "b", "c", "d"],
        "input2": ["(V1, ...)", "z", "b", "c", "d"],
        "input3": ["(V1, ...)", "t", "b", "c", "d"],
    }
    scalar_info = {"axis": IOHyperEdge(value=-4)}
    assert_constraint_results(
        shapes,
        {},
        final_shapes,
        {},
        concat_constraints,
        False,
        {"output", "input1", "input2", "input3"},
        scalar_info,
        variadic_fn=True,
    )


def test_concat_6():
    shapes: dict[str, list[int | str | tuple]] = {
        "output": [("Var1", ...)],
        "axis": [],
        "input1": [("Var2", ...)],
        "input2": [("Var3", ...)],
        "input3": [("Var4", ...)],
    }
    final_shapes = {
        "output": ["a"],
        "axis": [],
        "input1": ["(Var2, ...)"],
        "input2": ["(Var3, ...)"],
        "input3": ["(Var4, ...)"],
    }
    scalar_info = {"axis": IOHyperEdge(value=None)}
    assert_constraint_results(
        shapes,
        {},
        final_shapes,
        {},
        concat_constraints,
        False,
        {"output"},
        scalar_info,
        variadic_fn=True,
    )


def test_concat_7():
    shapes: dict[str, list[int | str | tuple]] = {
        "output": ["u1"],
        "axis": [],
        "input1": [2, 3, 4],
        "input2": [6, 7, 8, 9],
        "input3": [2, 1, 1, 2, 3, 4],
    }
    final_shapes = {
        "output": [3096],
        "axis": [],
        "input1": [2, 3, 4],
        "input2": [6, 7, 8, 9],
        "input3": [2, 1, 1, 2, 3, 4],
    }
    scalar_info = {"axis": IOHyperEdge(value=None)}
    assert_constraint_results(
        shapes,
        {},
        final_shapes,
        {},
        concat_constraints,
        True,
        {"output"},
        scalar_info,
        variadic_fn=True,
    )


def test_concat_8():
    shapes: dict[str, list[int | str | tuple]] = {
        "output": [3096],
        "axis": [],
        "input1": [2, 3, 4],
        "input2": [6, 7, 8, "u1"],
        "input3": [2, 1, 1, 2, 3, 4],
    }
    final_shapes = {
        "output": [3096],
        "axis": [],
        "input1": [2, 3, 4],
        "input2": [6, 7, 8, 9],
        "input3": [2, 1, 1, 2, 3, 4],
    }
    scalar_info = {"axis": IOHyperEdge(value=None)}
    assert_constraint_results(
        shapes,
        {},
        final_shapes,
        {},
        concat_constraints,
        True,
        {"input2"},
        scalar_info,
        variadic_fn=True,
    )


def test_concat_9():
    shapes: dict[str, list[int | str | tuple]] = {
        "output": [3096],
        "axis": [],
        "input1": [2, 3, 4],
        "input2": [6, 7, 8, 9],
        "input3": [2, 1, "u1", 2, 3, 4],
    }
    final_shapes = {
        "output": [3096],
        "axis": [],
        "input1": [2, 3, 4],
        "input2": [6, 7, 8, 9],
        "input3": [2, 1, 1, 2, 3, 4],
    }
    scalar_info = {"axis": IOHyperEdge(value=None)}
    assert_constraint_results(
        shapes,
        {},
        final_shapes,
        {},
        concat_constraints,
        True,
        {"input3"},
        scalar_info,
        variadic_fn=True,
    )


############# SHAPE #############


def test_shape_1():
    shapes: dict[str, list[int | str | tuple]] = {"input": [3, 4, 5]}
    final_shapes = {"input": [3, 4, 5], "output": []}
    scalar_info = {"output": IOHyperEdge(tuple[int, ...] | type(...), value=TBD)}
    final_values = {"output": (3, 4, 5)}
    assert_constraint_results(
        shapes,
        {},
        final_shapes,
        {},
        shape_constraints,
        True,
        {"output"},
        scalar_info,
        final_values,
    )


def test_shape_2():
    shapes: dict[str, list[int | str | tuple]] = {"input": [1]}
    final_shapes = {"input": [1], "output": []}
    scalar_info = {"output": IOHyperEdge(tuple[int, ...] | type(...), value=TBD)}
    final_values = {"output": (1,)}
    assert_constraint_results(
        shapes,
        {},
        final_shapes,
        {},
        shape_constraints,
        True,
        {"output"},
        scalar_info,
        final_values,
    )


def test_shape_3():
    shapes: dict[str, list[int | str | tuple]] = {"input": [("Var1", ...)]}
    final_shapes = {"input": [3, 4, 5, 6, 7], "output": []}
    scalar_info = {"output": IOHyperEdge(value=(3, 4, 5, 6, 7))}
    final_values = {"output": (3, 4, 5, 6, 7)}
    assert_constraint_results(
        shapes,
        {},
        final_shapes,
        {},
        shape_constraints,
        True,
        {"input"},
        scalar_info,
        final_values,
    )


def test_shape_4():
    shapes: dict[str, list[int | str | tuple]] = {
        "input": ["u1", "u2", "u3", ("Var1", ...), "u4", "u5"]
    }
    final_shapes = {"input": [3, 4, 5, 6, 7], "output": []}
    scalar_info = {"output": IOHyperEdge(value=(3, 4, 5, 6, 7))}
    final_values = {"output": (3, 4, 5, 6, 7)}
    assert_constraint_results(
        shapes,
        {},
        final_shapes,
        {},
        shape_constraints,
        True,
        {"input"},
        scalar_info,
        final_values,
    )


def test_shape_5():
    shapes: dict[str, list[int | str | tuple]] = {
        "input": ["u1", "u2", "u3", ("Var1", ...), "u4", "u4"]
    }
    final_shapes = {"input": [3, 4, 5, 6, 6], "output": []}
    scalar_info = {"output": IOHyperEdge(value=(3, 4, 5, 6, 6))}
    final_values = {"output": (3, 4, 5, 6, 6)}
    assert_constraint_results(
        shapes,
        {},
        final_shapes,
        {},
        shape_constraints,
        True,
        {"input"},
        scalar_info,
        final_values,
    )


def test_to_tuple_forward():
    shapes: dict[str, list[int | str | tuple]] = {}
    final_shapes: dict[str, list[int | str | tuple]] = {
        "output": [],
        "input1": [],
        "input2": [],
        "input3": [],
    }
    scalar_info = {
        "output": IOHyperEdge(type=tuple[int, ...] | type(...), value=TBD),
        "input1": IOHyperEdge(value=3),
        "input2": IOHyperEdge(value=4),
        "input3": IOHyperEdge(value=5),
    }
    final_values = {"output": (3, 4, 5), "input1": 3, "input2": 4, "input3": 5}
    assert_constraint_results(
        shapes,
        {},
        final_shapes,
        {},
        to_tuple_constraints,
        True,
        {"output"},
        scalar_info,
        final_values,
        variadic_fn=True,
    )


def test_to_tuple_reverse_1():
    shapes: dict[str, list[int | str | tuple]] = {}
    final_shapes: dict[str, list[int | str | tuple]] = {
        "output": [],
        "input1": [],
        "input2": [],
        "input3": [],
    }
    scalar_info = {
        "output": IOHyperEdge(value=(3, 4, 5)),
        "input1": IOHyperEdge(
            type=int | float | bool | list | tuple | type(...), value=TBD
        ),
        "input2": IOHyperEdge(
            type=int | float | bool | list | tuple | type(...), value=TBD
        ),
        "input3": IOHyperEdge(
            type=int | float | bool | list | tuple | type(...), value=TBD
        ),
    }
    final_values = {"output": (3, 4, 5), "input1": 3, "input2": 4, "input3": 5}
    assert_constraint_results(
        shapes,
        {},
        final_shapes,
        {},
        to_tuple_constraints,
        True,
        {"input1", "input2", "input3"},
        scalar_info,
        final_values,
        variadic_fn=True,
    )


def test_to_tuple_reverse_2():
    shapes: dict[str, list[int | str | tuple]] = {}
    final_shapes: dict[str, list[int | str | tuple]] = {
        "output": [],
        "input1": [],
        "input2": [],
        "input3": [],
    }
    scalar_info = {
        "output": IOHyperEdge(value=(3, 4, 5)),
        "input1": IOHyperEdge(type=int | float | bool, value=3),
        "input2": IOHyperEdge(type=int | float | bool, value=TBD),
        "input3": IOHyperEdge(type=int | float | bool, value=5),
    }
    final_values = {"output": (3, 4, 5), "input1": 3, "input2": 4, "input3": 5}
    assert_constraint_results(
        shapes,
        {},
        final_shapes,
        {},
        to_tuple_constraints,
        True,
        {"input2"},
        scalar_info,
        final_values,
        variadic_fn=True,
    )


def test_to_list_forward():
    shapes: dict[str, list[int | str | tuple]] = {}
    final_shapes: dict[str, list[int | str | tuple]] = {
        "output": [],
        "input1": [],
        "input2": [],
        "input3": [],
    }
    scalar_info = {
        "output": IOHyperEdge(type=list[int] | type(...), value=TBD),
        "input1": IOHyperEdge(value=3),
        "input2": IOHyperEdge(value=4),
        "input3": IOHyperEdge(value=5),
    }
    final_values = {"output": [3, 4, 5], "input1": 3, "input2": 4, "input3": 5}
    assert_constraint_results(
        shapes,
        {},
        final_shapes,
        {},
        to_list_constraints,
        True,
        {"output"},
        scalar_info,
        final_values,
        variadic_fn=True,
    )


def test_to_list_reverse_1():
    shapes: dict[str, list[int | str | tuple]] = {}
    final_shapes: dict[str, list[int | str | tuple]] = {
        "output": [],
        "input1": [],
        "input2": [],
        "input3": [],
    }
    scalar_info = {
        "output": IOHyperEdge(type=list[int] | type(...), value=[3, 4, 5]),
        "input1": IOHyperEdge(
            type=int | float | bool | list | tuple | type(...), value=TBD
        ),
        "input2": IOHyperEdge(
            type=int | float | bool | list | tuple | type(...), value=TBD
        ),
        "input3": IOHyperEdge(
            type=int | float | bool | list | tuple | type(...), value=TBD
        ),
    }
    final_values = {"output": [3, 4, 5], "input1": 3, "input2": 4, "input3": 5}
    assert_constraint_results(
        shapes,
        {},
        final_shapes,
        {},
        to_list_constraints,
        True,
        {"input1", "input2", "input3"},
        scalar_info,
        final_values,
        variadic_fn=True,
    )


def test_to_list_reverse_2():
    shapes: dict[str, list[int | str | tuple]] = {}
    final_shapes: dict[str, list[int | str | tuple]] = {
        "output": [],
        "input1": [],
        "input2": [],
        "input3": [],
    }
    scalar_info = {
        "output": IOHyperEdge(value=[3, 4, 5]),
        "input1": IOHyperEdge(value=3),
        "input2": IOHyperEdge(type=int | float | bool, value=TBD),
        "input3": IOHyperEdge(value=5),
    }
    final_values = {"output": [3, 4, 5], "input1": 3, "input2": 4, "input3": 5}
    assert_constraint_results(
        shapes,
        {},
        final_shapes,
        {},
        to_list_constraints,
        True,
        {"input2"},
        scalar_info,
        final_values,
        variadic_fn=True,
    )


def test_where_1():
    shapes: dict[str, list[int | str | tuple]] = {
        "output": [("Var1", ...)],
        "cond": [("Var2", ...)],
        "input1": ["u1", "u2", "u3", 3],
        "input2": ["u1", "u2", "u3", 3],
    }
    final_shapes = {
        "output": ["(V1, ...)", "a", "b", "c", 3],
        "cond": ["(V2, ...)"],
        "input1": ["u1", "u2", "u3", 3],
        "input2": ["u1", "u2", "u3", 3],
    }
    assert_constraint_results(
        shapes, {}, final_shapes, {}, where_constrains, False, {"output"}
    )


def test_where_2():
    shapes: dict[str, list[int | str | tuple]] = {
        "output": [("Var1", ...)],
        "cond": [("Var2", ...)],
        "input1": [("Var3", ...)],
        "input2": ["u1", "u2", "u3", 3],
    }
    final_shapes = {
        "output": ["(V1, ...)", "a", "b", "c", 3],
        "cond": ["(V2, ...)"],
        "input1": ["(V3, ...)"],
        "input2": ["u1", "u2", "u3", 3],
    }
    assert_constraint_results(
        shapes, {}, final_shapes, {}, where_constrains, False, {"output"}
    )


def test_where_3():
    shapes: dict[str, list[int | str | tuple]] = {
        "output": [("Var1", ...)],
        "cond": [("Var2", ...)],
        "input1": ["u1", "u2", "u3", 3],
        "input2": [("Var3", ...)],
    }
    final_shapes = {
        "output": ["(V1, ...)", "a", "b", "c", 3],
        "cond": ["(V2, ...)"],
        "input1": ["u1", "u2", "u3", 3],
        "input2": ["(V3, ...)"],
    }
    assert_constraint_results(
        shapes, {}, final_shapes, {}, where_constrains, False, {"output"}
    )


def test_where_4():
    shapes: dict[str, list[int | str | tuple]] = {
        "output": [("Var1", ...)],
        "cond": ["u1", "u2", "u3", 3],
        "input1": [("Var2", ...)],
        "input2": [("Var3", ...)],
    }
    final_shapes = {
        "output": ["(V1, ...)", "a", "b", "c", 3],
        "cond": ["u1", "u2", "u3", 3],
        "input1": ["(V2, ...)"],
        "input2": ["(V3, ...)"],
    }
    assert_constraint_results(
        shapes, {}, final_shapes, {}, where_constrains, False, {"output"}
    )


def test_eye_1():
    shapes: dict[str, list[int | str | tuple]] = {
        "output": ["u1", "u2"],
    }
    final_shapes = {"output": [1, 1], "N": [], "M": []}
    scalar_info = {"N": IOHyperEdge(int, value=1), "M": IOHyperEdge(int, value=1)}
    assert_constraint_results(
        shapes, {}, final_shapes, {}, eye_constraints, True, {"output"}, scalar_info
    )


def test_eye_2():
    shapes: dict[str, list[int | str | tuple]] = {
        "output": ["u1", "u2"],
    }
    final_shapes = {"output": [1, 4], "N": [], "M": []}
    scalar_info = {"N": IOHyperEdge(int, value=1), "M": IOHyperEdge(int, value=4)}
    assert_constraint_results(
        shapes, {}, final_shapes, {}, eye_constraints, True, {"output"}, scalar_info
    )


def test_eye_3():
    shapes: dict[str, list[int | str | tuple]] = {
        "output": ["u1", "u2"],
    }
    final_shapes = {"output": [1, "u2"], "N": [], "M": []}
    scalar_info = {"N": IOHyperEdge(int, value=1), "M": IOHyperEdge(int)}
    assert_constraint_results(
        shapes, {}, final_shapes, {}, eye_constraints, False, {"output"}, scalar_info
    )


def test_eye_4():
    shapes: dict[str, list[int | str | tuple]] = {
        "output": ["u1", "u2"],
    }
    final_shapes = {"output": ["u1", 2], "N": [], "M": []}
    scalar_info = {"N": IOHyperEdge(int), "M": IOHyperEdge(int, value=2)}
    assert_constraint_results(
        shapes, {}, final_shapes, {}, eye_constraints, False, {"output"}, scalar_info
    )


def test_eye_5():
    shapes: dict[str, list[int | str | tuple]] = {
        "output": ["u1", "u2"],
    }
    final_shapes = {"output": ["u1", "u2"], "N": [], "M": []}
    scalar_info = {"N": IOHyperEdge(int), "M": IOHyperEdge(int)}
    assert_constraint_results(
        shapes, {}, final_shapes, {}, eye_constraints, False, set(), scalar_info
    )


# def test_tensor_to_list_forward_1():
#     shapes: dict[str, list[int | str | tuple]] = {"input": [2, 3]}
#     final_shapes = {"input": [2, 3], "output": []}
#     value = np.ones((2, 3))
#     scalar_info = {
#         "output": IOHyperEdge(type=list[list[float]] | type(...)),
#     }
#     final_values = {"output": [[1.0, 1.0, 1.0], [1.0, 1.0, 1.0]], "input": value}
#     assert_constraint_results(
#         shapes,
#         {},
#         final_shapes,
#         {},
#         tensor_to_list_constraints,
#         True,
#         {"output"},
#         scalar_info,
#         final_values,
#         initial_values={"input": value},
#     )


# def test_tensor_to_list_forward_2():
#     shapes: dict[str, list[int | str | tuple]] = {"input": [2, 3]}
#     final_shapes = {"input": [2, 3], "output": []}
#     value = np.ones((2, 3), dtype=int)
#     scalar_info = {
#         "output": IOHyperEdge(type=list[list[int]] | type(...)),
#     }
#     final_values = {"output": [[1, 1, 1], [1, 1, 1]], "input": value}
#     assert_constraint_results(
#         shapes,
#         {},
#         final_shapes,
#         {},
#         tensor_to_list_constraints,
#         True,
#         {"output"},
#         scalar_info,
#         final_values,
#         initial_values={"input": value},
#     )


def test_tensor_to_list_backward_1():
    shapes: dict[str, list[int | str | tuple]] = {"input": [("Var1", ...)]}
    final_shapes = {"input": [2, 3], "output": []}
    scalar_info = {
        "output": IOHyperEdge(value=[[1, 1, 1], [1, 1, 1]]),
    }
    final_values = {"output": [[1, 1, 1], [1, 1, 1]]}
    assert_constraint_results(
        shapes,
        {},
        final_shapes,
        {},
        tensor_to_list_constraints,
        True,
        {"input"},
        scalar_info,
        final_values,
    )


def test_tensor_to_list_backward_2():
    shapes: dict[str, list[int | str | tuple]] = {"input": [("Var1", ...)]}
    scalar_info = {
        "output": IOHyperEdge(value=[[1, 1, 1], [1, 1]]),
    }
    with pytest.raises(ValueError) as err_info:
        assert_constraint_results(
            shapes, {}, {}, {}, tensor_to_list_constraints, False, set(), scalar_info
        )
    assert (
        str(err_info.value)
        == "Shape mismatch: expected [3], but got [2]. The list should not be ragged."
    )


def test_item_constraints_1():
    shapes: dict[str, list[int | str | tuple]] = {"input": [("Var1", ...)]}
    final_shapes = {"input": ["(Var1, ...)"], "output": []}
    scalar_info = {"output": IOHyperEdge(type=int | float | bool | type(...))}
    assert_constraint_results(
        shapes, {}, final_shapes, {}, item_constraints, False, set(), scalar_info
    )


def test_item_constraints_2():
    shapes: dict[str, list[int | str | tuple]] = {"input": []}
    final_shapes: dict[str, list[int | str | tuple]] = {"input": [], "output": []}
    scalar_info = {"output": IOHyperEdge(type=int | float | bool | type(...))}
    assert_constraint_results(
        shapes, {}, final_shapes, {}, item_constraints, True, set(), scalar_info
    )


def test_item_constraints_3():
    shapes: dict[str, list[int | str | tuple]] = {"input": [1, 1, 1]}
    final_shapes = {"input": [1, 1, 1], "output": []}
    scalar_info = {"output": IOHyperEdge(type=int | float | bool | type(...))}
    assert_constraint_results(
        shapes, {}, final_shapes, {}, item_constraints, True, set(), scalar_info
    )


def test_item_constraints_4():
    shapes: dict[str, list[int | str | tuple]] = {"input": [1, 2, 1]}
    scalar_info = {"output": IOHyperEdge(type=int | float | bool | type(...))}
    with pytest.raises(ValueError) as err_info:
        assert_constraint_results(
            shapes, {}, {}, {}, item_constraints, False, set(), scalar_info
        )
    assert str(err_info.value) == (
        "Only tensors with 1 elements can be converted to scalar, "
        "got input shape as [1, 2, 1]"
    )


def test_scalar_item_1():
    shapes: dict[str, list[int | str | tuple]] = {}
    final_shapes: dict[str, list[int | str | tuple]] = {
        "output": [],
        "input": [],
        "index": [],
    }
    scalar_info = {
        "output": IOHyperEdge(type=int | float | bool | type(...)),
        "input": IOHyperEdge(type=list[int], value=[1, 2, 3]),
        "index": IOHyperEdge(type=int, value=2),
    }
    final_values = {"output": 3, "input": [1, 2, 3], "index": 2}
    assert_constraint_results(
        shapes,
        {},
        final_shapes,
        {},
        scalar_item_constraints,
        True,
        {"output"},
        scalar_info,
        final_values,
    )


def test_scalar_item_2():
    shapes: dict[str, list[int | str | tuple]] = {}
    final_shapes: dict[str, list[int | str | tuple]] = {
        "output": [],
        "input": [],
        "index": [],
    }
    scalar_info = {
        "output": IOHyperEdge(type=int | float | bool | type(...)),
        "input": IOHyperEdge(type=list[int] | type(...), value=TBD),
        "index": IOHyperEdge(type=int, value=2),
    }
    final_values = {"output": TBD, "input": TBD, "index": 2}
    assert_constraint_results(
        shapes,
        {},
        final_shapes,
        {},
        scalar_item_constraints,
        False,
        set(),
        scalar_info,
        final_values,
    )


def test_scalar_item_3():
    shapes: dict[str, list[int | str | tuple]] = {}
    final_shapes: dict[str, list[int | str | tuple]] = {
        "output": [],
        "input": [],
        "index": [],
    }
    scalar_info = {
        "output": IOHyperEdge(type=int | float | bool | type(...), value=2),
        "input": IOHyperEdge(type=list[int] | type(...), value=[1, 2, 3]),
        "index": IOHyperEdge(type=int | type(...), value=TBD),
    }
    final_values = {"output": 2, "input": [1, 2, 3], "index": 1}
    assert_constraint_results(
        shapes,
        {},
        final_shapes,
        {},
        scalar_item_constraints,
        True,
        {"index"},
        scalar_info,
        final_values,
    )


def test_polynomial_features_1():
    shapes: dict[str, list[int | str | tuple]] = {"input": [4, 2], "output": [4, "u1"]}
    final_shapes = {"input": [4, 2], "output": [4, 5], "degree": []}
    scalar_info = {"degree": IOHyperEdge(type=int, value=2)}
    assert_constraint_results(
        shapes,
        {},
        final_shapes,
        {},
        polynomial_features_constraints,
        True,
        {"output"},
        scalar_info,
    )


def test_polynomial_features_2():
    shapes: dict[str, list[int | str | tuple]] = {"input": [4, 2], "output": [4, "u1"]}
    final_shapes = {"input": [4, 2], "output": [4, 9], "degree": []}
    scalar_info = {"degree": IOHyperEdge(type=int, value=3)}
    assert_constraint_results(
        shapes,
        {},
        final_shapes,
        {},
        polynomial_features_constraints,
        True,
        {"output"},
        scalar_info,
    )


def test_polynomial_features_3():
    shapes: dict[str, list[int | str | tuple]] = {"input": [4, "u1"], "output": [4, 9]}
    final_shapes = {"input": [4, 2], "output": [4, 9], "degree": []}
    scalar_info = {"degree": IOHyperEdge(type=int, value=3)}
    assert_constraint_results(
        shapes,
        {},
        final_shapes,
        {},
        polynomial_features_constraints,
        True,
        {"input"},
        scalar_info,
    )


def test_polynomial_features_4():
    shapes: dict[str, list[int | str | tuple]] = {"input": [4, "u1"], "output": [4, 8]}
    scalar_info = {"degree": IOHyperEdge(type=int, value=3)}
    with pytest.raises(ValueError) as err_info:
        assert_constraint_results(
            shapes,
            {},
            {},
            {},
            polynomial_features_constraints,
            False,
            set(),
            scalar_info,
        )
    assert (
        str(err_info.value)
        == "Something went wrong while calculating Polynomial Features shapes!"
    )
    # TODO: Update the error message with a more informative one!


def test_tensor_item_constraints_1():
    shapes: dict[str, list[int | str | tuple]] = {
        "input": [("Var1", ...)],
        "output": [("Var2", ...)],
    }
    final_shapes = {"input": ["a", "(V1, ...)"], "output": ["(V1, ...)"], "index": []}
    scalar_info = {"index": IOHyperEdge(value=1)}
    assert_constraint_results(
        shapes,
        {},
        final_shapes,
        {},
        tensor_item_constraints,
        True,
        {"input"},
        scalar_info,
    )


def test_tensor_item_constraints_2():
    shapes: dict[str, list[int | str | tuple]] = {
        "input": [("Var1", ...)],
        "output": [("Var2", ...)],
    }
    final_shapes = {
        "input": ["u1", "u2", "u3", "(V1, ...)"],
        "output": ["(V1, ...)"],
        "index": [],
    }
    scalar_info = {"index": IOHyperEdge(value=(1, 2, 3))}
    assert_constraint_results(
        shapes,
        {},
        final_shapes,
        {},
        tensor_item_constraints,
        True,
        {"input"},
        scalar_info,
    )


def test_tensor_item_constraints_3():
    shapes: dict[str, list[int | str | tuple]] = {
        "input": ["u1", "u2", ("Var1", ...)],
        "output": [("Var2", ...)],
    }
    final_shapes = {
        "input": ["u1", "u2", "u3", "(V1, ...)"],
        "output": ["(V1, ...)"],
        "index": [],
    }
    scalar_info = {"index": IOHyperEdge(value=(1, 2, 3))}
    assert_constraint_results(
        shapes,
        {},
        final_shapes,
        {},
        tensor_item_constraints,
        True,
        {"input"},
        scalar_info,
    )


def test_tensor_item_constraints_4():
    shapes: dict[str, list[int | str | tuple]] = {
        "input": [("Var1", ...)],
        "output": [("Var2", ...)],
    }
    final_shapes = {
        "input": ["u1", "(V1, ...)"],
        "output": [1, 1, "(V1, ...)"],
        "index": [],
    }
    scalar_info = {"index": IOHyperEdge(value=(None, None, 3))}
    assert_constraint_results(
        shapes,
        {},
        final_shapes,
        {},
        tensor_item_constraints,
        True,
        {"input", "output"},
        scalar_info,
    )


def test_tensor_item_constraints_5():
    shapes: dict[str, list[int | str | tuple]] = {
        "input": [10, ("Var1", ...)],
        "output": [("Var2", ...)],
    }
    final_shapes = {"input": [10, "(V1, ...)"], "output": [3, "(V1, ...)"], "index": []}
    scalar_info = {"index": IOHyperEdge(value=slice(2, 5, None))}
    assert_constraint_results(
        shapes,
        {},
        final_shapes,
        {},
        tensor_item_constraints,
        True,
        {"output"},
        scalar_info,
    )


def test_tensor_item_constraints_6():
    shapes: dict[str, list[int | str | tuple]] = {
        "input": ["u1", "u2", "u3"],
        "output": [("Var1", ...)],
    }
    final_shapes = {
        "input": ["u1", "u2", "u3"],
        "output": ["u4", "u5", "u3"],
        "index": [],
    }
    scalar_info = {"index": IOHyperEdge(value=(slice(2, 5, None), slice(2, 5, None)))}
    assert_constraint_results(
        shapes,
        {},
        final_shapes,
        {},
        tensor_item_constraints,
        False,
        {"output"},
        scalar_info,
    )


def test_tensor_item_constraints_7():
    shapes: dict[str, list[int | str | tuple]] = {
        "input": ["u1", "u2", "u3", "u4", "u5", "u6", "u7", "u8"],
        "output": [("Var1", ...)],
    }
    final_shapes = {
        "input": ["u1", "u2", "u3", "u4", "u5", "u6", "u7", "u8"],
        "output": ["u4", "u5", "u6"],
        "index": [],
    }
    scalar_info = {"index": IOHyperEdge(value=(1, 2, 3, ..., 1, 0))}
    assert_constraint_results(
        shapes,
        {},
        final_shapes,
        {},
        tensor_item_constraints,
        True,
        {"output"},
        scalar_info,
    )


def test_tensor_item_constraints_8():
    shapes: dict[str, list[int | str | tuple]] = {
        "input": ["u1", "u2", "u3", "u4", "u5", "u6", "u7", "u8"],
        "output": [("Var1", ...)],
    }
    final_shapes = {
        "input": ["u1", "u2", "u3", "u4", "u5", "u6", "u7", "u8"],
        "output": [1, 1, 1, 1, "u4", "u5", "u6", 1, 1],
        "index": [],
    }
    scalar_info = {
        "index": IOHyperEdge(
            value=(1, None, None, 2, None, 3, None, ..., None, 1, 0, None)
        )
    }
    assert_constraint_results(
        shapes,
        {},
        final_shapes,
        {},
        tensor_item_constraints,
        True,
        {"output"},
        scalar_info,
    )


def test_tensor_item_constraints_9():
    shapes: dict[str, list[int | str | tuple]] = {
        "input": ["u1", "u2", "u3", "u4", "u5", "u6", "u7", "u8"],
        "output": [("Var1", ...)],
    }
    final_shapes = {
        "input": ["u1", "u2", "u3", "u4", "u5", "u6", "u7", "u8"],
        "output": ["u9", 1, 1, 1, "u5", "u6", 1, "u10", 1],
        "index": [],
    }
    scalar_info = {
        "index": IOHyperEdge(
            value=(
                1,
                slice(2, None, None),
                None,
                2,
                None,
                3,
                None,
                ...,
                None,
                slice(2, None, None),
                0,
                None,
            )
        )
    }
    assert_constraint_results(
        shapes,
        {},
        final_shapes,
        {},
        tensor_item_constraints,
        False,
        {"output"},
        scalar_info,
    )


def test_tensor_item_constraints_10():
    shapes: dict[str, list[int | str | tuple]] = {
        "input": [8, 9, 10, 11, 12, 13, 14, 15],
        "output": [("Var1", ...)],
    }
    final_shapes = {
        "input": [8, 9, 10, 11, 12, 13, 14, 15],
        "output": [7, 1, 1, 1, 12, 13, 1, 12, 1],
        "index": [],
    }
    scalar_info = {
        "index": IOHyperEdge(
            value=(
                1,
                slice(2, None, None),
                None,
                2,
                None,
                3,
                None,
                ...,
                None,
                slice(2, None, None),
                0,
                None,
            )
        )
    }
    assert_constraint_results(
        shapes,
        {},
        final_shapes,
        {},
        tensor_item_constraints,
        True,
        {"output"},
        scalar_info,
    )


def test_tensor_item_constraints_11():
    shapes: dict[str, list[int | str | tuple]] = {
        "input": ["u1", "u2", "u3", ("Var1", ...), "u4", "u5", "u6"],
        "output": [("Var2", ...)],
    }
    final_shapes = {
        "input": ["u1", "u2", "u3", "(V1, ...)", "u4", "u5", "u6"],
        "output": [1, "(V1, ...)"],
        "index": [],
    }
    scalar_info = {"index": IOHyperEdge(value=(1, 2, None, 3, ..., 2, 3, 4))}
    assert_constraint_results(
        shapes,
        {},
        final_shapes,
        {},
        tensor_item_constraints,
        True,
        {"output"},
        scalar_info,
    )


def test_tensor_item_constraints_12():
    shapes: dict[str, list[int | str | tuple]] = {
        "input": [("Var1", ...), "u1", "u2"],
        "output": [("Var2", ...)],
    }
    final_shapes = {
        "input": ["(V1, ...)", "u1", "u2"],
        "output": ["u3", 1, "u4", "(V2, ...)"],
        "index": [],
    }
    scalar_info = {
        "index": IOHyperEdge(
            value=(slice(None, None, None), None, slice(None, None, None))
        )
    }
    assert_constraint_results(
        shapes,
        {},
        final_shapes,
        {},
        tensor_item_constraints,
        False,
        {"output"},
        scalar_info,
    )


def test_tensor_item_constraints_13():
    shapes: dict[str, list[int | str | tuple]] = {
        "input": [("Var1", ...), "u1", "u2"],
        "output": [("Var2", ...)],
    }
    final_shapes = {
        "input": ["(V1, ...)", "u1", "u2"],
        "output": ["u3", "u4", "(V2, ...)"],
        "index": [],
    }
    scalar_info = {
        "index": IOHyperEdge(value=(slice(2, None, None), slice(3, None, None)))
    }
    assert_constraint_results(
        shapes,
        {},
        final_shapes,
        {},
        tensor_item_constraints,
        False,
        {"output"},
        scalar_info,
    )


def test_tensor_item_constraints_14():
    shapes: dict[str, list[int | str | tuple]] = {
        "input": ["u1", ("Var1", ...), "u2"],
        "output": [("Var2", ...)],
    }
    final_shapes = {
        "input": ["u1", "u2", "(V1, ...)", "u3"],
        "output": [1, 1, "u4", "(V2, ...)"],
        "index": [],
    }
    scalar_info = {"index": IOHyperEdge(value=(3, 4, None, None, slice(2, None, None)))}
    assert_constraint_results(
        shapes,
        {},
        final_shapes,
        {},
        tensor_item_constraints,
        False,
        {"output", "input"},
        scalar_info,
    )


def test_tensor_item_constraints_15():
    shapes: dict[str, list[int | str | tuple]] = {
        "input": ["u1", "u2", ("Var1", ...)],
        "output": [("Var2", ...)],
    }
    final_shapes = {
        "input": ["u1", "u2", "(V1, ...)"],
        "output": ["(V2, ...)", "u3", 1, "u4"],
        "index": [],
    }
    scalar_info = {
        "index": IOHyperEdge(
            value=(..., slice(None, None, None), None, slice(2, None, None))
        )
    }
    assert_constraint_results(
        shapes,
        {},
        final_shapes,
        {},
        tensor_item_constraints,
        False,
        {"output"},
        scalar_info,
    )


def test_tensor_item_constraints_16():
    shapes: dict[str, list[int | str | tuple]] = {
        "input": [("Var1", ...), "u1", "u2"],
        "output": [("Var2", ...)],
    }
    final_shapes = {
        "input": ["(V1, ...)", "u1", "u2"],
        "output": ["(V1, ...)", "u1", "u2", 1],
        "index": [],
    }
    scalar_info = {"index": IOHyperEdge(value=(..., None))}
    assert_constraint_results(
        shapes,
        {},
        final_shapes,
        {},
        tensor_item_constraints,
        True,
        {"output"},
        scalar_info,
    )


def test_tensor_item_constraints_17():
    shapes: dict[str, list[int | str | tuple]] = {
        "input": [("Var1", ...), "u1", "u2"],
        "output": [("Var2", ...)],
    }
    final_shapes = {
        "input": ["(V1, ...)", "u1", "u2"],
        "output": ["(V1, ...)", "u1", 1, "u3", 1],
        "index": [],
    }
    scalar_info = {"index": IOHyperEdge(value=(..., None, slice(2, None, None), None))}
    assert_constraint_results(
        shapes,
        {},
        final_shapes,
        {},
        tensor_item_constraints,
        False,
        {"output"},
        scalar_info,
    )


def test_tensor_item_constraints_18():
    shapes: dict[str, list[int | str | tuple]] = {
        "input": [("Var1", ...), "u1", "u2"],
        "output": [("Var2", ...)],
    }
    final_shapes = {
        "input": ["(V1, ...)", "u1", "u2"],
        "output": ["(V1, ...)", "u1", 1, 1],
        "index": [],
    }
    scalar_info = {"index": IOHyperEdge(value=(..., None, 2, None))}
    assert_constraint_results(
        shapes,
        {},
        final_shapes,
        {},
        tensor_item_constraints,
        True,
        {"output"},
        scalar_info,
    )


def test_tensor_item_constraints_19():
    shapes: dict[str, list[int | str | tuple]] = {
        "input": ["u1", ("Var1", ...)],
        "output": [("Var2", ...)],
    }
    final_shapes = {
        "input": ["u1", "(V1, ...)", "u2"],
        "output": ["(V2, ...)", 1, 1],
        "index": [],
    }
    scalar_info = {"index": IOHyperEdge(value=(..., None, 2, None, 3))}
    assert_constraint_results(
        shapes,
        {},
        final_shapes,
        {},
        tensor_item_constraints,
        False,
        {"input", "output"},
        scalar_info,
    )


def test_tensor_item_constraints_20():
    shapes: dict[str, list[int | str | tuple]] = {
        "input": ["u1", ("Var1", ...)],
        "output": [("Var2", ...)],
    }
    final_shapes = {
        "input": ["u1", "(V1, ...)", "u2"],
        "output": ["(V2, ...)", 1, 1, 1, "u3", "u4"],
        "index": [],
    }
    scalar_info = {
        "index": IOHyperEdge(
            value=(..., None, None, None, slice(2, None, None), slice(2, None, None))
        )
    }
    assert_constraint_results(
        shapes,
        {},
        final_shapes,
        {},
        tensor_item_constraints,
        False,
        {"input", "output"},
        scalar_info,
    )


def test_tensor_item_constraints_21():
    shapes: dict[str, list[int | str | tuple]] = {
        "input": ["u1", ("Var1", ...), 7],
        "output": [("Var2", ...)],
    }
    final_shapes = {
        "input": ["u1", "(V1, ...)", "u2", 7],
        "output": ["(V2, ...)", 1, 1, 1, "u3", "u4", 5],
        "index": [],
    }
    scalar_info = {
        "index": IOHyperEdge(
            value=(
                ...,
                None,
                None,
                None,
                slice(2, None, None),
                slice(2, None, None),
                slice(2, None, None),
            )
        )
    }
    assert_constraint_results(
        shapes,
        {},
        final_shapes,
        {},
        tensor_item_constraints,
        False,
        {"input", "output"},
        scalar_info,
    )


def test_tensor_item_constraints_22():
    shapes: dict[str, list[int | str | tuple]] = {
        "input": ["u1", "u2", ("Var1", ...)],
        "output": [("Var2", ...)],
    }
    final_shapes = {
        "input": ["u1", "u2", "(V1, ...)"],
        "output": [1, 1, "u1", "u2", "(V1, ...)"],
        "index": [],
    }
    scalar_info = {"index": IOHyperEdge(value=(None, None))}
    assert_constraint_results(
        shapes,
        {},
        final_shapes,
        {},
        tensor_item_constraints,
        True,
        {"output"},
        scalar_info,
    )


def test_tensor_item_constraints_23():
    shapes: dict[str, list[int | str | tuple]] = {
        "input": ["u1", ("Var1", ...), "u2"],
        "output": [("Var2", ...)],
    }
    final_shapes = {
        "input": ["u1", "(V1, ...)", "u2"],
        "output": [1, "u1", "(V1, ...)", "u2", 1],
        "index": [],
    }
    scalar_info = {"index": IOHyperEdge(value=(None, ..., None))}
    assert_constraint_results(
        shapes,
        {},
        final_shapes,
        {},
        tensor_item_constraints,
        True,
        {"output"},
        scalar_info,
    )


def test_tensor_item_constraints_24():
    shapes: dict[str, list[int | str | tuple]] = {
        "input": [3, 4, 5, 6, 7],
        "output": [("Var2", ...)],
    }
    final_shapes = {
        "input": [3, 4, 5, 6, 7],
        "output": [1, 3, 4, 1, 3, 2],
        "index": [],
    }
    scalar_info = {
        "index": IOHyperEdge(
            value=(None, ..., None, 1, slice(2, 5, None), slice(2, 4, None))
        )
    }
    assert_constraint_results(
        shapes,
        {},
        final_shapes,
        {},
        tensor_item_constraints,
        True,
        {"output"},
        scalar_info,
    )


def test_tensor_item_constraints_25():
    shapes: dict[str, list[int | str | tuple]] = {
        "input": [10, 1, 2],
        "output": ["u1", 1, 2],
    }
    final_shapes = {
        "input": [10, 1, 2],
        "output": [5, 1, 2],
        "index": [],
    }
    scalar_info = {"index": Scalar(value=(slice(5, None, None)))}
    assert_constraint_results(
        shapes,
        {},
        final_shapes,
        {},
        tensor_item_constraints,
        True,
        {"output"},
        scalar_info,
    )


def test_split_constraints_1():
    shapes: dict[str, list[int | str | tuple]] = {
        "input": [6, 4, 5],
        "output": [("Var2", ...)],
    }
    final_shapes = {
        "input": [6, 4, 5],
        "output": [3, 2, 4, 5],
        "split_size": [],
        "axis": [],
    }
    scalar_info = {
        "split_size": IOHyperEdge(value=3),
        "axis": IOHyperEdge(value=0),
    }
    assert_constraint_results(
        shapes,
        {},
        final_shapes,
        {},
        split_constraints,
        True,
        {"output"},
        scalar_info,
    )


def test_split_constraints_2():
    shapes: dict[str, list[int | str | tuple]] = {
        "input": [6, 4, 5],
        "output": [("Var2", ...)],
    }
    final_shapes = {
        "input": [6, 4, 5],
        "output": [2, 6, 2, 5],
        "split_size": [],
        "axis": [],
    }
    scalar_info = {
        "split_size": IOHyperEdge(value=2),
        "axis": IOHyperEdge(value=1),
    }
    assert_constraint_results(
        shapes,
        {},
        final_shapes,
        {},
        split_constraints,
        True,
        {"output"},
        scalar_info,
    )


def test_split_constraints_3():
    shapes: dict[str, list[int | str | tuple]] = {
        "input": [6, 4, 5],
        "output": [("Var2", ...)],
    }
    final_shapes = {
        "input": [6, 4, 5],
        "output": [1, 6, 4, 5],
        "split_size": [],
        "axis": [],
    }
    scalar_info = {
        "split_size": IOHyperEdge(value=1),
        "axis": IOHyperEdge(value=1),
    }
    assert_constraint_results(
        shapes,
        {},
        final_shapes,
        {},
        split_constraints,
        True,
        {"output"},
        scalar_info,
    )


def test_split_constraints_4():
    shapes: dict[str, list[int | str | tuple]] = {
        "input": [6, 4, 8],
        "output": [("Var2", ...)],
    }
    final_shapes = {
        "input": [6, 4, 8],
        "output": [2, 6, 4, 4],
        "split_size": [],
        "axis": [],
    }
    scalar_info = {
        "split_size": IOHyperEdge(value=2),
        "axis": IOHyperEdge(value=-1),
    }
    assert_constraint_results(
        shapes,
        {},
        final_shapes,
        {},
        split_constraints,
        True,
        {"output"},
        scalar_info,
    )


def test_split_constraints_5():
    shapes: dict[str, list[int | str | tuple]] = {
        "input": [6, 4, ("Var1", ...), 8],
        "output": [("Var2", ...)],
    }
    final_shapes = {
        "input": [6, 4, "(V1, ...)", 8],
        "output": [2, 6, 4, "(V1, ...)", 4],
        "split_size": [],
        "axis": [],
    }
    scalar_info = {
        "split_size": IOHyperEdge(value=2),
        "axis": IOHyperEdge(value=-1),
    }
    assert_constraint_results(
        shapes,
        {},
        final_shapes,
        {},
        split_constraints,
        True,
        {"output"},
        scalar_info,
    )


def test_scalar_item_type_constraints_1():
    final_types = {"output": list[int], "input": list[list[int]], "index": int}
    scalar_info = {
        "index": IOHyperEdge(value=3),
        "input": IOHyperEdge(type=list[list[int]]),
        "output": IOHyperEdge(type=list),
    }
    assert_constraint_results(
        {},
        {},
        final_types,
        {},
        scalar_item_type_constraint,
        True,
        {"output"},
        scalar_info,
    )


def test_scalar_item_type_constraints_2():
    final_types = {
        "output": list[float],
        "input": list[list[int | float]],
        "index": int,
    }
    scalar_info = {
        "index": IOHyperEdge(value=3),
        "input": IOHyperEdge(type=list[list[int | float]]),
        "output": IOHyperEdge(type=list[float]),
    }
    assert_constraint_results(
        {}, {}, final_types, {}, scalar_item_type_constraint, True, set(), scalar_info
    )


def test_scalar_item_type_constraints_3():
    final_types = {
        "index": int,
        "input": list[list] | tuple[list, ...],
        "output": list[float],
    }
    scalar_info = {
        "index": IOHyperEdge(value=3),
        "input": IOHyperEdge(type=list | tuple),
        "output": IOHyperEdge(type=list[float]),
    }
    assert_constraint_results(
        {},
        {},
        final_types,
        {},
        scalar_item_type_constraint,
        True,
        {"input"},
        scalar_info,
    )


def test_scalar_item_type_constraints_3_1():
    final_types = {
        "index": int,
        "input": list[list] | tuple[list[float], ...],
        "output": list[float],
    }
    scalar_info = {
        "index": IOHyperEdge(value=3),
        "input": IOHyperEdge(type=list | tuple[list[float], ...]),
        "output": IOHyperEdge(type=list[float]),
    }
    assert_constraint_results(
        {},
        {},
        final_types,
        {},
        scalar_item_type_constraint,
        True,
        {"input"},
        scalar_info,
    )


def test_scalar_item_type_constraints_4():
    final_types = {
        "index": int,
        "input": list[tuple[list[int | str], ...]],
        "output": tuple[list[int | str], ...],
    }
    scalar_info = {
        "index": IOHyperEdge(value=3),
        "input": IOHyperEdge(type=list[tuple[list[int | str], ...]]),
        "output": IOHyperEdge(type=tuple[list[int | str | bool], ...]),
    }
    assert_constraint_results(
        {},
        {},
        final_types,
        {},
        scalar_item_type_constraint,
        False,
        {"output"},
        scalar_info,
    )


def test_scalar_item_type_constraints_5():
    final_types = {
        "index": int,
        "input": tuple[int, float, str, int, float],
        "output": int | float,
    }
    scalar_info = {
        "index": IOHyperEdge(type=int, value=TBD),
        "input": IOHyperEdge(type=tuple[int, float, str, int, float]),
        "output": IOHyperEdge(type=int | bool | float),
    }
    assert_constraint_results(
        {},
        {},
        final_types,
        {},
        scalar_item_type_constraint,
        False,
        {"output"},
        scalar_info,
    )


def test_scalar_item_type_constraints_6():
    final_types = {"index": int, "input": list[int], "output": int}
    scalar_info = {
        "index": IOHyperEdge(
            type=int,
            value=TBD,
        ),
        "input": IOHyperEdge(type=list[int] | list[float]),
        "output": IOHyperEdge(type=int),
    }
    assert_constraint_results(
        {},
        {},
        final_types,
        {},
        scalar_item_type_constraint,
        True,
        {"input"},
        scalar_info,
    )


def test_scalar_item_type_constraints_7():
    final_types = {
        "index": int,
        "input": tuple[int, float, bool, float, int],
        "output": bool,
    }
    scalar_info = {
        "index": IOHyperEdge(value=2, type=int),
        "input": IOHyperEdge(type=tuple[int, float, bool, float, int]),
        "output": IOHyperEdge(type=int | float | bool),
    }
    assert_constraint_results(
        {},
        {},
        final_types,
        {},
        scalar_item_type_constraint,
        True,
        {"output"},
        scalar_info,
    )


def test_scalar_item_type_constraints_8():
    index_type = int
    input_type: type[tuple] = tuple[int, float, float, int]
    output_type = int | bool

    final_index_type = int
    final_input_type = tuple[int, float, float, int]
    final_output_type = int

    final_types = {
        "index": final_index_type,
        "input": final_input_type,
        "output": final_output_type,
    }
    scalar_info = {
        "index": IOHyperEdge(value=TBD, type=index_type),
        "input": IOHyperEdge(type=input_type),
        "output": IOHyperEdge(type=output_type),
    }
    assert_constraint_results(
        {},
        {},
        final_types,
        {},
        scalar_item_type_constraint,
        True,
        {"output"},
        scalar_info,
    )


def test_scalar_item_type_constraints_9():
    index_type = int
    input_type: type[tuple] = tuple[int, int, int, int]
    output_type = int | float | bool

    final_index_type = int
    final_input_type = tuple[int, int, int, int]
    final_output_type = int

    final_types = {
        "index": final_index_type,
        "input": final_input_type,
        "output": final_output_type,
    }
    scalar_info = {
        "index": IOHyperEdge(value=TBD, type=index_type),
        "input": IOHyperEdge(type=input_type),
        "output": IOHyperEdge(type=output_type),
    }
    assert_constraint_results(
        {},
        {},
        final_types,
        {},
        scalar_item_type_constraint,
        True,
        {"output"},
        scalar_info,
    )


def test_scalar_item_type_constraints_10():
    index_type = int
    input_type = list
    output_type = int

    final_index_type = int
    final_input_type = list
    final_output_type = int

    final_types = {
        "index": final_index_type,
        "input": final_input_type,
        "output": final_output_type,
    }
    scalar_info = {
        "index": IOHyperEdge(value=TBD, type=index_type),
        "input": IOHyperEdge(type=input_type),
        "output": IOHyperEdge(type=output_type),
    }
    assert_constraint_results(
        {}, {}, final_types, {}, scalar_item_type_constraint, True, set(), scalar_info
    )


def test_scalar_item_type_constraints_11():
    index_type = int
    input_type = tuple
    output_type = int

    final_index_type = int
    final_input_type = tuple
    final_output_type = int

    final_types = {
        "index": final_index_type,
        "input": final_input_type,
        "output": final_output_type,
    }
    scalar_info = {
        "index": IOHyperEdge(value=TBD, type=index_type),
        "input": IOHyperEdge(type=input_type),
        "output": IOHyperEdge(type=output_type),
    }
    assert_constraint_results(
        {}, {}, final_types, {}, scalar_item_type_constraint, True, set(), scalar_info
    )


def test_scalar_item_type_constraints_12():
    index_type = int
    input_type = list[list[int]] | list[int]
    output_type = list[int]

    final_index_type = int
    final_input_type = list[list[int]]
    final_output_type = list[int]

    final_types = {
        "index": final_index_type,
        "input": final_input_type,
        "output": final_output_type,
    }
    scalar_info = {
        "index": IOHyperEdge(value=TBD, type=index_type),
        "input": IOHyperEdge(type=input_type),
        "output": IOHyperEdge(type=output_type),
    }
    assert_constraint_results(
        {},
        {},
        final_types,
        {},
        scalar_item_type_constraint,
        True,
        {"input"},
        scalar_info,
    )


def test_scalar_item_type_constraints_13():
    index_type = int
    input_type = list[list[int]] | list[int] | list[float]
    output_type = int | float

    final_index_type = int
    final_input_type = list[int] | list[float]
    final_output_type = int | float

    final_types = {
        "index": final_index_type,
        "input": final_input_type,
        "output": final_output_type,
    }
    scalar_info = {
        "index": IOHyperEdge(value=TBD, type=index_type),
        "input": IOHyperEdge(type=input_type),
        "output": IOHyperEdge(type=output_type),
    }
    assert_constraint_results(
        {},
        {},
        final_types,
        {},
        scalar_item_type_constraint,
        False,
        {"input"},
        scalar_info,
    )


def test_scalar_item_type_constraints_14():
    final_types = {"index": int, "input": list[int], "output": int}
    scalar_info = {
        "index": IOHyperEdge(value=TBD, type=int),
        "input": IOHyperEdge(type=list[int]),
        "output": IOHyperEdge(type=int),
    }
    assert_constraint_results(
        {}, {}, final_types, {}, scalar_item_type_constraint, True, set(), scalar_info
    )


def test_scalar_item_type_constraints_15():
    final_types = {"index": int, "input": list[float], "output": float}
    scalar_info = {
        "index": IOHyperEdge(value=TBD, type=int),
        "input": IOHyperEdge(type=list[int] | list[float]),
        "output": IOHyperEdge(type=float),
    }
    assert_constraint_results(
        {}, {}, final_types, {}, scalar_item_type_constraint, True, set(), scalar_info
    )


def test_scalar_item_type_constraints_16():
    final_types = {
        "index": int,
        "input": list[int] | list[float],
        "output": int | float,
    }
    scalar_info = {
        "index": IOHyperEdge(value=TBD, type=int),
        "input": IOHyperEdge(type=list[int] | list[float]),
        "output": IOHyperEdge(type=int | float),
    }
    assert_constraint_results(
        {},
        {},
        final_types,
        {},
        scalar_item_type_constraint,
        False,
        {"input"},
        scalar_info,
    )


def test_scalar_item_type_constraints_17():
    final_types = {
        "index": int,
        "input": list[int] | list[float],
        "output": int | float,
    }
    scalar_info = {
        "index": IOHyperEdge(value=TBD, type=int),
        "input": IOHyperEdge(type=list[int] | list[float]),
        "output": IOHyperEdge(type=int | float),
    }
    assert_constraint_results(
        {},
        {},
        final_types,
        {},
        scalar_item_type_constraint,
        False,
        {"input"},
        scalar_info,
    )


def test_scalar_item_type_constraints_18():
    final_types = {
        "index": int,
        "input": list[int] | list[float],
        "output": int | float,
    }
    scalar_info = {
        "index": IOHyperEdge(value=TBD, type=int),
        "input": IOHyperEdge(type=list[int] | list[float]),
        "output": IOHyperEdge(type=int | float),
    }
    assert_constraint_results(
        {},
        {},
        final_types,
        {},
        scalar_item_type_constraint,
        False,
        {"input"},
        scalar_info,
    )


def test_scalar_slice_type_constraints_1():
    final_types = {
        "start": NoneType,
        "stop": NoneType,
        "step": NoneType,
        "input": tuple[int, ...],
        "output": tuple[int, ...],
    }
    scalar_info = {
        "start": IOHyperEdge(value=None, type=int | NoneType),
        "stop": IOHyperEdge(value=None, type=int | NoneType),
        "step": IOHyperEdge(value=None, type=int | NoneType),
        "input": IOHyperEdge(type=tuple[int, ...]),
        "output": IOHyperEdge(type=tuple),
    }
    assert_constraint_results(
        {},
        {},
        final_types,
        {},
        scalar_slice_type_constraint,
        False,
        {"output"},
        scalar_info,
    )


def test_scalar_slice_type_constraints_2():
    final_types = {
        "start": NoneType,
        "stop": NoneType,
        "step": NoneType,
        "input": tuple[int, int, int, int],
        "output": tuple[int, int, int, int],
    }
    scalar_info = {
        "start": IOHyperEdge(value=None, type=int | NoneType),
        "stop": IOHyperEdge(value=None, type=int | NoneType),
        "step": IOHyperEdge(value=None, type=int | NoneType),
        "input": IOHyperEdge(type=tuple[int, int, int, int]),
        "output": IOHyperEdge(type=tuple | list | int),
    }
    assert_constraint_results(
        {},
        {},
        final_types,
        {},
        scalar_slice_type_constraint,
        True,
        {"output"},
        scalar_info,
    )


def test_scalar_slice_type_constraints_3():
    final_types = {
        "start": NoneType,
        "stop": NoneType,
        "step": NoneType,
        "input": list[list[list[int]]],
        "output": list[list[list[int]]],
    }
    scalar_info = {
        "start": IOHyperEdge(value=None, type=int | NoneType),
        "stop": IOHyperEdge(value=None, type=int | NoneType),
        "step": IOHyperEdge(value=None, type=int | NoneType),
        "input": IOHyperEdge(type=list[list[list[int]]]),
        "output": IOHyperEdge(type=list | tuple),
    }
    assert_constraint_results(
        {},
        {},
        final_types,
        {},
        scalar_slice_type_constraint,
        True,
        {"output"},
        scalar_info,
    )


def test_scalar_slice_type_constraints_4():
    final_types = {
        "start": NoneType,
        "stop": NoneType,
        "step": NoneType,
        "input": tuple[int, int, int],
        "output": tuple[int, int, int],
    }
    scalar_info = {
        "start": IOHyperEdge(value=None, type=int | NoneType),
        "stop": IOHyperEdge(value=None, type=int | NoneType),
        "step": IOHyperEdge(value=None, type=int | NoneType),
        "input": IOHyperEdge(type=tuple),
        "output": IOHyperEdge(type=tuple[int, int, int]),
    }
    assert_constraint_results(
        {},
        {},
        final_types,
        {},
        scalar_slice_type_constraint,
        True,
        {"input"},
        scalar_info,
    )


def test_scalar_slice_type_constraints_5():
    final_types = {
        "start": int | NoneType,
        "stop": int | NoneType,
        "step": int | NoneType,
        "input": tuple,
        "output": tuple[int, int, int],
    }
    scalar_info = {
        "start": IOHyperEdge(value=TBD, type=int | NoneType),
        "stop": IOHyperEdge(value=TBD, type=int | NoneType),
        "step": IOHyperEdge(value=TBD, type=int | NoneType),
        "input": IOHyperEdge(type=tuple),
        "output": IOHyperEdge(type=tuple[int, int, int]),
    }
    assert_constraint_results(
        {}, {}, final_types, {}, scalar_slice_type_constraint, True, set(), scalar_info
    )


def test_scalar_slice_type_constraints_6():
    final_types = {
        "start": int | NoneType,
        "stop": int | NoneType,
        "step": int | NoneType,
        "input": tuple,
        "output": tuple[int, int, int],
    }
    scalar_info = {
        "start": IOHyperEdge(value=TBD, type=int | NoneType),
        "stop": IOHyperEdge(value=TBD, type=int | NoneType),
        "step": IOHyperEdge(value=TBD, type=int | NoneType),
        "input": IOHyperEdge(type=tuple | list | int),
        "output": IOHyperEdge(type=tuple[int, int, int]),
    }
    assert_constraint_results(
        {},
        {},
        final_types,
        {},
        scalar_slice_type_constraint,
        True,
        {"input"},
        scalar_info,
    )


def test_scalar_slice_type_constraints_7():
    final_types = {
        "start": int,
        "stop": int,
        "step": NoneType,
        "input": tuple[int, float, list, int, int],
        "output": tuple[int, float],
    }
    scalar_info = {
        "start": IOHyperEdge(value=0),
        "stop": IOHyperEdge(value=2),
        "step": IOHyperEdge(value=None, type=int | NoneType),
        "input": IOHyperEdge(type=tuple[int, float, list, int, int]),
        "output": IOHyperEdge(type=tuple),
    }
    assert_constraint_results(
        {},
        {},
        final_types,
        {},
        scalar_slice_type_constraint,
        True,
        {"output"},
        scalar_info,
    )


def test_scalar_slice_type_constraints_8():
    final_types = {
        "start": NoneType,
        "stop": NoneType,
        "step": NoneType,
        "input": tuple[int, int, int],
        "output": tuple[int, int, int],
    }
    scalar_info = {
        "start": IOHyperEdge(value=None, type=int | NoneType),
        "stop": IOHyperEdge(value=None, type=int | NoneType),
        "step": IOHyperEdge(value=None, type=int | NoneType),
        "input": IOHyperEdge(type=tuple | list | bool | str),
        "output": IOHyperEdge(type=tuple[int, int, int]),
    }
    assert_constraint_results(
        {},
        {},
        final_types,
        {},
        scalar_slice_type_constraint,
        True,
        {"input"},
        scalar_info,
    )


def test_scalar_slice_type_constraints_9():
    final_types = {
        "start": NoneType,
        "stop": NoneType,
        "step": NoneType,
        "input": list[list[int | float]],
        "output": list[list[int | float]],
    }
    scalar_info = {
        "start": IOHyperEdge(value=None, type=int | NoneType),
        "stop": IOHyperEdge(value=None, type=int | NoneType),
        "step": IOHyperEdge(value=None, type=int | NoneType),
        "input": IOHyperEdge(type=list | tuple),
        "output": IOHyperEdge(type=list[list[int | float]]),
    }
    assert_constraint_results(
        {},
        {},
        final_types,
        {},
        scalar_slice_type_constraint,
        False,
        {"input"},
        scalar_info,
    )


def test_scalar_slice_type_constraints_10():
    final_types = {
        "start": NoneType,
        "stop": NoneType,
        "step": NoneType,
        "input": list[list[int] | list[float]],
        "output": list[list[int] | list[float]],
    }
    scalar_info = {
        "start": IOHyperEdge(value=None, type=int | NoneType),
        "stop": IOHyperEdge(value=None, type=int | NoneType),
        "step": IOHyperEdge(value=None, type=int | NoneType),
        "input": IOHyperEdge(type=list[list[int] | list[float]]),
        "output": IOHyperEdge(type=list[list[int | float]]),
    }
    assert_constraint_results(
        {},
        {},
        final_types,
        {},
        scalar_slice_type_constraint,
        False,
        {"output"},
        scalar_info,
    )


def test_tensor_to_list_type_constraints_1():
    shapes: dict[str, list[int | str | tuple]] = {
        "input": ["u1", ("Var1", ...), "u2"],
    }
    scalar_info = {
        "output": IOHyperEdge(type=list, value=TBD),
    }
    final_types = {
        "output": NestedListType(int | float | bool),
        "input": int | float | bool,
    }
    assert_constraint_results(
        shapes,
        {},
        final_types,
        {},
        tensor_to_list_type_constraint,
        False,
        {"output"},
        scalar_info,
    )


def test_tensor_to_list_type_constraints_2():
    shapes: dict[str, list[int | str | tuple]] = {
        "input": ["u1", "u2", "u2"],
    }
    scalar_info = {
        "output": IOHyperEdge(type=list, value=TBD),
    }
    final_types = {
        "output": list[list[list[int | bool | float]]],
        "input": int | float | bool,
    }
    assert_constraint_results(
        shapes,
        {},
        final_types,
        {},
        tensor_to_list_type_constraint,
        True,
        {"output"},
        scalar_info,
    )


def test_tensor_to_list_type_constraints_3():
    shapes: dict[str, list[int | str | tuple]] = {
        "input": ["u1", "u2", ("Var1", ...), "u3"],
    }
    scalar_info = {
        "output": IOHyperEdge(type=list[list[list[list[int]]]], value=TBD),
    }
    final_types = {"output": list[list[list[list[int]]]], "input": int}
    assert_constraint_results(
        shapes,
        {},
        final_types,
        {},
        tensor_to_list_type_constraint,
        True,
        {"input"},
        scalar_info,
    )


def test_tensor_to_list_type_constraints_4():
    shapes: dict[str, list[int | str | tuple]] = {
        "input": ["u1"],
    }
    scalar_info = {
        "output": IOHyperEdge(type=list[int | float], value=TBD),
    }
    final_types = {"output": list[int | float], "input": int | float}
    assert_constraint_results(
        shapes,
        {},
        final_types,
        {},
        tensor_to_list_type_constraint,
        True,
        {"input"},
        scalar_info,
    )


def test_reduce_type_constraint_1():
    shapes: dict[str, list[int | str | tuple]] = {
        "input": [("Var1", ...)],
        "output": [("Var2", ...)],
    }
    final_types = {"input": int | float | bool, "output": int | float}
    assert_constraint_results(
        shapes, {}, final_types, {}, reduce_type_constraint, False, {"output"}
    )


def test_reduce_type_constraint_2():
    shapes: dict[str, list[int | str | tuple]] = {
        "input": [("Var1", ...)],
        "output": [("Var2", ...)],
    }
    initial_types: dict[str, type | UnionType] = {
        "input": int,
        "output": int | float | bool,
    }
    final_types = {"input": int, "output": int}
    assert_constraint_results(
        shapes,
        {},
        final_types,
        {},
        reduce_type_constraint,
        True,
        {"output"},
        initial_types=initial_types,
    )


def test_reduce_type_constraint_3():
    shapes: dict[str, list[int | str | tuple]] = {
        "input": [("Var1", ...)],
        "output": [("Var2", ...)],
    }
    initial_types = {"input": int | float, "output": int | float | bool}
    final_types = {"input": int | float, "output": int | float}
    assert_constraint_results(
        shapes,
        {},
        final_types,
        {},
        reduce_type_constraint,
        False,
        {"output"},
        initial_types=initial_types,
    )


def test_reduce_type_constraint_4():
    shapes: dict[str, list[int | str | tuple]] = {
        "input": [("Var1", ...)],
        "output": [("Var2", ...)],
    }
    initial_types: dict[str, type | UnionType] = {
        "input": int | float | bool,
        "output": float,
    }
    final_types = {"input": float, "output": float}
    assert_constraint_results(
        shapes,
        {},
        final_types,
        {},
        reduce_type_constraint,
        True,
        {"input"},
        initial_types=initial_types,
    )


def test_reduce_type_constraint_5():
    shapes: dict[str, list[int | str | tuple]] = {
        "input": [("Var1", ...)],
        "output": [("Var2", ...)],
    }
    initial_types: dict[str, type | UnionType] = {
        "input": bool,
        "output": int | float | bool,
    }
    final_types = {"input": bool, "output": int}
    assert_constraint_results(
        shapes,
        {},
        final_types,
        {},
        reduce_type_constraint,
        True,
        {"output"},
        initial_types=initial_types,
    )


def test_general_tensor_type_constraint_1():
    shapes: dict[str, list[int | str | tuple]] = {
        "output": [("Var2", ...)],
        "input": [("Var1", ...)],
    }
    initial_types: dict[str, type | UnionType] = {
        "input": bool,
        "output": int | float | bool,
    }
    final_types = {"input": bool, "output": bool}
    assert_constraint_results(
        shapes,
        {},
        final_types,
        {},
        general_tensor_type_constraint,
        True,
        {"output"},
        initial_types=initial_types,
        variadic_fn=True,
    )


def test_general_tensor_type_constraint_2():
    shapes: dict[str, list[int | str | tuple]] = {
        "output": [("Var2", ...)],
        "input": [("Var1", ...)],
    }
    initial_types = {"input": bool, "output": bool}
    final_types = {"input": bool, "output": bool}
    assert_constraint_results(
        shapes,
        {},
        final_types,
        {},
        general_tensor_type_constraint,
        True,
        set(),
        initial_types=initial_types,
        variadic_fn=True,
    )


def test_general_tensor_type_constraint_3():
    shapes: dict[str, list[int | str | tuple]] = {
        "output": [("Var2", ...)],
        "input1": [("Var1", ...)],
        "input2": [("Var1", ...)],
        "input3": [("Var1", ...)],
        "input4": [("Var1", ...)],
    }
    initial_types: dict[str, type | UnionType] = {
        "input1": int | float | bool,
        "input2": int | float | bool,
        "input3": int | float | bool,
        "input4": int | float | bool,
        "output": bool,
    }
    final_types = {
        "input1": bool,
        "input2": bool,
        "input3": bool,
        "input4": bool,
        "output": bool,
    }
    assert_constraint_results(
        shapes,
        {},
        final_types,
        {},
        general_tensor_type_constraint,
        True,
        {"input1", "input2", "input3", "input4"},
        initial_types=initial_types,
        variadic_fn=True,
    )


def test_general_tensor_type_constraint_4():
    shapes: dict[str, list[int | str | tuple]] = {
        "output": [("Var2", ...)],
        "input1": [("Var1", ...)],
        "input2": [("Var1", ...)],
        "input3": [("Var1", ...)],
        "input4": [("Var1", ...)],
    }
    initial_types = {
        "input1": int | float | bool,
        "input2": int | float | bool,
        "input3": int | float | bool,
        "input4": int | float | bool,
        "output": int | bool,
    }
    final_types = {
        "input1": int | bool,
        "input2": int | bool,
        "input3": int | bool,
        "input4": int | bool,
        "output": int | bool,
    }
    assert_constraint_results(
        shapes,
        {},
        final_types,
        {},
        general_tensor_type_constraint,
        False,
        {"input1", "input2", "input3", "input4"},
        initial_types=initial_types,
        variadic_fn=True,
    )


def test_general_tensor_type_constraint_5():
    shapes: dict[str, list[int | str | tuple]] = {
        "output": [("Var2", ...)],
        "input1": [("Var1", ...)],
        "input2": [("Var1", ...)],
        "input3": [("Var1", ...)],
        "input4": [("Var1", ...)],
    }
    initial_types: dict[str, type | UnionType] = {
        "input1": bool,
        "input2": bool,
        "input3": bool,
        "input4": int | float | bool,
        "output": int,
    }
    final_types = {
        "input1": bool,
        "input2": bool,
        "input3": bool,
        "input4": int,
        "output": int,
    }
    assert_constraint_results(
        shapes,
        {},
        final_types,
        {},
        general_tensor_type_constraint,
        True,
        {"input4"},
        initial_types=initial_types,
        variadic_fn=True,
    )


def test_general_tensor_type_constraint_6():
    shapes: dict[str, list[int | str | tuple]] = {
        "output": [("Var2", ...)],
        "input1": [("Var1", ...)],
        "input2": [("Var1", ...)],
        "input3": [("Var1", ...)],
        "input4": [("Var1", ...)],
    }
    initial_types: dict[str, type | UnionType] = {
        "input1": int,
        "input2": bool,
        "input3": bool | int,
        "input4": int | float | bool,
        "output": float,
    }
    final_types = {
        "input1": int,
        "input2": bool,
        "input3": bool | int,
        "input4": float,
        "output": float,
    }
    assert_constraint_results(
        shapes,
        {},
        final_types,
        {},
        general_tensor_type_constraint,
        True,
        {"input4"},
        initial_types=initial_types,
        variadic_fn=True,
    )


def test_general_tensor_type_constraint_8():
    shapes: dict[str, list[int | str | tuple]] = {
        "output": [("Var2", ...)],
        "input1": [("Var1", ...)],
        "input2": [("Var1", ...)],
        "input3": [("Var1", ...)],
        "input4": [("Var1", ...)],
    }
    initial_types: dict[str, type | UnionType] = {
        "input1": float,
        "input2": int | bool | float,
        "input3": int | bool | float,
        "input4": int | bool | float,
        "output": int | bool | float,
    }
    final_types = {
        "input1": float,
        "input2": int | bool | float,
        "input3": int | bool | float,
        "input4": int | bool | float,
        "output": float,
    }
    assert_constraint_results(
        shapes,
        {},
        final_types,
        {},
        general_tensor_type_constraint,
        True,
        {"output"},
        initial_types=initial_types,
        variadic_fn=True,
    )


def test_general_tensor_type_constraint_9():
    shapes = {
        "output": [("Var2", ...)],
        "input1": [("Var1", ...)],
        "input2": [("Var1", ...)],
    }
    initial_types = {
        "input1": int | bool,
        "input2": float | int,
        "output": int | bool | float,
    }
    final_types = {"input1": int | bool, "input2": float | int, "output": float | int}
    assert_constraint_results(
        shapes,
        {},
        final_types,
        {},
        general_tensor_type_constraint,
        False,
        {"output"},
        initial_types=initial_types,
        variadic_fn=True,
    )


def test_general_tensor_type_constraint_10():
    shapes = {
        "output": [("Var2", ...)],
        "input1": [("Var1", ...)],
        "input2": [("Var1", ...)],
    }
    initial_types = {
        "input1": int | bool,
        "input2": int | bool,
        "output": int | bool | float,
    }
    final_types = {"input1": int | bool, "input2": int | bool, "output": int | bool}
    assert_constraint_results(
        shapes,
        {},
        final_types,
        {},
        general_tensor_type_constraint,
        False,
        {"output"},
        initial_types=initial_types,
        variadic_fn=True,
    )


def test_bcast_with_possibles_1():
    shapes = {"output": ["z"], "left": ["y"], "right": ["x"]}

    assignments = {
        "x": {1, 3},
        "y": {1, 5},
    }

    final_shapes = {"output": ["z"], "left": ["y"], "right": ["x"]}

    final_assignments = {"z": {1, 5, 3}, "y": {1, 5}, "x": {1, 3}}

    assert_constraint_results(
        shapes, assignments, final_shapes, final_assignments, bcast, False, {"output"}
    )


def test_bcast_with_possibles_2():
    shapes = {"output": ["z"], "left": ["y"], "right": ["x"]}

    assignments = {"z": {3}}

    final_shapes = {"output": [3], "left": ["y"], "right": ["x"]}

    final_assignments = {"x": {3, 1}, "y": {3, 1}}

    assert_constraint_results(
        shapes,
        assignments,
        final_shapes,
        final_assignments,
        bcast,
        False,
        {"left", "right"},
    )


def test_bcast_with_possibles_3():
    shapes = {"output": ["z"], "left": ["y"], "right": ["x"]}

    assignments = {"z": {3}, "x": {1}, "y": {3}}

    final_shapes = {"output": [3], "left": [3], "right": [1]}

    final_assignments: AssignmentType = {}
    assert_constraint_results(
        shapes, assignments, final_shapes, final_assignments, bcast, True, {"output"}
    )


def test_bcast_with_possibles_4():
    shapes = {"output": ["z"], "left": ["y"], "right": ["x"]}

    assignments = {"z": {8, 9, 10, 11}}

    final_shapes = {"output": ["z"], "left": ["y"], "right": ["x"]}

    final_assignments = {
        "z": {8, 9, 10, 11},
        "x": {8, 9, 10, 11, 1},
        "y": {8, 9, 10, 11, 1},
    }

    assert_constraint_results(
        shapes,
        assignments,
        final_shapes,
        final_assignments,
        bcast,
        False,
        {"left", "right"},
    )


def test_bcast_with_possibles_5():
    shapes = {"output": ["z"], "left": ["y"], "right": ["x"]}

    assignments = {"z": {8, 9, 10, 11}, "y": {3, 4, 5, 6, 7, 8, 9}}

    final_shapes = {"output": ["z"], "left": ["y"], "right": ["x"]}

    final_assignments = {"z": {8, 9}, "y": {8, 9}, "x": {1, 8, 9}}

    assert_constraint_results(
        shapes,
        assignments,
        final_shapes,
        final_assignments,
        bcast,
        False,
        {"output", "left", "right"},
    )


def test_bcast_with_possibles_6():
    shapes = {"output": ["z"], "left": ["y"], "right": ["x"]}

    assignments = {"z": {8, 9, 10, 11}, "y": {3, 4, 5, 6, 7, 8, 9}, "x": {8, 9, 10, 11}}

    final_shapes = {"output": ["z"], "left": ["y"], "right": ["x"]}

    final_assignments = {"z": {8, 9}, "y": {8, 9}, "x": {8, 9}}

    assert_constraint_results(
        shapes,
        assignments,
        final_shapes,
        final_assignments,
        bcast,
        False,
        {"output", "left", "right"},
    )


def test_bcast_with_possibles_7():
    shapes = {"output": ["z"], "left": ["y"], "right": ["x"]}

    assignments = {"y": {1, 3}, "x": {1, 5}}

    final_shapes = {"output": ["z"], "left": ["y"], "right": ["x"]}

    final_assignments = {"z": {1, 3, 5}, "y": {1, 3}, "x": {1, 5}}

    assert_constraint_results(
        shapes, assignments, final_shapes, final_assignments, bcast, False, {"output"}
    )


def test_bcast_with_possibles_8():
    shapes = {"output": ["z"], "left": ["y"], "right": ["x"]}

    assignments = {"z": {1, 3, 4, 5, 6, 7}, "y": {6, 7, 8}, "x": {1, 10, 11}}

    final_shapes = {"output": ["z"], "left": ["z"], "right": [1]}

    final_assignments = {
        "z": {6, 7},
    }

    assert_constraint_results(
        shapes,
        assignments,
        final_shapes,
        final_assignments,
        bcast,
        True,
        {"output", "right"},
    )


def test_bcast_with_possibles_8_error():
    shapes = {"output": ["z"], "left": ["y"], "right": ["x"]}

    assignments = {"z": {1, 3, 4, 5, 6, 7}, "y": {6, 7, 8}, "x": {1, 10, 11}}

    final_shapes = {"output": ["z"], "left": ["z"], "right": [1]}

    final_assignments = {
        "z": {6, 7, 9},
    }
    with pytest.raises(AssertionError):
        assert_constraint_results(
            shapes,
            assignments,
            final_shapes,
            final_assignments,
            bcast,
            True,
            {"output", "right"},
        )


@pytest.mark.skip("Fails in idempotency checks")
def test_bcast_with_possibles_9():
    shapes = {"output": ["a", "b"], "left": ["c", "d"], "right": ["x", "y"]}

    assignments = {
        "a": {1, 3, 4},
        "c": {1, 7, 8},
        "x": {1, 3, 4},
        "b": {2, 3, 4},
        "d": {3, 4, 5},
        "y": {4, 5, 6},
    }

    final_shapes = {"output": ["a", 4], "left": [1, 4], "right": ["a", 4]}

    final_assignments = {
        "a": {1, 3, 4},
    }

    assert_constraint_results(
        shapes,
        assignments,
        final_shapes,
        final_assignments,
        bcast,
        True,
        {"output", "left", "right"},
    )


def test_bcast_with_var_possibles_1():
    shapes: dict[str, list[int | str | tuple]] = {
        "output": ["a"],
        "left": [("V1", ...)],
        "right": ["b"],
    }

    assignments: dict[
        tuple[str, EllipsisType] | str, set[int] | list[tuple[str, ...]]
    ] = {
        "a": {7, 8},
        ("V1", ...): [(), ("c",)],
        "b": {1, 2, 3},
        "c": {7, 9},
    }

    final_shapes: dict[str, list[int | str | tuple]] = {
        "output": [7],
        "left": [7],
        "right": [1],
    }

    final_assignments: AssignmentType = {}

    assert_constraint_results(
        shapes,
        assignments,
        final_shapes,
        final_assignments,
        bcast,
        True,
        {"output", "left", "right"},
    )


@pytest.mark.skip("Bcast possible inference bug")
def test_bcast_with_var_possibles_2():
    shapes: dict[str, list[int | str | tuple]] = {
        "output": ["a"],
        "left": [("V1", ...)],
        "right": ["b"],
    }

    assignments: dict[
        tuple[str, EllipsisType] | str, set[int] | list[tuple[str, ...]]
    ] = {
        "a": {7, 8},
        ("V1", ...): [(), ("c",)],
        "b": {1, 2, 3, 7},
        "c": {1, 2, 3, 7, 9},
    }

    final_shapes: dict[str, list[int | str | tuple]] = {
        "output": [7],
        "left": [("V1", ...)],
        "right": ["b"],
    }

    final_assignments: dict[
        tuple[str, EllipsisType] | str, set[int] | list[tuple[str, ...]]
    ] = {
        ("V1", ...): [(), ("c",)],
        "b": {1, 7},
        "c": {1, 7},
    }

    assert_constraint_results(
        shapes,
        assignments,
        final_shapes,
        final_assignments,
        bcast,
        False,
        {"left", "right"},
    )


@pytest.mark.skip("Bcast possible inference bug")
def test_bcast_with_var_possibles_3():
    shapes: dict[str, list[int | str | tuple]] = {
        "output": [3],
        "left": [("V1", ...)],
        "right": [3],
    }

    assignments: AssignmentType = {}

    final_shapes = {"output": [3], "left": [("V1", ...)], "right": [3]}

    final_assignments: dict[
        tuple[str, EllipsisType] | str, set[int] | list[tuple[str, ...]]
    ] = {
        ("V1", ...): [(), ("a",)],
        "a": {1, 3},
    }

    assert_constraint_results(
        shapes, assignments, final_shapes, final_assignments, bcast, False, {"left"}
    )


@pytest.mark.skip("Bcast possible inference bug")
def test_bcast_with_var_possibles_4():
    shapes: dict[str, list[int | str | tuple]] = {
        "output": [3],
        "left": [("V1", ...)],
        "right": [3],
    }

    assignments: AssignmentType = {}

    final_shapes = {"output": [3], "left": [("V1", ...)], "right": [3]}

    final_assignments: dict[
        tuple[str, EllipsisType] | str, set[int] | list[tuple[str, ...]]
    ] = {
        ("V1", ...): [(), ("a",)],
        "a": {1, 3},
    }

    assert_constraint_results(
        shapes, assignments, final_shapes, final_assignments, bcast, False, {"left"}
    )


def test_slice_given_input():
    shapes: dict[str, list[int | str | tuple]] = {}
    final_shapes: dict[str, list[int | str | tuple]] = {
        "output": [],
        "start": [],
        "stop": [],
        "step": [],
    }
    scalar_info = {
        "output": IOHyperEdge(type=slice),
        "start": IOHyperEdge(type=int | None, value=1),
        "stop": IOHyperEdge(type=int | None, value=3),
        "step": IOHyperEdge(type=int | None, value=5),
    }
    final_values = {
        "output": slice(1, 3, 5),
        "start": 1,
        "stop": 3,
        "step": 5,
    }
    assert_constraint_results(
        shapes,
        {},
        final_shapes,
        {},
        slice_constraints,
        True,
        {"output"},
        scalar_info,
        final_values,
    )


def test_slice_given_missing_input():
    shapes: dict[str, list[int | str | tuple]] = {}
    final_shapes: dict[str, list[int | str | tuple]] = {
        "output": [],
        "start": [],
        "stop": [],
        "step": [],
    }
    scalar_info = {
        "output": IOHyperEdge(type=slice, value=TBD),
        "start": IOHyperEdge(type=int | None, value=1),
        "stop": IOHyperEdge(type=int | None, value=3),
        "step": IOHyperEdge(type=int | None, value=TBD),
    }
    final_values = {
        "output": TBD,
        "start": 1,
        "stop": 3,
        "step": TBD,
    }
    assert_constraint_results(
        shapes,
        {},
        final_shapes,
        {},
        slice_constraints,
        False,
        set(),
        scalar_info,
        final_values,
    )


def test_slice_given_output():
    shapes: dict[str, list[int | str | tuple]] = {}
    final_shapes: dict[str, list[int | str | tuple]] = {
        "output": [],
        "start": [],
        "stop": [],
        "step": [],
    }
    scalar_info = {
        "output": IOHyperEdge(type=slice, value=slice(1, 3, 5)),
        "start": IOHyperEdge(type=int | None, value=1),
        "stop": IOHyperEdge(type=int | None, value=3),
        "step": IOHyperEdge(type=int | None, value=TBD),
    }
    final_values = {
        "output": slice(1, 3, 5),
        "start": 1,
        "stop": 3,
        "step": 5,
    }
    assert_constraint_results(
        shapes,
        {},
        final_shapes,
        {},
        slice_constraints,
        True,
        {"step"},
        scalar_info,
        final_values,
    )


def test_slice_given_output_missing_all_inputs():
    shapes: dict[str, list[int | str | tuple]] = {}
    final_shapes: dict[str, list[int | str | tuple]] = {
        "output": [],
        "start": [],
        "stop": [],
        "step": [],
    }
    scalar_info = {
        "output": IOHyperEdge(type=slice, value=slice(1, 3, 5)),
        "start": IOHyperEdge(type=int | None, value=TBD),
        "stop": IOHyperEdge(type=int | None, value=TBD),
        "step": IOHyperEdge(type=int | None, value=TBD),
    }
    final_values = {
        "output": slice(1, 3, 5),
        "start": 1,
        "stop": 3,
        "step": 5,
    }
    assert_constraint_results(
        shapes,
        {},
        final_shapes,
        {},
        slice_constraints,
        True,
        {"start", "stop", "step"},
        scalar_info,
        final_values,
    )<|MERGE_RESOLUTION|>--- conflicted
+++ resolved
@@ -199,13 +199,8 @@
 
 
 def assert_shape_results(
-<<<<<<< HEAD
     data: dict[str, IOHyperEdge],
-    ref_results: _ShapesType,
-=======
-    data: dict[str, Tensor | Scalar],
     ref_results: ShapeResultType,
->>>>>>> 941bb503
     ref_assignments: AssignmentType,
     updated_symbols: Updates,
     expected_updates: set[str],
@@ -248,21 +243,12 @@
     assert updated_constraints == updated_symbols.constraints[UpdateType.TYPE]
     # Then check final types with the expected ref_results.
     for key, value in data.items():
-<<<<<<< HEAD
         if isinstance(value.value_type, NestedListType):
             result = ref_results[key]
             assert isinstance(result, NestedListType)
             assert value.value_type.base_type == result.base_type
         else:
             assert value.value_type == ref_results[key]
-=======
-        if isinstance(value.type, NestedListType):
-            result = ref_results[key]
-            assert isinstance(result, NestedListType)
-            assert value.type.base_type == result.base_type
-        else:
-            assert value.type == ref_results[key]
->>>>>>> 941bb503
 
 
 def assert_value_results(
@@ -283,13 +269,8 @@
 
 def make_assertions(
     constraint_fn: Callable,
-<<<<<<< HEAD
     data: dict[str, IOHyperEdge],
-    ref_results: dict[str, type | NestedListType] | _ShapesType,
-=======
-    data: dict[str, Tensor | Scalar],
     ref_results: dict[str, type | NestedListType] | ShapeResultType,
->>>>>>> 941bb503
     ref_assignments: AssignmentType,
     updated_symbols: Updates,
     expected_updates: set[str],
@@ -385,11 +366,7 @@
     # If initial types are given, set them.
     if initial_types is not None:
         for key, type in initial_types.items():
-<<<<<<< HEAD
             data[key]._value.set_type(type)
-=======
-            data[key].type = type
->>>>>>> 941bb503
 
     # If any initial values are given, set them.
     for key, value in initial_values.items():
@@ -6417,7 +6394,7 @@
         "output": [5, 1, 2],
         "index": [],
     }
-    scalar_info = {"index": Scalar(value=(slice(5, None, None)))}
+    scalar_info = {"index": IOHyperEdge(value=(slice(5, None, None)))}
     assert_constraint_results(
         shapes,
         {},
