# Copyright 2022 Synnada, Inc.
#
# Licensed under the Apache License, Version 2.0 (the "License");
# you may not use this file except in compliance with the License.
# You may obtain a copy of the License at
#
#     http://www.apache.org/licenses/LICENSE-2.0
#
# Unless required by applicable law or agreed to in writing, software
# distributed under the License is distributed on an "AS IS" BASIS,
# WITHOUT WARRANTIES OR CONDITIONS OF ANY KIND, either express or implied.
# See the License for the specific language governing permissions and
# limitations under the License.

from collections.abc import Callable, Mapping
from copy import deepcopy
from functools import partial
from types import EllipsisType, NoneType, UnionType
from typing import Any, TypeGuard, get_origin

import numpy as np
import pytest

from mithril.core import GenericDataType
from mithril.framework.common import (
    TBD,
    ConstraintFunctionType,
    ConstraintSolver,
    IOHyperEdge,
    PossibleValues,
    ShapeRepr,
    ShapeResultType,
    ShapeTemplateType,
    Tensor,
    TensorToListType,
    ToBeDetermined,
    Uniadic,
    UniadicRecord,
    Updates,
    UpdateType,
    Variadic,
    create_shape_repr,
)
from mithril.framework.constraints import (
    arange_constraints,
    bcast,
    bcast_matrix_mult,
    broadcast_to_constraints,
    concat_constraints,
    constraint_type_map,
    eye_constraints,
    flatten_constrains,
    general_forward_constraint,
    general_tensor_type_constraint,
    generate_nested_list_type,
    indexer_constraints,
    indexer_type_constraint,
    item_constraints,
    pad_constraints,
    polynomial_features_constraints,
    randn_constraints,
    reduce_constraints,
    reduce_type_constraint,
    reshape_constraints,
    reverse_constraints,
    scalar_slice_type_constraint,
    shape_constraints,
    size_constraints,
    slice_constraints,
    sliding_window_2d_constraints,
    split_constraints,
    squeeze_constraints,
    swap_axes_constraints,
    tensor_to_list_constraints,
    tensor_to_list_type_constraint,
    to_list_constraints,
    to_tensor_constraints,
    to_tuple_constraints,
    where_constrains,
)

from .test_utils import check_shapes_semantically


def is_type_checker(
    ref_results: dict[str, type] | ShapeResultType,
    constraint_fn: ConstraintFunctionType,
) -> TypeGuard[dict[str, type]]:
    types = constraint_type_map.get(constraint_fn)
    if types:
        return UpdateType.TYPE in types
    else:
        return False


def is_shape_checker(
    ref_results: dict[str, type] | ShapeResultType,
    constraint_fn: ConstraintFunctionType,
) -> TypeGuard[ShapeResultType]:
    types = constraint_type_map.get(constraint_fn)
    if types:
        return bool({UpdateType.SHAPE, UpdateType.VALUE} & set(types))
    else:
        return True


######################### Helper Functions #########################

VariadicPossiblesType = (
    list[tuple[int, ...]] | list[tuple[str, ...]] | list[tuple[int | str, ...]]
)
VariadicTemplateType = tuple[str, EllipsisType]

AssignmentType = (
    Mapping[str, set[int]]
    # | dict[tuple[str, EllipsisType], list[tuple[int | str, ...]]]
    # | dict[tuple[str, EllipsisType], list[tuple[int, ...]]]
    # | dict[tuple[str, EllipsisType], list[tuple[str, ...]]]
    | Mapping[VariadicTemplateType, VariadicPossiblesType]
    | Mapping[VariadicTemplateType, set[int]]
    | Mapping[str, VariadicPossiblesType]
    | Mapping[str | VariadicTemplateType, set[int] | VariadicPossiblesType]
)


def shape_map_to_tensor(
    shape_map: dict[str, ShapeRepr],
) -> Mapping[str, IOHyperEdge]:
    # Simply converts ShapeRepr objects to Tensor types.
    tensor_dict = {}
    for key, value in shape_map.items():
        tensor: Tensor[int | float | bool] = Tensor(
            type=float | int | bool, shape=value.node
        )
        edge = IOHyperEdge(value=tensor, key_origin=key)
        # set temp_shape. Since temp_shape of a Tensor initialized as None in its
        # constructor.
        assert edge.shape is not None
        edge._temp_shape = next(iter(edge.shape.reprs))
        tensor_dict[key] = edge
    return tensor_dict


def uniadic_update_values(
    key: str, values: set[int], used_keys: dict[str, Uniadic | Variadic]
) -> None:
    if (uni := used_keys.get(key)) is None:
        uni = used_keys[key] = Uniadic()
    assert isinstance(uni, Uniadic)
    uni.update_possible_values(values)


def variadic_update_values(
    key: VariadicTemplateType,
    values: VariadicPossiblesType,
    used_keys: dict[str, Uniadic | Variadic],
) -> None:
    var_symbol = used_keys[key[0]]
    assert isinstance(var_symbol, Variadic)
    assert isinstance(values, list)
    all_assignments: list[PossibleValues] = []
    for pos_vals in values:
        assert isinstance(pos_vals, tuple)
        uni_list: list[Uniadic] = []
        for pos_val in pos_vals:
            if isinstance(pos_val, str):
                if (uni := used_keys.get(pos_val)) is None:
                    uni = used_keys[pos_val] = Uniadic()
            else:
                uni = Uniadic(pos_val)
            assert isinstance(uni, Uniadic)
            uni_list.append(uni)
        uni_tuple = tuple(uni_list)
        all_assignments.append(PossibleValues(uni_tuple))
    var_symbol.update_possible_values(*all_assignments)


def extract_uniadic_possibles(
    uni: Uniadic,
    assignments: AssignmentType,
    uni_cache: dict[UniadicRecord, str],
) -> None:
    # Takes an uniadic object and fills the assignments dictionary
    # based on possible values of the uniadic object.
    if (uni_str := uni_cache.get(uni.metadata)) is None:
        uni_str = uni_cache[uni.metadata] = f"u{len(uni_cache) + 1}"
    if uni.possible_values is not None and len(uni.possible_values) > 1:
        assignments[uni_str] = uni.possible_values  # type: ignore


def extract_variadic_possibles(
    var: Variadic,
    assignments: AssignmentType,
    uni_cache: dict[UniadicRecord, str],
    var_cache: dict[Variadic, str],
) -> None:
    assert var.possibles is not None
    all_possible_values: dict[int, PossibleValues] = var.possibles
    possibles_list: list[tuple] = []
    for possible_values in all_possible_values.values():
        single_possible_list: list[int] | list[str] | list[int | str] = []
        for uni in possible_values.uniadics:
            if isinstance(uni.value, int):
                single_possible_list.append(uni.value)  # type: ignore
            else:
                if (uni_str := uni_cache.get(uni.metadata)) is None:
                    uni_str = uni_cache[uni.metadata] = f"u{len(uni_cache) + 1}"
                single_possible_list.append(uni_str)  # type: ignore
                if uni.possible_values is not None and len(uni.possible_values) > 1:
                    assignments[uni_str] = uni.possible_values  # type: ignore
        possibles_list.append(tuple(single_possible_list))
    assignments[(var_cache[var], ...)] = possibles_list  # type: ignore


def assert_shape_results(
    data: dict[str, IOHyperEdge],
    ref_results: ShapeResultType,
    ref_assignments: AssignmentType,
    updated_symbols: Updates,
    expected_updates: set[str],
) -> None:
    # First check shape updates with the expected updates.
    assert {
        data[key] for key in expected_updates
    } == updated_symbols.shape_updates | updated_symbols.value_updates
    # Then check final shapes with the expected ref_results.
    uni_cache: dict[UniadicRecord, str] = {}
    var_cache: dict[Variadic, str] = {}
    shapes = {}
    assignments: AssignmentType = {}
    for key, value in data.items():
<<<<<<< HEAD
        if get_origin(value.edge_type) is Tensor:
=======
        if value.is_tensor:
>>>>>>> 61bf174d
            assert value.shape is not None
            shapes[key] = value.shape.get_shapes(uni_cache, var_cache, verbose=True)
            shape_repr = value._temp_shape
            assert shape_repr is not None
            all_repr_unis: set[Uniadic] = {*shape_repr.prefix, *shape_repr.suffix}
            for uni in all_repr_unis:
                extract_uniadic_possibles(uni, assignments, uni_cache)
            if (root := shape_repr.root) is not None and root.possibles is not None:
                extract_variadic_possibles(root, assignments, uni_cache, var_cache)
        else:
            shapes[key] = []

    check_shapes_semantically(shapes, ref_results, assignments, ref_assignments)


def assert_type_results(
    data: dict[str, IOHyperEdge],
    ref_results: dict[str, type],
    updated_symbols: Updates,
    expected_updates: set[str],
) -> None:
    # First check type updates with the expected updates.
    updated_constraints = set()
    for key in expected_updates:
        updated_constraints |= data[key].constraints[UpdateType.TYPE]
    assert updated_constraints == {
        constr
        for constr in updated_symbols.constraints
        if UpdateType.TYPE in constr.types
    }
    # Then check final types with the expected ref_results.
    for key, value in data.items():
        assert value.value_type == ref_results[key]


def assert_value_results(
    data: dict[str, IOHyperEdge], ref_results: dict[str, Any]
) -> None:
    for key, value in ref_results.items():
        if isinstance(
            value, int | float | bool | tuple | list | str | ToBeDetermined | slice
        ):
            assert data[key].value == value
        else:
            # If value is a tensor of any supported backend.
<<<<<<< HEAD
            assert get_origin(data[key].edge_type) is Tensor
=======
            assert data[key].is_tensor
>>>>>>> 61bf174d
            d_val = data[key].value
            assert GenericDataType.is_tensor_type(d_val)
            assert (d_val == value).all()


def make_assertions(
    constraint_fn: Callable,
    data: dict[str, IOHyperEdge],
    ref_results: dict[str, type] | ShapeResultType,
    ref_assignments: AssignmentType,
    updated_symbols: Updates,
    expected_updates: set[str],
    final_values: dict[str, Any],
) -> None:
    # Check final shapes with the expected ref_shapes. Also check updated symbols.
    if is_shape_checker(ref_results, constraint_fn):
        assert_shape_results(
            data, ref_results, ref_assignments, updated_symbols, expected_updates
        )
    else:
        assert is_type_checker(ref_results, constraint_fn)
        assert_type_results(data, ref_results, updated_symbols, expected_updates)
    # NOTE: There is no other possibilities. Only for type cheking!

    # Check final values with the expected final_values.
    assert_value_results(data, final_values)


def assert_constraint_results(
    # shapes: dict[str, list[str | int | None | tuple[str, EllipsisType]]],
    shapes: Mapping[str, ShapeTemplateType],
    assignments: AssignmentType,
    ref_results: dict,
    ref_assignments: AssignmentType,
    constraint_fn: Callable,
    expected_status: bool,
    expected_updates: set[str],
    scalar_data: Mapping[str, IOHyperEdge] | None = None,
    final_values: dict[str, Any] | None = None,
    initial_values: dict[str, Any] | None = None,
    initial_types: Mapping[str, type | UnionType] | None = None,
    variadic_fn: bool = False,
):
    for _ in range(50):
        args = (
            shapes,
            assignments,
            ref_results,
            ref_assignments,
            constraint_fn,
            expected_status,
            expected_updates,
            scalar_data,
            final_values,
            initial_values,
            initial_types,
            variadic_fn,
        )
        _assert_constraint_results(*deepcopy(args))


def _assert_constraint_results(
    shapes: Mapping[str, ShapeTemplateType],
    assignments: AssignmentType,
    ref_results: dict,
    ref_assignments: AssignmentType,
    constraint_fn: Callable,
    expected_status: bool,
    expected_updates: set[str],
    scalar_data: Mapping[str, IOHyperEdge] | None = None,
    final_values: dict[str, Any] | None = None,
    initial_values: dict[str, Any] | None = None,
    initial_types: Mapping[str, type | UnionType] | None = None,
    variadic_fn: bool = False,
):
    # Create shape maps and corresponding data.
    solver = ConstraintSolver()
    used_keys: dict[str, Uniadic | Variadic] = {}
    shape_map = {
        key: create_shape_repr(shp_list, solver, used_keys)
        for key, shp_list in shapes.items()
    }
    for key, assignment in assignments.items():
        if isinstance(key, tuple):
            assert isinstance(assignment, list)
            variadic_update_values(key, assignment, used_keys)

        else:
            assert isinstance(assignment, set)
            uniadic_update_values(key, assignment, used_keys)

    data = shape_map_to_tensor(shape_map)  # type: ignore
    assert isinstance(data, dict)

    if initial_values is None:
        initial_values = dict()

    # In case there exists Scalar data, add it.
    if scalar_data is not None:
        data |= scalar_data

    # If initial types are given, set them.
    if initial_types is not None:
        for key, type in initial_types.items():
            data[key]._value.set_type(type)

    # If any initial values are given, set them.
    for key, value in initial_values.items():
        data[key].value = value

    if final_values is None:
        final_values = dict()

    # First call for the corresponging constraint solver function.
    status, updated_symbols = (
        constraint_fn(**data) if not variadic_fn else constraint_fn(*data.values())
    )

    # Assert status the expected status.
    assert expected_status == status

    # Make all assertions.
    make_assertions(
        constraint_fn,
        data,
        ref_results,
        ref_assignments,
        updated_symbols,
        expected_updates,
        final_values,
    )

    # In order to check idempotency, call corresponding function again.
    post_status, reupdated_symbols = (
        constraint_fn(**data) if not variadic_fn else constraint_fn(*data.values())
    )

    # Check no change for the status.
    assert post_status == status
    # Make all assertions again.
    make_assertions(
        constraint_fn,
        data,
        ref_results,
        ref_assignments,
        reupdated_symbols,
        set(),
        final_values,
    )


######################### Test Cases #########################
def test_bcast_error_1():
    """Should raise ValueError since left and right shapes
    are not consistent to be broadcasted.
    """
    shapes: dict[str, list[int | str | tuple]] = {
        "output": [("Var3", ...), "x", "z"],
        "left": [4, 3],
        "right": [3, 3],
    }
    with pytest.raises(ValueError) as err_info:
        assert_constraint_results(shapes, {}, {}, {}, bcast, True, set())
    # assert str(err_info.value) == 'Shape mismatch in Broadcast!'
    assert (
        str(err_info.value)
        == "Inputs shape mismatch at dimension 0. Shapes are inconsistent."
    )


def test_bcast_error_2():
    """Should raise ValueError since output shape
    is not consistent with the inputs.
    """
    shapes: dict[str, list[int | str | tuple]] = {
        "output": ["x", "y", "z"],
        "left": [4, 3],
        "right": [4, 3],
    }
    with pytest.raises(ValueError) as err_info:
        assert_constraint_results(shapes, {}, {}, {}, bcast, True, set())
    assert (
        str(err_info.value)
        == "Determined shape representations should have same length."
    )
    # assert str(err_info.value) == "Shape mismatch for output!"


def test_bcast_error_3():
    """Should raise ValueError since output shape
    is not consistent with the inputs.
    """
    shapes: dict[str, list[int | str | tuple]] = {
        "output": ["x", "y", "z"],
        "left": [4, 3, 3, 3],
        "right": [4, 3],
    }
    with pytest.raises(ValueError) as err_info:
        assert_constraint_results(shapes, {}, {}, {}, bcast, True, set())
    assert (
        str(err_info.value)
        == "Determined shape representations should have same length."
    )
    # assert str(err_info.value) == "Shape mismatch for output!"


def test_bcast_error_4():
    """Should raise ValueError since left input has a shape
    value different than output in second dimension (3 != 4).
    """
    shapes: dict[str, list[int | str | tuple]] = {
        "output": [3, 4, 5],
        "left": ["a", 3, "b"],
        "right": [1, "c", 5],
    }
    with pytest.raises(ValueError) as err_info:
        assert_constraint_results(shapes, {}, {}, {}, bcast, True, set())
    assert str(err_info.value) == "Possible values mismatch!"


def test_bcast_error_5():
    """Should raise ValueError since symbol "a" is already found to
    be 5 and then updated to be 3 in the inference sequence from
    left to output.
    """
    shapes: dict[str, list[int | str | tuple]] = {
        "output": [3, ("Var", ...), 5],
        "left": ["a", 1, "a"],
        "right": [4, 1],
    }
    with pytest.raises(ValueError) as err_info:
        assert_constraint_results(shapes, {}, {}, {}, bcast, True, set())
    assert str(err_info.value) == "Possible values mismatch!"


def test_bcast_error_8():
    """
    This test should raise an error as left will try to set one of the
    "x"'s to 3 and other one of the "x"'s to 4.
    """
    shapes: dict[str, list[int | str | tuple]] = {
        "output": ["x", "x", "x", "y"],
        "left": [4, 4, 3, 3],
        "right": [("Var1", ...)],
    }
    with pytest.raises(ValueError) as err_info:
        assert_constraint_results(shapes, {}, {}, {}, bcast, True, set())
    assert str(err_info.value) == "Possible values mismatch!"


def test_bcast_forward_1():
    """Should work with no problem."""
    shapes: dict[str, list[int | str | tuple]] = {
        "output": [("Var3", ...), "x", "z"],
        "left": [4, 3],
        "right": [3],
    }
    final_shapes = {"output": [4, 3], "left": [4, 3], "right": [3]}
    assert_constraint_results(shapes, {}, final_shapes, {}, bcast, True, {"output"})


def test_bcast_forward_2():
    """Should work with no problem."""
    shapes: dict[str, list[int | str | tuple]] = {
        "output": [("Var3", ...), "x", "z"],
        "left": [3],
        "right": [4, 3],
    }
    final_shapes = {"output": [4, 3], "left": [3], "right": [4, 3]}
    assert_constraint_results(shapes, {}, final_shapes, {}, bcast, True, {"output"})


def test_bcast_forward_3():
    """Should work with no problem."""
    shapes: dict[str, list[int | str | tuple]] = {
        "output": [("Var3", ...), "x", "z"],
        "left": [1],
        "right": [4, 3],
    }
    final_shapes = {"output": [4, 3], "left": [1], "right": [4, 3]}
    assert_constraint_results(shapes, {}, final_shapes, {}, bcast, True, {"output"})


def test_bcast_forward_4():
    """Should work with no problem."""
    shapes: dict[str, list[int | str | tuple]] = {
        "output": ["x", ("Var3", ...), "z"],
        "left": [1],
        "right": [4, 3],
    }
    final_shapes = {"output": [4, 3], "left": [1], "right": [4, 3]}
    assert_constraint_results(shapes, {}, final_shapes, {}, bcast, True, {"output"})


def test_bcast_forward_5():
    """Should work with no problem."""
    shapes: dict[str, list[int | str | tuple]] = {
        "output": ["x", ("Var3", ...), "z"],
        "left": [1, 1, 4, 1],
        "right": [1, 3],
    }
    final_shapes = {"output": [1, 1, 4, 3], "left": [1, 1, 4, 1], "right": [1, 3]}
    assert_constraint_results(shapes, {}, final_shapes, {}, bcast, True, {"output"})


def test_bcast_forward_6():
    """Should work with no problem."""
    shapes: dict[str, list[int | str | tuple]] = {
        "output": ["x", "y"],
        "left": [4, 1],
        "right": [1],
    }
    final_shapes = {"output": [4, 1], "left": [4, 1], "right": [1]}
    assert_constraint_results(shapes, {}, final_shapes, {}, bcast, True, {"output"})


@pytest.mark.skip("Expected possible values mismatch")
def test_bcast_forward_7():
    """Should work with no problem."""

    shapes: dict[str, list[int | str | tuple]] = {
        "output": ["x", "x", "y", "y"],
        "left": [4, 4, 3, 3],
        "right": [("Var1", ...)],
    }
    assignments: AssignmentType = {}

    final_shapes = {
        "output": [4, 4, 3, 3],
        "left": [4, 4, 3, 3],
        "right": ["(RefVar1, ...)"],
    }
    # dict[tuple[str, EllipsisType], list[tuple[str, ...]]]
    ref_assignments: AssignmentType = {
        ("RefVar1", ...): [
            (),
            ("u1",),
            ("u2", "u1"),
            ("u3", "u2", "u1"),
            ("u4", "u3", "u2", "u1"),
        ],
        # "u1": {1, 3},
        # "u2": {1, 3},
        # "u3": {1, 4},
        # "u4": {1, 4},
    }
    assert_constraint_results(
        shapes,
        assignments,
        final_shapes,
        ref_assignments,
        bcast,
        False,
        {"output", "right"},
    )


def test_bcast_forward_8():
    """
    This test should raise an error as left will try to set one of the
    "x"'s to 3 and other one of the "x"'s to 4.
    """
    shapes: dict[str, list[int | str | tuple]] = {
        "output": ["x", "x", "x", "y"],
        "left": [4, 4, 3, 3],
        "right": [1],
    }

    with pytest.raises(Exception):  # noqa :B017
        assert_constraint_results(shapes, {}, {}, {}, bcast, True, {"output"})
    # TODO: Assert error message!!!


def test_bcast_forward_9():
    """
    This test should work without a problem
    """
    shapes: dict[str, list[int | str | tuple]] = {
        "output": ["x", "x", "x", "x"],
        "left": [1],
        "right": [2, ("Var1", ...)],
    }
    final_shapes = {"output": [2, 2, 2, 2], "left": [1], "right": [2, 2, 2, 2]}
    assert_constraint_results(
        shapes, {}, final_shapes, {}, bcast, True, {"output", "right"}
    )


def test_bcast_forward_10():
    """
    This test should work without a problem, alogirhm should infer the rank of right
    from rank of output. Inferring the rank of right, algorithm should set all x's to
    2 as first element of right equal to 2. And algorithm should also infer all sizes of
    right after knowing shape of the output as [2, 2, 2, 2].
    """
    shapes: dict[str, list[int | str | tuple]] = {
        "output": ["x", "x", "x", "x"],
        "left": ["x"],
        "right": [2, ("Var1", ...)],
    }

    assignments: AssignmentType = {}

    final_shapes = {"output": [2, 2, 2, 2], "left": [2], "right": [2, 2, 2, "u1"]}

    final_assignments = {"u1": {1, 2}}
    assert_constraint_results(
        shapes,
        assignments,
        final_shapes,
        final_assignments,
        bcast,
        True,
        {"output", "left", "right"},
    )


@pytest.mark.skip("Expected possible values mismatch")
def test_bcast_forward_11():
    """
    This test tests inference capabilities of bcast algorthm when output is uniadic
    and left and right is variadic. In this test, it is known that first element of
    left is 2. And since also we know that output has two element with unknown values.
    It should infer x = 2. with same logic.
    """
    shapes: dict[str, list[int | str | tuple]] = {
        "output": ["x", "y"],
        "left": [2, ("Var1", ...)],
        "right": [("Var2", ...), 3],
    }
    assignments: AssignmentType = {}
    final_shapes = {"output": [2, 3], "left": [2, "u1"], "right": ["(V1, ...)", 3]}
    ref_assignments: dict[tuple[str, EllipsisType] | str, list | set] = {
        ("V1", ...): [(), ("u2",)],
        "u1": {1, 3},
        "u2": {1, 2},
    }

    assert_constraint_results(
        shapes,
        assignments,
        final_shapes,
        ref_assignments,
        bcast,
        False,
        {"output", "left", "right"},
    )


def test_bcast_forward_11_1():
    """
    this test is a variation of test_bcast_forward_11. Output has exactly three
    dimensions. we know thar right most dimension of right is 5 and left is symbolic
    "a". Bcast algorithm should infer z = 5. Also it is known that second right most
    digit of left is 2. Hence, it can be also determined that y = 2. Finally, since
    left most digit of left is 3, x can be nothing but 3. It is also inferable that
    # of uniadics in Var1 field is 1 since output has rank 3. Finding variadic has 1
    # unidadic, only value that uniadic can take is 1. Overall. Bcast algorithm an
    # infer all values except the value of "a" (it can be either 1 or 5) from these
    # given informations.
    """
    shapes: dict[str, list[int | str | tuple]] = {
        "output": ["x", "y", "z"],
        "left": [("Var1", ...), 2, "a"],
        "right": [3, ("Var1", ...), 5],
    }

    assignments: AssignmentType = {}

    final_shapes = {"output": [3, 2, 5], "left": [1, 2, "u1"], "right": [3, 1, 5]}

    ref_assignments = {"u1": {1, 5}}
    assert_constraint_results(
        shapes,
        assignments,
        final_shapes,
        ref_assignments,
        bcast,
        True,
        {"output", "left", "right"},
    )


def test_bcast_forward_11_2():
    """
    This test is also a variation of test_bcast_forward_11. It is known that output
    has exactly 5 dimensions. inferring from right most values of right, it can be
    determined c = 3, d = 4, e = 5. However, we cannot say anything about a and b as
    right can be ["u1", "u2", 3, 4, 5] and left can be [3, 4, 1]. It is a valid bcast
    but it does not say anything about a and b.
    """
    shapes: dict[str, list[int | str | tuple]] = {
        "output": ["a", "b", "c", "d", "e"],
        "left": [3, 4, ("Var2", ...)],
        "right": [("Var1", ...), 3, 4, 5],
    }
    final_shapes: dict[str, list[int | str | tuple]] = {
        "output": ["u1", "u2", 3, 4, 5],
        # "left": [3, 4, "u3", "(V1, ...)"],
        "left": [3, 4, "(V1, ...)", "u3"],
        "right": ["(V2, ...)", 3, 4, 5],
    }
    ref_assignments: AssignmentType = {  # type: ignore
        # TODO: Check this part again.
        "u3": {1, 5},
        ("V1", ...): [(), ("u7", "u8")],
        ("V2", ...): [(), ("u9",), ("u10", "u9")],
    }
    expected_updates = {"output", "left", "right"}
    assert_constraint_results(
        shapes, {}, final_shapes, ref_assignments, bcast, False, expected_updates
    )


def test_bcast_forward_11_3():
    """
    In this test, every shape are inferable except right most shape of left. Since we
    know output has exactly 3 output and also we know right has at least three ranks.
    Var1 should contain exactly 0 uniadics. Since also we know right has three
    determined shapes in its left most shapes, We can infer that shape of right is
    exactly [3, 4, 5]. By inferring shape of right, it can be also inferred a = 3,
    b = 4 and c = 5. After inferring the output, we can exactly infer that Var2 has 1
    uniadic as it is the only valid length for left. However, after inferring length
    of left's shape, we cannot say anything exact about right most shape of left
    (it can be either 1 or 5).
    """
    shapes: dict[str, list[int | str | tuple]] = {
        "output": ["a", "b", "c"],
        "left": [3, 4, ("Var2", ...)],
        "right": [3, 4, 5, ("Var1", ...)],
    }
    assignments: AssignmentType = {}
    final_shapes = {"output": [3, 4, 5], "left": [3, 4, "u1"], "right": [3, 4, 5]}
    ref_assignments = {"u1": {1, 5}}
    assert_constraint_results(
        shapes,
        assignments,
        final_shapes,
        ref_assignments,
        bcast,
        True,
        {"output", "left", "right"},
    )


# @pytest.mark.skip("Expected possible values mismatch")
def test_bcast_forward_11_4():
    """
    From this test, it can be inferred that a = 4, b = 4, and c = 5. Because we know
    that output has exactly 4 rank. However, we cannot say anything about Var1 ,Var2
    """
    shapes: dict[str, list[int | str | tuple]] = {
        "output": ["a", "b", "c", "d"],
        "left": [4, 4, ("Var1", ...)],
        "right": [4, 4, 4, ("Var2", ...)],
    }
    assignments: AssignmentType = {}
    final_shapes = {
        "output": [4, 4, 4, "u1"],
        "left": [4, 4, "(V1, ...)"],
        "right": [4, 4, 4, "(V2, ...)"],
    }
    ref_assignments = {
        ("V1", ...): [(), ("u2",), ("u3", "u2")],
        ("V2", ...): [(), ("u4",)],
        # "u3": {1, 4},
        # "u4": {1, 4},
    }
    assert_constraint_results(
        shapes,
        assignments,
        final_shapes,
        ref_assignments,
        bcast,
        False,
        {"output", "left", "right"},
    )


def test_bcast_forward_12():
    """
    Tests the case where;
        output = ["a", "b", ("Var1", ...), "c"]
        left = ["c", "d", ("Var2", ...), "e"]
        right = ["f", ("Var3", ...), "g"]
    """
    shapes: dict[str, list[int | str | tuple]] = {
        "output": ["a", "b", ("Var1", ...), "c"],
        "left": [2, 1, ("Var2", ...), "e"],
        "right": [2, ("Var3", ...), "g"],
    }
    final_shapes = {
        "output": [2, "b", "(Var1, ...)", "c"],
        "left": [2, 1, "(Var2, ...)", "e"],
        "right": [2, "(Var3, ...)", "g"],
    }
    assert_constraint_results(shapes, {}, final_shapes, {}, bcast, False, {"output"})


def test_bcast_forward_13():
    shapes: dict[str, list[int | str | tuple]] = {
        "output": [("Var1", ...)],
        "left": ["a", "b", "c", ("Var2", ...), "d", "e"],
        "right": ["f"],
    }
    final_shapes = {
        "output": ["a", "b", "c", "(Var2, ...)", "d", "g"],
        "left": ["a", "b", "c", "(Var2, ...)", "d", "e"],
        "right": ["f"],
    }
    assert_constraint_results(shapes, {}, final_shapes, {}, bcast, False, {"output"})


def test_bcast_forward_14():
    shapes: dict[str, list[int | str | tuple]] = {
        "output": [("Var1", ...)],
        "left": [],
        "right": [("Var2", ...)],
    }
    final_shapes = {"output": ["(Var2, ...)"], "left": [], "right": ["(Var2, ...)"]}
    assert_constraint_results(shapes, {}, final_shapes, {}, bcast, False, {"right"})


def test_bcast_forward_15():
    shapes: dict[str, list[int | str | tuple]] = {
        "output": [("Var1", ...)],
        "left": [("Var2", ...)],
        "right": [("Var1", ...)],
    }
    final_shapes = {
        "output": ["(Var1, ...)"],
        "left": ["(Var2, ...)"],
        "right": ["(Var1, ...)"],
    }
    assert_constraint_results(shapes, {}, final_shapes, {}, bcast, False, set())


def test_bcast_forward_16():
    shapes: dict[str, list[int | str | tuple]] = {
        "output": [("Var2", ...)],
        "left": [("Var1", ...), "c", "d"],
        "right": [1, 2, ("Var1", ...), "e", "f"],
    }
    final_shapes = {
        "output": [1, 2, "(Var1, ...)", "a", "b"],
        "left": ["(Var1, ...)", "c", "d"],
        "right": [1, 2, "(Var1, ...)", "e", "f"],
    }
    assert_constraint_results(shapes, {}, final_shapes, {}, bcast, False, {"output"})


def test_bcast_forward_17():
    shapes: dict[str, list[int | str | tuple]] = {
        "output": ["c", "d", ("Var2", ...)],
        "left": [("Var1", ...), "c", "d"],
        "right": [1, 2, ("Var1", ...), "e", "f"],
    }
    assignments: AssignmentType = {}
    final_shapes = {
        "output": [1, 2, "(Var1, ...)", "a", 2],
        "left": ["(Var1, ...)", 1, 2],
        "right": [1, 2, "(Var1, ...)", "a", "f"],
    }
    ref_assignments = {
        "f": {1, 2},
    }
    assert_constraint_results(
        shapes,
        assignments,
        final_shapes,
        ref_assignments,
        bcast,
        False,
        {"output", "left", "right"},
    )


def test_bcast_forward_18():
    shapes: dict[str, list[int | str | tuple]] = {
        "output": ["c", ("Var2", ...), "d"],
        "left": ["a", "b"],
        "right": ["a", "b"],
    }
    final_shapes = {"output": ["a", "b"], "left": ["a", "b"], "right": ["a", "b"]}
    assert_constraint_results(shapes, {}, final_shapes, {}, bcast, True, {"output"})


def test_bcast_backward_12():
    """
    This test is the only case of all shapes are inferable when output's shape is
    exactly determined and both left and right carries no information. Output has
    rank 0. Therefore, both left and right should have rank exactly 0
    """
    shapes: dict[str, list[int | str | tuple]] = {
        "output": [],
        "left": [("Var1", ...)],
        "right": [("Var2", ...)],
    }
    final_shapes: dict[str, list[int | str | tuple]] = {
        "output": [],
        "left": [],
        "right": [],
    }
    assert_constraint_results(
        shapes, {}, final_shapes, {}, bcast, True, {"left", "right"}
    )


def test_bcast_backward_13():
    """
    This test should work without a problem. Since we know shape of left is
    exactly equal to shape of rigth, their shapes should be equal to shape of output
    """
    shapes: dict[str, list[int | str | tuple]] = {
        "output": [3, 4, 5, 6],
        "left": [("Var1", ...)],
        "right": [("Var1", ...)],
    }
    final_shapes = {"output": [3, 4, 5, 6], "left": [3, 4, 5, 6], "right": [3, 4, 5, 6]}
    assert_constraint_results(
        shapes, {}, final_shapes, {}, bcast, True, {"left", "right"}
    )


def test_bcast_backward_14():
    """
    Int this test, shape of output is symbolically determined. Since left most shapes
    of left is determined and equal to 3, 4, 5 respectively. we can infer x = 3, y = 4,
    z = 5. Variadics can be also inferred as zero uniadics. Therefore, status should be
    True and algorithm can infer all shapes.
    """
    shapes: dict[str, list[int | str | tuple]] = {
        "output": ["x", "y", "z"],
        "left": [("Var1", ...), 3, 4, 5],
        "right": [3, 4, 5, ("Var2", ...)],
    }
    final_shapes = {"output": [3, 4, 5], "left": [3, 4, 5], "right": [3, 4, 5]}
    assert_constraint_results(
        shapes, {}, final_shapes, {}, bcast, True, {"output", "left", "right"}
    )


def test_bcast_backward_15():
    """
    This test is similar to test_bcast_backward_14. It should also work
      without a problem
    """
    shapes: dict[str, list[int | str | tuple]] = {
        "output": [3, 4, 5],
        "left": [("Var1", ...), "x", "y", "z"],
        "right": ["x", "y", "z", ("Var1", ...)],
    }
    final_shapes = {"output": [3, 4, 5], "left": [3, 4, 5], "right": [3, 4, 5]}
    assert_constraint_results(
        shapes, {}, final_shapes, {}, bcast, True, {"left", "right"}
    )


def test_bcast_backward_16():
    """
    This test should work without a problem
    """
    shapes: dict[str, list[int | str | tuple]] = {
        "output": [("Var1", ...)],
        "left": [1, 1, 1, 1, 1, 1, 1, 37, 43],
        "right": [134, 47, 1, 1, 1],
    }
    final_shapes = {
        "output": [1, 1, 1, 1, 134, 47, 1, 37, 43],
        "left": [1, 1, 1, 1, 1, 1, 1, 37, 43],
        "right": [134, 47, 1, 1, 1],
    }
    assert_constraint_results(shapes, {}, final_shapes, {}, bcast, True, {"output"})


@pytest.mark.skip("Expected possible values mismatch")
def test_bcast_backward_17():
    """
    This test should work without a problem
    """
    shapes: dict[str, list[int | str | tuple]] = {
        "output": [4, 5, 7, 3, 4],
        "left": [4, 5, 7, 1, 1],
        "right": [("Var1", ...)],
    }
    assignments: AssignmentType = {}
    final_shapes = {
        "output": [4, 5, 7, 3, 4],
        "left": [4, 5, 7, 1, 1],
        "right": ["(Var1, ...)", 3, 4],
    }
    ref_assignments: AssignmentType = {  # type: ignore
        ("Var1", ...): [(), ("u1",), ("u2", "u1"), ("u3", "u2", "u1")],
        "u1": {1, 7},
        "u2": {1, 5},
        "u3": {1, 4},
    }
    assert_constraint_results(
        shapes, assignments, final_shapes, ref_assignments, bcast, False, {"right"}
    )


def test_bcast_backward_18():
    """
    This test should work without a problem
    """
    shapes: dict[str, list[int | str | tuple]] = {
        "output": [4, 5, 7, 3, 4],
        "left": [("Var1", ...)],
        "right": [("Var1", ...)],
    }
    final_shapes = {
        "output": [4, 5, 7, 3, 4],
        "left": [4, 5, 7, 3, 4],
        "right": [4, 5, 7, 3, 4],
    }
    assert_constraint_results(
        shapes, {}, final_shapes, {}, bcast, True, {"left", "right"}
    )


def test_bcast_backward_19():
    """
    This test should work without a problem
    """
    shapes: dict[str, list[int | str | tuple]] = {
        "output": [2, 3, 3],
        "left": ["x", "y", "z"],
        "right": ["y", "z", "z"],
    }
    final_shapes = {"output": [2, 3, 3], "left": [2, 1, 3], "right": [1, 3, 3]}
    assert_constraint_results(
        shapes, {}, final_shapes, {}, bcast, True, {"left", "right"}
    )


def test_bcast_backward_20():
    """
    This test should work without a problem
    """
    shapes: dict[str, list[int | str | tuple]] = {
        "output": ["x", "y"],
        "left": [1],
        "right": ["a", "b"],
    }
    final_shapes = {"output": ["a", "b"], "left": [1], "right": ["a", "b"]}
    assert_constraint_results(shapes, {}, final_shapes, {}, bcast, True, {"output"})


def test_bcast_backward_21():
    """
    This test should work without a problem
    """
    shapes: dict[str, list[int | str | tuple]] = {
        "output": ["a", "e", "c", "d"],
        "left": [1],
        "right": ["d", "c", "a", 4],
    }
    final_shapes = {"output": [4, 4, 4, 4], "left": [1], "right": [4, 4, 4, 4]}
    assert_constraint_results(
        shapes, {}, final_shapes, {}, bcast, True, {"output", "right"}
    )


def test_bcast_backward_22():
    """
    This test should work without a problem
    """
    shapes: dict[str, list[int | str | tuple]] = {
        "output": [1, "z", "c"],
        "left": ["x", 5, "z"],
        "right": ["y", "x", "y"],
    }
    final_shapes = {"output": [1, 5, 5], "left": [1, 5, 5], "right": [1, 1, 1]}
    assert_constraint_results(
        shapes, {}, final_shapes, {}, bcast, True, {"output", "left", "right"}
    )


def test_bcast_backward_23():
    """
    This test should work without a problem
    """
    shapes: dict[str, list[int | str | tuple]] = {
        "output": ["a", "f", "e", "d", "c"],
        "left": [5],
        "right": ["f", "e", "d", "c", "a"],
    }
    final_shapes = {"output": [5, 5, 5, 5, 5], "left": [5], "right": [5, 5, 5, 5, 5]}
    assert_constraint_results(
        shapes, {}, final_shapes, {}, bcast, True, {"output", "right"}
    )


def test_bcast_backward_24():
    """
    This test should work without a problem
    """
    shapes: dict[str, list[int | str | tuple]] = {
        "output": ["u1", "u2", 1, "u3", "u4", "u5"],
        "left": [("Var1", ...), 3, 4, 5],
        "right": [5, 7, ("Var1", ...), 5],
    }
    final_shapes = {
        "output": [5, 7, 1, 3, 4, 5],
        "left": [1, 1, 1, 3, 4, 5],
        "right": [5, 7, 1, 1, 1, 5],
    }
    assert_constraint_results(
        shapes, {}, final_shapes, {}, bcast, True, {"output", "left", "right"}
    )


@pytest.mark.skip("Expected possible values mismatch")
def test_bcast_backward_25():
    """
    This test should work without a problem
    """
    shapes: dict[str, list[int | str | tuple]] = {
        "output": ["u1", "u2", 1, "u3", "u4", "u5"],
        "left": [("Var1", ...), 3, 4, 5],
        "right": [5, 7, ("Var2", ...), 5],
    }
    assignments: AssignmentType = {}
    final_shapes = {
        "output": [5, 7, 1, 3, 4, 5],
        "left": ["(Var1, ...)", 1, 3, 4, 5],
        "right": [5, 7, 1, "c", "d", 5],
    }
    ref_assignments: dict[
        tuple[str, EllipsisType] | str, list[tuple[str, ...]] | set[int]
    ] = {
        ("Var1", ...): [(), ("u1",), ("u2", "u1")],
        "c": {1, 3},
        "d": {1, 4},
        "u1": {1, 7},
        "u2": {1, 5},
    }
    assert_constraint_results(
        shapes,
        assignments,
        final_shapes,
        ref_assignments,
        bcast,
        False,
        {"output", "right", "left"},
    )


def test_bcast_backward_1():
    """Should work with no problem."""
    shapes: dict[str, list[int | str | tuple]] = {
        "output": [3, 4],
        "left": ["a", "b"],
        "right": [1, 1],
    }
    final_shapes = {"output": [3, 4], "left": [3, 4], "right": [1, 1]}
    assert_constraint_results(shapes, {}, final_shapes, {}, bcast, True, {"left"})


def test_bcast_backward_2():
    """Should work with no problem but can not infer values
    of all symbols (b can be either 1 or 5). So, status should be
    False while symbols "a" and "c" are inferred as 3 and 4.
    """
    shapes: dict[str, list[int | str | tuple]] = {
        "output": [3, 4, 5],
        "left": ["a", 1, "b"],
        "right": [1, "c", 5],
    }
    assignments: AssignmentType = {}
    final_shapes = {"output": [3, 4, 5], "left": [3, 1, "a"], "right": [1, 4, 5]}
    ref_assignments = {
        "a": {1, 5},
    }
    assert_constraint_results(
        shapes,
        assignments,
        final_shapes,
        ref_assignments,
        bcast,
        True,
        {"left", "right"},
    )


def test_bcast_backward_error():
    """Should work with no problem but can not infer values
    of all symbols. So, status should be False while symbols
    "a" and "c" are inferred as 3 and 4.
    """
    shapes: dict[str, list[int | str | tuple]] = {
        "output": [3, 4, 5],
        "left": ["a", 4, "b"],
        "right": [1, 3, 5],
    }
    with pytest.raises(ValueError) as err_info:
        assert_constraint_results(shapes, {}, {}, {}, bcast, True, set())
    assert (
        str(err_info.value)
        == "Inputs shape mismatch at dimension 1. Shapes are inconsistent."
    )


def test_bcast_forward_backward_1():
    """Should work with no problem and infer values of
    all symbols.
    """
    shapes: dict[str, list[int | str | tuple]] = {
        "output": [3, "c", 5],
        "left": ["a", 1, "b"],
        "right": [1, 4, 1],
    }
    final_shapes = {"output": [3, 4, 5], "left": [3, 1, 5], "right": [1, 4, 1]}
    assert_constraint_results(
        shapes, {}, final_shapes, {}, bcast, True, {"output", "left"}
    )


def test_bcast_forward_backward_2():
    """Should work with no problem and infer values of
    all symbols.
    """
    shapes: dict[str, list[int | str | tuple]] = {
        "output": [3, ("Var", ...), 5],
        "left": ["a", 1, "b"],
        "right": [4, 1],
    }
    final_shapes = {"output": [3, 4, 5], "left": [3, 1, 5], "right": [4, 1]}
    assert_constraint_results(
        shapes, {}, final_shapes, {}, bcast, True, {"output", "left"}
    )


def test_bcast_forward_backward_variadic_1():
    """Tests inference capability when one of inputs have variadic
    field. It is obvious that variadic field of right input would
    evolve to None, "b" = 2 and "a" = 5.
    """
    shapes: dict[str, list[int | str | tuple]] = {
        "output": ["b", 5],
        "left": [1, "a"],
        "right": [("Var_right", ...), 2, 1],
    }
    final_shapes = {"output": [2, 5], "left": [1, 5], "right": [2, 1]}
    assert_constraint_results(
        shapes, {}, final_shapes, {}, bcast, True, {"output", "left", "right"}
    )


def test_bcast_forward_backward_variadic_2():
    """Tests inference capability when one of inputs have variadic
    field. It is obvious that variadic field of right input would
    evolve to None, "b" = 2 and "a" = 5.
    """
    shapes: dict[str, list[int | str | tuple]] = {
        "output": [3, 5],
        "left": ["a"],
        "right": [("Var_right", ...), 1],
    }
    final_shapes = {"output": [3, 5], "left": [5], "right": [3, 1]}
    assert_constraint_results(
        shapes, {}, final_shapes, {}, bcast, True, {"left", "right"}
    )


############# BCAST MATRIX MULT #############


def test_bcast_matmul_forward_1():
    """Should work with no problem."""
    shapes: dict[str, list[int | str | tuple]] = {
        "output": [("out", ...), "b", "d"],
        "left": ["x", 2, "z", "a", "b", "c"],
        "right": [("right", ...), 3, "c", "d"],
    }
    assignments: AssignmentType = {}
    final_shapes = {
        "output": ["(out, ...)", "k", 2, "l", 3, "b", "d"],
        "left": ["x", 2, "z", "a", "b", "c"],
        "right": ["(right, ...)", 3, "c", "d"],
    }
    ref_assignments = {
        "a": {1, 3},
    }
    assert_constraint_results(
        shapes,
        assignments,
        final_shapes,
        ref_assignments,
        bcast_matrix_mult,
        False,
        {"output", "left"},
    )


############# REDUCE #############


def test_reduce_forward_1():
    """Should work with no problem with axis = 1."""
    shapes: dict[str, list[int | str | tuple]] = {
        "output": ["a", "b"],
        "input": [3, 4, 5],
    }
    final_shapes = {"output": [3, 5], "input": [3, 4, 5], "axis": [], "keepdim": []}
    scalar_info = {
        "axis": IOHyperEdge(type=int, value=1),
        "keepdim": IOHyperEdge(value=False),
    }
    assert_constraint_results(
        shapes, {}, final_shapes, {}, reduce_constraints, True, {"output"}, scalar_info
    )


def test_reduce_forward_2():
    """Should work with no problem with axis = (1, 3)."""
    shapes: dict[str, list[int | str | tuple]] = {
        "output": ["a", "b"],
        "input": [3, 4, 5, 6],
    }
    final_shapes = {"output": [3, 5], "input": [3, 4, 5, 6], "axis": [], "keepdim": []}
    scalar_info = {
        "axis": IOHyperEdge(value=(1, 3)),
        "keepdim": IOHyperEdge(value=False),
    }
    assert_constraint_results(
        shapes, {}, final_shapes, {}, reduce_constraints, True, {"output"}, scalar_info
    )


def test_reduce_forward_3():
    """Should work with no problem with axis = (-1, 1)."""
    shapes: dict[str, list[int | str | tuple]] = {
        "output": ["a", "b"],
        "input": [3, 4, 5, 6],
    }
    final_shapes = {"output": [3, 5], "input": [3, 4, 5, 6], "axis": [], "keepdim": []}
    scalar_info = {
        "axis": IOHyperEdge(value=(-1, 1)),
        "keepdim": IOHyperEdge(value=False),
    }
    assert_constraint_results(
        shapes, {}, final_shapes, {}, reduce_constraints, True, {"output"}, scalar_info
    )


def test_reduce_forward_4():
    """Should work with no problem with axis = (-1, 1)."""
    shapes: dict[str, list[int | str | tuple]] = {
        "output": ["x", ("Var1", ...), "y"],
        "input": [3, 4, 5, 6],
    }
    final_shapes = {"output": [3, 5], "input": [3, 4, 5, 6], "axis": [], "keepdim": []}
    scalar_info = {
        "axis": IOHyperEdge(value=(-1, 1)),
        "keepdim": IOHyperEdge(value=False),
    }
    assert_constraint_results(
        shapes, {}, final_shapes, {}, reduce_constraints, True, {"output"}, scalar_info
    )


def test_reduce_forward_5():
    shapes: dict[str, list[int | str | tuple]] = {
        "output": ["u1", ("V1", ...), 10],
        "input": ["u3", ("V2", ...), "u5", 10],
    }
    final_shapes = {
        "output": ["u1", "(V1, ...)", 10],
        "input": ["u3", "(V2, ...)", "u5", 10],
        "axis": [],
        "keepdim": [],
    }
    scalar_info = {"axis": IOHyperEdge(value=0), "keepdim": IOHyperEdge(value=False)}
    assert_constraint_results(
        shapes, {}, final_shapes, {}, reduce_constraints, False, set(), scalar_info
    )


# @pytest.mark.skip("Known Bug, update reduce constraints.")
def test_reduce_forward_6():
    shapes: dict[str, list[int | str | tuple]] = {
        "output": [("V1", ...)],
        "input": [("V2", ...)],
    }
    final_shapes = {
        "output": ["x", "(V2, ...)", "u5"],
        "input": ["a", "b", "c", "(V1, ...)", "u5"],
        "axis": [],
        "keepdim": [],
    }
    scalar_info = {
        "axis": IOHyperEdge(value=(2, -4)),
        "keepdim": IOHyperEdge(value=False),
    }
    assert_constraint_results(
        shapes,
        {},
        final_shapes,
        {},
        reduce_constraints,
        False,
        {"input", "output"},
        scalar_info,
    )


def test_reduce_forward_7():
    shapes: dict[str, list[int | str | tuple]] = {
        "output": [("V1", ...)],
        "input": [("V2", ...)],
    }
    final_shapes = {
        "output": ["a", "(V2, ...)"],
        "input": ["a", "b", "c", "(V1, ...)"],
        "axis": [],
        "keepdim": [],
    }
    scalar_info = {
        "axis": IOHyperEdge(value=(2, -2)),
        "keepdim": IOHyperEdge(value=False),
    }
    assert_constraint_results(
        shapes,
        {},
        final_shapes,
        {},
        reduce_constraints,
        False,
        {"input", "output"},
        scalar_info,
    )


def test_reduce_forward_8():
    shapes: dict[str, list[int | str | tuple]] = {
        "output": [("V1", ...)],
        "input": [("V2", ...)],
    }
    final_shapes = {
        "output": ["(V1, ...)"],
        "input": ["a", "b", "(V2, ...)"],
        "axis": [],
        "keepdim": [],
    }
    scalar_info = {
        "axis": IOHyperEdge(value=(1, -2)),
        "keepdim": IOHyperEdge(value=False),
    }
    assert_constraint_results(
        shapes, {}, final_shapes, {}, reduce_constraints, False, {"input"}, scalar_info
    )


def test_reduce_forward_9():
    shapes: dict[str, list[int | str | tuple]] = {
        "output": [("V1", ...)],
        "input": [("V2", ...), "a"],
    }
    final_shapes = {
        "output": ["(V1, ...)"],
        "input": ["x", "(V2, ...)", "a"],
        "axis": [],
        "keepdim": [],
    }
    scalar_info = {
        "axis": IOHyperEdge(value=(1, -2)),
        "keepdim": IOHyperEdge(value=False),
    }
    assert_constraint_results(
        shapes, {}, final_shapes, {}, reduce_constraints, False, {"input"}, scalar_info
    )


def test_reduce_forward_10():
    shapes: dict[str, list[int | str | tuple]] = {
        "output": [("V1", ...)],
        "input": [("V2", ...), "a", "b"],
    }
    final_shapes = {
        "output": ["(V1, ...)"],
        "input": ["(V2, ...)", "a", "b"],
        "axis": [],
        "keepdim": [],
    }
    scalar_info = {
        "axis": IOHyperEdge(value=(1, -2)),
        "keepdim": IOHyperEdge(value=False),
    }
    assert_constraint_results(
        shapes, {}, final_shapes, {}, reduce_constraints, False, set(), scalar_info
    )


def test_reduce_forward_11():
    shapes: dict[str, list[int | str | tuple]] = {
        "output": [("V1", ...)],
        "input": [("V2", ...)],
    }
    final_shapes = {
        "output": ["a", "(V1, ...)", "e", "f"],
        "input": ["a", "b", "(V1, ...)", "c", "d", "e", "f"],
        "axis": [],
        "keepdim": [],
    }
    scalar_info = {
        "axis": IOHyperEdge(value=(1, -3, -4)),
        "keepdim": IOHyperEdge(value=False),
    }
    assert_constraint_results(
        shapes,
        {},
        final_shapes,
        {},
        reduce_constraints,
        True,
        {"input", "output"},
        scalar_info,
    )


def test_reduce_forward_12():
    shapes: dict[str, list[int | str | tuple]] = {
        "output": [("V1", ...)],
        "input": ["a", "b", "c", ("V2", ...)],
    }
    final_shapes = {
        "output": ["(V1, ...)", "d", "e"],
        "input": ["a", "b", "c", "(V2, ...)", "d", "e"],
        "axis": [],
        "keepdim": [],
    }
    scalar_info = {
        "axis": IOHyperEdge(value=(1, -3, -5)),
        "keepdim": IOHyperEdge(value=False),
    }
    assert_constraint_results(
        shapes,
        {},
        final_shapes,
        {},
        reduce_constraints,
        False,
        {"input", "output"},
        scalar_info,
    )


def test_reduce_forward_13():
    shapes: dict[str, list[int | str | tuple]] = {
        "output": [("V1", ...)],
        "input": ["a", "b", "c", ("V2", ...)],
    }
    final_shapes = {
        "output": ["a", "(V2, ...)"],
        "input": ["a", "b", "c", "(V2, ...)"],
        "axis": [],
        "keepdim": [],
    }
    scalar_info = {
        "axis": IOHyperEdge(value=(1, 2)),
        "keepdim": IOHyperEdge(value=False),
    }
    assert_constraint_results(
        shapes, {}, final_shapes, {}, reduce_constraints, True, {"output"}, scalar_info
    )


def test_reduce_forward_14():
    shapes: dict[str, list[int | str | tuple]] = {
        "output": [("V1", ...)],
        "input": ["a", "b", "c", ("V2", ...)],
    }
    final_shapes = {
        "output": ["a", "(V1, ...)"],
        "input": ["a", "b", "c", "(V2, ...)"],
        "axis": [],
        "keepdim": [],
    }
    scalar_info = {
        "axis": IOHyperEdge(value=(-1, -2)),
        "keepdim": IOHyperEdge(value=False),
    }
    assert_constraint_results(
        shapes, {}, final_shapes, {}, reduce_constraints, False, {"output"}, scalar_info
    )


def test_reduce_forward_15():
    shapes: dict[str, list[int | str | tuple]] = {
        "output": [("V1", ...)],
        "input": ["a", ("V2", ...)],
    }
    final_shapes = {
        "output": ["(V1, ...)"],
        "input": ["a", "b", "(V2, ...)"],
        "axis": [],
        "keepdim": [],
    }
    scalar_info = {
        "axis": IOHyperEdge(value=(-1, -2)),
        "keepdim": IOHyperEdge(value=False),
    }
    assert_constraint_results(
        shapes, {}, final_shapes, {}, reduce_constraints, False, {"input"}, scalar_info
    )


def test_reduce_forward_16():
    shapes: dict[str, list[int | str | tuple]] = {
        "output": [("V2", ...)],
        "input": ["a", ("V1", ...)],
    }
    final_shapes = {
        "output": [1, "(V1, ...)"],
        "input": ["a", "(V1, ...)"],
        "axis": [],
        "keepdim": [],
    }
    scalar_info = {"axis": IOHyperEdge(value=0), "keepdim": IOHyperEdge(value=True)}
    assert_constraint_results(
        shapes, {}, final_shapes, {}, reduce_constraints, True, {"output"}, scalar_info
    )


def test_reduce_forward_17():
    shapes: dict[str, list[int | str | tuple]] = {
        "output": [("V2", ...)],
        "input": [("V1", ...), "a"],
    }
    final_shapes = {
        "output": ["(V1, ...)", 1],
        "input": ["(V1, ...)", "a"],
        "axis": [],
        "keepdim": [],
    }
    scalar_info = {"axis": IOHyperEdge(value=-1), "keepdim": IOHyperEdge(value=True)}
    assert_constraint_results(
        shapes, {}, final_shapes, {}, reduce_constraints, True, {"output"}, scalar_info
    )


def test_reduce_forward_18():
    shapes: dict[str, list[int | str | tuple]] = {
        "output": [("V2", ...)],
        "input": [("V1", ...)],
    }
    final_shapes = {
        "output": ["(V1, ...)", 1],
        "input": ["(V1, ...)", "a"],
        "axis": [],
        "keepdim": [],
    }
    scalar_info = {"axis": IOHyperEdge(value=-1), "keepdim": IOHyperEdge(value=True)}
    assert_constraint_results(
        shapes,
        {},
        final_shapes,
        {},
        reduce_constraints,
        True,
        {"output", "input"},
        scalar_info,
    )


def test_reduce_forward_error_3():
    """Should work with no problem with axis = (-1, 1)."""
    shapes: dict[str, list[int | str | tuple]] = {"output": [], "input": [3, 4]}
    scalar_info = {
        "axis": IOHyperEdge(value=(-1, 0, 1)),
        "keepdim": IOHyperEdge(value=False),
    }
    with pytest.raises(ValueError) as err_info:
        assert_constraint_results(
            shapes, {}, {}, {}, reduce_constraints, False, set(), scalar_info
        )
    assert str(err_info.value) == "Dim 1 appears multiple times in the reduce axes"


def test_reduce_forward_error_1():
    """Should raise ValueError since expected output rank is 2 but got
    3 for axis = 1.
    """
    shapes: dict[str, list[int | str | tuple]] = {
        "output": ["a", "b", "c"],
        "input": [3, 4, 5],
    }
    scalar_info = {"axis": IOHyperEdge(value=1), "keepdim": IOHyperEdge(value=False)}
    with pytest.raises(ValueError) as err_info:
        assert_constraint_results(
            shapes, {}, {}, {}, reduce_constraints, False, set(), scalar_info
        )
    assert str(err_info.value) == (
        "Shape mismatch, output rank = 3. Output rank must be exactly 2 where input "
        "rank = 3 and axis = (1,). Axis numbers printed as their counterparts."
    )


def test_reduce_forward_error_2():
    """Should raise ValueError since expected output rank is 2 but got
    3 for axis = (1, 2).
    """
    shapes: dict[str, list[int | str | tuple]] = {
        "output": ["a", "b"],
        "input": [3, 4, 5],
    }
    scalar_info = {
        "axis": IOHyperEdge(value=(1, 2)),
        "keepdim": IOHyperEdge(value=False),
    }
    with pytest.raises(ValueError) as err_info:
        assert_constraint_results(
            shapes, {}, {}, {}, reduce_constraints, False, set(), scalar_info
        )
    assert str(err_info.value) == (
        "Shape mismatch, output rank = 2. Output rank must be exactly 1 where input "
        "rank = 3 and axis = (1, 2). Axis numbers printed as their counterparts."
    )


def test_reduce_backward_error_1():
    """Should raise ValueError since expected output rank is 2 but got
    3 for axis = (1, 2).
    """
    shapes: dict[str, list[int | str | tuple]] = {
        "output": [3, 4, 5],
        "input": ["a", "b", "c"],
    }
    scalar_info = {"axis": IOHyperEdge(value=(1)), "keepdim": IOHyperEdge(value=False)}
    with pytest.raises(ValueError) as err_info:
        assert_constraint_results(
            shapes, {}, {}, {}, reduce_constraints, False, set(), scalar_info
        )
    assert str(err_info.value) == (
        "Shape mismatch, output rank = 3. Output rank must be exactly 2 where input "
        "rank = 3 and axis = (1,). Axis numbers printed as their counterparts."
    )


def test_reduce_backward_1():
    """Should work with no problem in backwards when axis = (1, )."""
    shapes: dict[str, list[int | str | tuple]] = {
        "output": [3, 4, 5],
        "input": ["a", "b", "c", "d"],
    }
    final_shapes = {
        "output": [3, 4, 5],
        "input": [3, "b", 4, 5],
        "axis": [],
        "keepdim": [],
    }
    scalar_info = {"axis": IOHyperEdge(value=1), "keepdim": IOHyperEdge(value=False)}
    assert_constraint_results(
        shapes, {}, final_shapes, {}, reduce_constraints, True, {"input"}, scalar_info
    )


def test_reduce_backward_2():
    """Should work with no problem in backwards when axis = (-2, 2)."""
    shapes: dict[str, list[int | str | tuple]] = {
        "output": [3, 4, 5],
        "input": ["a", "b", "c", "d", "e"],
    }
    final_shapes = {
        "output": [3, 4, 5],
        "input": [3, 4, "c", "d", 5],
        "axis": [],
        "keepdim": [],
    }
    scalar_info = {
        "axis": IOHyperEdge(value=(-2, 2)),
        "keepdim": IOHyperEdge(value=False),
    }
    assert_constraint_results(
        shapes, {}, final_shapes, {}, reduce_constraints, True, {"input"}, scalar_info
    )


def test_reduce_forward_backward_1():
    """Should work bidirectional with no problem when axis = (-2, 2).
    Can infer "b" from input, and "a" and "b" from output.
    """
    shapes: dict[str, list[int | str | tuple]] = {
        "output": [3, "b", 5],
        "input": ["a", 2, "c", "d", "e"],
    }
    final_shapes = {
        "output": [3, 2, 5],
        "input": [3, 2, "c", "d", 5],
        "axis": [],
        "keepdim": [],
    }
    scalar_info = {
        "axis": IOHyperEdge(value=(-2, 2)),
        "keepdim": IOHyperEdge(value=False),
    }
    assert_constraint_results(
        shapes,
        {},
        final_shapes,
        {},
        reduce_constraints,
        True,
        {"output", "input"},
        scalar_info,
    )


def test_reduce_forward_backward_error_1():
    """Should raise ValueError since output shape must have exactly 4 dims
    where input has 6 dims and axis = (-2, 2).
    """
    shapes: dict[str, list[int | str | tuple]] = {
        "output": [3, "b", 5],
        "input": ["a", 2, "c", "d", "e", "f"],
    }
    scalar_info = {
        "axis": IOHyperEdge(value=(-2, 2)),
        "keepdim": IOHyperEdge(value=False),
    }
    with pytest.raises(ValueError) as err_info:
        assert_constraint_results(
            shapes, {}, {}, {}, reduce_constraints, False, set(), scalar_info
        )
    assert str(err_info.value) == (
        "Shape mismatch, output rank = 3. Output rank must be exactly 4 where "
        "input rank = 6 and axis = (4, 2). Axis numbers printed as their counterparts."
    )


def test_reduce_axis_valued_keep_dim_true():
    """Test multiple positive/negative axis and keepdim"""
    shapes: dict[str, list[int | str | tuple]] = {
        "output": [("Var1", ...)],
        "input": [1, 2, 3, 4, 5, 6, 7],
    }
    final_shapes = {
        "output": [1, 1, 1, 4, 1, 1, 7],
        "input": [1, 2, 3, 4, 5, 6, 7],
        "axis": [],
        "keepdim": [],
    }
    scalar_info = {
        "axis": IOHyperEdge(value=(1, 2, -2, -3)),
        "keepdim": IOHyperEdge(value=True),
    }
    assert_constraint_results(
        shapes, {}, final_shapes, {}, reduce_constraints, True, {"output"}, scalar_info
    )


def test_reduce_axis_none_keep_dim_true():
    """Test multiple none axis and keepdim"""
    shapes: dict[str, list[int | str | tuple]] = {
        "output": [("Var1", ...)],
        "input": [1, 2, 3, 4, 5, 6, 7],
    }
    final_shapes = {
        "output": [1, 1, 1, 1, 1, 1, 1],
        "input": [1, 2, 3, 4, 5, 6, 7],
        "axis": [],
        "keepdim": [],
    }
    scalar_info = {"axis": IOHyperEdge(value=None), "keepdim": IOHyperEdge(value=True)}
    assert_constraint_results(
        shapes, {}, final_shapes, {}, reduce_constraints, True, {"output"}, scalar_info
    )


def test_reduce_axis_none_keep_dim_tbd():
    """Test multiple none axis and keepdim"""
    shapes: dict[str, list[int | str | tuple]] = {
        "output": [("Var1", ...)],
        "input": [1, 2, 3, 4, 5, 6, 7],
    }
    final_shapes = {
        "output": ["(Var1, ...)"],
        "input": [1, 2, 3, 4, 5, 6, 7],
        "axis": [],
        "keepdim": [],
    }
    scalar_info = {
        "axis": IOHyperEdge(value=None),
        "keepdim": IOHyperEdge(type=int, value=TBD),
    }
    assert_constraint_results(
        shapes, {}, final_shapes, {}, reduce_constraints, False, set(), scalar_info
    )


def test_reduce_axis_valued_keep_dim_tbd():
    """Test multiple none axis and keepdim"""
    shapes: dict[str, list[int | str | tuple]] = {
        "output": [("Var1", ...)],
        "input": [1, 2, 3, 4, 5, 6, 7],
    }
    final_shapes = {
        "output": ["(Var1, ...)"],
        "input": [1, 2, 3, 4, 5, 6, 7],
        "axis": [],
        "keepdim": [],
    }
    scalar_info = {
        "axis": IOHyperEdge(value=(1, 2, -2, -3)),
        "keepdim": IOHyperEdge(type=int),
    }
    assert_constraint_results(
        shapes, {}, final_shapes, {}, reduce_constraints, False, set(), scalar_info
    )


def test_reduce_axis_valued_keep_dim_false_input_variadic():
    """Test multiple none axis and keepdim"""
    shapes: dict[str, list[int | str | tuple]] = {
        "output": [("Var1", ...)],
        "input": [("Var2", ...)],
    }
    final_shapes = {
        "output": ["(Var1, ...)", "f"],
        "input": ["a", "b", "c", "(Var2, ...)", "d", "f"],
        "axis": [],
        "keepdim": [],
    }
    scalar_info = {
        "axis": IOHyperEdge(value=(1, 2, -2, -3)),
        "keepdim": IOHyperEdge(type=bool, value=False),
    }
    assert_constraint_results(
        shapes,
        {},
        final_shapes,
        {},
        reduce_constraints,
        False,
        {"input", "output"},
        scalar_info,
    )


def test_reduce_axis_valued_keep_dim_tbd_input_variadic():
    """Test multiple none axis and keepdim"""
    shapes: dict[str, list[int | str | tuple]] = {
        "output": [("Var1", ...)],
        "input": [("Var2", ...)],
    }
    final_shapes = {
        "output": ["(Var1, ...)"],
        "input": ["a", "b", "c", "(Var2, ...)", "d", "f"],
        "axis": [],
        "keepdim": [],
    }
    scalar_info = {
        "axis": IOHyperEdge(value=(1, 2, -2, -3)),
        "keepdim": IOHyperEdge(type=bool),
    }
    assert_constraint_results(
        shapes, {}, final_shapes, {}, reduce_constraints, False, {"input"}, scalar_info
    )


# @pytest.mark.skip("Fix reduce constraints")
def test_reduce_with_given_axis():
    """Test multiple none axis and keepdim"""
    shapes: dict[str, list[int | str | tuple]] = {
        "output": [("Var1", ...)],
        "input": [("Var2", ...)],
    }
    final_shapes = {
        "output": ["(Var1, ...)"],
        "input": ["(Var1, ...)", "u1", "u2"],
        "axis": [],
        "keepdim": [],
    }
    scalar_info = {
        "axis": IOHyperEdge(value=(-1, -2)),
        "keepdim": IOHyperEdge(type=bool, value=False),
    }
    assert_constraint_results(
        shapes, {}, final_shapes, {}, reduce_constraints, True, {"input"}, scalar_info
    )


def test_reduce_backward_3():
    """Test multiple positive/negative axis"""
    shapes: dict[str, list[int | str | tuple]] = {
        "output": ["u1", "u2", "u3", "u4"],
        "input": [("Var", ...)],
    }
    final_shapes = {
        "" "output": ["u1", "u2", "u3", "u4"],
        "input": ["u1", "a", "u2", "u3", "b", "u4"],
        "axis": [],
        "keepdim": [],
    }
    scalar_info = {
        "axis": IOHyperEdge(value=(1, -2)),
        "keepdim": IOHyperEdge(value=False),
    }
    assert_constraint_results(
        shapes, {}, final_shapes, {}, reduce_constraints, True, {"input"}, scalar_info
    )


def test_reduce_backward_4():
    """Test multiple positive/negative axis"""
    shapes: dict[str, list[int | str | tuple]] = {
        "output": ["u1", "u2", "u3", "u4"],
        "input": [("Var", ...)],
    }
    final_shapes = {
        "output": ["u1", 1, 1, "u4"],
        "input": ["u1", "a", "b", "u4"],
        "axis": [],
        "keepdim": [],
    }
    scalar_info = {
        "axis": IOHyperEdge(value=(1, -2)),
        "keepdim": IOHyperEdge(value=True),
    }
    assert_constraint_results(
        shapes,
        {},
        final_shapes,
        {},
        reduce_constraints,
        True,
        {"output", "input"},
        scalar_info,
    )


def test_reduce_backward_5():
    """Test multiple positive/negative axis"""
    shapes: dict[str, list[int | str | tuple]] = {
        "output": [4, 1, 1, 7],
        "input": [("Var", ...)],
    }
    final_shapes = {
        "output": [4, 1, 1, 7],
        "input": [4, "a", "b", 7],
        "axis": [],
        "keepdim": [],
    }
    scalar_info = {
        "axis": IOHyperEdge(value=(1, -2)),
        "keepdim": IOHyperEdge(value=True),
    }
    assert_constraint_results(
        shapes, {}, final_shapes, {}, reduce_constraints, True, {"input"}, scalar_info
    )


def test_reduce_backward_5_error():
    """Should raise ValueError since keepdim forces
    output shape to have "1" in dimension 1 but it is "2".
    """
    shapes: dict[str, list[int | str | tuple]] = {
        "output": [4, 2, 1, 7],
        "input": [("Var", ...)],
    }
    scalar_info = {
        "axis": IOHyperEdge(value=(1, -2)),
        "keepdim": IOHyperEdge(value=True),
    }
    with pytest.raises(ValueError) as err_info:
        assert_constraint_results(
            shapes, {}, {}, {}, reduce_constraints, True, {"input"}, scalar_info
        )
    assert str(err_info.value) == "Possible values mismatch!"


############# PAD #############


def test_pad_all_inputs_defined_forward_zero_pad():
    shapes: dict[str, list[int | str | tuple]] = {
        "output": [("V1", ...)],
        "input": [1, 2, 3, 4],
    }
    final_shapes = {
        "output": [1, 2, 3, 4],
        "input": [1, 2, 3, 4],
        "pad_width": [],
    }
    scalar_info = {"pad_width": IOHyperEdge(value=((0, 0), (0, 0), (0, 0), (0, 0)))}
    assert_constraint_results(
        shapes, {}, final_shapes, {}, pad_constraints, True, {"output"}, scalar_info
    )


def test_pad_all_inputs_defined_forward_one_pad_symmetric():
    shapes: dict[str, list[int | str | tuple]] = {
        "output": [("V1", ...)],
        "input": [1, 2, 3, 4],
    }
    final_shapes = {
        "output": [3, 4, 5, 6],
        "input": [1, 2, 3, 4],
        "pad_width": [],
    }
    scalar_info = {"pad_width": IOHyperEdge(value=((1, 1), (1, 1), (1, 1), (1, 1)))}
    assert_constraint_results(
        shapes, {}, final_shapes, {}, pad_constraints, True, {"output"}, scalar_info
    )


def test_pad_all_inputs_defined_forward_one_pad_asymmetric():
    shapes: dict[str, list[int | str | tuple]] = {
        "output": [("V1", ...)],
        "input": [1, 2, 3, 4],
    }
    final_shapes = {
        "output": [2, 3, 4, 5],
        "input": [1, 2, 3, 4],
        "pad_width": [],
    }
    scalar_info = {"pad_width": IOHyperEdge(value=((0, 1), (0, 1), (0, 1), (0, 1)))}
    assert_constraint_results(
        shapes, {}, final_shapes, {}, pad_constraints, True, {"output"}, scalar_info
    )


def test_pad_all_inputs_defined_forward_random_pad():
    shapes: dict[str, list[int | str | tuple]] = {
        "output": [("V1", ...)],
        "input": [1, 2, 3, 4],
    }
    final_shapes = {
        "output": [2, 7, 8, 25],
        "input": [1, 2, 3, 4],
        "pad_width": [],
    }
    scalar_info = {"pad_width": IOHyperEdge(value=((0, 1), (2, 3), (5, 0), (9, 12)))}
    assert_constraint_results(
        shapes, {}, final_shapes, {}, pad_constraints, True, {"output"}, scalar_info
    )


def test_pad_some_inputs_defined_forward_random_pad():
    shapes: dict[str, list[int | str | tuple]] = {
        "output": [("V1", ...)],
        "input": ["a", 2, 3, 4],
    }
    final_shapes = {
        "output": ["b", 7, 8, 25],
        "input": ["a", 2, 3, 4],
        "pad_width": [],
    }
    scalar_info = {"pad_width": IOHyperEdge(value=((0, 1), (2, 3), (5, 0), (9, 12)))}
    assert_constraint_results(
        shapes, {}, final_shapes, {}, pad_constraints, False, {"output"}, scalar_info
    )


def test_pad_input_with_variadic_forward_random_pad():
    shapes: dict[str, list[int | str | tuple]] = {
        "output": [("V2", ...)],
        "input": ["a", ("V1", ...), 3, "b", 4],
    }
    final_shapes = {
        "output": ["d", "e", 8, "f", 25],
        "input": ["a", "b", 3, "c", 4],
        "pad_width": [],
    }
    scalar_info = {
        "pad_width": IOHyperEdge(value=((0, 1), (2, 3), (5, 0), (1, 1), (9, 12)))
    }
    assert_constraint_results(
        shapes,
        {},
        final_shapes,
        {},
        pad_constraints,
        False,
        {"output", "input"},
        scalar_info,
    )


def test_pad_output_defined_backward_zero_pad():
    shapes: dict[str, list[int | str | tuple]] = {
        "output": [3, 4, 5, 6],
        "input": [("V1", ...)],
    }
    final_shapes = {
        "output": [3, 4, 5, 6],
        "input": [3, 4, 5, 6],
        "pad_width": [],
    }
    scalar_info = {"pad_width": IOHyperEdge(value=((0, 0), (0, 0), (0, 0), (0, 0)))}
    assert_constraint_results(
        shapes, {}, final_shapes, {}, pad_constraints, True, {"input"}, scalar_info
    )


def test_pad_output_defined_backward_one_pad_symmetric():
    shapes: dict[str, list[int | str | tuple]] = {
        "output": [3, 4, 5, 6],
        "input": [("V1", ...)],
    }
    final_shapes = {
        "output": [3, 4, 5, 6],
        "input": [1, 2, 3, 4],
        "pad_width": [],
    }
    scalar_info = {"pad_width": IOHyperEdge(value=((1, 1), (1, 1), (1, 1), (1, 1)))}
    assert_constraint_results(
        shapes, {}, final_shapes, {}, pad_constraints, True, {"input"}, scalar_info
    )


def test_pad_output_defined_backward_one_pad_asymmetric():
    shapes: dict[str, list[int | str | tuple]] = {
        "output": [3, 4, 5, 6],
        "input": [("V1", ...)],
    }
    final_shapes = {
        "output": [3, 4, 5, 6],
        "input": [2, 3, 4, 5],
        "pad_width": [],
    }
    scalar_info = {"pad_width": IOHyperEdge(value=((0, 1), (0, 1), (0, 1), (0, 1)))}
    assert_constraint_results(
        shapes, {}, final_shapes, {}, pad_constraints, True, {"input"}, scalar_info
    )


def test_pad_output_defined_backward_random_pad():
    shapes: dict[str, list[int | str | tuple]] = {
        "output": [2, 7, 8, 25],
        "input": [("V1", ...)],
    }
    final_shapes = {
        "output": [2, 7, 8, 25],
        "input": [1, 2, 3, 4],
        "pad_width": [],
    }
    scalar_info = {"pad_width": IOHyperEdge(value=((0, 1), (2, 3), (5, 0), (9, 12)))}
    assert_constraint_results(
        shapes, {}, final_shapes, {}, pad_constraints, True, {"input"}, scalar_info
    )


def test_pad_output_with_variadic_forward_random_pad():
    shapes: dict[str, list[int | str | tuple]] = {
        "output": [("V2", ...), 8, "b", 25],
        "input": ["a", ("V1", ...)],
    }
    final_shapes = {
        "output": ["d", "e", 8, "f", 25],
        "input": ["a", "b", 3, "c", 4],
        "pad_width": [],
    }
    scalar_info = {
        "pad_width": IOHyperEdge(value=((0, 1), (2, 3), (5, 0), (1, 1), (9, 12)))
    }
    assert_constraint_results(
        shapes,
        {},
        final_shapes,
        {},
        pad_constraints,
        False,
        {"output", "input"},
        scalar_info,
    )


def test_pad_input_output_mismatch_error():
    shapes: dict[str, list[int | str | tuple]] = {
        "output": [2, 7, 8, 25],
        "input": [1, 2, 3, 5],
    }
    final_shapes = {
        "output": [2, 7, 8, 25],
        "input": [1, 2, 3, 4],
        "pad_width": [],
    }
    scalar_info = {"pad_width": IOHyperEdge(value=((0, 1), (2, 3), (5, 0), (9, 12)))}
    with pytest.raises(ValueError) as err_info:
        assert_constraint_results(
            shapes, {}, final_shapes, {}, pad_constraints, True, {"input"}, scalar_info
        )
    assert str(err_info.value) == "Possible values mismatch!"


def test_pad_pad_width_tbd():
    shapes: dict[str, list[int | str | tuple]] = {
        "output": [("V1", ...)],
        "input": ["a", 2, 3, 4],
    }
    final_shapes = {
        "output": ["V1, ..."],
        "input": ["a", 2, 3, 4],
        "pad_width": [],
    }
    scalar_info = {"pad_width": IOHyperEdge(type=tuple | ToBeDetermined)}
    assert_constraint_results(
        shapes, {}, final_shapes, {}, pad_constraints, False, set(), scalar_info
    )


############# ARANGE #############


def test_arange_1():
    """Should work with no problem with start, stop, step = (1, 5, 1)"""
    shapes: dict[str, list[int | str | tuple]] = {"output": ["a"]}
    final_shapes = {"output": [4], "start": [], "stop": [], "step": []}
    scalar_info = {
        "start": IOHyperEdge(value=1),
        "stop": IOHyperEdge(value=5),
        "step": IOHyperEdge(value=1),
    }
    assert_constraint_results(
        shapes, {}, final_shapes, {}, arange_constraints, True, {"output"}, scalar_info
    )


def test_arange_2():
    """Should work with no problem with start, stop, step = (1, 5, 2)"""
    shapes: dict[str, list[int | str | tuple]] = {"output": ["a"]}
    final_shapes = {"output": [2], "start": [], "stop": [], "step": []}
    scalar_info = {
        "start": IOHyperEdge(value=1),
        "stop": IOHyperEdge(value=5),
        "step": IOHyperEdge(value=2),
    }
    assert_constraint_results(
        shapes, {}, final_shapes, {}, arange_constraints, True, {"output"}, scalar_info
    )


def test_arange_3():
    """Should work with no problem with decimal step."""
    shapes: dict[str, list[int | str | tuple]] = {"output": ["a"]}
    final_shapes = {"output": [4], "start": [], "stop": [], "step": []}
    scalar_info = {
        "start": IOHyperEdge(value=1),
        "stop": IOHyperEdge(value=5),
        "step": IOHyperEdge(value=1.1),
    }
    assert_constraint_results(
        shapes, {}, final_shapes, {}, arange_constraints, True, {"output"}, scalar_info
    )


def test_arange_4():
    """Should work with no problem with negative values and
    decimal step.
    """
    shapes: dict[str, list[int | str | tuple]] = {"output": ["a"]}
    final_shapes = {"output": [4], "start": [], "stop": [], "step": []}
    scalar_info = {
        "start": IOHyperEdge(value=-1),
        "stop": IOHyperEdge(value=-5),
        "step": IOHyperEdge(value=-1.1),
    }
    assert_constraint_results(
        shapes, {}, final_shapes, {}, arange_constraints, True, {"output"}, scalar_info
    )


def test_arange_5():
    """Should work with no problem with positive values with
    negative decimal step .
    """
    shapes: dict[str, list[int | str | tuple]] = {"output": ["a"]}
    final_shapes = {"output": [4], "start": [], "stop": [], "step": []}
    scalar_info = {
        "start": IOHyperEdge(value=5),
        "stop": IOHyperEdge(value=1),
        "step": IOHyperEdge(value=-1.1),
    }
    assert_constraint_results(
        shapes, {}, final_shapes, {}, arange_constraints, True, {"output"}, scalar_info
    )


def test_arange_6():
    """Should work with no problem with positive decimal values
    with negative decimal step .
    """
    shapes: dict[str, list[int | str | tuple]] = {"output": ["a"]}
    final_shapes = {"output": [5], "start": [], "stop": [], "step": []}
    scalar_info = {
        "start": IOHyperEdge(value=5.2),
        "stop": IOHyperEdge(value=1.34),
        "step": IOHyperEdge(value=-0.9),
    }
    assert_constraint_results(
        shapes, {}, final_shapes, {}, arange_constraints, True, {"output"}, scalar_info
    )


def test_arange_7():
    """Should work with no problem with positive decimal values
    with indefinite step. No change in status and updated_symbols.
    """
    shapes: dict[str, list[int | str | tuple]] = {"output": [5]}
    final_shapes = {"output": [5], "start": [], "stop": [], "step": []}
    scalar_info = {
        "start": IOHyperEdge(value=5.2),
        "stop": IOHyperEdge(value=1.34),
        "step": IOHyperEdge(int | float, value=TBD),
    }
    assert_constraint_results(
        shapes, {}, final_shapes, {}, arange_constraints, False, set(), scalar_info
    )


def test_arange_8():
    """Should work with no problem with start, stop, step = (1, 1, 1).
    In this case output array is empty which means no change occurs in
    output shape map since it's also empty.
    """
    shapes: dict[str, list[int | str | tuple]] = {"output": []}
    final_shapes: dict[str, list[int | str | tuple]] = {
        "output": [],
        "start": [],
        "stop": [],
        "step": [],
    }
    scalar_info = {
        "start": IOHyperEdge(value=1),
        "stop": IOHyperEdge(value=1),
        "step": IOHyperEdge(value=1),
    }
    assert_constraint_results(
        shapes, {}, final_shapes, {}, arange_constraints, True, set(), scalar_info
    )


def test_arange_9():
    """Should work with no problem with start, stop, step = (1, 1, 1).
    In this case output array is empty which means variadic field of
    output will be updated and output shape_map will become [].
    """
    shapes: dict[str, list[int | str | tuple]] = {"output": [("V", ...)]}
    final_shapes: dict[str, list[int | str | tuple]] = {
        "output": [],
        "start": [],
        "stop": [],
        "step": [],
    }
    scalar_info = {
        "start": IOHyperEdge(value=1),
        "stop": IOHyperEdge(value=1),
        "step": IOHyperEdge(value=1),
    }
    assert_constraint_results(
        shapes, {}, final_shapes, {}, arange_constraints, True, {"output"}, scalar_info
    )


def test_arange_error_1():
    shapes: dict[str, list[int | str | tuple]] = {"output": ["a"]}
    scalar_info = {
        "start": IOHyperEdge(value=1),
        "stop": IOHyperEdge(value=5),
        "step": IOHyperEdge(value=-0.9),
    }
    with pytest.raises(ValueError) as err_info:
        assert_constraint_results(
            shapes, {}, {}, {}, arange_constraints, False, set(), scalar_info
        )
    assert (
        str(err_info.value)
        == "Start number (1) can not be lower than stop number (5) while step = -0.9"
    )


def test_arange_error_2():
    shapes: dict[str, list[int | str | tuple]] = {"output": ["a"]}
    scalar_info = {
        "start": IOHyperEdge(value=4),
        "stop": IOHyperEdge(value=1),
        "step": IOHyperEdge(value=0.9),
    }
    with pytest.raises(ValueError) as err_info:
        assert_constraint_results(
            shapes, {}, {}, {}, arange_constraints, False, set(), scalar_info
        )
    assert (
        str(err_info.value)
        == "Start number (4) can not be higher than stop number (1) while step = 0.9"
    )


def test_arange_error_3():
    shapes: dict[str, list[int | str | tuple]] = {"output": ["a", ("V", ...), "b"]}
    scalar_info = {
        "start": IOHyperEdge(value=1),
        "stop": IOHyperEdge(value=5),
        "step": IOHyperEdge(value=2),
    }
    with pytest.raises(ValueError) as err_info:
        assert_constraint_results(
            shapes, {}, {}, {}, arange_constraints, False, set(), scalar_info
        )
    assert str(err_info.value) == (
        "Shape mismatch. Output has at least 2 dim(s) where it can have "
        "at most 1 dim."
    )


def test_arange_error_4():
    shapes: dict[str, list[int | str | tuple]] = {"output": ["a", "b"]}
    scalar_info = {
        "start": IOHyperEdge(value=1),
        "stop": IOHyperEdge(value=5),
        "step": IOHyperEdge(value=2),
    }
    with pytest.raises(ValueError) as err_info:
        assert_constraint_results(
            shapes, {}, {}, {}, arange_constraints, False, set(), scalar_info
        )
    assert (
        str(err_info.value)
        == "Arange output shape can only have 1 dim in this setting. Got 2 dim(s) here."
    )


def test_arange_error_5():
    """Should raise ValueError since output is zero dimensional
    for start, step, stop = (1, 1, 2).
    """
    shapes: dict[str, list[int | str | tuple]] = {"output": ["a"]}
    scalar_info = {
        "start": IOHyperEdge(value=1),
        "stop": IOHyperEdge(value=1),
        "step": IOHyperEdge(value=2),
    }
    with pytest.raises(ValueError) as err_info:
        assert_constraint_results(
            shapes, {}, {}, {}, arange_constraints, False, set(), scalar_info
        )
    assert (
        str(err_info.value)
        == "Arange output shape can only have 0 dim in this setting. Got 1 dim(s) here."
    )


def test_arange_error_6():
    """Should raise ValueError since output shape has variadic field and
    has a minimum length of 2.
    """
    shapes: dict[str, list[int | str | tuple]] = {"output": ["a", ("V", ...), "b"]}
    scalar_info = {
        "start": IOHyperEdge(value=1),
        "stop": IOHyperEdge(value=3),
        "step": IOHyperEdge(value=1),
    }
    with pytest.raises(ValueError) as err_info:
        assert_constraint_results(
            shapes, {}, {}, {}, arange_constraints, False, set(), scalar_info
        )
    assert str(err_info.value) == (
        "Shape mismatch. Output has at least 2 dim(s) where it can have "
        "at most 1 dim."
    )


def test_arange_error_7():
    """Should raise ValueError since output shape has variadic field and
    has a minimum length of 1 but it must exactly have 0 dim.
    """
    shapes: dict[str, list[int | str | tuple]] = {"output": [("V", ...), "b"]}
    scalar_info = {
        "start": IOHyperEdge(value=1),
        "stop": IOHyperEdge(value=1),
        "step": IOHyperEdge(value=1),
    }
    with pytest.raises(ValueError) as err_info:
        assert_constraint_results(
            shapes, {}, {}, {}, arange_constraints, False, set(), scalar_info
        )
    assert (
        str(err_info.value)
        == "Arange output shape has minimum 1 dim(s) where it is a rank-0 array."
    )


############# Randn #############


def test_randn_1():
    shapes: dict[str, list[int | str | tuple]] = {"output": ["a", "b", "c"]}
    final_shapes = {"output": [3, 4, 5], "shape": []}
    scalar_info = {"shape": IOHyperEdge(value=(3, 4, 5))}
    assert_constraint_results(
        shapes, {}, final_shapes, {}, randn_constraints, True, {"output"}, scalar_info
    )


def test_randn_2():
    shapes: dict[str, list[int | str | tuple]] = {"output": ["a", 5, "c"]}
    final_shapes = {"output": [3, 4, 5], "shape": []}
    scalar_info = {"shape": IOHyperEdge(value=(3, 4, 5))}
    try:
        assert_constraint_results(
            shapes,
            {},
            final_shapes,
            {},
            randn_constraints,
            True,
            {"output"},
            scalar_info,
        )
    except ValueError as e:
        assert str(e) == "Possible values mismatch!"


def test_randn_3():
    shapes: dict[str, list[int | str | tuple]] = {"output": ["a", "b", "c", "d"]}
    final_shapes = {"output": [3, 4, 5], "shape": []}
    scalar_info = {"shape": IOHyperEdge(value=(3, 4, 5))}
    try:
        assert_constraint_results(
            shapes,
            {},
            final_shapes,
            {},
            randn_constraints,
            True,
            {"output"},
            scalar_info,
        )
    except ValueError as e:
        assert (
            str(e) == "Shape mismatch. Output has 4 dim(s) where it must have 3 dim(s)."
        )


def test_randn_4():
    shapes: dict[str, list[int | str | tuple]] = {"output": [("Var1", ...)]}
    final_shapes = {"output": [3, 4, 5], "shape": []}
    scalar_info = {"shape": IOHyperEdge(value=(3, 4, 5))}

    assert_constraint_results(
        shapes, {}, final_shapes, {}, randn_constraints, True, {"output"}, scalar_info
    )


def test_randn_5():
    shapes: dict[str, list[int | str | tuple]] = {"output": [2, 3, 4, 5, ("Var1", ...)]}
    final_shapes = {"output": [3, 4, 5], "shape": []}
    scalar_info = {"shape": IOHyperEdge(value=(3, 4, 5))}
    try:
        assert_constraint_results(
            shapes,
            {},
            final_shapes,
            {},
            randn_constraints,
            True,
            {"output"},
            scalar_info,
        )
    except ValueError as e:
        assert str(e) == (
            "Shape mismatch. Output has minimum 4 dim(s) where it must have exactly "
            "3 dim(s)."
        )


############# MAXPOOL_2D #############


def test_max_pool_1():
    shapes: dict[str, list[int | str | tuple]] = {
        "output": [10, 20, "c", "d"],
        "input": [10, 10, 10, 10],
    }
    final_shapes = {
        "output": [10, 20, 8, 8],
        "input": [10, 10, 10, 10],
        "stride": [],
        "padding": [],
        "dilation": [],
        "kernel_size": [],
    }
    scalar_info = {
        "stride": IOHyperEdge(value=(1, 1)),
        "padding": IOHyperEdge(value=(0, 0)),
        "dilation": IOHyperEdge(value=(1, 1)),
        "kernel_size": IOHyperEdge(value=(3, 3)),
    }
    assert_constraint_results(
        shapes,
        {},
        final_shapes,
        {},
        sliding_window_2d_constraints,
        True,
        {"output"},
        scalar_info,
    )


def test_max_pool_2():
    shapes: dict[str, list[int | str | tuple]] = {
        "output": [10, 20, "c", "d"],
        "input": [10, 10, 10, 10],
    }
    final_shapes = {
        "output": [10, 20, 6, 6],
        "input": [10, 10, 10, 10],
        "stride": [],
        "padding": [],
        "dilation": [],
        "kernel_size": [],
    }
    scalar_info = {
        "stride": IOHyperEdge(value=(1, 1)),
        "padding": IOHyperEdge(value=(0, 0)),
        "dilation": IOHyperEdge(value=(1, 1)),
        "kernel_size": IOHyperEdge(value=(5, 5)),
    }
    assert_constraint_results(
        shapes,
        {},
        final_shapes,
        {},
        sliding_window_2d_constraints,
        True,
        {"output"},
        scalar_info,
    )


def test_max_pool_3_error():
    shapes: dict[str, list[int | str | tuple]] = {
        "output": [10, 20, "c", "d"],
        "input": [10, 10, 10, 10],
    }
    scalar_info = {
        "stride": IOHyperEdge(value=(1, 1)),
        "padding": IOHyperEdge(value=(0, 0)),
        "dilation": IOHyperEdge(value=(1, 1)),
        "kernel_size": IOHyperEdge(value=(12, 12)),
    }

    with pytest.raises(Exception) as err_info:
        assert_constraint_results(
            shapes, {}, {}, {}, sliding_window_2d_constraints, True, set(), scalar_info
        )
    assert (
        str(err_info.value)
        == "Dimension Error: Output dimension calculated to be lesser than zero!"
    )


def test_max_pool_4():
    shapes: dict[str, list[int | str | tuple]] = {
        "output": [10, 20, "c", "d"],
        "input": [10, 10, 10, 10],
    }
    final_shapes = {
        "output": [10, 20, 4, 8],
        "input": [10, 10, 10, 10],
        "stride": [],
        "padding": [],
        "dilation": [],
        "kernel_size": [],
    }
    scalar_info = {
        "stride": IOHyperEdge(value=(2, 1)),
        "padding": IOHyperEdge(value=(0, 0)),
        "dilation": IOHyperEdge(value=(1, 1)),
        "kernel_size": IOHyperEdge(value=(3, 3)),
    }
    assert_constraint_results(
        shapes,
        {},
        final_shapes,
        {},
        sliding_window_2d_constraints,
        True,
        {"output"},
        scalar_info,
    )


def test_max_pool_5():
    shapes: dict[str, list[int | str | tuple]] = {
        "output": [10, 20, "c", "d"],
        "input": [10, 10, 10, 10],
    }
    final_shapes = {
        "output": [10, 20, 5, 10],
        "input": [10, 10, 10, 10],
        "stride": [],
        "padding": [],
        "dilation": [],
        "kernel_size": [],
    }
    scalar_info = {
        "stride": IOHyperEdge(value=(2, 1)),
        "padding": IOHyperEdge(value=(1, 1)),
        "dilation": IOHyperEdge(value=(1, 1)),
        "kernel_size": IOHyperEdge(value=(3, 3)),
    }
    assert_constraint_results(
        shapes,
        {},
        final_shapes,
        {},
        sliding_window_2d_constraints,
        True,
        {"output"},
        scalar_info,
    )


def test_max_pool_6():
    shapes: dict[str, list[int | str | tuple]] = {
        "output": [10, 20, "c", "d"],
        "input": [10, 10, 10, 10],
    }
    final_shapes = {
        "output": [10, 20, 5, 12],
        "input": [10, 10, 10, 10],
        "stride": [],
        "padding": [],
        "dilation": [],
        "kernel_size": [],
    }
    scalar_info = {
        "stride": IOHyperEdge(value=(2, 1)),
        "padding": IOHyperEdge(value=(1, 2)),
        "dilation": IOHyperEdge(value=(1, 1)),
        "kernel_size": IOHyperEdge(value=(3, 3)),
    }
    assert_constraint_results(
        shapes,
        {},
        final_shapes,
        {},
        sliding_window_2d_constraints,
        True,
        {"output"},
        scalar_info,
    )


def test_max_pool_7():
    shapes: dict[str, list[int | str | tuple]] = {
        "output": [10, 20, "c", "d"],
        "input": [10, 10, 10, 10],
    }
    final_shapes = {
        "output": [10, 20, 3, 12],
        "input": [10, 10, 10, 10],
        "stride": [],
        "padding": [],
        "dilation": [],
        "kernel_size": [],
    }
    scalar_info = {
        "stride": IOHyperEdge(value=(2, 1)),
        "padding": IOHyperEdge(value=(1, 2)),
        "dilation": IOHyperEdge(value=(3, 1)),
        "kernel_size": IOHyperEdge(value=(3, 3)),
    }
    assert_constraint_results(
        shapes,
        {},
        final_shapes,
        {},
        sliding_window_2d_constraints,
        True,
        {"output"},
        scalar_info,
    )


def test_max_pool_8():
    shapes: dict[str, list[int | str | tuple]] = {
        "output": [("Var1", ...), "c", "d"],
        "input": [("Var1", ...), 10, 10],
    }
    final_shapes = {
        "output": ["(Var1, ...)", 3, 12],
        "input": ["(Var1, ...)", 10, 10],
        "stride": [],
        "padding": [],
        "dilation": [],
        "kernel_size": [],
    }
    scalar_info = {
        "stride": IOHyperEdge(value=(2, 1)),
        "padding": IOHyperEdge(value=(1, 2)),
        "dilation": IOHyperEdge(value=(3, 1)),
        "kernel_size": IOHyperEdge(value=(3, 3)),
    }
    assert_constraint_results(
        shapes,
        {},
        final_shapes,
        {},
        sliding_window_2d_constraints,
        True,
        {"output"},
        scalar_info,
    )


def test_max_pool_9():
    shapes: dict[str, list[int | str | tuple]] = {
        "output": [("Var1", ...), "c", "d"],
        "input": [("Var1", ...), "c", 10, 10],
    }
    final_shapes = {
        "output": ["(Var1, ...)", 3, 12],
        "input": ["(Var1, ...)", 3, 10, 10],
        "stride": [],
        "padding": [],
        "dilation": [],
        "kernel_size": [],
    }
    scalar_info = {
        "stride": IOHyperEdge(value=(2, 1)),
        "padding": IOHyperEdge(value=(1, 2)),
        "dilation": IOHyperEdge(value=(3, 1)),
        "kernel_size": IOHyperEdge(value=(3, 3)),
    }
    assert_constraint_results(
        shapes,
        {},
        final_shapes,
        {},
        sliding_window_2d_constraints,
        True,
        {"output", "input"},
        scalar_info,
    )


def test_max_pool_10():
    shapes: dict[str, list[int | str | tuple]] = {
        "output": [("Var1", ...), "c", "d"],
        "input": ["a", "b", 10, 10],
    }
    final_shapes = {
        "output": ["(Var1, ...)", 4, 8],
        "input": ["a", "b", 10, 10],
        "stride": [],
        "padding": [],
        "dilation": [],
        "kernel_size": [],
    }
    scalar_info = {
        "stride": IOHyperEdge(value=(2, 1)),
        "padding": IOHyperEdge(value=(0, 0)),
        "dilation": IOHyperEdge(value=(1, 1)),
        "kernel_size": IOHyperEdge(value=(3, 3)),
    }
    assert_constraint_results(
        shapes,
        {},
        final_shapes,
        {},
        sliding_window_2d_constraints,
        False,
        {"output"},
        scalar_info,
    )


def test_max_pool_11():
    shapes: dict[str, list[int | str | tuple]] = {
        "output": [("Var1", ...)],
        "input": ["a", "b", "c", "d"],
    }
    final_shapes = {
        "output": ["(Var1, ...)"],
        "input": ["a", "b", "c", "d"],
        "stride": [],
        "padding": [],
        "dilation": [],
        "kernel_size": [],
    }
    scalar_info = {
        "stride": IOHyperEdge(value=(2, 1)),
        "padding": IOHyperEdge(value=(0, 0)),
        "dilation": IOHyperEdge(value=(1, 1)),
        "kernel_size": IOHyperEdge(value=(3, 3)),
    }
    assert_constraint_results(
        shapes,
        {},
        final_shapes,
        {},
        sliding_window_2d_constraints,
        False,
        set(),
        scalar_info,
    )


def test_max_pool_12():
    shapes: dict[str, list[int | str | tuple]] = {
        "output": [("Var1", ...)],
        "input": [("Var2", ...), "d"],
    }
    final_shapes = {
        "output": ["(Var1, ...)"],
        "input": ["(Var2, ...)", "d"],
        "stride": [],
        "padding": [],
        "dilation": [],
        "kernel_size": [],
    }
    scalar_info = {
        "stride": IOHyperEdge(value=(2, 1)),
        "padding": IOHyperEdge(value=(0, 0)),
        "dilation": IOHyperEdge(value=(1, 1)),
        "kernel_size": IOHyperEdge(value=(3, 3)),
    }
    assert_constraint_results(
        shapes,
        {},
        final_shapes,
        {},
        sliding_window_2d_constraints,
        False,
        set(),
        scalar_info,
    )


def test_max_pool_13():
    shapes: dict[str, list[int | str | tuple]] = {
        "output": [("Var1", ...)],
        "input": ["a", ("Var2", ...), "d"],
    }
    final_shapes = {
        "output": ["(Var1, ...)"],
        "input": ["a", "(Var2, ...)", "d"],
        "stride": [],
        "padding": [],
        "dilation": [],
        "kernel_size": [],
    }
    scalar_info = {
        "stride": IOHyperEdge(value=(2, 1)),
        "padding": IOHyperEdge(value=(0, 0)),
        "dilation": IOHyperEdge(value=(1, 1)),
        "kernel_size": IOHyperEdge(value=(3, 3)),
    }
    assert_constraint_results(
        shapes,
        {},
        final_shapes,
        {},
        sliding_window_2d_constraints,
        False,
        set(),
        scalar_info,
    )


############# BROADCAST_TO #############


def test_broadcast_to_1():
    """Should work with no problem with variadic output shape
    and shape = (1, 2).
    """
    shapes: dict[str, list[int | str | tuple]] = {
        "output": [("V", ...)],
        "input": [("V2", ...)],
    }
    final_shapes = {"output": [1, 2], "input": ["(V2, ...)"], "shape": []}
    scalar_info = {"shape": IOHyperEdge(value=(1, 2))}
    assert_constraint_results(
        shapes,
        {},
        final_shapes,
        {},
        broadcast_to_constraints,
        False,
        {"output"},
        scalar_info,
    )


def test_broadcast_to_2():
    """Should work with no problem with uniadic output shape
    and shape = (1, 2).
    """
    shapes: dict[str, list[int | str | tuple]] = {
        "output": ["a", "b"],
        "input": [("V2", ...)],
    }
    final_shapes = {"output": [1, 2], "input": ["(V2, ...)"], "shape": []}
    scalar_info = {"shape": IOHyperEdge(value=(1, 2))}
    assert_constraint_results(
        shapes,
        {},
        final_shapes,
        {},
        broadcast_to_constraints,
        False,
        {"output"},
        scalar_info,
    )


def test_broadcast_to_3():
    """Should work with no problem with variadic output and
    unknown shape.
    """
    shapes: dict[str, list[int | str | tuple]] = {
        "output": [("V", ...)],
        "input": [("V2", ...)],
    }
    final_shapes = {"output": ["(V, ...)"], "input": ["(V2, ...)"], "shape": []}
    scalar_info = {"shape": IOHyperEdge(tuple[int, ...], value=TBD)}
    assert_constraint_results(
        shapes,
        {},
        final_shapes,
        {},
        broadcast_to_constraints,
        False,
        set(),
        scalar_info,
    )


def test_broadcast_to_4():
    """Should work with no problem with uniadic output and
    unknown shape.
    """
    shapes: dict[str, list[int | str | tuple]] = {
        "output": ["a", "b"],
        "input": [("V2", ...)],
    }
    final_shapes = {"output": ["a", "b"], "input": ["(V2, ...)"], "shape": []}
    scalar_info = {"shape": IOHyperEdge(tuple[int, ...], value=TBD)}
    assert_constraint_results(
        shapes,
        {},
        final_shapes,
        {},
        broadcast_to_constraints,
        False,
        set(),
        scalar_info,
    )


def test_broadcast_to_5():
    """Should work with no problem with variadic output and
    shape = (3, 4, 5).
    """
    shapes: dict[str, list[int | str | tuple]] = {
        "output": ["a", ("V", ...), "b"],
        "input": [("V2", ...)],
    }
    final_shapes = {"output": [3, 4, 5], "input": ["(V2, ...)"], "shape": []}
    scalar_info = {"shape": IOHyperEdge(value=(3, 4, 5))}
    assert_constraint_results(
        shapes,
        {},
        final_shapes,
        {},
        broadcast_to_constraints,
        False,
        {"output"},
        scalar_info,
    )


def test_broadcast_to_error_1():
    """Should raise ValueError since number of output dims (1) is
    lower than 2.
    """
    shapes: dict[str, list[int | str | tuple]] = {
        "output": ["a"],
        "input": [("V2", ...)],
    }
    scalar_info = {"shape": IOHyperEdge(value=(1, 2))}
    with pytest.raises(ValueError) as err_info:
        assert_constraint_results(
            shapes, {}, {}, {}, broadcast_to_constraints, False, set(), scalar_info
        )
    assert (
        str(err_info.value)
        == "Shape mismatch. Output has 1 dim(s) where it must have 2 dim(s)."
    )


def test_broadcast_to_error_2():
    """Should raise ValueError since minimum output dims (2) is
    higher than 1 which is length of shape.
    """
    shapes: dict[str, list[int | str | tuple]] = {
        "output": ["a", ("V", ...), "b"],
        "input": [("V2", ...)],
    }
    scalar_info = {"shape": IOHyperEdge(value=(3,))}
    with pytest.raises(ValueError) as err_info:
        assert_constraint_results(
            shapes, {}, {}, {}, broadcast_to_constraints, False, set(), scalar_info
        )
    assert str(err_info.value) == (
        "Shape mismatch. Output has minimum 2 dim(s) where it must "
        "have exactly 1 dim(s)."
    )


############# RESHAPE #############


def test_reshape_1():
    """Should work with no problem with variadic output, known
    input shape and reshape value = (6, ).
    """
    shapes: dict[str, list[int | str | tuple]] = {
        "output": [("V", ...)],
        "input": [1, 2, 3],
    }
    final_shapes = {"output": [6], "input": [1, 2, 3], "shape": []}
    scalar_info = {"shape": IOHyperEdge(value=(6,))}
    assert_constraint_results(
        shapes, {}, final_shapes, {}, reshape_constraints, True, {"output"}, scalar_info
    )


def test_reshape_2():
    """Should work with no problem with variadic output, unknown
    input shape and reshape value = (6, 1). Since input can not
    be fully inferred, status is returned as False.
    """
    shapes: dict[str, list[int | str | tuple]] = {
        "output": [("out", ...)],
        "input": [("in", ...)],
    }
    final_shapes = {"output": [6, 1], "input": ["(in, ...)"], "shape": []}
    scalar_info = {"shape": IOHyperEdge(value=(6, 1))}
    assert_constraint_results(
        shapes,
        {},
        final_shapes,
        {},
        reshape_constraints,
        False,
        {"output"},
        scalar_info,
    )


def test_reshape_3():
    """Should work with no problem with uniadic output, known
    input shape and reshape value = (3, 2).
    """
    shapes: dict[str, list[int | str | tuple]] = {
        "output": ["a", "b"],
        "input": [1, 2, 3],
    }
    final_shapes = {"output": [3, 2], "input": [1, 2, 3], "shape": []}
    scalar_info = {"shape": IOHyperEdge(value=(3, 2))}
    assert_constraint_results(
        shapes, {}, final_shapes, {}, reshape_constraints, True, {"output"}, scalar_info
    )


def test_reshape_4():
    """Should work with no problem with uniadic output, unknown
    input shape and reshape value = (2, 3). Since input can not
    be fully inferred, status is returned as False.
    """
    shapes: dict[str, list[int | str | tuple]] = {
        "output": ["a", "b"],
        "input": [("in", ...)],
    }
    final_shapes = {"output": [2, 3], "input": ["(in, ...)"], "shape": []}
    scalar_info = {"shape": IOHyperEdge(value=(2, 3))}
    assert_constraint_results(
        shapes,
        {},
        final_shapes,
        {},
        reshape_constraints,
        False,
        {"output"},
        scalar_info,
    )


def test_reshape_5():
    """Should work with no problem with known output shape, unknown
    input shape and unkonwn reshape value. Infers value of reshape
    value.
    """
    shapes: dict[str, list[int | str | tuple]] = {
        "output": [1, 2, 3],
        "input": [("in", ...)],
    }
    final_shapes = {"output": [1, 2, 3], "input": ["(in, ...)"], "shape": []}
    scalar_info = {"shape": IOHyperEdge(tuple[int, ...], value=TBD)}
    assert_constraint_results(
        shapes, {}, final_shapes, {}, reshape_constraints, False, {"shape"}, scalar_info
    )


def test_reshape_6():
    """Should work with no problem with unknown output shape, known
    input shape and known reshape value. Infer value of reshape
    value.
    """
    shapes: dict[str, list[int | str | tuple]] = {
        "output": [("Var", ...)],
        "input": [1, 2, 3],
    }
    final_shapes = {"output": [3, 2], "input": [1, 2, 3], "shape": []}
    scalar_info = {"shape": IOHyperEdge(value=(-1, 2))}
    assert_constraint_results(
        shapes, {}, final_shapes, {}, reshape_constraints, True, {"output"}, scalar_info
    )


def test_reshape_7():
    """Should work with no problem with unknown output shape, known
    input shape and konwn reshape value. Infer value of reshape
    value.
    """
    shapes: dict[str, list[int | str | tuple]] = {
        "output": ["a", "b"],
        "input": [1, 2, 3],
    }
    final_shapes = {"output": [3, 2], "input": [1, 2, 3], "shape": []}
    scalar_info = {"shape": IOHyperEdge(value=(-1, 2))}
    assert_constraint_results(
        shapes, {}, final_shapes, {}, reshape_constraints, True, {"output"}, scalar_info
    )


def test_reshape_8():
    """Should work with no problem with known output shape, unknown
    input shape and unkonwn reshape value. Infer value of reshape
    value.
    """
    shapes: dict[str, list[int | str | tuple]] = {
        "output": [("Var", ...)],
        "input": [1, 2, 3, 4, 5, 6],
    }
    final_shapes = {"output": [5, 2, 36, 2], "input": [1, 2, 3, 4, 5, 6], "shape": []}
    scalar_info = {"shape": IOHyperEdge(value=(5, 2, -1, 2))}
    assert_constraint_results(
        shapes, {}, final_shapes, {}, reshape_constraints, True, {"output"}, scalar_info
    )


def test_reshape_error_1():
    """Should raise ValueError since input shape and reshaped
    shape are not consistent. Variadic output here.
    """
    shapes: dict[str, list[int | str | tuple]] = {
        "output": [("V", ...)],
        "input": [1, 2, 3, 4],
    }
    scalar_info = {"shape": IOHyperEdge(value=(2, 5))}
    with pytest.raises(ValueError) as err_info:
        assert_constraint_results(
            shapes, {}, {}, {}, reshape_constraints, False, set(), scalar_info
        )
    assert str(err_info.value) == "Input (1, 2, 3, 4) can not be reshaped to (2, 5)"


def test_reshape_error_2():
    """Should raise ValueError since input shape and reshaped
    shape are not consistent. Uniadic output here.
    """
    shapes: dict[str, list[int | str | tuple]] = {
        "output": ["a", "b", "c"],
        "input": [1, 2, 3, 4],
    }
    scalar_info = {"shape": IOHyperEdge(value=(2, 5))}
    with pytest.raises(ValueError) as err_info:
        assert_constraint_results(
            shapes, {}, {}, {}, reshape_constraints, False, set(), scalar_info
        )
    assert str(err_info.value) == "Input (1, 2, 3, 4) can not be reshaped to (2, 5)"


def test_reshape_error_3():
    """Should raise ValueError since output shape has higer
    amount of dimensions than resulting reshaped array.
    """
    shapes: dict[str, list[int | str | tuple]] = {
        "output": ["a", "b", "c"],
        "input": [1, 2, 3, 4],
    }
    scalar_info = {"shape": IOHyperEdge(value=(2, 12))}
    with pytest.raises(ValueError) as err_info:
        assert_constraint_results(
            shapes, {}, {}, {}, reshape_constraints, False, set(), scalar_info
        )
    assert (
        str(err_info.value)
        == "Shape mismatch! Output has 3 dim(s) while reshaped one has 2 dim(s)."
    )


def test_reshape_error_4():
    """Should raise ValueError since output shape has
    minimum 3 dimensions while result has 2.
    """
    shapes: dict[str, list[int | str | tuple]] = {
        "output": ["a", ("V", ...), "b", "c"],
        "input": [1, 2, 3, 4],
    }
    scalar_info = {"shape": IOHyperEdge(value=(2, 12))}
    with pytest.raises(ValueError) as err_info:
        assert_constraint_results(
            shapes, {}, {}, {}, reshape_constraints, False, set(), scalar_info
        )
    assert str(err_info.value) == (
        "Shape mismatch! Output has mimimum 3 dim(s) while reshaped "
        "one has 2 dim(s)."
    )


def test_reshape_error_5():
    """Should raise ValueError since input shape and reshaped
    shape are not consistent.
    """
    shapes: dict[str, list[int | str | tuple]] = {
        "output": [2, 2],
        "input": [1, 2, 3, 4],
    }
    scalar_info = {"shape": IOHyperEdge(tuple[int, ...], value=TBD)}
    with pytest.raises(ValueError) as err_info:
        assert_constraint_results(
            shapes, {}, {}, {}, reshape_constraints, False, set(), scalar_info
        )
    assert str(err_info.value) == (
        "Shape mismatch! output (2, 2) and input (1, 2, 3, 4) have "
        "incompatible shapes"
    )


############# SQUEEZE #############


def test_squeeze_1():
    """Should work with no problem with uniadic output shape."""
    shapes: dict[str, list[int | str | tuple]] = {
        "output": ["a", "b", "c"],
        "input": [1, 2, 3, 1, 5],
    }
    final_shapes = {"output": [2, 3, 5], "input": [1, 2, 3, 1, 5]}
    assert_constraint_results(
        shapes, {}, final_shapes, {}, squeeze_constraints, True, {"output"}
    )


def test_squeeze_2():
    """Should work with no problem with full variadic output shape."""
    shapes: dict[str, list[int | str | tuple]] = {
        "output": [("V", ...)],
        "input": [1, 2, 3, 1, 5],
    }
    final_shapes = {"output": [2, 3, 5], "input": [1, 2, 3, 1, 5]}
    assert_constraint_results(
        shapes, {}, final_shapes, {}, squeeze_constraints, True, {"output"}
    )


def test_squeeze_3():
    """Should work with no problem with variadic and uniadic output shape."""
    shapes: dict[str, list[int | str | tuple]] = {
        "output": ["a", ("V", ...), "b"],
        "input": [1, 2, 3, 1, 5],
    }
    final_shapes = {"output": [2, 3, 5], "input": [1, 2, 3, 1, 5]}
    assert_constraint_results(
        shapes, {}, final_shapes, {}, squeeze_constraints, True, {"output"}
    )


def test_squeeze_4():
    """Should work with no problem with variadic input shape and
    variadic output shape.
    """
    shapes: dict[str, list[int | str | tuple]] = {
        "output": [("out", ...)],
        "input": [1, 2, ("in", ...), 1, 5],
    }
    final_shapes = {"output": [2, "(V1, ...)", 5], "input": [1, 2, "(V2, ...)", 1, 5]}
    assert_constraint_results(
        shapes, {}, final_shapes, {}, squeeze_constraints, False, {"output"}
    )


def test_squeeze_5():
    """Should work with no problem with uniadic input shape and
    variadic output shape where output shape has 0 dim.
    """
    shapes: dict[str, list[int | str | tuple]] = {
        "output": [("out", ...)],
        "input": [1, 1],
    }
    final_shapes = {"output": [], "input": [1, 1]}
    assert_constraint_results(
        shapes, {}, final_shapes, {}, squeeze_constraints, True, {"output"}
    )


def test_squeeze_6():
    """Should work with no problem. No changes occur for the configuration
    where there is no 1s in input shape and it has variadic field.
    """
    shapes: dict[str, list[int | str | tuple]] = {
        "output": [("out", ...)],
        "input": [2, ("in", ...), 4],
    }
    final_shapes = {"output": [2, "(V1, ...)", 4], "input": [2, "(V2, ...)", 4]}
    assert_constraint_results(
        shapes, {}, final_shapes, {}, squeeze_constraints, False, {"output"}
    )


def test_squeeze_7():
    """Should work with no problem. No changes occur for the configuration
    where there is no 1s in input shape and it has variadic field.
    """
    shapes: dict[str, list[int | str | tuple]] = {
        "output": [2, ("out", ...), 4],
        "input": [("in", ...)],
    }
    final_shapes = {"output": [2, "(out, ...)", 4], "input": ["(in, ...)"]}
    assert_constraint_results(
        shapes, {}, final_shapes, {}, squeeze_constraints, False, set()
    )


def test_squeeze_8():
    """Should work with no problem. No changes occur for the configuration
    where there is no 1s in input shape and it has variadic field.
    """
    shapes: dict[str, list[int | str | tuple]] = {
        "output": [("out", ...)],
        "input": [2, "a", 4],
    }
    final_shapes = {"output": [2, "(V1, ...)", 4], "input": [2, "a", 4]}
    assert_constraint_results(
        shapes, {}, final_shapes, {}, squeeze_constraints, False, {"output"}
    )


def test_squeeze_9():
    shapes: dict[str, list[int | str | tuple]] = {
        "output": [("out", ...)],
        "input": [2, 3, ("in", ...), 4],
    }
    final_shapes = {"output": [2, 3, "(V1, ...)", 4], "input": [2, 3, "(V2, ...)", 4]}
    assert_constraint_results(
        shapes, {}, final_shapes, {}, squeeze_constraints, False, {"output"}
    )


def test_squeeze_10():
    shapes: dict[str, list[int | str | tuple]] = {
        "output": [("out", ...)],
        "input": [2, 1, 3, ("in", ...), 4],
    }
    final_shapes = {
        "output": [2, 3, "(V1, ...)", 4],
        "input": [2, 1, 3, "(V2, ...)", 4],
    }
    assert_constraint_results(
        shapes, {}, final_shapes, {}, squeeze_constraints, False, {"output"}
    )


def test_squeeze_11():
    shapes: dict[str, list[int | str | tuple]] = {
        "output": [("out", ...)],
        "input": [2, "u1", 3, ("in", ...), 4],
    }
    final_shapes = {
        "output": [2, "(V1, ...)", 4],
        "input": [2, "u1", 3, "(V2, ...)", 4],
    }
    assert_constraint_results(
        shapes, {}, final_shapes, {}, squeeze_constraints, False, {"output"}
    )


def test_squeeze_12():
    """Should work with no problem. No changes occur for the configuration
    where there is no 1s in input shape and it has variadic field.
    """
    shapes: dict[str, list[int | str | tuple]] = {
        "output": [("out", ...)],
        "input": [2, ("in", ...), 4, 1, 1],
    }
    final_shapes = {"output": [2, "(V1, ...)", 4], "input": [2, "(V2, ...)", 4, 1, 1]}
    assert_constraint_results(
        shapes, {}, final_shapes, {}, squeeze_constraints, False, {"output"}
    )


def test_squeeze_13():
    """Should work with no problem. No changes occur for the configuration
    where there is no 1s in input shape and it has variadic field.
    """
    shapes: dict[str, list[int | str | tuple]] = {
        "output": [("out", ...)],
        "input": [2, ("in", ...), 1, 1, 4],
    }
    final_shapes = {"output": [2, "(V1, ...)", 4], "input": [2, "(V2, ...)", 1, 1, 4]}
    assert_constraint_results(
        shapes, {}, final_shapes, {}, squeeze_constraints, False, {"output"}
    )


def test_squeeze_error_1():
    """Should raise error since output dimensionality is higher than
    input.
    """
    shapes: dict[str, list[int | str | tuple]] = {
        "output": [2, ("out", ...), 3],
        "input": [4],
    }
    with pytest.raises(ValueError) as err_info:
        assert_constraint_results(shapes, {}, {}, {}, squeeze_constraints, False, set())
    assert str(err_info.value) == (
        "Output shape can not have higher number of dimensions (min 2) "
        "than input (1)"
    )


def test_squeeze_error_2():
    """Should raise error since first dimension of output
    shape mismaches with first dimension of squeezed array.
    """
    shapes: dict[str, list[int | str | tuple]] = {
        "output": [2, ("out", ...), 3],
        "input": [1, 4, ("in", ...), 1, 3],
    }
    with pytest.raises(ValueError) as err_info:
        assert_constraint_results(shapes, {}, {}, {}, squeeze_constraints, False, set())
    assert str(err_info.value) == "Possible values mismatch!"


def test_squeeze_error_3():
    """Should raise error since a dimension of output
    shape has 1 in it. Squeeze model can not have any output
    shape dimensionality as 1.
    """
    shapes: dict[str, list[int | str | tuple]] = {
        "output": [2, ("out", ...), 1, 3],
        "input": [1, 4, ("in", ...), 1, 3],
    }
    with pytest.raises(ValueError) as err_info:
        assert_constraint_results(shapes, {}, {}, {}, squeeze_constraints, False, set())
    assert str(err_info.value) == (
        "Squeeze output shape can not have any dimensionality as 1, "
        "got output shape as [2, '(V1, ...)', 1, 3]"
    )


############# SIZE #############


def test_size_1():
    """Should work with no problem when dim = 2 and fully variadic input
    shape.
    """
    shapes: dict[str, list[int | str | tuple]] = {
        "input": [("in", ...)],
    }
    final_shapes = {"input": ["a", "b", "c", "(V1, ...)"], "output": [], "dim": []}
    scalar_info = {
        "dim": IOHyperEdge(value=2),
        "output": IOHyperEdge(type=int | tuple[int, ...], value=TBD),
    }
    assert_constraint_results(
        shapes, {}, final_shapes, {}, size_constraints, False, {"input"}, scalar_info
    )


def test_size_2():
    """Should work with no problem when dim = None and fully variadic input
    and output shape.
    """
    shapes: dict[str, list[int | str | tuple]] = {"input": [("in", ...)]}
    final_shapes = {"input": ["(in, ...)"], "output": [], "dim": []}
    scalar_info = {
        "dim": IOHyperEdge(value=None),
        "output": IOHyperEdge(type=int | tuple[int, ...], value=TBD),
    }
    assert_constraint_results(
        shapes, {}, final_shapes, {}, size_constraints, False, set(), scalar_info
    )


def test_size_3():
    shapes: dict[str, list[int | str | tuple]] = {"input": [2, 3, 4]}
    final_shapes = {"input": [2, 3, 4], "output": [], "dim": []}
    final_values = {"output": 2}
    scalar_info = {
        "dim": IOHyperEdge(value=0),
        "output": IOHyperEdge(type=int | tuple[int, ...], value=TBD),
    }

    assert_constraint_results(
        shapes,
        {},
        final_shapes,
        {},
        size_constraints,
        True,
        {"output"},
        scalar_info,
        final_values,
    )


def test_size_4():
    shapes: dict[str, list[int | str | tuple]] = {
        "input": [2, 3, 4],
    }
    final_shapes = {"input": [2, 3, 4], "output": [], "dim": []}
    final_values = {"output": (3, 4)}
    scalar_info = {
        "dim": IOHyperEdge(value=(1, 2)),
        "output": IOHyperEdge(type=int | tuple[int, ...], value=TBD),
    }
    assert_constraint_results(
        shapes,
        {},
        final_shapes,
        {},
        size_constraints,
        True,
        {"output"},
        scalar_info,
        final_values,
    )


def test_size_5():
    shapes: dict[str, list[int | str | tuple]] = {"input": [2, 3, 4]}
    final_shapes = {"input": [2, 3, 4], "output": [], "dim": []}
    final_values = {"output": (4, 2)}
    scalar_info = {
        "dim": IOHyperEdge(value=(-1, 0)),
        "output": IOHyperEdge(type=int | tuple[int, ...], value=TBD),
    }
    assert_constraint_results(
        shapes,
        {},
        final_shapes,
        {},
        size_constraints,
        True,
        {"output"},
        scalar_info,
        final_values,
    )


def test_size_6():
    shapes: dict[str, list[int | str | tuple]] = {
        "input": [2, 3, 4],
    }
    final_shapes = {"input": [2, 3, 4], "output": [], "dim": []}
    final_values = {"output": (3, 2, 4)}
    scalar_info = {
        "dim": IOHyperEdge(value=(1, 0, 2)),
        "output": IOHyperEdge(type=int | tuple[int, ...], value=TBD),
    }
    assert_constraint_results(
        shapes,
        {},
        final_shapes,
        {},
        size_constraints,
        True,
        {"output"},
        scalar_info,
        final_values,
    )


def test_size_7():
    shapes: dict[str, list[int | str | tuple]] = {"input": [2, 3, 4]}
    final_shapes = {"input": [2, 3, 4], "output": [], "dim": []}
    final_values = {"output": (4, 3)}
    scalar_info = {
        "dim": IOHyperEdge(value=(-1, -2)),
        "output": IOHyperEdge(type=int | tuple[int, ...], value=TBD),
    }
    assert_constraint_results(
        shapes,
        {},
        final_shapes,
        {},
        size_constraints,
        True,
        {"output"},
        scalar_info,
        final_values,
    )


def test_size_8():
    shapes: dict[str, list[int | str | tuple]] = {
        "input": [2, 3, 4, ("Var1", ...), 1, 5]
    }
    final_shapes = {"input": [2, 3, 4, "(V1, ...)", 1, 5], "output": [], "dim": []}
    final_values = {"output": (2, 3)}
    scalar_info = {
        "dim": IOHyperEdge(value=(0, 1)),
        "output": IOHyperEdge(type=int | tuple[int, ...], value=TBD),
    }
    assert_constraint_results(
        shapes,
        {},
        final_shapes,
        {},
        size_constraints,
        True,
        {"output"},
        scalar_info,
        final_values,
    )


def test_size_9():
    shapes: dict[str, list[int | str | tuple]] = {
        "input": [2, 3, 4, ("Var1", ...), 1, 5]
    }
    final_shapes = {"input": [2, 3, 4, "(V1, ...)", 1, 5], "output": [], "dim": []}
    final_values = {"output": 4}
    scalar_info = {
        "dim": IOHyperEdge(value=2),
        "output": IOHyperEdge(type=int | tuple[int, ...], value=TBD),
    }
    assert_constraint_results(
        shapes,
        {},
        final_shapes,
        {},
        size_constraints,
        True,
        {"output"},
        scalar_info,
        final_values,
    )


def test_size_10():
    shapes: dict[str, list[int | str | tuple]] = {"input": ["u1", "u2", "u3"]}
    final_shapes = {"input": ["u1", 3, 4], "output": [], "dim": []}
    final_values = {"output": (3, 4)}
    scalar_info = {
        "dim": IOHyperEdge(value=(1, 2)),
        "output": IOHyperEdge(value=(3, 4)),
    }
    assert_constraint_results(
        shapes,
        {},
        final_shapes,
        {},
        size_constraints,
        True,
        {"input"},
        scalar_info,
        final_values,
    )


def test_size_11():
    shapes: dict[str, list[int | str | tuple]] = {
        "input": ["u1", "u2", "u3", ("Var1", ...), "u4", "u5", "u6"]
    }
    final_shapes = {
        "input": ["u1", 10, "u3", "(V1, ...)", "u4", "u5", 7],
        "output": [],
        "dim": [],
    }
    final_values = {"output": (7, 10)}
    scalar_info = {
        "dim": IOHyperEdge(value=(-1, 1)),
        "output": IOHyperEdge(value=(7, 10)),
    }
    assert_constraint_results(
        shapes,
        {},
        final_shapes,
        {},
        size_constraints,
        True,
        {"input"},
        scalar_info,
        final_values,
    )


def test_size_12():
    shapes: dict[str, list[int | str | tuple]] = {"input": [("Var1", ...)]}
    final_shapes = {"input": ["a", 10, "b", "(V1, ...)"], "output": [], "dim": []}
    final_values = {"output": (7, 10)}
    scalar_info = {
        "dim": IOHyperEdge(value=(-3, 1)),
        "output": IOHyperEdge(value=(7, 10)),
    }
    assert_constraint_results(
        shapes,
        {},
        final_shapes,
        {},
        size_constraints,
        False,
        {"input"},
        scalar_info,
        final_values,
    )


def test_size_13():
    shapes: dict[str, list[int | str | tuple]] = {"input": [2, 3, 4]}
    final_shapes = {"input": [2, 3, 4], "output": [], "dim": []}
    final_values = {"output": 4}
    scalar_info = {
        "dim": IOHyperEdge(value=-1),
        "output": IOHyperEdge(type=int | tuple[int, ...], value=TBD),
    }
    assert_constraint_results(
        shapes,
        {},
        final_shapes,
        {},
        size_constraints,
        True,
        {"output"},
        scalar_info,
        final_values,
    )


############# FLATTEN #############


def test_flatten_1():
    shapes: dict[str, list[int | str | tuple]] = {
        "output": [("out", ...)],
        "input": [("in", ...)],
    }
    final_shapes = {
        "output": ["a", "b", "c", "x", "e", "f"],
        "input": ["a", "b", "c", "d", "(V1, ...)", "e", "f"],
        "start_dim": [],
        "end_dim": [],
    }
    scalar_info = {"start_dim": IOHyperEdge(value=3), "end_dim": IOHyperEdge(value=-3)}
    assert_constraint_results(
        shapes,
        {},
        final_shapes,
        {},
        flatten_constrains,
        False,
        {"input", "output"},
        scalar_info,
    )


def test_flatten_2():
    """Start_dim and end_dim are positive, end_dim is greater than start_dim."""
    shapes: dict[str, list[int | str | tuple]] = {
        "output": [("out", ...)],
        "input": [("in", ...)],
    }
    final_shapes = {
        "output": ["a", "b", "c", "x", "(V1, ...)"],
        "input": ["a", "b", "c", "d", "e", "f", "(V1, ...)"],
        "start_dim": [],
        "end_dim": [],
    }
    scalar_info = {
        "start_dim": IOHyperEdge(type=int | type(...), value=3),
        "end_dim": IOHyperEdge(type=int | type(...), value=5),
    }
    assert_constraint_results(
        shapes,
        {},
        final_shapes,
        {},
        flatten_constrains,
        False,
        {"input", "output"},
        scalar_info,
    )


def test_flatten_3():
    """Start_dim and end_dim are positive, end_dim is equal to start_dim."""
    shapes: dict[str, list[int | str | tuple]] = {
        "output": [("out", ...)],
        "input": [("in", ...)],
    }
    final_shapes = {
        "output": ["a", "b", "c", "d", "(V1, ...)"],
        "input": ["a", "b", "c", "d", "(V1, ...)"],
        "start_dim": [],
        "end_dim": [],
    }
    scalar_info = {
        "start_dim": IOHyperEdge(type=int | type(...), value=3),
        "end_dim": IOHyperEdge(type=int | type(...), value=3),
    }
    assert_constraint_results(
        shapes,
        {},
        final_shapes,
        {},
        flatten_constrains,
        False,
        {"input", "output"},
        scalar_info,
    )


def test_flatten_4():
    """Start_dim and end_dim are negative, end_dim is greater than start_dim."""
    shapes: dict[str, list[int | str | tuple]] = {
        "output": [("out", ...)],
        "input": [("in", ...)],
    }
    final_shapes = {
        "output": ["(V1, ...)", "x", "c"],
        "input": ["(V1, ...)", "a", "b", "c"],
        "start_dim": [],
        "end_dim": [],
    }
    scalar_info = {
        "start_dim": IOHyperEdge(int, value=-3),
        "end_dim": IOHyperEdge(int, value=-2),
    }
    assert_constraint_results(
        shapes,
        {},
        final_shapes,
        {},
        flatten_constrains,
        False,
        {"input", "output"},
        scalar_info,
    )


def test_flatten_5():
    """Start_dim and end_dim are negative, end_dim is equal to start_dim."""
    shapes: dict[str, list[int | str | tuple]] = {
        "output": [("out", ...)],
        "input": [("in", ...)],
    }
    final_shapes = {
        "output": ["(V1, ...)", "a", "b", "c"],
        "input": ["(V1, ...)", "a", "b", "c"],
        "start_dim": [],
        "end_dim": [],
    }
    scalar_info = {
        "start_dim": IOHyperEdge(int, value=-3),
        "end_dim": IOHyperEdge(int, value=-3),
    }
    assert_constraint_results(
        shapes,
        {},
        final_shapes,
        {},
        flatten_constrains,
        False,
        {"input", "output"},
        scalar_info,
    )


def test_flatten_6():
    """Start_dim ellipsis and end dim positive"""
    shapes: dict[str, list[int | str | tuple]] = {
        "output": [("out", ...)],
        "input": [("in", ...)],
    }
    final_shapes = {
        "output": ["x", "(V2, ...)"],
        "input": ["a", "b", "c", "d", "(V1, ...)"],
        "start_dim": [],
        "end_dim": [],
    }
    scalar_info = {
        "start_dim": IOHyperEdge(int, value=TBD),
        "end_dim": IOHyperEdge(int, value=3),
    }
    assert_constraint_results(
        shapes,
        {},
        final_shapes,
        {},
        flatten_constrains,
        False,
        {"input", "output"},
        scalar_info,
    )


def test_flatten_7():
    """Start_dim ellipsis and end dim negative"""
    shapes: dict[str, list[int | str | tuple]] = {
        "output": [("out", ...)],
        "input": [("in", ...)],
    }
    final_shapes = {
        "output": ["(V2, ...)", "x", "b", "c"],
        "input": ["(V1, ...)", "a", "b", "c"],
        "start_dim": [],
        "end_dim": [],
    }
    scalar_info = {
        "start_dim": IOHyperEdge(int, value=TBD),
        "end_dim": IOHyperEdge(int, value=-3),
    }
    assert_constraint_results(
        shapes,
        {},
        final_shapes,
        {},
        flatten_constrains,
        False,
        {"input", "output"},
        scalar_info,
    )


def test_flatten_8():
    """Start_dim positive and end dim ellipsis"""
    shapes: dict[str, list[int | str | tuple]] = {
        "output": [("out", ...)],
        "input": [("in", ...)],
    }
    final_shapes = {
        "output": ["a", "b", "c", "x", "(V2, ...)"],
        "input": ["a", "b", "c", "d", "(V1, ...)"],
        "start_dim": [],
        "end_dim": [],
    }
    scalar_info = {
        "start_dim": IOHyperEdge(int, value=3),
        "end_dim": IOHyperEdge(int, value=TBD),
    }
    assert_constraint_results(
        shapes,
        {},
        final_shapes,
        {},
        flatten_constrains,
        False,
        {"input", "output"},
        scalar_info,
    )


def test_flatten_9():
    """Start_dim positive and end dim ellipsis"""
    shapes: dict[str, list[int | str | tuple]] = {
        "output": [("out", ...)],
        "input": [("in", ...)],
    }
    final_shapes = {
        "output": ["x", "(V2, ...)"],
        "input": ["(V1, ...)", "a", "b", "c"],
        "start_dim": [],
        "end_dim": [],
    }
    scalar_info = {
        "start_dim": IOHyperEdge(int, value=-3),
        "end_dim": IOHyperEdge(int, value=TBD),
    }
    assert_constraint_results(
        shapes,
        {},
        final_shapes,
        {},
        flatten_constrains,
        False,
        {"input", "output"},
        scalar_info,
    )


############# SWAP_AXES #############


def test_swap_axes_1():
    """Should work with no problem with fully variadic input/output shape and
    1 positive 1 negative axis value. Status is returned as False since swap
    operation can not be performed at this stage.
    """
    shapes: dict[str, list[int | str | tuple]] = {
        "output": [("out", ...)],
        "input": [("in", ...)],
    }
    final_shapes = {
        "output": ["x", "y", "z", "t", "(V2, ...)", "k"],
        "input": ["a", "b", "c", "d", "(V1, ...)", "e"],
        "axis1": [],
        "axis2": [],
    }
    scalar_info = {"axis1": IOHyperEdge(value=3), "axis2": IOHyperEdge(value=-5)}
    assert_constraint_results(
        shapes,
        {},
        final_shapes,
        {},
        swap_axes_constraints,
        False,
        {"input", "output"},
        scalar_info,
    )


def test_swap_axes_2():
    """Should work with no problem with fully variadic input/output shape and
    1 positive 1 negative axis value. Status is returned as False since swap
    operation can not be performed at this stage.
    """
    shapes: dict[str, list[int | str | tuple]] = {
        "output": [("out", ...)],
        "input": [("in", ...)],
    }
    final_shapes = {
        "output": ["a", "b", "x", "y", "(V2, ...)"],
        "input": ["a", "b", "c", "d", "(V1, ...)"],
        "axis1": [],
        "axis2": [],
    }
    scalar_info = {"axis1": IOHyperEdge(value=3), "axis2": IOHyperEdge(value=-2)}
    assert_constraint_results(
        shapes,
        {},
        final_shapes,
        {},
        swap_axes_constraints,
        False,
        {"input", "output"},
        scalar_info,
    )


def test_swap_axes_3():
    """Should work with no problem with fully variadic input/output shape and
    2 positive axis values. Status is returned as True since swap
    operation can be performed at this stage (axis values with same signs).
    """
    shapes: dict[str, list[int | str | tuple]] = {
        "output": [("out", ...)],
        "input": [("in", ...)],
    }
    final_shapes = {
        "output": ["a", "d", "c", "b", "(V1, ...)"],
        "input": ["a", "b", "c", "d", "(V1, ...)"],
        "axis1": [],
        "axis2": [],
    }
    scalar_info = {"axis1": IOHyperEdge(value=3), "axis2": IOHyperEdge(value=1)}
    assert_constraint_results(
        shapes,
        {},
        final_shapes,
        {},
        swap_axes_constraints,
        True,
        {"input", "output"},
        scalar_info,
    )


def test_swap_axes_4():
    """Should work with no problem with fully variadic input/output shape and
    2 negative axis values. Status is returned as True since swap
    operation can be performed at this stage (axis values with same signs).
    """
    shapes: dict[str, list[int | str | tuple]] = {
        "output": [("out", ...)],
        "input": [("in", ...)],
    }
    final_shapes = {
        "output": ["(V1, ...)", "c", "b", "a", "d", "e"],
        "input": ["(V1, ...)", "a", "b", "c", "d", "e"],
        "axis1": [],
        "axis2": [],
    }
    scalar_info = {"axis1": IOHyperEdge(value=-3), "axis2": IOHyperEdge(value=-5)}
    assert_constraint_results(
        shapes,
        {},
        final_shapes,
        {},
        swap_axes_constraints,
        True,
        {"input", "output"},
        scalar_info,
    )


def test_swap_axes_5():
    """Should work with no problem with variadic output shape,
    uniadic input shape and 2 positive axis values. Status is
    returned as True since swap operation can be performed at
    this stage.
    """
    shapes: dict[str, list[int | str | tuple]] = {
        "output": [("out", ...)],
        "input": ["a", "b", "c", "d"],
    }
    final_shapes = {
        "output": ["a", "d", "c", "b"],
        "input": ["a", "b", "c", "d"],
        "axis1": [],
        "axis2": [],
    }
    scalar_info = {"axis1": IOHyperEdge(value=3), "axis2": IOHyperEdge(value=1)}
    assert_constraint_results(
        shapes,
        {},
        final_shapes,
        {},
        swap_axes_constraints,
        True,
        {"output"},
        scalar_info,
    )


def test_swap_axes_6():
    """Should work with no problem with variadic output shape,
    uniadic input shape and 2 negative axis values. Status is
    returned as True since swap operation can be performed at
    this stage.
    """
    shapes: dict[str, list[int | str | tuple]] = {
        "output": [("out", ...)],
        "input": ["a", "b", "c", "d"],
    }
    final_shapes = {
        "output": ["a", "d", "c", "b"],
        "input": ["a", "b", "c", "d"],
        "axis1": [],
        "axis2": [],
    }
    scalar_info = {"axis1": IOHyperEdge(value=-3), "axis2": IOHyperEdge(value=-1)}
    assert_constraint_results(
        shapes,
        {},
        final_shapes,
        {},
        swap_axes_constraints,
        True,
        {"output"},
        scalar_info,
    )


def test_swap_axes_7():
    """Should work with no problem with uniadic output shape,
    variadic input shape and 2 negative axis values. Status is
    returned as True since swap operation can be performed at
    this stage.
    """
    shapes: dict[str, list[int | str | tuple]] = {
        "output": ["a", "b", "c", "d"],
        "input": [("in", ...)],
    }
    final_shapes = {
        "output": ["a", "b", "c", "d"],
        "input": ["a", "d", "c", "b"],
        "axis1": [],
        "axis2": [],
    }
    scalar_info = {"axis1": IOHyperEdge(value=-3), "axis2": IOHyperEdge(value=-1)}
    assert_constraint_results(
        shapes,
        {},
        final_shapes,
        {},
        swap_axes_constraints,
        True,
        {"input"},
        scalar_info,
    )


############# TO_TENSOR #############


def test_to_tensor_1():
    """Should work with no problem"""
    shapes: dict[str, list[int | str | tuple]] = {"output": [("V1", ...)]}
    final_shapes = {
        "output": [2, 3],
        "input": [],
    }
    value = [[2, 3, 4], [2, 3, 4]]
    scalar_info = {"input": IOHyperEdge(value=value)}
    final_values = {"input": value}
    assert_constraint_results(
        shapes,
        {},
        final_shapes,
        {},
        to_tensor_constraints,
        True,
        {"output"},
        scalar_info,
        final_values,
    )


def test_to_tensor_2():
    """Should work with no problem"""
    shapes: dict[str, list[int | str | tuple]] = {"output": [("V1", ...)]}
    final_shapes = {
        "output": [3, 4, 5, 6, 7, 8],
        "input": [],
    }
    value = np.random.rand(3, 4, 5, 6, 7, 8).tolist()
    scalar_info = {"input": IOHyperEdge(value=value)}
    final_values = {"input": value}
    assert_constraint_results(
        shapes,
        {},
        final_shapes,
        {},
        to_tensor_constraints,
        True,
        {"output"},
        scalar_info,
        final_values,
    )


def test_to_tensor_3():
    """Should work with no problem"""
    shapes: dict[str, list[int | str | tuple]] = {"output": ["u1", ("V1", ...), "u2"]}
    final_shapes = {
        "output": [3, 4, 5, 6, 7, 8],
        "input": [],
    }
    value = np.random.rand(3, 4, 5, 6, 7, 8).tolist()
    scalar_info = {"input": IOHyperEdge(value=value)}
    final_values = {"input": value}
    assert_constraint_results(
        shapes,
        {},
        final_shapes,
        {},
        to_tensor_constraints,
        True,
        {"output"},
        scalar_info,
        final_values,
    )


def test_to_tensor_4_error():
    """Should work with no problem"""
    shapes: dict[str, list[int | str | tuple]] = {"output": ["u1", ("V1", ...), "u1"]}
    value = np.random.rand(3, 4, 5, 6, 7, 8).tolist()
    scalar_info = {"input": IOHyperEdge(value=value)}
    with pytest.raises(ValueError) as err_info:
        assert_constraint_results(
            shapes, {}, {}, {}, to_tensor_constraints, False, set(), scalar_info
        )
    assert str(err_info.value) == "Possible values mismatch!"


def test_to_tensor_5():
    """Should work with no problem"""
    shapes: dict[str, list[int | str | tuple]] = {"output": ["u1", "u1", "u1"]}
    final_shapes = {
        "output": [3, 3, 3],
        "input": [],
    }
    value = np.random.rand(3, 3, 3).tolist()
    scalar_info = {"input": IOHyperEdge(value=value)}
    final_values = {"input": value}
    assert_constraint_results(
        shapes,
        {},
        final_shapes,
        {},
        to_tensor_constraints,
        True,
        {"output"},
        scalar_info,
        final_values,
    )


def test_to_tensor_6():
    """Should work with no problem"""
    shapes: dict[str, list[int | str | tuple]] = {"output": [("Var1", ...)]}
    final_shapes: dict[str, list[int | str | tuple]] = {
        "output": [],
        "input": [],
    }
    value = 3.0
    scalar_info = {"input": IOHyperEdge(value=value)}
    final_values = {"input": value}
    assert_constraint_results(
        shapes,
        {},
        final_shapes,
        {},
        to_tensor_constraints,
        True,
        {"output"},
        scalar_info,
        final_values,
    )


def test_to_tensor_7_error():
    """Should work with no problem"""
    shapes: dict[str, list[int | str | tuple]] = {"output": ["u1", "u2"]}
    value = 3.0
    scalar_info = {"input": IOHyperEdge(value=value)}
    with pytest.raises(ValueError) as err_info:
        assert_constraint_results(
            shapes, {}, {}, {}, to_tensor_constraints, False, set(), scalar_info
        )
    assert str(err_info.value) == "Shape dimensions does not match"


def test_to_tensor_8_error():
    """Should work with no problem"""
    shapes: dict[str, list[int | str | tuple]] = {"output": ["u1", "u1", "u1"]}
    value = np.random.rand(3, 4, 5).tolist()
    scalar_info = {"input": IOHyperEdge(value=value)}
    with pytest.raises(ValueError) as err_info:
        assert_constraint_results(
            shapes, {}, {}, {}, to_tensor_constraints, False, set(), scalar_info
        )
    assert str(err_info.value) == "Possible values mismatch!"


############# REVERSE #############


def test_reverse_1():
    """Should work with no problem"""
    shapes: dict[str, list[int | str | tuple]] = {
        "output": ["u1", "u1", "u1"],
        "input": ["u1", "u1", "u1"],
    }
    final_shapes = {
        "output": ["u1", "u1", "u1"],
        "input": ["u1", "u1", "u1"],
        "axes": [],
    }
    scalar_info = {"axes": IOHyperEdge(value=None)}
    assert_constraint_results(
        shapes, {}, final_shapes, {}, reverse_constraints, True, set(), scalar_info
    )


def test_reverse_2():
    """Should work with no problem"""
    shapes: dict[str, list[int | str | tuple]] = {
        "output": [("Var1", ...)],
        "input": ["u1", "u2", "u3"],
    }
    final_shapes = {
        "output": ["u3", "u2", "u1"],
        "input": ["u1", "u2", "u3"],
        "axes": [],
    }
    scalar_info = {"axes": IOHyperEdge(value=None)}
    assert_constraint_results(
        shapes, {}, final_shapes, {}, reverse_constraints, True, {"output"}, scalar_info
    )


def test_reverse_3():
    """Should work with no problem"""
    shapes: dict[str, list[int | str | tuple]] = {
        "output": [("Var1", ...)],
        "input": ["u1", "u2", "u3"],
    }
    final_shapes = {
        "output": ["u2", "u1", "u3"],
        "input": ["u1", "u2", "u3"],
        "axes": [],
    }
    scalar_info = {"axes": IOHyperEdge(value=[1, 0, 2])}
    assert_constraint_results(
        shapes, {}, final_shapes, {}, reverse_constraints, True, {"output"}, scalar_info
    )


def test_reverse_4():
    """Should work with no problem"""
    shapes: dict[str, list[int | str | tuple]] = {
        "output": ["u1", "u2", "u3"],
        "input": [("Var1", ...)],
    }
    final_shapes = {
        "output": ["u1", "u2", "u3"],
        "input": ["u2", "u1", "u3"],
        "axes": [],
    }
    scalar_info = {"axes": IOHyperEdge(value=[1, 0, 2])}
    assert_constraint_results(
        shapes, {}, final_shapes, {}, reverse_constraints, True, {"input"}, scalar_info
    )


############# ADDITION #############

# def test_addition_1():
#     """Should work with no problem
#     """
#     shapes: dict[str, list[int | str | tuple]] = {
#         "output": ["u1", "u2", "u3", "u4"],
#         "input1": ["u1", "u2", "u3", 6],
#         "input2": ["u1", "u2", "u3", 4],

#     }
#     shape_map = create_shape_map(shapes)
#     data = shape_map_to_tensor(shape_map)
#     data["indices"] = (-1, -1, -1)
#     in1_map = shape_map["input1"]
#     in2_map = shape_map["input2"]
#     out_map = shape_map["output"]
#     out_pre = out_map.prefix

#     status, updated_symbols = addition_constraints(**data)
#     # assert {out_pre[-1]} == updated_symbols
#     check_updated_symbols({out_pre[-1]}, updated_symbols)
#     assert status == True
#     assert in1_map.get_shapes({}, {}) == ["u1", "u2", "u3", 6]
#     assert in2_map.get_shapes({}, {}) == ["u1", "u2", "u3", 4]
#     assert out_map.get_shapes({}, {}) == ["u1", "u2", "u3", 10]


#     return status, data, addition_constraints


# def test_addition_2():
#     """Should work with no problem
#     """
#     shapes: dict[str, list[int | str | tuple]] = {
#         "output": ["u1", "u2", "u3", "u4"],
#         "input1": ["u1", "u2", 6],
#         "input2": ["u1", "u2", 4],

#     }
#     shape_map = create_shape_map(shapes)
#     data = shape_map_to_tensor(shape_map)
#     data["indices"] = (1, -1, -1)
#     in1_map = shape_map["input1"]
#     in2_map = shape_map["input2"]
#     out_map = shape_map["output"]
#     out_pre = out_map.prefix

#     status, updated_symbols = addition_constraints(**data)
#     # assert updated_symbols == {out_pre[1]}
#     check_updated_symbols({out_pre[1]}, updated_symbols)
#     assert status == True
#     assert in1_map.get_shapes({}, {}) == ["u1", 10, 6]
#     assert in2_map.get_shapes({}, {}) == ["u1", 10, 4]
#     assert out_map.get_shapes({}, {}) == ["u1", 10, "u2", "u3"]

#     return status, data, addition_constraints


# def test_addition_3():
#     """Should work with no problem
#     """
#     shapes: dict[str, list[int | str | tuple]] = {
#         "output": ["u1", "u1", "u1", "u1", "u1", "u1"],
#         "input1": [6],
#         "input2": ["u1", 4, "u1"],

#     }
#     shape_map = create_shape_map(shapes)
#     data = shape_map_to_tensor(shape_map)
#     data["indices"] = (1, -1, 1)
#     in1_map = shape_map["input1"]
#     in2_map = shape_map["input2"]
#     in2_pre = in2_map.prefix
#     out_map = shape_map["output"]
#     out_pre = out_map.prefix

#     status, updated_symbols = addition_constraints(**data)
#     # assert {*out_pre, in2_pre[0], in2_pre[-1]} == updated_symbols
#     check_updated_symbols({*out_pre, in2_pre[0], in2_pre[-1]}, updated_symbols)
#     assert status == True
#     assert in1_map.get_shapes({}, {}) == [6]
#     assert in2_map.get_shapes({}, {}) == [10, 4, 10]
#     assert out_map.get_shapes({}, {}) == [10, 10, 10, 10, 10, 10]

#     return status, data, addition_constraints


# def test_addition_4():
#     """Should work with no problem
#     """
#     shapes: dict[str, list[int | str | tuple]] = {
#         "output": ["u1", "u2", ("Var1", ...), "u3", "u4"],
#         "input1": ["u1", ("Var2", ...), 6],
#         "input2": [4, ("Var3", ...)],

#     }
#     shape_map = create_shape_map(shapes)
#     data = shape_map_to_tensor(shape_map)
#     data["indices"] = (1, -1, 0)
#     in1_map = shape_map["input1"]
#     in1_root = in1_map.root
#     in2_map = shape_map["input2"]
#     in2_root = in2_map.root
#     out_map = shape_map["output"]
#     out_root = out_map.root
#     out_pre = out_map.prefix

#     status, updated_symbols = addition_constraints(**data)
#     # assert {out_pre[1]} == updated_symbols
#     check_updated_symbols({out_pre[1]}, updated_symbols)
#     assert status == True
#     assert in1_map.get_shapes({}, {}) == ["u1", "(V1, ...)", 6]
#     assert in2_map.get_shapes({}, {}) == [4, "(V1, ...)"]
#     assert out_map.get_shapes({}, {}) == ["u1", 10, ("(V1, ...)"), "u2", "u3"]

#     return status, data, addition_constraints


# def test_addition_5():
#     """Should work with no problem
#     """
#     shapes: dict[str, list[int | str | tuple]] = {
#         "output": ["u1", 10, ("Var1", ...), "u3", "u4"],
#         "input1": ["u1", ("Var2", ...), 6],
#         "input2": [4, ("Var3", ...)]
#     }
#     shape_map = create_shape_map(shapes)
#     data = shape_map_to_tensor(shape_map)
#     data["indices"] = (1, -1, 0)
#     in1_map = shape_map["input1"]
#     in2_map = shape_map["input2"]
#     out_map = shape_map["output"]

#     status, updated_symbols = addition_constraints(**data)
#     assert set() == updated_symbols.shape_updates
#     assert status == True
#     assert in1_map.get_shapes({}, {}) == ["u1", "(V1, ...)", 6]
#     assert in2_map.get_shapes({}, {}) == [4, "(V1, ...)"]
#     assert out_map.get_shapes({}, {}) == ["u1", 10, ("(V1, ...)"), "u2", "u3"]

#     return status, data, addition_constraints

# def test_addition_6_error():
#     """Should work with no problem
#     """
#     shapes: dict[str, list[int | str | tuple]] = {
#         "output": ["u1", 13, ("Var1", ...), "u3", "u4"],
#         "input1": ["u1", ("Var2", ...), 6],
#         "input2": [4, ("Var3", ...)],

#     }
#     shape_map = create_shape_map(shapes)
#     data = shape_map_to_tensor(shape_map)
#     data["indices"] = (1, -1, 0)

#     with pytest.raises(ValueError) as err_info:
#         addition_constraints(**data)
#     assert str(err_info.value) == "Dimensions does not match in Tensor slice model!"

############# CONCAT #############


def test_concat_1():
    """Should work with no problem"""
    shapes: dict[str, list[int | str | tuple]] = {
        "output": ["u1", "u2", "u3", "u4"],
        "axis": [],
        "input1": ["u1", "u2", "u3", 3],
        "input2": ["u1", "u2", "u3", 4],
        "input3": ["u1", "u2", "u3", 5],
    }
    final_shapes = {
        "output": ["u1", "u2", "u3", 12],
        "axis": [],
        "input1": ["u1", "u2", "u3", 3],
        "input2": ["u1", "u2", "u3", 4],
        "input3": ["u1", "u2", "u3", 5],
    }
    scalar_info = {"axis": IOHyperEdge(value=-1)}
    assert_constraint_results(
        shapes,
        {},
        final_shapes,
        {},
        concat_constraints,
        True,
        {"output"},
        scalar_info,
        variadic_fn=True,
    )


def test_concat_2():
    """Should work with no problem"""
    shapes: dict[str, list[int | str | tuple]] = {
        "output": ["u1", "u2", "u3", "u4"],
        "axis": [],
        "input1": ["u1", "u2", "u3", 3],
        "input2": ["u1", "u2", "u3", 4],
        "input3": ["u1", "u2", "u3", 5],
    }
    final_shapes = {
        "output": ["u1", "u2", "u3", 12],
        "axis": [],
        "input1": ["u1", "u2", "u3", 3],
        "input2": ["u1", "u2", "u3", 4],
        "input3": ["u1", "u2", "u3", 5],
    }
    scalar_info = {"axis": IOHyperEdge(value=-1)}
    assert_constraint_results(
        shapes,
        {},
        final_shapes,
        {},
        concat_constraints,
        True,
        {"output"},
        scalar_info,
        variadic_fn=True,
    )


def test_concat_3():
    shapes: dict[str, list[int | str | tuple]] = {
        "output": ["u3"],
        "axis": [],
        "input1": [3],
        "input2": [3],
        "input3": [1],
    }
    final_shapes = {
        "output": [7],
        "axis": [],
        "input1": [3],
        "input2": [3],
        "input3": [1],
    }
    scalar_info = {"axis": IOHyperEdge(value=-1)}
    assert_constraint_results(
        shapes,
        {},
        final_shapes,
        {},
        concat_constraints,
        True,
        {"output"},
        scalar_info,
        variadic_fn=True,
    )


def test_concat_4():
    shapes: dict[str, list[int | str | tuple]] = {
        "output": [("Var1", ...), 12, "u2"],
        "axis": [],
        "input1": [("Var1", ...), 9, "u2"],
        "input2": [("Var1", ...), 2, "u2"],
        "input3": [("Var1", ...), "u1", "u2"],
    }
    final_shapes = {
        "output": ["(Var1, ...)", 12, "u1"],
        "axis": [],
        "input1": ["(Var1, ...)", 9, "u1"],
        "input2": ["(Var1, ...)", 2, "u1"],
        "input3": ["(Var1, ...)", 1, "u1"],
    }
    scalar_info = {"axis": IOHyperEdge(value=-2)}
    assert_constraint_results(
        shapes,
        {},
        final_shapes,
        {},
        concat_constraints,
        True,
        {"input3"},
        scalar_info,
        variadic_fn=True,
    )


def test_concat_5():
    shapes: dict[str, list[int | str | tuple]] = {
        "output": [("Var1", ...)],
        "axis": [],
        "input1": [("Var2", ...)],
        "input2": [("Var3", ...)],
        "input3": [("Var4", ...)],
    }
    final_shapes = {
        "output": ["(V1, ...)", "x", "b", "c", "d"],
        "axis": [],
        "input1": ["(V1, ...)", "y", "b", "c", "d"],
        "input2": ["(V1, ...)", "z", "b", "c", "d"],
        "input3": ["(V1, ...)", "t", "b", "c", "d"],
    }
    scalar_info = {"axis": IOHyperEdge(value=-4)}
    assert_constraint_results(
        shapes,
        {},
        final_shapes,
        {},
        concat_constraints,
        False,
        {"output", "input1", "input2", "input3"},
        scalar_info,
        variadic_fn=True,
    )


def test_concat_6():
    shapes: dict[str, list[int | str | tuple]] = {
        "output": [("Var1", ...)],
        "axis": [],
        "input1": [("Var2", ...)],
        "input2": [("Var3", ...)],
        "input3": [("Var4", ...)],
    }
    final_shapes = {
        "output": ["a"],
        "axis": [],
        "input1": ["(Var2, ...)"],
        "input2": ["(Var3, ...)"],
        "input3": ["(Var4, ...)"],
    }
    scalar_info = {"axis": IOHyperEdge(value=None)}
    assert_constraint_results(
        shapes,
        {},
        final_shapes,
        {},
        concat_constraints,
        False,
        {"output"},
        scalar_info,
        variadic_fn=True,
    )


def test_concat_7():
    shapes: dict[str, list[int | str | tuple]] = {
        "output": ["u1"],
        "axis": [],
        "input1": [2, 3, 4],
        "input2": [6, 7, 8, 9],
        "input3": [2, 1, 1, 2, 3, 4],
    }
    final_shapes = {
        "output": [3096],
        "axis": [],
        "input1": [2, 3, 4],
        "input2": [6, 7, 8, 9],
        "input3": [2, 1, 1, 2, 3, 4],
    }
    scalar_info = {"axis": IOHyperEdge(value=None)}
    assert_constraint_results(
        shapes,
        {},
        final_shapes,
        {},
        concat_constraints,
        True,
        {"output"},
        scalar_info,
        variadic_fn=True,
    )


def test_concat_8():
    shapes: dict[str, list[int | str | tuple]] = {
        "output": [3096],
        "axis": [],
        "input1": [2, 3, 4],
        "input2": [6, 7, 8, "u1"],
        "input3": [2, 1, 1, 2, 3, 4],
    }
    final_shapes = {
        "output": [3096],
        "axis": [],
        "input1": [2, 3, 4],
        "input2": [6, 7, 8, 9],
        "input3": [2, 1, 1, 2, 3, 4],
    }
    scalar_info = {"axis": IOHyperEdge(value=None)}
    assert_constraint_results(
        shapes,
        {},
        final_shapes,
        {},
        concat_constraints,
        True,
        {"input2"},
        scalar_info,
        variadic_fn=True,
    )


def test_concat_9():
    shapes: dict[str, list[int | str | tuple]] = {
        "output": [3096],
        "axis": [],
        "input1": [2, 3, 4],
        "input2": [6, 7, 8, 9],
        "input3": [2, 1, "u1", 2, 3, 4],
    }
    final_shapes = {
        "output": [3096],
        "axis": [],
        "input1": [2, 3, 4],
        "input2": [6, 7, 8, 9],
        "input3": [2, 1, 1, 2, 3, 4],
    }
    scalar_info = {"axis": IOHyperEdge(value=None)}
    assert_constraint_results(
        shapes,
        {},
        final_shapes,
        {},
        concat_constraints,
        True,
        {"input3"},
        scalar_info,
        variadic_fn=True,
    )


############# SHAPE #############


def test_shape_1():
    shapes: dict[str, list[int | str | tuple]] = {"input": [3, 4, 5]}
    final_shapes = {"input": [3, 4, 5], "output": []}
    scalar_info = {"output": IOHyperEdge(tuple[int, ...] | type(...), value=TBD)}
    final_values = {"output": (3, 4, 5)}
    assert_constraint_results(
        shapes,
        {},
        final_shapes,
        {},
        shape_constraints,
        True,
        {"output"},
        scalar_info,
        final_values,
    )


def test_shape_2():
    shapes: dict[str, list[int | str | tuple]] = {"input": [1]}
    final_shapes = {"input": [1], "output": []}
    scalar_info = {"output": IOHyperEdge(tuple[int, ...] | type(...), value=TBD)}
    final_values = {"output": (1,)}
    assert_constraint_results(
        shapes,
        {},
        final_shapes,
        {},
        shape_constraints,
        True,
        {"output"},
        scalar_info,
        final_values,
    )


def test_shape_3():
    shapes: dict[str, list[int | str | tuple]] = {"input": [("Var1", ...)]}
    final_shapes = {"input": [3, 4, 5, 6, 7], "output": []}
    scalar_info = {"output": IOHyperEdge(value=(3, 4, 5, 6, 7))}
    final_values = {"output": (3, 4, 5, 6, 7)}
    assert_constraint_results(
        shapes,
        {},
        final_shapes,
        {},
        shape_constraints,
        True,
        {"input"},
        scalar_info,
        final_values,
    )


def test_shape_4():
    shapes: dict[str, list[int | str | tuple]] = {
        "input": ["u1", "u2", "u3", ("Var1", ...), "u4", "u5"]
    }
    final_shapes = {"input": [3, 4, 5, 6, 7], "output": []}
    scalar_info = {"output": IOHyperEdge(value=(3, 4, 5, 6, 7))}
    final_values = {"output": (3, 4, 5, 6, 7)}
    assert_constraint_results(
        shapes,
        {},
        final_shapes,
        {},
        shape_constraints,
        True,
        {"input"},
        scalar_info,
        final_values,
    )


def test_shape_5():
    shapes: dict[str, list[int | str | tuple]] = {
        "input": ["u1", "u2", "u3", ("Var1", ...), "u4", "u4"]
    }
    final_shapes = {"input": [3, 4, 5, 6, 6], "output": []}
    scalar_info = {"output": IOHyperEdge(value=(3, 4, 5, 6, 6))}
    final_values = {"output": (3, 4, 5, 6, 6)}
    assert_constraint_results(
        shapes,
        {},
        final_shapes,
        {},
        shape_constraints,
        True,
        {"input"},
        scalar_info,
        final_values,
    )


def test_to_tuple_forward():
    shapes: dict[str, list[int | str | tuple]] = {}
    final_shapes: dict[str, list[int | str | tuple]] = {
        "output": [],
        "input1": [],
        "input2": [],
        "input3": [],
    }
    scalar_info = {
        "output": IOHyperEdge(type=tuple[int, ...] | type(...), value=TBD),
        "input1": IOHyperEdge(value=3),
        "input2": IOHyperEdge(value=4),
        "input3": IOHyperEdge(value=5),
    }
    final_values = {"output": (3, 4, 5), "input1": 3, "input2": 4, "input3": 5}
    assert_constraint_results(
        shapes,
        {},
        final_shapes,
        {},
        to_tuple_constraints,
        True,
        {"output"},
        scalar_info,
        final_values,
        variadic_fn=True,
    )


def test_to_tuple_reverse_1():
    shapes: dict[str, list[int | str | tuple]] = {}
    final_shapes: dict[str, list[int | str | tuple]] = {
        "output": [],
        "input1": [],
        "input2": [],
        "input3": [],
    }
    scalar_info = {
        "output": IOHyperEdge(value=(3, 4, 5)),
        "input1": IOHyperEdge(
            type=int | float | bool | list | tuple | type(...), value=TBD
        ),
        "input2": IOHyperEdge(
            type=int | float | bool | list | tuple | type(...), value=TBD
        ),
        "input3": IOHyperEdge(
            type=int | float | bool | list | tuple | type(...), value=TBD
        ),
    }
    final_values = {"output": (3, 4, 5), "input1": 3, "input2": 4, "input3": 5}
    assert_constraint_results(
        shapes,
        {},
        final_shapes,
        {},
        to_tuple_constraints,
        True,
        {"input1", "input2", "input3"},
        scalar_info,
        final_values,
        variadic_fn=True,
    )


def test_to_tuple_reverse_2():
    shapes: dict[str, list[int | str | tuple]] = {}
    final_shapes: dict[str, list[int | str | tuple]] = {
        "output": [],
        "input1": [],
        "input2": [],
        "input3": [],
    }
    scalar_info = {
        "output": IOHyperEdge(value=(3, 4, 5)),
        "input1": IOHyperEdge(type=int | float | bool, value=3),
        "input2": IOHyperEdge(type=int | float | bool, value=TBD),
        "input3": IOHyperEdge(type=int | float | bool, value=5),
    }
    final_values = {"output": (3, 4, 5), "input1": 3, "input2": 4, "input3": 5}
    assert_constraint_results(
        shapes,
        {},
        final_shapes,
        {},
        to_tuple_constraints,
        True,
        {"input2"},
        scalar_info,
        final_values,
        variadic_fn=True,
    )


def test_to_list_forward():
    shapes: dict[str, list[int | str | tuple]] = {}
    final_shapes: dict[str, list[int | str | tuple]] = {
        "output": [],
        "input1": [],
        "input2": [],
        "input3": [],
    }
    scalar_info = {
        "output": IOHyperEdge(type=list[int] | type(...), value=TBD),
        "input1": IOHyperEdge(value=3),
        "input2": IOHyperEdge(value=4),
        "input3": IOHyperEdge(value=5),
    }
    final_values = {"output": [3, 4, 5], "input1": 3, "input2": 4, "input3": 5}
    assert_constraint_results(
        shapes,
        {},
        final_shapes,
        {},
        to_list_constraints,
        True,
        {"output"},
        scalar_info,
        final_values,
        variadic_fn=True,
    )


def test_to_list_reverse_1():
    shapes: dict[str, list[int | str | tuple]] = {}
    final_shapes: dict[str, list[int | str | tuple]] = {
        "output": [],
        "input1": [],
        "input2": [],
        "input3": [],
    }
    scalar_info = {
        "output": IOHyperEdge(type=list[int] | type(...), value=[3, 4, 5]),
        "input1": IOHyperEdge(
            type=int | float | bool | list | tuple | type(...), value=TBD
        ),
        "input2": IOHyperEdge(
            type=int | float | bool | list | tuple | type(...), value=TBD
        ),
        "input3": IOHyperEdge(
            type=int | float | bool | list | tuple | type(...), value=TBD
        ),
    }
    final_values = {"output": [3, 4, 5], "input1": 3, "input2": 4, "input3": 5}
    assert_constraint_results(
        shapes,
        {},
        final_shapes,
        {},
        to_list_constraints,
        True,
        {"input1", "input2", "input3"},
        scalar_info,
        final_values,
        variadic_fn=True,
    )


def test_to_list_reverse_2():
    shapes: dict[str, list[int | str | tuple]] = {}
    final_shapes: dict[str, list[int | str | tuple]] = {
        "output": [],
        "input1": [],
        "input2": [],
        "input3": [],
    }
    scalar_info = {
        "output": IOHyperEdge(value=[3, 4, 5]),
        "input1": IOHyperEdge(value=3),
        "input2": IOHyperEdge(type=int | float | bool, value=TBD),
        "input3": IOHyperEdge(value=5),
    }
    final_values = {"output": [3, 4, 5], "input1": 3, "input2": 4, "input3": 5}
    assert_constraint_results(
        shapes,
        {},
        final_shapes,
        {},
        to_list_constraints,
        True,
        {"input2"},
        scalar_info,
        final_values,
        variadic_fn=True,
    )


def test_where_1():
    shapes: dict[str, list[int | str | tuple]] = {
        "output": [("Var1", ...)],
        "cond": [("Var2", ...)],
        "input1": ["u1", "u2", "u3", 3],
        "input2": ["u1", "u2", "u3", 3],
    }
    final_shapes = {
        "output": ["(V1, ...)", "a", "b", "c", 3],
        "cond": ["(V2, ...)"],
        "input1": ["u1", "u2", "u3", 3],
        "input2": ["u1", "u2", "u3", 3],
    }
    assert_constraint_results(
        shapes, {}, final_shapes, {}, where_constrains, False, {"output"}
    )


def test_where_2():
    shapes: dict[str, list[int | str | tuple]] = {
        "output": [("Var1", ...)],
        "cond": [("Var2", ...)],
        "input1": [("Var3", ...)],
        "input2": ["u1", "u2", "u3", 3],
    }
    final_shapes = {
        "output": ["(V1, ...)", "a", "b", "c", 3],
        "cond": ["(V2, ...)"],
        "input1": ["(V3, ...)"],
        "input2": ["u1", "u2", "u3", 3],
    }
    assert_constraint_results(
        shapes, {}, final_shapes, {}, where_constrains, False, {"output"}
    )


def test_where_3():
    shapes: dict[str, list[int | str | tuple]] = {
        "output": [("Var1", ...)],
        "cond": [("Var2", ...)],
        "input1": ["u1", "u2", "u3", 3],
        "input2": [("Var3", ...)],
    }
    final_shapes = {
        "output": ["(V1, ...)", "a", "b", "c", 3],
        "cond": ["(V2, ...)"],
        "input1": ["u1", "u2", "u3", 3],
        "input2": ["(V3, ...)"],
    }
    assert_constraint_results(
        shapes, {}, final_shapes, {}, where_constrains, False, {"output"}
    )


def test_where_4():
    shapes: dict[str, list[int | str | tuple]] = {
        "output": [("Var1", ...)],
        "cond": ["u1", "u2", "u3", 3],
        "input1": [("Var2", ...)],
        "input2": [("Var3", ...)],
    }
    final_shapes = {
        "output": ["(V1, ...)", "a", "b", "c", 3],
        "cond": ["u1", "u2", "u3", 3],
        "input1": ["(V2, ...)"],
        "input2": ["(V3, ...)"],
    }
    assert_constraint_results(
        shapes, {}, final_shapes, {}, where_constrains, False, {"output"}
    )


def test_eye_1():
    shapes: dict[str, list[int | str | tuple]] = {
        "output": ["u1", "u2"],
    }
    final_shapes = {"output": [1, 1], "N": [], "M": []}
    scalar_info = {"N": IOHyperEdge(int, value=1), "M": IOHyperEdge(int, value=1)}
    assert_constraint_results(
        shapes, {}, final_shapes, {}, eye_constraints, True, {"output"}, scalar_info
    )


def test_eye_2():
    shapes: dict[str, list[int | str | tuple]] = {
        "output": ["u1", "u2"],
    }
    final_shapes = {"output": [1, 4], "N": [], "M": []}
    scalar_info = {"N": IOHyperEdge(int, value=1), "M": IOHyperEdge(int, value=4)}
    assert_constraint_results(
        shapes, {}, final_shapes, {}, eye_constraints, True, {"output"}, scalar_info
    )


def test_eye_3():
    shapes: dict[str, list[int | str | tuple]] = {
        "output": ["u1", "u2"],
    }
    final_shapes = {"output": [1, "u2"], "N": [], "M": []}
    scalar_info = {"N": IOHyperEdge(int, value=1), "M": IOHyperEdge(int)}
    assert_constraint_results(
        shapes, {}, final_shapes, {}, eye_constraints, False, {"output"}, scalar_info
    )


def test_eye_4():
    shapes: dict[str, list[int | str | tuple]] = {
        "output": ["u1", "u2"],
    }
    final_shapes = {"output": ["u1", 2], "N": [], "M": []}
    scalar_info = {"N": IOHyperEdge(int), "M": IOHyperEdge(int, value=2)}
    assert_constraint_results(
        shapes, {}, final_shapes, {}, eye_constraints, False, {"output"}, scalar_info
    )


def test_eye_5():
    shapes: dict[str, list[int | str | tuple]] = {
        "output": ["u1", "u2"],
    }
    final_shapes = {"output": ["u1", "u2"], "N": [], "M": []}
    scalar_info = {"N": IOHyperEdge(int), "M": IOHyperEdge(int)}
    assert_constraint_results(
        shapes, {}, final_shapes, {}, eye_constraints, False, set(), scalar_info
    )


# def test_tensor_to_list_forward_1():
#     shapes: dict[str, list[int | str | tuple]] = {"input": [2, 3]}
#     final_shapes = {"input": [2, 3], "output": []}
#     value = np.ones((2, 3))
#     scalar_info = {
#         "output": IOHyperEdge(type=list[list[float]] | type(...)),
#     }
#     final_values = {"output": [[1.0, 1.0, 1.0], [1.0, 1.0, 1.0]], "input": value}
#     assert_constraint_results(
#         shapes,
#         {},
#         final_shapes,
#         {},
#         tensor_to_list_constraints,
#         True,
#         {"output"},
#         scalar_info,
#         final_values,
#         initial_values={"input": value},
#     )


# def test_tensor_to_list_forward_2():
#     shapes: dict[str, list[int | str | tuple]] = {"input": [2, 3]}
#     final_shapes = {"input": [2, 3], "output": []}
#     value = np.ones((2, 3), dtype=int)
#     scalar_info = {
#         "output": IOHyperEdge(type=list[list[int]] | type(...)),
#     }
#     final_values = {"output": [[1, 1, 1], [1, 1, 1]], "input": value}
#     assert_constraint_results(
#         shapes,
#         {},
#         final_shapes,
#         {},
#         tensor_to_list_constraints,
#         True,
#         {"output"},
#         scalar_info,
#         final_values,
#         initial_values={"input": value},
#     )


def test_tensor_to_list_backward_1():
    shapes: dict[str, list[int | str | tuple]] = {"input": [("Var1", ...)]}
    final_shapes = {"input": [2, 3], "output": []}
    scalar_info = {
        "output": IOHyperEdge(value=[[1, 1, 1], [1, 1, 1]]),
    }
    final_values = {"output": [[1, 1, 1], [1, 1, 1]]}
    assert_constraint_results(
        shapes,
        {},
        final_shapes,
        {},
        tensor_to_list_constraints,
        True,
        {"input"},
        scalar_info,
        final_values,
    )


def test_tensor_to_list_backward_2():
    shapes: dict[str, list[int | str | tuple]] = {"input": [("Var1", ...)]}
    scalar_info = {
        "output": IOHyperEdge(value=[[1, 1, 1], [1, 1]]),
    }
    with pytest.raises(ValueError) as err_info:
        assert_constraint_results(
            shapes, {}, {}, {}, tensor_to_list_constraints, False, set(), scalar_info
        )
    assert str(err_info.value) == "Inconsistent dimensions found in the list."


def test_item_constraints_1():
    shapes: dict[str, list[int | str | tuple]] = {"input": [("Var1", ...)]}
    final_shapes = {"input": ["(Var1, ...)"], "output": []}
    scalar_info = {"output": IOHyperEdge(type=int | float | bool | type(...))}
    assert_constraint_results(
        shapes, {}, final_shapes, {}, item_constraints, False, set(), scalar_info
    )


def test_item_constraints_2():
    shapes: dict[str, list[int | str | tuple]] = {"input": []}
    final_shapes: dict[str, list[int | str | tuple]] = {"input": [], "output": []}
    scalar_info = {"output": IOHyperEdge(type=int | float | bool | type(...))}
    assert_constraint_results(
        shapes, {}, final_shapes, {}, item_constraints, True, set(), scalar_info
    )


def test_item_constraints_3():
    shapes: dict[str, list[int | str | tuple]] = {"input": [1, 1, 1]}
    final_shapes = {"input": [1, 1, 1], "output": []}
    scalar_info = {"output": IOHyperEdge(type=int | float | bool | type(...))}
    assert_constraint_results(
        shapes, {}, final_shapes, {}, item_constraints, True, set(), scalar_info
    )


def test_item_constraints_4():
    shapes: dict[str, list[int | str | tuple]] = {"input": [1, 2, 1]}
    scalar_info = {"output": IOHyperEdge(type=int | float | bool | type(...))}
    with pytest.raises(ValueError) as err_info:
        assert_constraint_results(
            shapes, {}, {}, {}, item_constraints, False, set(), scalar_info
        )
    assert str(err_info.value) == (
        "Only tensors with 1 elements can be converted to scalar, "
        "got input shape as [1, 2, 1]"
    )


def test_scalar_item_1():
    shapes: dict[str, list[int | str | tuple]] = {}
    final_shapes: dict[str, list[int | str | tuple]] = {
        "output": [],
        "input": [],
        "index": [],
    }
    scalar_info = {
        "output": IOHyperEdge(type=int | float | bool | type(...)),
        "input": IOHyperEdge(type=list[int], value=[1, 2, 3]),
        "index": IOHyperEdge(type=int, value=2),
    }
    final_values = {"output": 3, "input": [1, 2, 3], "index": 2}
    assert_constraint_results(
        shapes,
        {},
        final_shapes,
        {},
        indexer_constraints,
        True,
        {"output"},
        scalar_info,
        final_values,
    )


def test_scalar_item_2():
    shapes: dict[str, list[int | str | tuple]] = {}
    final_shapes: dict[str, list[int | str | tuple]] = {
        "output": [],
        "input": [],
        "index": [],
    }
    scalar_info = {
        "output": IOHyperEdge(type=int | float | bool | type(...)),
        "input": IOHyperEdge(type=list[int] | type(...), value=TBD),
        "index": IOHyperEdge(type=int, value=2),
    }
    final_values = {"output": TBD, "input": TBD, "index": 2}
    assert_constraint_results(
        shapes,
        {},
        final_shapes,
        {},
        indexer_constraints,
        False,
        set(),
        scalar_info,
        final_values,
    )


def test_scalar_item_3():
    shapes: dict[str, list[int | str | tuple]] = {}
    final_shapes: dict[str, list[int | str | tuple]] = {
        "output": [],
        "input": [],
        "index": [],
    }
    scalar_info = {
        "output": IOHyperEdge(type=int | float | bool | type(...), value=2),
        "input": IOHyperEdge(type=list[int] | type(...), value=[1, 2, 3]),
        "index": IOHyperEdge(type=int | type(...), value=TBD),
    }
    final_values = {"output": 2, "input": [1, 2, 3], "index": 1}
    assert_constraint_results(
        shapes,
        {},
        final_shapes,
        {},
        indexer_constraints,
        True,
        {"index"},
        scalar_info,
        final_values,
    )


def test_polynomial_features_1():
    shapes: dict[str, list[int | str | tuple]] = {"input": [4, 2], "output": [4, "u1"]}
    final_shapes = {"input": [4, 2], "output": [4, 5], "degree": []}
    scalar_info = {"degree": IOHyperEdge(type=int, value=2)}
    assert_constraint_results(
        shapes,
        {},
        final_shapes,
        {},
        polynomial_features_constraints,
        True,
        {"output"},
        scalar_info,
    )


def test_polynomial_features_2():
    shapes: dict[str, list[int | str | tuple]] = {"input": [4, 2], "output": [4, "u1"]}
    final_shapes = {"input": [4, 2], "output": [4, 9], "degree": []}
    scalar_info = {"degree": IOHyperEdge(type=int, value=3)}
    assert_constraint_results(
        shapes,
        {},
        final_shapes,
        {},
        polynomial_features_constraints,
        True,
        {"output"},
        scalar_info,
    )


def test_polynomial_features_3():
    shapes: dict[str, list[int | str | tuple]] = {"input": [4, "u1"], "output": [4, 9]}
    final_shapes = {"input": [4, 2], "output": [4, 9], "degree": []}
    scalar_info = {"degree": IOHyperEdge(type=int, value=3)}
    assert_constraint_results(
        shapes,
        {},
        final_shapes,
        {},
        polynomial_features_constraints,
        True,
        {"input"},
        scalar_info,
    )


def test_polynomial_features_4():
    shapes: dict[str, list[int | str | tuple]] = {"input": [4, "u1"], "output": [4, 8]}
    scalar_info = {"degree": IOHyperEdge(type=int, value=3)}
    with pytest.raises(ValueError) as err_info:
        assert_constraint_results(
            shapes,
            {},
            {},
            {},
            polynomial_features_constraints,
            False,
            set(),
            scalar_info,
        )
    assert (
        str(err_info.value)
        == "Something went wrong while calculating Polynomial Features shapes!"
    )
    # TODO: Update the error message with a more informative one!


def test_indexer_constraints_1():
    shapes: dict[str, list[int | str | tuple]] = {
        "input": [("Var1", ...)],
        "output": [("Var2", ...)],
    }
    final_shapes = {"input": ["a", "(V1, ...)"], "output": ["(V1, ...)"], "index": []}
    scalar_info = {"index": IOHyperEdge(value=1)}
    assert_constraint_results(
        shapes,
        {},
        final_shapes,
        {},
        indexer_constraints,
        True,
        {"input"},
        scalar_info,
    )


def test_indexer_constraints_2():
    shapes: dict[str, list[int | str | tuple]] = {
        "input": [("Var1", ...)],
        "output": [("Var2", ...)],
    }
    final_shapes = {
        "input": ["u1", "u2", "u3", "(V1, ...)"],
        "output": ["(V1, ...)"],
        "index": [],
    }
    scalar_info = {"index": IOHyperEdge(value=(1, 2, 3))}
    assert_constraint_results(
        shapes,
        {},
        final_shapes,
        {},
        indexer_constraints,
        True,
        {"input"},
        scalar_info,
    )


def test_indexer_constraints_3():
    shapes: dict[str, list[int | str | tuple]] = {
        "input": ["u1", "u2", ("Var1", ...)],
        "output": [("Var2", ...)],
    }
    final_shapes = {
        "input": ["u1", "u2", "u3", "(V1, ...)"],
        "output": ["(V1, ...)"],
        "index": [],
    }
    scalar_info = {"index": IOHyperEdge(value=(1, 2, 3))}
    assert_constraint_results(
        shapes,
        {},
        final_shapes,
        {},
        indexer_constraints,
        True,
        {"input"},
        scalar_info,
    )


def test_indexer_constraints_4():
    shapes: dict[str, list[int | str | tuple]] = {
        "input": [("Var1", ...)],
        "output": [("Var2", ...)],
    }
    final_shapes = {
        "input": ["u1", "(V1, ...)"],
        "output": [1, 1, "(V1, ...)"],
        "index": [],
    }
    scalar_info = {"index": IOHyperEdge(value=(None, None, 3))}
    assert_constraint_results(
        shapes,
        {},
        final_shapes,
        {},
        indexer_constraints,
        True,
        {"input", "output"},
        scalar_info,
    )


def test_indexer_constraints_5():
    shapes: dict[str, list[int | str | tuple]] = {
        "input": [10, ("Var1", ...)],
        "output": [("Var2", ...)],
    }
    final_shapes = {"input": [10, "(V1, ...)"], "output": [3, "(V1, ...)"], "index": []}
    scalar_info = {"index": IOHyperEdge(value=slice(2, 5, None))}
    assert_constraint_results(
        shapes,
        {},
        final_shapes,
        {},
        indexer_constraints,
        True,
        {"output"},
        scalar_info,
    )


def test_indexer_constraints_6():
    shapes: dict[str, list[int | str | tuple]] = {
        "input": ["u1", "u2", "u3"],
        "output": [("Var1", ...)],
    }
    final_shapes = {
        "input": ["u1", "u2", "u3"],
        "output": ["u4", "u5", "u3"],
        "index": [],
    }
    scalar_info = {"index": IOHyperEdge(value=(slice(2, 5, None), slice(2, 5, None)))}
    assert_constraint_results(
        shapes,
        {},
        final_shapes,
        {},
        indexer_constraints,
        False,
        {"output"},
        scalar_info,
    )


def test_indexer_constraints_7():
    shapes: dict[str, list[int | str | tuple]] = {
        "input": ["u1", "u2", "u3", "u4", "u5", "u6", "u7", "u8"],
        "output": [("Var1", ...)],
    }
    final_shapes = {
        "input": ["u1", "u2", "u3", "u4", "u5", "u6", "u7", "u8"],
        "output": ["u4", "u5", "u6"],
        "index": [],
    }
    scalar_info = {"index": IOHyperEdge(value=(1, 2, 3, ..., 1, 0))}
    assert_constraint_results(
        shapes,
        {},
        final_shapes,
        {},
        indexer_constraints,
        True,
        {"output"},
        scalar_info,
    )


def test_indexer_constraints_8():
    shapes: dict[str, list[int | str | tuple]] = {
        "input": ["u1", "u2", "u3", "u4", "u5", "u6", "u7", "u8"],
        "output": [("Var1", ...)],
    }
    final_shapes = {
        "input": ["u1", "u2", "u3", "u4", "u5", "u6", "u7", "u8"],
        "output": [1, 1, 1, 1, "u4", "u5", "u6", 1, 1],
        "index": [],
    }
    scalar_info = {
        "index": IOHyperEdge(
            value=(1, None, None, 2, None, 3, None, ..., None, 1, 0, None)
        )
    }
    assert_constraint_results(
        shapes,
        {},
        final_shapes,
        {},
        indexer_constraints,
        True,
        {"output"},
        scalar_info,
    )


def test_indexer_constraints_9():
    shapes: dict[str, list[int | str | tuple]] = {
        "input": ["u1", "u2", "u3", "u4", "u5", "u6", "u7", "u8"],
        "output": [("Var1", ...)],
    }
    final_shapes = {
        "input": ["u1", "u2", "u3", "u4", "u5", "u6", "u7", "u8"],
        "output": ["u9", 1, 1, 1, "u5", "u6", 1, "u10", 1],
        "index": [],
    }
    scalar_info = {
        "index": IOHyperEdge(
            value=(
                1,
                slice(2, None, None),
                None,
                2,
                None,
                3,
                None,
                ...,
                None,
                slice(2, None, None),
                0,
                None,
            )
        )
    }
    assert_constraint_results(
        shapes,
        {},
        final_shapes,
        {},
        indexer_constraints,
        False,
        {"output"},
        scalar_info,
    )


def test_indexer_constraints_10():
    shapes: dict[str, list[int | str | tuple]] = {
        "input": [8, 9, 10, 11, 12, 13, 14, 15],
        "output": [("Var1", ...)],
    }
    final_shapes = {
        "input": [8, 9, 10, 11, 12, 13, 14, 15],
        "output": [7, 1, 1, 1, 12, 13, 1, 12, 1],
        "index": [],
    }
    scalar_info = {
        "index": IOHyperEdge(
            value=(
                1,
                slice(2, None, None),
                None,
                2,
                None,
                3,
                None,
                ...,
                None,
                slice(2, None, None),
                0,
                None,
            )
        )
    }
    assert_constraint_results(
        shapes,
        {},
        final_shapes,
        {},
        indexer_constraints,
        True,
        {"output"},
        scalar_info,
    )


def test_indexer_constraints_11():
    shapes: dict[str, list[int | str | tuple]] = {
        "input": ["u1", "u2", "u3", ("Var1", ...), "u4", "u5", "u6"],
        "output": [("Var2", ...)],
    }
    final_shapes = {
        "input": ["u1", "u2", "u3", "(V1, ...)", "u4", "u5", "u6"],
        "output": [1, "(V1, ...)"],
        "index": [],
    }
    scalar_info = {"index": IOHyperEdge(value=(1, 2, None, 3, ..., 2, 3, 4))}
    assert_constraint_results(
        shapes,
        {},
        final_shapes,
        {},
        indexer_constraints,
        True,
        {"output"},
        scalar_info,
    )


def test_indexer_constraints_12():
    shapes: dict[str, list[int | str | tuple]] = {
        "input": [("Var1", ...), "u1", "u2"],
        "output": [("Var2", ...)],
    }
    final_shapes = {
        "input": ["(V1, ...)", "u1", "u2"],
        "output": ["u3", 1, "u4", "(V2, ...)"],
        "index": [],
    }
    scalar_info = {
        "index": IOHyperEdge(
            value=(slice(None, None, None), None, slice(None, None, None))
        )
    }
    assert_constraint_results(
        shapes,
        {},
        final_shapes,
        {},
        indexer_constraints,
        False,
        {"output"},
        scalar_info,
    )


def test_indexer_constraints_13():
    shapes: dict[str, list[int | str | tuple]] = {
        "input": [("Var1", ...), "u1", "u2"],
        "output": [("Var2", ...)],
    }
    final_shapes = {
        "input": ["(V1, ...)", "u1", "u2"],
        "output": ["u3", "u4", "(V2, ...)"],
        "index": [],
    }
    scalar_info = {
        "index": IOHyperEdge(value=(slice(2, None, None), slice(3, None, None)))
    }
    assert_constraint_results(
        shapes,
        {},
        final_shapes,
        {},
        indexer_constraints,
        False,
        {"output"},
        scalar_info,
    )


def test_indexer_constraints_14():
    shapes: dict[str, list[int | str | tuple]] = {
        "input": ["u1", ("Var1", ...), "u2"],
        "output": [("Var2", ...)],
    }
    final_shapes = {
        "input": ["u1", "u2", "(V1, ...)", "u3"],
        "output": [1, 1, "u4", "(V2, ...)"],
        "index": [],
    }
    scalar_info = {"index": IOHyperEdge(value=(3, 4, None, None, slice(2, None, None)))}
    assert_constraint_results(
        shapes,
        {},
        final_shapes,
        {},
        indexer_constraints,
        False,
        {"output", "input"},
        scalar_info,
    )


def test_indexer_constraints_15():
    shapes: dict[str, list[int | str | tuple]] = {
        "input": ["u1", "u2", ("Var1", ...)],
        "output": [("Var2", ...)],
    }
    final_shapes = {
        "input": ["u1", "u2", "(V1, ...)"],
        "output": ["(V2, ...)", "u3", 1, "u4"],
        "index": [],
    }
    scalar_info = {
        "index": IOHyperEdge(
            value=(..., slice(None, None, None), None, slice(2, None, None))
        )
    }
    assert_constraint_results(
        shapes,
        {},
        final_shapes,
        {},
        indexer_constraints,
        False,
        {"output"},
        scalar_info,
    )


def test_indexer_constraints_16():
    shapes: dict[str, list[int | str | tuple]] = {
        "input": [("Var1", ...), "u1", "u2"],
        "output": [("Var2", ...)],
    }
    final_shapes = {
        "input": ["(V1, ...)", "u1", "u2"],
        "output": ["(V1, ...)", "u1", "u2", 1],
        "index": [],
    }
    scalar_info = {"index": IOHyperEdge(value=(..., None))}
    assert_constraint_results(
        shapes,
        {},
        final_shapes,
        {},
        indexer_constraints,
        True,
        {"output"},
        scalar_info,
    )


def test_indexer_constraints_17():
    shapes: dict[str, list[int | str | tuple]] = {
        "input": [("Var1", ...), "u1", "u2"],
        "output": [("Var2", ...)],
    }
    final_shapes = {
        "input": ["(V1, ...)", "u1", "u2"],
        "output": ["(V1, ...)", "u1", 1, "u3", 1],
        "index": [],
    }
    scalar_info = {"index": IOHyperEdge(value=(..., None, slice(2, None, None), None))}
    assert_constraint_results(
        shapes,
        {},
        final_shapes,
        {},
        indexer_constraints,
        False,
        {"output"},
        scalar_info,
    )


def test_indexer_constraints_18():
    shapes: dict[str, list[int | str | tuple]] = {
        "input": [("Var1", ...), "u1", "u2"],
        "output": [("Var2", ...)],
    }
    final_shapes = {
        "input": ["(V1, ...)", "u1", "u2"],
        "output": ["(V1, ...)", "u1", 1, 1],
        "index": [],
    }
    scalar_info = {"index": IOHyperEdge(value=(..., None, 2, None))}
    assert_constraint_results(
        shapes,
        {},
        final_shapes,
        {},
        indexer_constraints,
        True,
        {"output"},
        scalar_info,
    )


def test_indexer_constraints_19():
    shapes: dict[str, list[int | str | tuple]] = {
        "input": ["u1", ("Var1", ...)],
        "output": [("Var2", ...)],
    }
    final_shapes = {
        "input": ["u1", "(V1, ...)", "u2"],
        "output": ["(V2, ...)", 1, 1],
        "index": [],
    }
    scalar_info = {"index": IOHyperEdge(value=(..., None, 2, None, 3))}
    assert_constraint_results(
        shapes,
        {},
        final_shapes,
        {},
        indexer_constraints,
        False,
        {"input", "output"},
        scalar_info,
    )


def test_indexer_constraints_20():
    shapes: dict[str, list[int | str | tuple]] = {
        "input": ["u1", ("Var1", ...)],
        "output": [("Var2", ...)],
    }
    final_shapes = {
        "input": ["u1", "(V1, ...)", "u2"],
        "output": ["(V2, ...)", 1, 1, 1, "u3", "u4"],
        "index": [],
    }
    scalar_info = {
        "index": IOHyperEdge(
            value=(..., None, None, None, slice(2, None, None), slice(2, None, None))
        )
    }
    assert_constraint_results(
        shapes,
        {},
        final_shapes,
        {},
        indexer_constraints,
        False,
        {"input", "output"},
        scalar_info,
    )


def test_indexer_constraints_21():
    shapes: dict[str, list[int | str | tuple]] = {
        "input": ["u1", ("Var1", ...), 7],
        "output": [("Var2", ...)],
    }
    final_shapes = {
        "input": ["u1", "(V1, ...)", "u2", 7],
        "output": ["(V2, ...)", 1, 1, 1, "u3", "u4", 5],
        "index": [],
    }
    scalar_info = {
        "index": IOHyperEdge(
            value=(
                ...,
                None,
                None,
                None,
                slice(2, None, None),
                slice(2, None, None),
                slice(2, None, None),
            )
        )
    }
    assert_constraint_results(
        shapes,
        {},
        final_shapes,
        {},
        indexer_constraints,
        False,
        {"input", "output"},
        scalar_info,
    )


def test_indexer_constraints_22():
    shapes: dict[str, list[int | str | tuple]] = {
        "input": ["u1", "u2", ("Var1", ...)],
        "output": [("Var2", ...)],
    }
    final_shapes = {
        "input": ["u1", "u2", "(V1, ...)"],
        "output": [1, 1, "u1", "u2", "(V1, ...)"],
        "index": [],
    }
    scalar_info = {"index": IOHyperEdge(value=(None, None))}
    assert_constraint_results(
        shapes,
        {},
        final_shapes,
        {},
        indexer_constraints,
        True,
        {"output"},
        scalar_info,
    )


def test_indexer_constraints_23():
    shapes: dict[str, list[int | str | tuple]] = {
        "input": ["u1", ("Var1", ...), "u2"],
        "output": [("Var2", ...)],
    }
    final_shapes = {
        "input": ["u1", "(V1, ...)", "u2"],
        "output": [1, "u1", "(V1, ...)", "u2", 1],
        "index": [],
    }
    scalar_info = {"index": IOHyperEdge(value=(None, ..., None))}
    assert_constraint_results(
        shapes,
        {},
        final_shapes,
        {},
        indexer_constraints,
        True,
        {"output"},
        scalar_info,
    )


def test_indexer_constraints_24():
    shapes: dict[str, list[int | str | tuple]] = {
        "input": [3, 4, 5, 6, 7],
        "output": [("Var2", ...)],
    }
    final_shapes = {
        "input": [3, 4, 5, 6, 7],
        "output": [1, 3, 4, 1, 3, 2],
        "index": [],
    }
    scalar_info = {
        "index": IOHyperEdge(
            value=(None, ..., None, 1, slice(2, 5, None), slice(2, 4, None))
        )
    }
    assert_constraint_results(
        shapes,
        {},
        final_shapes,
        {},
        indexer_constraints,
        True,
        {"output"},
        scalar_info,
    )


def test_indexer_constraints_25():
    shapes: dict[str, list[int | str | tuple]] = {
        "input": [10, 1, 2],
        "output": ["u1", 1, 2],
    }
    final_shapes = {
        "input": [10, 1, 2],
        "output": [5, 1, 2],
        "index": [],
    }
    scalar_info = {"index": IOHyperEdge(value=(slice(5, None, None)))}
    assert_constraint_results(
        shapes,
        {},
        final_shapes,
        {},
        indexer_constraints,
        True,
        {"output"},
        scalar_info,
    )


def test_split_constraints_1():
    shapes: dict[str, list[int | str | tuple]] = {
        "input": [6, 4, 5],
        "output": [("Var2", ...)],
    }
    final_shapes = {
        "input": [6, 4, 5],
        "output": [3, 2, 4, 5],
        "split_size": [],
        "axis": [],
    }
    scalar_info = {
        "split_size": IOHyperEdge(value=3),
        "axis": IOHyperEdge(value=0),
    }
    assert_constraint_results(
        shapes,
        {},
        final_shapes,
        {},
        split_constraints,
        True,
        {"output"},
        scalar_info,
    )


def test_split_constraints_2():
    shapes: dict[str, list[int | str | tuple]] = {
        "input": [6, 4, 5],
        "output": [("Var2", ...)],
    }
    final_shapes = {
        "input": [6, 4, 5],
        "output": [2, 6, 2, 5],
        "split_size": [],
        "axis": [],
    }
    scalar_info = {
        "split_size": IOHyperEdge(value=2),
        "axis": IOHyperEdge(value=1),
    }
    assert_constraint_results(
        shapes,
        {},
        final_shapes,
        {},
        split_constraints,
        True,
        {"output"},
        scalar_info,
    )


def test_split_constraints_3():
    shapes: dict[str, list[int | str | tuple]] = {
        "input": [6, 4, 5],
        "output": [("Var2", ...)],
    }
    final_shapes = {
        "input": [6, 4, 5],
        "output": [1, 6, 4, 5],
        "split_size": [],
        "axis": [],
    }
    scalar_info = {
        "split_size": IOHyperEdge(value=1),
        "axis": IOHyperEdge(value=1),
    }
    assert_constraint_results(
        shapes,
        {},
        final_shapes,
        {},
        split_constraints,
        True,
        {"output"},
        scalar_info,
    )


def test_split_constraints_4():
    shapes: dict[str, list[int | str | tuple]] = {
        "input": [6, 4, 8],
        "output": [("Var2", ...)],
    }
    final_shapes = {
        "input": [6, 4, 8],
        "output": [2, 6, 4, 4],
        "split_size": [],
        "axis": [],
    }
    scalar_info = {
        "split_size": IOHyperEdge(value=2),
        "axis": IOHyperEdge(value=-1),
    }
    assert_constraint_results(
        shapes,
        {},
        final_shapes,
        {},
        split_constraints,
        True,
        {"output"},
        scalar_info,
    )


def test_split_constraints_5():
    shapes: dict[str, list[int | str | tuple]] = {
        "input": [6, 4, ("Var1", ...), 8],
        "output": [("Var2", ...)],
    }
    final_shapes = {
        "input": [6, 4, "(V1, ...)", 8],
        "output": [2, 6, 4, "(V1, ...)", 4],
        "split_size": [],
        "axis": [],
    }
    scalar_info = {
        "split_size": IOHyperEdge(value=2),
        "axis": IOHyperEdge(value=-1),
    }
    assert_constraint_results(
        shapes,
        {},
        final_shapes,
        {},
        split_constraints,
        True,
        {"output"},
        scalar_info,
    )


def test_scalar_item_type_constraints_1():
    final_types = {"output": list[int], "input": list[list[int]], "index": int}
    scalar_info = {
        "index": IOHyperEdge(value=3),
        "input": IOHyperEdge(type=list[list[int]]),
        "output": IOHyperEdge(type=list),
    }
    assert_constraint_results(
        {},
        {},
        final_types,
        {},
        indexer_type_constraint,
        True,
        {"output"},
        scalar_info,
    )


def test_scalar_item_type_constraints_2():
    final_types = {
        "output": list[float],
        "input": list[list[int | float]],
        "index": int,
    }
    scalar_info = {
        "index": IOHyperEdge(value=3),
        "input": IOHyperEdge(type=list[list[int | float]]),
        "output": IOHyperEdge(type=list[float]),
    }
    assert_constraint_results(
        {}, {}, final_types, {}, indexer_type_constraint, True, set(), scalar_info
    )


def test_scalar_item_type_constraints_3():
    final_types = {
        "index": int,
        "input": list[list] | tuple[list, ...],
        "output": list[float],
    }
    scalar_info = {
        "index": IOHyperEdge(value=3),
        "input": IOHyperEdge(type=list | tuple),
        "output": IOHyperEdge(type=list[float]),
    }
    assert_constraint_results(
        {},
        {},
        final_types,
        {},
        indexer_type_constraint,
        True,
        {"input"},
        scalar_info,
    )


def test_scalar_item_type_constraints_3_1():
    final_types = {
        "index": int,
        "input": list[list] | tuple[list[float], ...],
        "output": list[float],
    }
    scalar_info = {
        "index": IOHyperEdge(value=3),
        "input": IOHyperEdge(type=list | tuple[list[float], ...]),
        "output": IOHyperEdge(type=list[float]),
    }
    assert_constraint_results(
        {},
        {},
        final_types,
        {},
        indexer_type_constraint,
        True,
        {"input"},
        scalar_info,
    )


def test_scalar_item_type_constraints_4():
    final_types = {
        "index": int,
        "input": list[tuple[list[int | str], ...]],
        "output": tuple[list[int | str], ...],
    }
    scalar_info = {
        "index": IOHyperEdge(value=3),
        "input": IOHyperEdge(type=list[tuple[list[int | str], ...]]),
        "output": IOHyperEdge(type=tuple[list[int | str | bool], ...]),
    }
    assert_constraint_results(
        {},
        {},
        final_types,
        {},
        indexer_type_constraint,
        False,
        {"output"},
        scalar_info,
    )


def test_scalar_item_type_constraints_5():
    final_types = {
        "index": int,
        "input": tuple[int, float, str, int, float],
        "output": int | float,
    }
    scalar_info = {
        "index": IOHyperEdge(type=int, value=TBD),
        "input": IOHyperEdge(type=tuple[int, float, str, int, float]),
        "output": IOHyperEdge(type=int | bool | float),
    }
    assert_constraint_results(
        {},
        {},
        final_types,
        {},
        indexer_type_constraint,
        False,
        {"output"},
        scalar_info,
    )


def test_scalar_item_type_constraints_6():
    final_types = {"index": int, "input": list[int], "output": int}
    scalar_info = {
        "index": IOHyperEdge(
            type=int,
            value=TBD,
        ),
        "input": IOHyperEdge(type=list[int] | list[float]),
        "output": IOHyperEdge(type=int),
    }
    assert_constraint_results(
        {},
        {},
        final_types,
        {},
        indexer_type_constraint,
        True,
        {"input"},
        scalar_info,
    )


def test_scalar_item_type_constraints_7():
    final_types = {
        "index": int,
        "input": tuple[int, float, bool, float, int],
        "output": bool,
    }
    scalar_info = {
        "index": IOHyperEdge(value=2, type=int),
        "input": IOHyperEdge(type=tuple[int, float, bool, float, int]),
        "output": IOHyperEdge(type=int | float | bool),
    }
    assert_constraint_results(
        {},
        {},
        final_types,
        {},
        indexer_type_constraint,
        True,
        {"output"},
        scalar_info,
    )


def test_scalar_item_type_constraints_8():
    index_type = int
    input_type: type[tuple] = tuple[int, float, float, int]
    output_type = int | bool

    final_index_type = int
    final_input_type = tuple[int, float, float, int]
    final_output_type = int

    final_types = {
        "index": final_index_type,
        "input": final_input_type,
        "output": final_output_type,
    }
    scalar_info = {
        "index": IOHyperEdge(value=TBD, type=index_type),
        "input": IOHyperEdge(type=input_type),
        "output": IOHyperEdge(type=output_type),
    }
    assert_constraint_results(
        {},
        {},
        final_types,
        {},
        indexer_type_constraint,
        True,
        {"output"},
        scalar_info,
    )


def test_scalar_item_type_constraints_9():
    index_type = int
    input_type: type[tuple] = tuple[int, int, int, int]
    output_type = int | float | bool

    final_index_type = int
    final_input_type = tuple[int, int, int, int]
    final_output_type = int

    final_types = {
        "index": final_index_type,
        "input": final_input_type,
        "output": final_output_type,
    }
    scalar_info = {
        "index": IOHyperEdge(value=TBD, type=index_type),
        "input": IOHyperEdge(type=input_type),
        "output": IOHyperEdge(type=output_type),
    }
    assert_constraint_results(
        {},
        {},
        final_types,
        {},
        indexer_type_constraint,
        True,
        {"output"},
        scalar_info,
    )


def test_scalar_item_type_constraints_10():
    index_type = int
    input_type = list
    output_type = int

    final_index_type = int
    final_input_type = list
    final_output_type = int

    final_types = {
        "index": final_index_type,
        "input": final_input_type,
        "output": final_output_type,
    }
    scalar_info = {
        "index": IOHyperEdge(value=TBD, type=index_type),
        "input": IOHyperEdge(type=input_type),
        "output": IOHyperEdge(type=output_type),
    }
    assert_constraint_results(
        {}, {}, final_types, {}, indexer_type_constraint, True, set(), scalar_info
    )


def test_scalar_item_type_constraints_11():
    index_type = int
    input_type = tuple
    output_type = int

    final_index_type = int
    final_input_type = tuple
    final_output_type = int

    final_types = {
        "index": final_index_type,
        "input": final_input_type,
        "output": final_output_type,
    }
    scalar_info = {
        "index": IOHyperEdge(value=TBD, type=index_type),
        "input": IOHyperEdge(type=input_type),
        "output": IOHyperEdge(type=output_type),
    }
    assert_constraint_results(
        {}, {}, final_types, {}, indexer_type_constraint, True, set(), scalar_info
    )


def test_scalar_item_type_constraints_12():
    index_type = int
    input_type = list[list[int]] | list[int]
    output_type = list[int]

    final_index_type = int
    final_input_type = list[list[int]]
    final_output_type = list[int]

    final_types = {
        "index": final_index_type,
        "input": final_input_type,
        "output": final_output_type,
    }
    scalar_info = {
        "index": IOHyperEdge(value=TBD, type=index_type),
        "input": IOHyperEdge(type=input_type),
        "output": IOHyperEdge(type=output_type),
    }
    assert_constraint_results(
        {},
        {},
        final_types,
        {},
        indexer_type_constraint,
        True,
        {"input"},
        scalar_info,
    )


def test_scalar_item_type_constraints_13():
    index_type = int
    input_type = list[list[int]] | list[int] | list[float]
    output_type = int | float

    final_index_type = int
    final_input_type = list[int] | list[float]
    final_output_type = int | float

    final_types = {
        "index": final_index_type,
        "input": final_input_type,
        "output": final_output_type,
    }
    scalar_info = {
        "index": IOHyperEdge(value=TBD, type=index_type),
        "input": IOHyperEdge(type=input_type),
        "output": IOHyperEdge(type=output_type),
    }
    assert_constraint_results(
        {},
        {},
        final_types,
        {},
        indexer_type_constraint,
        False,
        {"input"},
        scalar_info,
    )


def test_scalar_item_type_constraints_14():
    final_types = {"index": int, "input": list[int], "output": int}
    scalar_info = {
        "index": IOHyperEdge(value=TBD, type=int),
        "input": IOHyperEdge(type=list[int]),
        "output": IOHyperEdge(type=int),
    }
    assert_constraint_results(
        {}, {}, final_types, {}, indexer_type_constraint, True, set(), scalar_info
    )


def test_scalar_item_type_constraints_15():
    final_types = {"index": int, "input": list[float], "output": float}
    scalar_info = {
        "index": IOHyperEdge(value=TBD, type=int),
        "input": IOHyperEdge(type=list[int] | list[float]),
        "output": IOHyperEdge(type=float),
    }
    assert_constraint_results(
        {}, {}, final_types, {}, indexer_type_constraint, True, set(), scalar_info
    )


def test_scalar_item_type_constraints_16():
    final_types = {
        "index": int,
        "input": list[int] | list[float],
        "output": int | float,
    }
    scalar_info = {
        "index": IOHyperEdge(value=TBD, type=int),
        "input": IOHyperEdge(type=list[int] | list[float]),
        "output": IOHyperEdge(type=int | float),
    }
    assert_constraint_results(
        {},
        {},
        final_types,
        {},
        indexer_type_constraint,
        False,
        {"input"},
        scalar_info,
    )


def test_scalar_item_type_constraints_17():
    final_types = {
        "index": int,
        "input": list[int] | list[float],
        "output": int | float,
    }
    scalar_info = {
        "index": IOHyperEdge(value=TBD, type=int),
        "input": IOHyperEdge(type=list[int] | list[float]),
        "output": IOHyperEdge(type=int | float),
    }
    assert_constraint_results(
        {},
        {},
        final_types,
        {},
        indexer_type_constraint,
        False,
        {"input"},
        scalar_info,
    )


def test_scalar_item_type_constraints_18():
    final_types = {
        "index": int,
        "input": list[int] | list[float],
        "output": int | float,
    }
    scalar_info = {
        "index": IOHyperEdge(value=TBD, type=int),
        "input": IOHyperEdge(type=list[int] | list[float]),
        "output": IOHyperEdge(type=int | float),
    }
    assert_constraint_results(
        {},
        {},
        final_types,
        {},
        indexer_type_constraint,
        False,
        {"input"},
        scalar_info,
    )


def test_scalar_slice_type_constraints_1():
    final_types = {
        "start": NoneType,
        "stop": NoneType,
        "step": NoneType,
        "input": tuple[int, ...],
        "output": tuple[int, ...],
    }
    scalar_info = {
        "start": IOHyperEdge(value=None, type=int | NoneType),
        "stop": IOHyperEdge(value=None, type=int | NoneType),
        "step": IOHyperEdge(value=None, type=int | NoneType),
        "input": IOHyperEdge(type=tuple[int, ...]),
        "output": IOHyperEdge(type=tuple),
    }
    assert_constraint_results(
        {},
        {},
        final_types,
        {},
        scalar_slice_type_constraint,
        False,
        {"output"},
        scalar_info,
    )


def test_scalar_slice_type_constraints_2():
    final_types = {
        "start": NoneType,
        "stop": NoneType,
        "step": NoneType,
        "input": tuple[int, int, int, int],
        "output": tuple[int, int, int, int],
    }
    scalar_info = {
        "start": IOHyperEdge(value=None, type=int | NoneType),
        "stop": IOHyperEdge(value=None, type=int | NoneType),
        "step": IOHyperEdge(value=None, type=int | NoneType),
        "input": IOHyperEdge(type=tuple[int, int, int, int]),
        "output": IOHyperEdge(type=tuple | list | int),
    }
    assert_constraint_results(
        {},
        {},
        final_types,
        {},
        scalar_slice_type_constraint,
        True,
        {"output"},
        scalar_info,
    )


def test_scalar_slice_type_constraints_3():
    final_types = {
        "start": NoneType,
        "stop": NoneType,
        "step": NoneType,
        "input": list[list[list[int]]],
        "output": list[list[list[int]]],
    }
    scalar_info = {
        "start": IOHyperEdge(value=None, type=int | NoneType),
        "stop": IOHyperEdge(value=None, type=int | NoneType),
        "step": IOHyperEdge(value=None, type=int | NoneType),
        "input": IOHyperEdge(type=list[list[list[int]]]),
        "output": IOHyperEdge(type=list | tuple),
    }
    assert_constraint_results(
        {},
        {},
        final_types,
        {},
        scalar_slice_type_constraint,
        True,
        {"output"},
        scalar_info,
    )


def test_scalar_slice_type_constraints_4():
    final_types = {
        "start": NoneType,
        "stop": NoneType,
        "step": NoneType,
        "input": tuple[int, int, int],
        "output": tuple[int, int, int],
    }
    scalar_info = {
        "start": IOHyperEdge(value=None, type=int | NoneType),
        "stop": IOHyperEdge(value=None, type=int | NoneType),
        "step": IOHyperEdge(value=None, type=int | NoneType),
        "input": IOHyperEdge(type=tuple),
        "output": IOHyperEdge(type=tuple[int, int, int]),
    }
    assert_constraint_results(
        {},
        {},
        final_types,
        {},
        scalar_slice_type_constraint,
        True,
        {"input"},
        scalar_info,
    )


def test_scalar_slice_type_constraints_5():
    final_types = {
        "start": int | NoneType,
        "stop": int | NoneType,
        "step": int | NoneType,
        "input": tuple,
        "output": tuple[int, int, int],
    }
    scalar_info = {
        "start": IOHyperEdge(value=TBD, type=int | NoneType),
        "stop": IOHyperEdge(value=TBD, type=int | NoneType),
        "step": IOHyperEdge(value=TBD, type=int | NoneType),
        "input": IOHyperEdge(type=tuple),
        "output": IOHyperEdge(type=tuple[int, int, int]),
    }
    assert_constraint_results(
        {}, {}, final_types, {}, scalar_slice_type_constraint, True, set(), scalar_info
    )


def test_scalar_slice_type_constraints_6():
    final_types = {
        "start": int | NoneType,
        "stop": int | NoneType,
        "step": int | NoneType,
        "input": tuple,
        "output": tuple[int, int, int],
    }
    scalar_info = {
        "start": IOHyperEdge(value=TBD, type=int | NoneType),
        "stop": IOHyperEdge(value=TBD, type=int | NoneType),
        "step": IOHyperEdge(value=TBD, type=int | NoneType),
        "input": IOHyperEdge(type=tuple | list | int),
        "output": IOHyperEdge(type=tuple[int, int, int]),
    }
    assert_constraint_results(
        {},
        {},
        final_types,
        {},
        scalar_slice_type_constraint,
        True,
        {"input"},
        scalar_info,
    )


def test_scalar_slice_type_constraints_7():
    final_types = {
        "start": int,
        "stop": int,
        "step": NoneType,
        "input": tuple[int, float, list, int, int],
        "output": tuple[int, float],
    }
    scalar_info = {
        "start": IOHyperEdge(value=0),
        "stop": IOHyperEdge(value=2),
        "step": IOHyperEdge(value=None, type=int | NoneType),
        "input": IOHyperEdge(type=tuple[int, float, list, int, int]),
        "output": IOHyperEdge(type=tuple),
    }
    assert_constraint_results(
        {},
        {},
        final_types,
        {},
        scalar_slice_type_constraint,
        True,
        {"output"},
        scalar_info,
    )


def test_scalar_slice_type_constraints_8():
    final_types = {
        "start": NoneType,
        "stop": NoneType,
        "step": NoneType,
        "input": tuple[int, int, int],
        "output": tuple[int, int, int],
    }
    scalar_info = {
        "start": IOHyperEdge(value=None, type=int | NoneType),
        "stop": IOHyperEdge(value=None, type=int | NoneType),
        "step": IOHyperEdge(value=None, type=int | NoneType),
        "input": IOHyperEdge(type=tuple | list | bool | str),
        "output": IOHyperEdge(type=tuple[int, int, int]),
    }
    assert_constraint_results(
        {},
        {},
        final_types,
        {},
        scalar_slice_type_constraint,
        True,
        {"input"},
        scalar_info,
    )


def test_scalar_slice_type_constraints_9():
    final_types = {
        "start": NoneType,
        "stop": NoneType,
        "step": NoneType,
        "input": list[list[int | float]],
        "output": list[list[int | float]],
    }
    scalar_info = {
        "start": IOHyperEdge(value=None, type=int | NoneType),
        "stop": IOHyperEdge(value=None, type=int | NoneType),
        "step": IOHyperEdge(value=None, type=int | NoneType),
        "input": IOHyperEdge(type=list | tuple),
        "output": IOHyperEdge(type=list[list[int | float]]),
    }
    assert_constraint_results(
        {},
        {},
        final_types,
        {},
        scalar_slice_type_constraint,
        False,
        {"input"},
        scalar_info,
    )


def test_scalar_slice_type_constraints_10():
    final_types = {
        "start": NoneType,
        "stop": NoneType,
        "step": NoneType,
        "input": list[list[int] | list[float]],
        "output": list[list[int] | list[float]],
    }
    scalar_info = {
        "start": IOHyperEdge(value=None, type=int | NoneType),
        "stop": IOHyperEdge(value=None, type=int | NoneType),
        "step": IOHyperEdge(value=None, type=int | NoneType),
        "input": IOHyperEdge(type=list[list[int] | list[float]]),
        "output": IOHyperEdge(type=list[list[int | float]]),
    }
    assert_constraint_results(
        {},
        {},
        final_types,
        {},
        scalar_slice_type_constraint,
        False,
        {"output"},
        scalar_info,
    )


def test_tensor_to_list_type_constraints_1():
    shapes: dict[str, list[int | str | tuple]] = {
        "input": ["u1", ("Var1", ...), "u2"],
    }
    scalar_info = {
        "output": IOHyperEdge(type=TensorToListType, value=TBD),
    }
    final_types = {
        "output": generate_nested_list_type(int | float | bool, min_depth=2),
        "input": int | float | bool,
    }
    assert_constraint_results(
        shapes,
        {},
        final_types,
        {},
        tensor_to_list_type_constraint,
        False,
        {"output"},
        scalar_info,
    )


def test_tensor_to_list_type_constraints_2():
    shapes: dict[str, list[int | str | tuple]] = {
        "input": ["u1", "u2", "u2"],
    }
    scalar_info = {
        "output": IOHyperEdge(type=TensorToListType, value=TBD),
    }
    final_types = {
        "output": generate_nested_list_type(
            int | float | bool, min_depth=3, max_depth=3
        ),
        "input": int | float | bool,
    }
    assert_constraint_results(
        shapes,
        {},
        final_types,
        {},
        tensor_to_list_type_constraint,
        True,
        {"output"},
        scalar_info,
    )


def test_tensor_to_list_type_constraints_3():
    shapes: dict[str, list[int | str | tuple]] = {
        "input": ["u1", "u2", ("Var1", ...), "u3"],
    }
    scalar_info = {
        "output": IOHyperEdge(type=generate_nested_list_type(int, 4, 4), value=TBD),
    }
    final_types = {"output": list[list[list[list[int]]]], "input": int}
    assert_constraint_results(
        shapes,
        {},
        final_types,
        {},
        tensor_to_list_type_constraint,
        True,
        {"input"},
        scalar_info,
    )


def test_tensor_to_list_type_constraints_4():
    shapes: dict[str, list[int | str | tuple]] = {
        "input": ["u1"],
    }
    scalar_info = {
        "output": IOHyperEdge(type=list[int | float], value=TBD),
    }
    final_types = {"output": list[int | float], "input": int | float}
    assert_constraint_results(
        shapes,
        {},
        final_types,
        {},
        tensor_to_list_type_constraint,
        True,
        {"input"},
        scalar_info,
    )


def test_reduce_type_constraint_1():
    shapes: dict[str, list[int | str | tuple]] = {
        "input": [("Var1", ...)],
        "output": [("Var2", ...)],
    }
    final_types = {"input": int | float | bool, "output": int | float}
    assert_constraint_results(
        shapes, {}, final_types, {}, reduce_type_constraint, False, {"output"}
    )


def test_reduce_type_constraint_2():
    shapes: dict[str, list[int | str | tuple]] = {
        "input": [("Var1", ...)],
        "output": [("Var2", ...)],
    }
    initial_types: dict[str, type | UnionType] = {
        "input": int,
        "output": int | float | bool,
    }
    final_types = {"input": int, "output": int}
    assert_constraint_results(
        shapes,
        {},
        final_types,
        {},
        reduce_type_constraint,
        True,
        {"output"},
        initial_types=initial_types,
    )


def test_reduce_type_constraint_3():
    shapes: dict[str, list[int | str | tuple]] = {
        "input": [("Var1", ...)],
        "output": [("Var2", ...)],
    }
    initial_types = {"input": int | float, "output": int | float | bool}
    final_types = {"input": int | float, "output": int | float}
    assert_constraint_results(
        shapes,
        {},
        final_types,
        {},
        reduce_type_constraint,
        False,
        {"output"},
        initial_types=initial_types,
    )


def test_reduce_type_constraint_4():
    shapes: dict[str, list[int | str | tuple]] = {
        "input": [("Var1", ...)],
        "output": [("Var2", ...)],
    }
    initial_types: dict[str, type | UnionType] = {
        "input": int | float | bool,
        "output": float,
    }
    final_types = {"input": float, "output": float}
    assert_constraint_results(
        shapes,
        {},
        final_types,
        {},
        reduce_type_constraint,
        True,
        {"input"},
        initial_types=initial_types,
    )


def test_reduce_type_constraint_5():
    shapes: dict[str, list[int | str | tuple]] = {
        "input": [("Var1", ...)],
        "output": [("Var2", ...)],
    }
    initial_types: dict[str, type | UnionType] = {
        "input": bool,
        "output": int | float | bool,
    }
    final_types = {"input": bool, "output": int}
    assert_constraint_results(
        shapes,
        {},
        final_types,
        {},
        reduce_type_constraint,
        True,
        {"output"},
        initial_types=initial_types,
    )


def test_general_tensor_type_constraint_1():
    shapes: dict[str, list[int | str | tuple]] = {
        "output": [("Var2", ...)],
        "input": [("Var1", ...)],
    }
    initial_types: dict[str, type | UnionType] = {
        "input": bool,
        "output": int | float | bool,
    }
    final_types = {"input": bool, "output": bool}
    assert_constraint_results(
        shapes,
        {},
        final_types,
        {},
        general_tensor_type_constraint,
        True,
        {"output"},
        initial_types=initial_types,
        variadic_fn=True,
    )


def test_general_tensor_type_constraint_2():
    shapes: dict[str, list[int | str | tuple]] = {
        "output": [("Var2", ...)],
        "input": [("Var1", ...)],
    }
    initial_types = {"input": bool, "output": bool}
    final_types = {"input": bool, "output": bool}
    assert_constraint_results(
        shapes,
        {},
        final_types,
        {},
        general_tensor_type_constraint,
        True,
        set(),
        initial_types=initial_types,
        variadic_fn=True,
    )


def test_general_tensor_type_constraint_3():
    shapes: dict[str, list[int | str | tuple]] = {
        "output": [("Var2", ...)],
        "input1": [("Var1", ...)],
        "input2": [("Var1", ...)],
        "input3": [("Var1", ...)],
        "input4": [("Var1", ...)],
    }
    initial_types: dict[str, type | UnionType] = {
        "input1": int | float | bool,
        "input2": int | float | bool,
        "input3": int | float | bool,
        "input4": int | float | bool,
        "output": bool,
    }
    final_types = {
        "input1": bool,
        "input2": bool,
        "input3": bool,
        "input4": bool,
        "output": bool,
    }
    assert_constraint_results(
        shapes,
        {},
        final_types,
        {},
        general_tensor_type_constraint,
        True,
        {"input1", "input2", "input3", "input4"},
        initial_types=initial_types,
        variadic_fn=True,
    )


def test_general_tensor_type_constraint_4():
    shapes: dict[str, list[int | str | tuple]] = {
        "output": [("Var2", ...)],
        "input1": [("Var1", ...)],
        "input2": [("Var1", ...)],
        "input3": [("Var1", ...)],
        "input4": [("Var1", ...)],
    }
    initial_types = {
        "input1": int | float | bool,
        "input2": int | float | bool,
        "input3": int | float | bool,
        "input4": int | float | bool,
        "output": int | bool,
    }
    final_types = {
        "input1": int | bool,
        "input2": int | bool,
        "input3": int | bool,
        "input4": int | bool,
        "output": int | bool,
    }
    assert_constraint_results(
        shapes,
        {},
        final_types,
        {},
        general_tensor_type_constraint,
        False,
        {"input1", "input2", "input3", "input4"},
        initial_types=initial_types,
        variadic_fn=True,
    )


def test_general_tensor_type_constraint_5():
    shapes: dict[str, list[int | str | tuple]] = {
        "output": [("Var2", ...)],
        "input1": [("Var1", ...)],
        "input2": [("Var1", ...)],
        "input3": [("Var1", ...)],
        "input4": [("Var1", ...)],
    }
    initial_types: dict[str, type | UnionType] = {
        "input1": bool,
        "input2": bool,
        "input3": bool,
        "input4": int | float | bool,
        "output": int,
    }
    final_types = {
        "input1": bool,
        "input2": bool,
        "input3": bool,
        "input4": int,
        "output": int,
    }
    assert_constraint_results(
        shapes,
        {},
        final_types,
        {},
        general_tensor_type_constraint,
        True,
        {"input4"},
        initial_types=initial_types,
        variadic_fn=True,
    )


def test_general_tensor_type_constraint_6():
    shapes: dict[str, list[int | str | tuple]] = {
        "output": [("Var2", ...)],
        "input1": [("Var1", ...)],
        "input2": [("Var1", ...)],
        "input3": [("Var1", ...)],
        "input4": [("Var1", ...)],
    }
    initial_types: dict[str, type | UnionType] = {
        "input1": int,
        "input2": bool,
        "input3": bool | int,
        "input4": int | float | bool,
        "output": float,
    }
    final_types = {
        "input1": int,
        "input2": bool,
        "input3": bool | int,
        "input4": float,
        "output": float,
    }
    assert_constraint_results(
        shapes,
        {},
        final_types,
        {},
        general_tensor_type_constraint,
        True,
        {"input4"},
        initial_types=initial_types,
        variadic_fn=True,
    )


def test_general_tensor_type_constraint_8():
    shapes: dict[str, list[int | str | tuple]] = {
        "output": [("Var2", ...)],
        "input1": [("Var1", ...)],
        "input2": [("Var1", ...)],
        "input3": [("Var1", ...)],
        "input4": [("Var1", ...)],
    }
    initial_types: dict[str, type | UnionType] = {
        "input1": float,
        "input2": int | bool | float,
        "input3": int | bool | float,
        "input4": int | bool | float,
        "output": int | bool | float,
    }
    final_types = {
        "input1": float,
        "input2": int | bool | float,
        "input3": int | bool | float,
        "input4": int | bool | float,
        "output": float,
    }
    assert_constraint_results(
        shapes,
        {},
        final_types,
        {},
        general_tensor_type_constraint,
        True,
        {"output"},
        initial_types=initial_types,
        variadic_fn=True,
    )


def test_general_tensor_type_constraint_9():
    shapes = {
        "output": [("Var2", ...)],
        "input1": [("Var1", ...)],
        "input2": [("Var1", ...)],
    }
    initial_types = {
        "input1": int | bool,
        "input2": float | int,
        "output": int | bool | float,
    }
    final_types = {"input1": int | bool, "input2": float | int, "output": float | int}
    assert_constraint_results(
        shapes,
        {},
        final_types,
        {},
        general_tensor_type_constraint,
        False,
        {"output"},
        initial_types=initial_types,
        variadic_fn=True,
    )


def test_general_tensor_type_constraint_10():
    shapes = {
        "output": [("Var2", ...)],
        "input1": [("Var1", ...)],
        "input2": [("Var1", ...)],
    }
    initial_types = {
        "input1": int | bool,
        "input2": int | bool,
        "output": int | bool | float,
    }
    final_types = {"input1": int | bool, "input2": int | bool, "output": int | bool}
    assert_constraint_results(
        shapes,
        {},
        final_types,
        {},
        general_tensor_type_constraint,
        False,
        {"output"},
        initial_types=initial_types,
        variadic_fn=True,
    )


def test_bcast_with_possibles_1():
    shapes = {"output": ["z"], "left": ["y"], "right": ["x"]}

    assignments = {
        "x": {1, 3},
        "y": {1, 5},
    }

    final_shapes = {"output": ["z"], "left": ["y"], "right": ["x"]}

    final_assignments = {"z": {1, 5, 3}, "y": {1, 5}, "x": {1, 3}}

    assert_constraint_results(
        shapes, assignments, final_shapes, final_assignments, bcast, False, {"output"}
    )


def test_bcast_with_possibles_2():
    shapes = {"output": ["z"], "left": ["y"], "right": ["x"]}

    assignments = {"z": {3}}

    final_shapes = {"output": [3], "left": ["y"], "right": ["x"]}

    final_assignments = {"x": {3, 1}, "y": {3, 1}}

    assert_constraint_results(
        shapes,
        assignments,
        final_shapes,
        final_assignments,
        bcast,
        False,
        {"left", "right"},
    )


def test_bcast_with_possibles_3():
    shapes = {"output": ["z"], "left": ["y"], "right": ["x"]}

    assignments = {"z": {3}, "x": {1}, "y": {3}}

    final_shapes = {"output": [3], "left": [3], "right": [1]}

    final_assignments: AssignmentType = {}
    assert_constraint_results(
        shapes, assignments, final_shapes, final_assignments, bcast, True, {"output"}
    )


def test_bcast_with_possibles_4():
    shapes = {"output": ["z"], "left": ["y"], "right": ["x"]}

    assignments = {"z": {8, 9, 10, 11}}

    final_shapes = {"output": ["z"], "left": ["y"], "right": ["x"]}

    final_assignments = {
        "z": {8, 9, 10, 11},
        "x": {8, 9, 10, 11, 1},
        "y": {8, 9, 10, 11, 1},
    }

    assert_constraint_results(
        shapes,
        assignments,
        final_shapes,
        final_assignments,
        bcast,
        False,
        {"left", "right"},
    )


def test_bcast_with_possibles_5():
    shapes = {"output": ["z"], "left": ["y"], "right": ["x"]}

    assignments = {"z": {8, 9, 10, 11}, "y": {3, 4, 5, 6, 7, 8, 9}}

    final_shapes = {"output": ["z"], "left": ["y"], "right": ["x"]}

    final_assignments = {"z": {8, 9}, "y": {8, 9}, "x": {1, 8, 9}}

    assert_constraint_results(
        shapes,
        assignments,
        final_shapes,
        final_assignments,
        bcast,
        False,
        {"output", "left", "right"},
    )


def test_bcast_with_possibles_6():
    shapes = {"output": ["z"], "left": ["y"], "right": ["x"]}

    assignments = {"z": {8, 9, 10, 11}, "y": {3, 4, 5, 6, 7, 8, 9}, "x": {8, 9, 10, 11}}

    final_shapes = {"output": ["z"], "left": ["y"], "right": ["x"]}

    final_assignments = {"z": {8, 9}, "y": {8, 9}, "x": {8, 9}}

    assert_constraint_results(
        shapes,
        assignments,
        final_shapes,
        final_assignments,
        bcast,
        False,
        {"output", "left", "right"},
    )


def test_bcast_with_possibles_7():
    shapes = {"output": ["z"], "left": ["y"], "right": ["x"]}

    assignments = {"y": {1, 3}, "x": {1, 5}}

    final_shapes = {"output": ["z"], "left": ["y"], "right": ["x"]}

    final_assignments = {"z": {1, 3, 5}, "y": {1, 3}, "x": {1, 5}}

    assert_constraint_results(
        shapes, assignments, final_shapes, final_assignments, bcast, False, {"output"}
    )


def test_bcast_with_possibles_8():
    shapes = {"output": ["z"], "left": ["y"], "right": ["x"]}

    assignments = {"z": {1, 3, 4, 5, 6, 7}, "y": {6, 7, 8}, "x": {1, 10, 11}}

    final_shapes = {"output": ["z"], "left": ["z"], "right": [1]}

    final_assignments = {
        "z": {6, 7},
    }

    assert_constraint_results(
        shapes,
        assignments,
        final_shapes,
        final_assignments,
        bcast,
        True,
        {"output", "right"},
    )


def test_bcast_with_possibles_8_error():
    shapes = {"output": ["z"], "left": ["y"], "right": ["x"]}

    assignments = {"z": {1, 3, 4, 5, 6, 7}, "y": {6, 7, 8}, "x": {1, 10, 11}}

    final_shapes = {"output": ["z"], "left": ["z"], "right": [1]}

    final_assignments = {
        "z": {6, 7, 9},
    }
    with pytest.raises(AssertionError):
        assert_constraint_results(
            shapes,
            assignments,
            final_shapes,
            final_assignments,
            bcast,
            True,
            {"output", "right"},
        )


@pytest.mark.skip("Fails in idempotency checks")
def test_bcast_with_possibles_9():
    shapes = {"output": ["a", "b"], "left": ["c", "d"], "right": ["x", "y"]}

    assignments = {
        "a": {1, 3, 4},
        "c": {1, 7, 8},
        "x": {1, 3, 4},
        "b": {2, 3, 4},
        "d": {3, 4, 5},
        "y": {4, 5, 6},
    }

    final_shapes = {"output": ["a", 4], "left": [1, 4], "right": ["a", 4]}

    final_assignments = {
        "a": {1, 3, 4},
    }

    assert_constraint_results(
        shapes,
        assignments,
        final_shapes,
        final_assignments,
        bcast,
        True,
        {"output", "left", "right"},
    )


def test_bcast_with_var_possibles_1():
    shapes: dict[str, list[int | str | tuple]] = {
        "output": ["a"],
        "left": [("V1", ...)],
        "right": ["b"],
    }

    assignments: dict[
        tuple[str, EllipsisType] | str, set[int] | list[tuple[str, ...]]
    ] = {
        "a": {7, 8},
        ("V1", ...): [(), ("c",)],
        "b": {1, 2, 3},
        "c": {7, 9},
    }

    final_shapes: dict[str, list[int | str | tuple]] = {
        "output": [7],
        "left": [7],
        "right": [1],
    }

    final_assignments: AssignmentType = {}

    assert_constraint_results(
        shapes,
        assignments,
        final_shapes,
        final_assignments,
        bcast,
        True,
        {"output", "left", "right"},
    )


@pytest.mark.skip("Bcast possible inference bug")
def test_bcast_with_var_possibles_2():
    shapes: dict[str, list[int | str | tuple]] = {
        "output": ["a"],
        "left": [("V1", ...)],
        "right": ["b"],
    }

    assignments: dict[
        tuple[str, EllipsisType] | str, set[int] | list[tuple[str, ...]]
    ] = {
        "a": {7, 8},
        ("V1", ...): [(), ("c",)],
        "b": {1, 2, 3, 7},
        "c": {1, 2, 3, 7, 9},
    }

    final_shapes: dict[str, list[int | str | tuple]] = {
        "output": [7],
        "left": [("V1", ...)],
        "right": ["b"],
    }

    final_assignments: dict[
        tuple[str, EllipsisType] | str, set[int] | list[tuple[str, ...]]
    ] = {
        ("V1", ...): [(), ("c",)],
        "b": {1, 7},
        "c": {1, 7},
    }

    assert_constraint_results(
        shapes,
        assignments,
        final_shapes,
        final_assignments,
        bcast,
        False,
        {"left", "right"},
    )


@pytest.mark.skip("Bcast possible inference bug")
def test_bcast_with_var_possibles_3():
    shapes: dict[str, list[int | str | tuple]] = {
        "output": [3],
        "left": [("V1", ...)],
        "right": [3],
    }

    assignments: AssignmentType = {}

    final_shapes = {"output": [3], "left": [("V1", ...)], "right": [3]}

    final_assignments: dict[
        tuple[str, EllipsisType] | str, set[int] | list[tuple[str, ...]]
    ] = {
        ("V1", ...): [(), ("a",)],
        "a": {1, 3},
    }

    assert_constraint_results(
        shapes, assignments, final_shapes, final_assignments, bcast, False, {"left"}
    )


@pytest.mark.skip("Bcast possible inference bug")
def test_bcast_with_var_possibles_4():
    shapes: dict[str, list[int | str | tuple]] = {
        "output": [3],
        "left": [("V1", ...)],
        "right": [3],
    }

    assignments: AssignmentType = {}

    final_shapes = {"output": [3], "left": [("V1", ...)], "right": [3]}

    final_assignments: dict[
        tuple[str, EllipsisType] | str, set[int] | list[tuple[str, ...]]
    ] = {
        ("V1", ...): [(), ("a",)],
        "a": {1, 3},
    }

    assert_constraint_results(
        shapes, assignments, final_shapes, final_assignments, bcast, False, {"left"}
    )


def test_slice_given_input():
    shapes: dict[str, list[int | str | tuple]] = {}
    final_shapes: dict[str, list[int | str | tuple]] = {
        "output": [],
        "start": [],
        "stop": [],
        "step": [],
    }
    scalar_info = {
        "output": IOHyperEdge(type=slice),
        "start": IOHyperEdge(type=int | None, value=1),
        "stop": IOHyperEdge(type=int | None, value=3),
        "step": IOHyperEdge(type=int | None, value=5),
    }
    final_values = {
        "output": slice(1, 3, 5),
        "start": 1,
        "stop": 3,
        "step": 5,
    }
    assert_constraint_results(
        shapes,
        {},
        final_shapes,
        {},
        slice_constraints,
        True,
        {"output"},
        scalar_info,
        final_values,
    )


def test_slice_given_missing_input():
    shapes: dict[str, list[int | str | tuple]] = {}
    final_shapes: dict[str, list[int | str | tuple]] = {
        "output": [],
        "start": [],
        "stop": [],
        "step": [],
    }
    scalar_info = {
        "output": IOHyperEdge(type=slice, value=TBD),
        "start": IOHyperEdge(type=int | None, value=1),
        "stop": IOHyperEdge(type=int | None, value=3),
        "step": IOHyperEdge(type=int | None, value=TBD),
    }
    final_values = {
        "output": TBD,
        "start": 1,
        "stop": 3,
        "step": TBD,
    }
    assert_constraint_results(
        shapes,
        {},
        final_shapes,
        {},
        slice_constraints,
        False,
        set(),
        scalar_info,
        final_values,
    )


def test_slice_given_output():
    shapes: dict[str, list[int | str | tuple]] = {}
    final_shapes: dict[str, list[int | str | tuple]] = {
        "output": [],
        "start": [],
        "stop": [],
        "step": [],
    }
    scalar_info = {
        "output": IOHyperEdge(type=slice, value=slice(1, 3, 5)),
        "start": IOHyperEdge(type=int | None, value=1),
        "stop": IOHyperEdge(type=int | None, value=3),
        "step": IOHyperEdge(type=int | None, value=TBD),
    }
    final_values = {
        "output": slice(1, 3, 5),
        "start": 1,
        "stop": 3,
        "step": 5,
    }
    assert_constraint_results(
        shapes,
        {},
        final_shapes,
        {},
        slice_constraints,
        True,
        {"step"},
        scalar_info,
        final_values,
    )


def test_slice_given_output_missing_all_inputs():
    shapes: dict[str, list[int | str | tuple]] = {}
    final_shapes: dict[str, list[int | str | tuple]] = {
        "output": [],
        "start": [],
        "stop": [],
        "step": [],
    }
    scalar_info = {
        "output": IOHyperEdge(type=slice, value=slice(1, 3, 5)),
        "start": IOHyperEdge(type=int | None, value=TBD),
        "stop": IOHyperEdge(type=int | None, value=TBD),
        "step": IOHyperEdge(type=int | None, value=TBD),
    }
    final_values = {
        "output": slice(1, 3, 5),
        "start": 1,
        "stop": 3,
        "step": 5,
    }
    assert_constraint_results(
        shapes,
        {},
        final_shapes,
        {},
        slice_constraints,
        True,
        {"start", "stop", "step"},
        scalar_info,
        final_values,
    )


def test_general_forward_add_scalar():
    add_constraint = partial(general_forward_constraint, callable=lambda x, y: x + y)
    shapes: dict[str, list[int | str | tuple]] = {}
    final_shapes: dict[str, list[int | str | tuple]] = {
        "output": [],
        "left": [],
        "right": [],
    }
    scalar_info = {
        "output": IOHyperEdge(type=int | float | bool, value=TBD),
        "left": IOHyperEdge(value=2.0),
        "right": IOHyperEdge(value=3.0),
    }
    final_values = {
        "output": 5.0,
        "left": 2.0,
        "right": 3.0,
    }
    assert_constraint_results(
        shapes,
        {},
        final_shapes,
        {},
        add_constraint,
        True,
        {"output"},
        scalar_info,
        final_values,
        variadic_fn=True,
    )


def test_general_forward_add_tensor():
    add_constraint = partial(general_forward_constraint, callable=lambda x, y: x + y)
    shapes = {"output": ["z"], "left": ["y"], "right": ["x"]}
    final_shapes: dict[str, list[int | str | tuple]] = {
        "output": ["z"],
        "left": ["y"],
        "right": ["x"],
    }
    assert_constraint_results(
        shapes, {}, final_shapes, {}, add_constraint, True, set(), variadic_fn=True
    )


def test_general_forward_add_mixed():
    add_constraint = partial(general_forward_constraint, callable=lambda x, y: x + y)
    shapes: dict[str, list[int | str | tuple]] = {
        "output": [],
        "left": ["c"],
        "right": [],
    }
    final_shapes = {"output": [], "left": ["c"], "right": []}
    scalar_info = {
        "right": IOHyperEdge(value=(1.0)),
    }
    assert_constraint_results(
        shapes,
        {},
        final_shapes,
        {},
        add_constraint,
        True,
        set(),
        scalar_info,
        variadic_fn=True,
    )


def test_general_forward_add_siso():
    siso_constraint = partial(general_forward_constraint, callable=lambda x: 3 * x)
    shapes: dict[str, list[int | str | tuple]] = {}
    final_shapes: dict[str, list[int | str | tuple]] = {
        "output": [],
        "input": [],
    }
    scalar_info = {
        "output": IOHyperEdge(type=int | float | bool, value=TBD),
        "input": IOHyperEdge(value=2.0),
    }
    final_values = {
        "output": 6.0,
        "input": 2.0,
    }
    assert_constraint_results(
        shapes,
        {},
        final_shapes,
        {},
        siso_constraint,
        True,
        {"output"},
        scalar_info,
        final_values,
        variadic_fn=True,
    )


def test_general_forward_add_3_inputs_status_true():
    three_input_constraint = partial(
        general_forward_constraint, callable=lambda x, y, z: 2 * x + 3 * y + z
    )
    shapes: dict[str, list[int | str | tuple]] = {}
    final_shapes: dict[str, list[int | str | tuple]] = {
        "output": [],
        "input1": [],
        "input2": [],
        "input3": [],
    }
    scalar_info = {
        "output": IOHyperEdge(type=int | float | bool, value=TBD),
        "input1": IOHyperEdge(value=3.0),
        "input2": IOHyperEdge(value=4.0),
        "input3": IOHyperEdge(value=5.0),
    }
    final_values = {
        "output": 23.0,
        "input1": 3.0,
        "input2": 4.0,
        "input3": 5.0,
    }
    assert_constraint_results(
        shapes,
        {},
        final_shapes,
        {},
        three_input_constraint,
        True,
        {"output"},
        scalar_info,
        final_values,
        variadic_fn=True,
    )


def test_general_forward_add_3_inputs_status_false():
    three_input_constraint = partial(
        general_forward_constraint, callable=lambda x, y, z: 2 * x + 3 * y + z
    )
    shapes: dict[str, list[int | str | tuple]] = {}
    final_shapes: dict[str, list[int | str | tuple]] = {
        "output": [],
        "input1": [],
        "input2": [],
        "input3": [],
    }
    scalar_info = {
        "output": IOHyperEdge(type=int | float | bool, value=TBD),
        "input1": IOHyperEdge(value=3.0),
        "input2": IOHyperEdge(type=int | float | bool, value=TBD),
        "input3": IOHyperEdge(value=5.0),
    }
    final_values = {
        "output": TBD,
        "input1": 3.0,
        "input2": TBD,
        "input3": 5.0,
    }
    assert_constraint_results(
        shapes,
        {},
        final_shapes,
        {},
        three_input_constraint,
        False,
        set(),
        scalar_info,
        final_values,
        variadic_fn=True,
    )<|MERGE_RESOLUTION|>--- conflicted
+++ resolved
@@ -16,7 +16,7 @@
 from copy import deepcopy
 from functools import partial
 from types import EllipsisType, NoneType, UnionType
-from typing import Any, TypeGuard, get_origin
+from typing import Any, TypeGuard
 
 import numpy as np
 import pytest
@@ -229,11 +229,7 @@
     shapes = {}
     assignments: AssignmentType = {}
     for key, value in data.items():
-<<<<<<< HEAD
-        if get_origin(value.edge_type) is Tensor:
-=======
         if value.is_tensor:
->>>>>>> 61bf174d
             assert value.shape is not None
             shapes[key] = value.shape.get_shapes(uni_cache, var_cache, verbose=True)
             shape_repr = value._temp_shape
@@ -279,11 +275,7 @@
             assert data[key].value == value
         else:
             # If value is a tensor of any supported backend.
-<<<<<<< HEAD
-            assert get_origin(data[key].edge_type) is Tensor
-=======
             assert data[key].is_tensor
->>>>>>> 61bf174d
             d_val = data[key].value
             assert GenericDataType.is_tensor_type(d_val)
             assert (d_val == value).all()
