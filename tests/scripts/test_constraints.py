# Copyright 2022 Synnada, Inc.
#
# Licensed under the Apache License, Version 2.0 (the "License");
# you may not use this file except in compliance with the License.
# You may obtain a copy of the License at
#
#     http://www.apache.org/licenses/LICENSE-2.0
#
# Unless required by applicable law or agreed to in writing, software
# distributed under the License is distributed on an "AS IS" BASIS,
# WITHOUT WARRANTIES OR CONDITIONS OF ANY KIND, either express or implied.
# See the License for the specific language governing permissions and
# limitations under the License.

from collections.abc import Callable, Mapping
from copy import deepcopy
from functools import partial
from types import EllipsisType, NoneType, UnionType
from typing import Any, TypeGuard

import numpy as np
import pytest

from mithril.framework.common import (
    TBD,
    ConstraintSolver,
    IOHyperEdge,
    PossibleValues,
    ShapeRepr,
    ShapeResultType,
    ShapeTemplateType,
    Tensor,
    TensorToListType,
    ToBeDetermined,
    Uniadic,
    Updates,
    UpdateType,
    Variadic,
    create_shape_repr,
)
from mithril.framework.constraints import (
    arange_constraints,
    bcast,
    bcast_matrix_mult,
    broadcast_to_constraints,
    concat_constraints,
    constraint_type_map,
    eye_constraints,
    flatten_constrains,
    general_forward_constraint,
    general_type_constraint,
    generate_nested_list_type,
    indexer_constraints,
    indexer_type_constraint,
    item_constraints,
    pad_constraints,
    polynomial_features_constraints,
    randn_constraints,
    reduce_constraints,
    reduce_type_constraint,
    reshape_constraints,
    reverse_constraints,
    scalar_slice_type_constraint,
    shape_constraints,
    size_constraints,
    slice_constraints,
    sliding_window_2d_constraints,
    split_constraints,
    squeeze_constraints,
    swap_axes_constraints,
    tensor_to_list_constraints,
    tensor_to_list_type_constraint,
    to_list_constraints,
    to_tensor_constraints,
    to_tuple_constraints,
    where_constrains,
)
from mithril.types import GenericDataType

from .test_utils import (
    AssignmentType,
    VariadicPossiblesType,
    VariadicTemplateType,
    assert_shape_results,
)


def is_type_checker(
    constr_type: set[UpdateType],
) -> TypeGuard[dict[str, type]]:
    return UpdateType.TYPE in constr_type


def is_shape_checker(
    constr_type: set[UpdateType],
) -> TypeGuard[ShapeResultType]:
    return bool({UpdateType.SHAPE, UpdateType.VALUE} & set(constr_type))


######################### Helper Functions #########################

# VariadicPossiblesType = (
#     list[tuple[int, ...]] | list[tuple[str, ...]] | list[tuple[int | str, ...]]
# )
# VariadicTemplateType = tuple[str, EllipsisType]

# AssignmentType = (
#     Mapping[str, set[int]]
#     # | dict[tuple[str, EllipsisType], list[tuple[int | str, ...]]]
#     # | dict[tuple[str, EllipsisType], list[tuple[int, ...]]]
#     # | dict[tuple[str, EllipsisType], list[tuple[str, ...]]]
#     | Mapping[VariadicTemplateType, VariadicPossiblesType]
#     | Mapping[VariadicTemplateType, set[int]]
#     | Mapping[str, VariadicPossiblesType]
#     | Mapping[str | VariadicTemplateType, set[int] | VariadicPossiblesType]
# )


def shape_map_to_edge(
    shape_map: dict[str, ShapeRepr],
) -> Mapping[str, IOHyperEdge]:
    # Simply converts ShapeRepr objects to Tensor types.
    tensor_dict = {}
    for key, value in shape_map.items():
        tensor: Tensor[int | float | bool] = Tensor(
            type=float | int | bool, shape=value.node
        )
        edge = IOHyperEdge(value=tensor, key_origin=key)
        # set temp_shape. Since temp_shape of a Tensor initialized as None in its
        # constructor.
        assert isinstance(edge._value, Tensor)
        assert edge.shape is not None
        edge._value._temp_shape = next(iter(edge.shape.reprs))
        tensor_dict[key] = edge
    return tensor_dict


def uniadic_update_values(
    key: str, values: set[int], used_keys: dict[str, Uniadic | Variadic]
) -> None:
    if (uni := used_keys.get(key)) is None:
        uni = used_keys[key] = Uniadic()
    assert isinstance(uni, Uniadic)
    uni.update_possible_values(values)


def variadic_update_values(
    key: VariadicTemplateType,
    values: VariadicPossiblesType,
    used_keys: dict[str, Uniadic | Variadic],
) -> None:
    var_symbol = used_keys[key[0]]
    assert isinstance(var_symbol, Variadic)
    assert isinstance(values, list)
    all_assignments: list[PossibleValues] = []
    for pos_vals in values:
        assert isinstance(pos_vals, tuple)
        uni_list: list[Uniadic] = []
        for pos_val in pos_vals:
            if isinstance(pos_val, str):
                if (uni := used_keys.get(pos_val)) is None:
                    uni = used_keys[pos_val] = Uniadic()
            else:
                uni = Uniadic(pos_val)
            assert isinstance(uni, Uniadic)
            uni_list.append(uni)
        uni_tuple = tuple(uni_list)
        all_assignments.append(PossibleValues(uni_tuple))
    var_symbol.update_possible_values(*all_assignments)


def assert_type_results(
    data: dict[str, IOHyperEdge],
    ref_results: dict[str, type],
    updated_symbols: Updates,
    expected_updates: set[str | Tensor] | set[str] | set[Tensor],
) -> None:
    # First check type updates with the expected updates.
    updated_constraints = set()
    for key in expected_updates:
        if isinstance(key, str):
            updated_constraints |= data[key].constraints[UpdateType.TYPE]
    assert updated_constraints == {
        constr
        for constr in updated_symbols.constraints
        if UpdateType.TYPE in constr.types
    }
    # Then check final types with the expected ref_results.
    for key, value in data.items():
        assert value.value_type == ref_results[key]


def assert_value_results(
    data: dict[str, IOHyperEdge], ref_results: dict[str, Any]
) -> None:
    for key, value in ref_results.items():
        if isinstance(
            value, int | float | bool | tuple | list | str | ToBeDetermined | slice
        ):
            assert data[key].value == value
        else:
            # If value is a tensor of any supported backend.
            assert data[key].is_tensor
            d_val = data[key].value
            assert GenericDataType.is_tensor_type(d_val)
            assert (d_val == value).all()


def make_assertions(
    data: dict[str, IOHyperEdge],
    ref_results: dict[str, type] | ShapeResultType,
    ref_assignments: AssignmentType,
    updated_symbols: Updates,
    expected_updates: set[str | Tensor] | set[str] | set[Tensor],
    final_values: dict[str, Any],
    constr_type: set[UpdateType],
) -> None:
    # Check final shapes with the expected ref_shapes. Also check updated symbols.
    if is_shape_checker(constr_type):
        assert_shape_results(
            data, ref_results, ref_assignments, updated_symbols, expected_updates
        )
    else:
        assert is_type_checker(constr_type)
        assert_type_results(data, ref_results, updated_symbols, expected_updates)
    # NOTE: There is no other possibilities. Only for type cheking!

    # Check final values with the expected final_values.
    assert_value_results(data, final_values)


def assert_constraint_results(
    # shapes: dict[str, list[str | int | None | tuple[str, EllipsisType]]],
    shapes: Mapping[str, ShapeTemplateType],
    assignments: AssignmentType,
    ref_results: dict,
    ref_assignments: AssignmentType,
    constraint_fn: Callable,
    expected_status: bool,
    expected_updates: set[str | Tensor] | set[str] | set[Tensor],
    given_data: Mapping[str, IOHyperEdge] | None = None,
    final_values: dict[str, Any] | None = None,
    initial_values: dict[str, Any] | None = None,
    initial_types: Mapping[str, type | UnionType] | None = None,
    variadic_fn: bool = False,
    constr_type: set[UpdateType] | None = None,
):
    for _ in range(50):
        args = (
            shapes,
            assignments,
            ref_results,
            ref_assignments,
            constraint_fn,
            expected_status,
            expected_updates,
            given_data,
            final_values,
            initial_values,
            initial_types,
            variadic_fn,
            constr_type,
        )
        _assert_constraint_results(*deepcopy(args))


def _assert_constraint_results(
    shapes: Mapping[str, ShapeTemplateType],
    assignments: AssignmentType,
    ref_results: dict,
    ref_assignments: AssignmentType,
    constraint_fn: Callable,
    expected_status: bool,
    expected_updates: set[str | Tensor] | set[str] | set[Tensor],
    given_data: Mapping[str, IOHyperEdge] | None = None,
    final_values: dict[str, Any] | None = None,
    initial_values: dict[str, Any] | None = None,
    initial_types: Mapping[str, type | UnionType] | None = None,
    variadic_fn: bool = False,
    constr_type: set[UpdateType] | None = None,
):
    # Create shape maps and corresponding data.
    solver = ConstraintSolver()
    used_keys: dict[str, Uniadic | Variadic] = {}
    shape_map = {
        key: create_shape_repr(shp_list, solver, used_keys)
        for key, shp_list in shapes.items()
    }
    for key, assignment in assignments.items():
        if isinstance(key, tuple):
            assert isinstance(assignment, list)
            variadic_update_values(key, assignment, used_keys)

        else:
            assert isinstance(assignment, set)
            uniadic_update_values(key, assignment, used_keys)

    data = shape_map_to_edge(shape_map)  # type: ignore
    assert isinstance(data, dict)

    if initial_values is None:
        initial_values = dict()

    # In case there exists Scalar data, add it.
<<<<<<< HEAD
    if scalar_data is not None:
        data |= scalar_data
    if constr_type is None:
        constr_type = set(
            constraint_type_map.get(constraint_fn, {UpdateType.SHAPE, UpdateType.VALUE})
        )
=======
    if given_data is not None:
        data |= given_data
>>>>>>> c7b32914

    # If initial types are given, set them.
    if initial_types is not None:
        for key, type in initial_types.items():
            data[key]._value.set_type(type)

    # If any initial values are given, set them.
    for key, value in initial_values.items():
        data[key].value = value

    if final_values is None:
        final_values = dict()

    # First call for the corresponging constraint solver function.
    status, updated_symbols = (
        constraint_fn(**data) if not variadic_fn else constraint_fn(*data.values())
    )

    # Assert status the expected status.
    assert expected_status == status

    # Make all assertions.
    make_assertions(
        data,
        ref_results,
        ref_assignments,
        updated_symbols,
        expected_updates,
        final_values,
        constr_type,
    )

    # In order to check idempotency, call corresponding function again.
    post_status, reupdated_symbols = (
        constraint_fn(**data) if not variadic_fn else constraint_fn(*data.values())
    )

    # Check no change for the status.
    assert post_status == status
    # Make all assertions again.
    make_assertions(
        data,
        ref_results,
        ref_assignments,
        reupdated_symbols,
        set(),
        final_values,
        constr_type,
    )


######################### Test Cases #########################
def test_bcast_error_1():
    """Should raise ValueError since left and right shapes
    are not consistent to be broadcasted.
    """
    shapes: dict[str, list[int | str | tuple]] = {
        "output": [("Var3", ...), "x", "z"],
        "left": [4, 3],
        "right": [3, 3],
    }
    with pytest.raises(ValueError) as err_info:
        assert_constraint_results(shapes, {}, {}, {}, bcast, True, set())
    # assert str(err_info.value) == 'Shape mismatch in Broadcast!'
    assert (
        str(err_info.value)
        == "Inputs shape mismatch at dimension 0. Shapes are inconsistent."
    )


def test_bcast_error_2():
    """Should raise ValueError since output shape
    is not consistent with the inputs.
    """
    shapes: dict[str, list[int | str | tuple]] = {
        "output": ["x", "y", "z"],
        "left": [4, 3],
        "right": [4, 3],
    }
    with pytest.raises(ValueError) as err_info:
        assert_constraint_results(shapes, {}, {}, {}, bcast, True, set())
    assert (
        str(err_info.value)
        == "Determined shape representations should have same length."
    )
    # assert str(err_info.value) == "Shape mismatch for output!"


def test_bcast_error_3():
    """Should raise ValueError since output shape
    is not consistent with the inputs.
    """
    shapes: dict[str, list[int | str | tuple]] = {
        "output": ["x", "y", "z"],
        "left": [4, 3, 3, 3],
        "right": [4, 3],
    }
    with pytest.raises(ValueError) as err_info:
        assert_constraint_results(shapes, {}, {}, {}, bcast, True, set())
    assert (
        str(err_info.value)
        == "Determined shape representations should have same length."
    )
    # assert str(err_info.value) == "Shape mismatch for output!"


def test_bcast_error_4():
    """Should raise ValueError since left input has a shape
    value different than output in second dimension (3 != 4).
    """
    shapes: dict[str, list[int | str | tuple]] = {
        "output": [3, 4, 5],
        "left": ["a", 3, "b"],
        "right": [1, "c", 5],
    }
    with pytest.raises(ValueError) as err_info:
        assert_constraint_results(shapes, {}, {}, {}, bcast, True, set())
    assert str(err_info.value) == "Possible values mismatch!"


def test_bcast_error_5():
    """Should raise ValueError since symbol "a" is already found to
    be 5 and then updated to be 3 in the inference sequence from
    left to output.
    """
    shapes: dict[str, list[int | str | tuple]] = {
        "output": [3, ("Var", ...), 5],
        "left": ["a", 1, "a"],
        "right": [4, 1],
    }
    with pytest.raises(ValueError) as err_info:
        assert_constraint_results(shapes, {}, {}, {}, bcast, True, set())
    assert str(err_info.value) == "Possible values mismatch!"


def test_bcast_error_8():
    """
    This test should raise an error as left will try to set one of the
    "x"'s to 3 and other one of the "x"'s to 4.
    """
    shapes: dict[str, list[int | str | tuple]] = {
        "output": ["x", "x", "x", "y"],
        "left": [4, 4, 3, 3],
        "right": [("Var1", ...)],
    }
    with pytest.raises(ValueError) as err_info:
        assert_constraint_results(shapes, {}, {}, {}, bcast, True, set())
    assert str(err_info.value) == "Possible values mismatch!"


def test_bcast_forward_1():
    """Should work with no problem."""
    shapes: dict[str, list[int | str | tuple]] = {
        "output": [("Var3", ...), "x", "z"],
        "left": [4, 3],
        "right": [3],
    }
    final_shapes = {"output": [4, 3], "left": [4, 3], "right": [3]}
    assert_constraint_results(shapes, {}, final_shapes, {}, bcast, True, {"output"})


def test_bcast_forward_2():
    """Should work with no problem."""
    shapes: dict[str, list[int | str | tuple]] = {
        "output": [("Var3", ...), "x", "z"],
        "left": [3],
        "right": [4, 3],
    }
    final_shapes = {"output": [4, 3], "left": [3], "right": [4, 3]}
    assert_constraint_results(shapes, {}, final_shapes, {}, bcast, True, {"output"})


def test_bcast_forward_3():
    """Should work with no problem."""
    shapes: dict[str, list[int | str | tuple]] = {
        "output": [("Var3", ...), "x", "z"],
        "left": [1],
        "right": [4, 3],
    }
    final_shapes = {"output": [4, 3], "left": [1], "right": [4, 3]}
    assert_constraint_results(shapes, {}, final_shapes, {}, bcast, True, {"output"})


def test_bcast_forward_4():
    """Should work with no problem."""
    shapes: dict[str, list[int | str | tuple]] = {
        "output": ["x", ("Var3", ...), "z"],
        "left": [1],
        "right": [4, 3],
    }
    final_shapes = {"output": [4, 3], "left": [1], "right": [4, 3]}
    assert_constraint_results(shapes, {}, final_shapes, {}, bcast, True, {"output"})


def test_bcast_forward_5():
    """Should work with no problem."""
    shapes: dict[str, list[int | str | tuple]] = {
        "output": ["x", ("Var3", ...), "z"],
        "left": [1, 1, 4, 1],
        "right": [1, 3],
    }
    final_shapes = {"output": [1, 1, 4, 3], "left": [1, 1, 4, 1], "right": [1, 3]}
    assert_constraint_results(shapes, {}, final_shapes, {}, bcast, True, {"output"})


def test_bcast_forward_6():
    """Should work with no problem."""
    shapes: dict[str, list[int | str | tuple]] = {
        "output": ["x", "y"],
        "left": [4, 1],
        "right": [1],
    }
    final_shapes = {"output": [4, 1], "left": [4, 1], "right": [1]}
    assert_constraint_results(shapes, {}, final_shapes, {}, bcast, True, {"output"})


@pytest.mark.skip("Expected possible values mismatch")
def test_bcast_forward_7():
    """Should work with no problem."""

    shapes: dict[str, list[int | str | tuple]] = {
        "output": ["x", "x", "y", "y"],
        "left": [4, 4, 3, 3],
        "right": [("Var1", ...)],
    }
    assignments: AssignmentType = {}

    final_shapes = {
        "output": [4, 4, 3, 3],
        "left": [4, 4, 3, 3],
        "right": ["(RefVar1, ...)"],
    }
    # dict[tuple[str, EllipsisType], list[tuple[str, ...]]]
    ref_assignments: AssignmentType = {
        ("RefVar1", ...): [
            (),
            ("u1",),
            ("u2", "u1"),
            ("u3", "u2", "u1"),
            ("u4", "u3", "u2", "u1"),
        ],
        # "u1": {1, 3},
        # "u2": {1, 3},
        # "u3": {1, 4},
        # "u4": {1, 4},
    }
    assert_constraint_results(
        shapes,
        assignments,
        final_shapes,
        ref_assignments,
        bcast,
        False,
        {"output", "right"},
    )


def test_bcast_forward_8():
    """
    This test should raise an error as left will try to set one of the
    "x"'s to 3 and other one of the "x"'s to 4.
    """
    shapes: dict[str, list[int | str | tuple]] = {
        "output": ["x", "x", "x", "y"],
        "left": [4, 4, 3, 3],
        "right": [1],
    }

    with pytest.raises(Exception):  # noqa :B017
        assert_constraint_results(shapes, {}, {}, {}, bcast, True, {"output"})
    # TODO: Assert error message!!!


def test_bcast_forward_9():
    """
    This test should work without a problem
    """
    shapes: dict[str, list[int | str | tuple]] = {
        "output": ["x", "x", "x", "x"],
        "left": [1],
        "right": [2, ("Var1", ...)],
    }
    final_shapes = {"output": [2, 2, 2, 2], "left": [1], "right": [2, 2, 2, 2]}
    assert_constraint_results(
        shapes, {}, final_shapes, {}, bcast, True, {"output", "right"}
    )


def test_bcast_forward_10():
    """
    This test should work without a problem, alogirhm should infer the rank of right
    from rank of output. Inferring the rank of right, algorithm should set all x's to
    2 as first element of right equal to 2. And algorithm should also infer all sizes of
    right after knowing shape of the output as [2, 2, 2, 2].
    """
    shapes: dict[str, list[int | str | tuple]] = {
        "output": ["x", "x", "x", "x"],
        "left": ["x"],
        "right": [2, ("Var1", ...)],
    }

    assignments: AssignmentType = {}

    final_shapes = {"output": [2, 2, 2, 2], "left": [2], "right": [2, 2, 2, "u1"]}

    final_assignments = {"u1": {1, 2}}
    assert_constraint_results(
        shapes,
        assignments,
        final_shapes,
        final_assignments,
        bcast,
        True,
        {"output", "left", "right"},
    )


@pytest.mark.skip("Expected possible values mismatch")
def test_bcast_forward_11():
    """
    This test tests inference capabilities of bcast algorthm when output is uniadic
    and left and right is variadic. In this test, it is known that first element of
    left is 2. And since also we know that output has two element with unknown values.
    It should infer x = 2. with same logic.
    """
    shapes: dict[str, list[int | str | tuple]] = {
        "output": ["x", "y"],
        "left": [2, ("Var1", ...)],
        "right": [("Var2", ...), 3],
    }
    assignments: AssignmentType = {}
    final_shapes = {"output": [2, 3], "left": [2, "u1"], "right": ["(V1, ...)", 3]}
    ref_assignments: dict[tuple[str, EllipsisType] | str, list | set] = {
        ("V1", ...): [(), ("u2",)],
        "u1": {1, 3},
        "u2": {1, 2},
    }

    assert_constraint_results(
        shapes,
        assignments,
        final_shapes,
        ref_assignments,
        bcast,
        False,
        {"output", "left", "right"},
    )


def test_bcast_forward_11_1():
    """
    this test is a variation of test_bcast_forward_11. Output has exactly three
    dimensions. we know thar right most dimension of right is 5 and left is symbolic
    "a". Bcast algorithm should infer z = 5. Also it is known that second right most
    digit of left is 2. Hence, it can be also determined that y = 2. Finally, since
    left most digit of left is 3, x can be nothing but 3. It is also inferable that
    # of uniadics in Var1 field is 1 since output has rank 3. Finding variadic has 1
    # unidadic, only value that uniadic can take is 1. Overall. Bcast algorithm an
    # infer all values except the value of "a" (it can be either 1 or 5) from these
    # given informations.
    """
    shapes: dict[str, list[int | str | tuple]] = {
        "output": ["x", "y", "z"],
        "left": [("Var1", ...), 2, "a"],
        "right": [3, ("Var1", ...), 5],
    }

    assignments: AssignmentType = {}

    final_shapes = {"output": [3, 2, 5], "left": [1, 2, "u1"], "right": [3, 1, 5]}

    ref_assignments = {"u1": {1, 5}}
    assert_constraint_results(
        shapes,
        assignments,
        final_shapes,
        ref_assignments,
        bcast,
        True,
        {"output", "left", "right"},
    )


def test_bcast_forward_11_2():
    """
    This test is also a variation of test_bcast_forward_11. It is known that output
    has exactly 5 dimensions. inferring from right most values of right, it can be
    determined c = 3, d = 4, e = 5. However, we cannot say anything about a and b as
    right can be ["u1", "u2", 3, 4, 5] and left can be [3, 4, 1]. It is a valid bcast
    but it does not say anything about a and b.
    """
    shapes: dict[str, list[int | str | tuple]] = {
        "output": ["a", "b", "c", "d", "e"],
        "left": [3, 4, ("Var2", ...)],
        "right": [("Var1", ...), 3, 4, 5],
    }
    final_shapes: dict[str, list[int | str | tuple]] = {
        "output": ["u1", "u2", 3, 4, 5],
        # "left": [3, 4, "u3", "(V1, ...)"],
        "left": [3, 4, "(V1, ...)", "u3"],
        "right": ["(V2, ...)", 3, 4, 5],
    }
    ref_assignments: AssignmentType = {  # type: ignore
        # TODO: Check this part again.
        "u3": {1, 5},
        ("V1", ...): [(), ("u7", "u8")],
        ("V2", ...): [(), ("u9",), ("u10", "u9")],
    }
    expected_updates = {"output", "left", "right"}
    assert_constraint_results(
        shapes, {}, final_shapes, ref_assignments, bcast, False, expected_updates
    )


def test_bcast_forward_11_3():
    """
    In this test, every shape are inferable except right most shape of left. Since we
    know output has exactly 3 output and also we know right has at least three ranks.
    Var1 should contain exactly 0 uniadics. Since also we know right has three
    determined shapes in its left most shapes, We can infer that shape of right is
    exactly [3, 4, 5]. By inferring shape of right, it can be also inferred a = 3,
    b = 4 and c = 5. After inferring the output, we can exactly infer that Var2 has 1
    uniadic as it is the only valid length for left. However, after inferring length
    of left's shape, we cannot say anything exact about right most shape of left
    (it can be either 1 or 5).
    """
    shapes: dict[str, list[int | str | tuple]] = {
        "output": ["a", "b", "c"],
        "left": [3, 4, ("Var2", ...)],
        "right": [3, 4, 5, ("Var1", ...)],
    }
    assignments: AssignmentType = {}
    final_shapes = {"output": [3, 4, 5], "left": [3, 4, "u1"], "right": [3, 4, 5]}
    ref_assignments = {"u1": {1, 5}}
    assert_constraint_results(
        shapes,
        assignments,
        final_shapes,
        ref_assignments,
        bcast,
        True,
        {"output", "left", "right"},
    )


# @pytest.mark.skip("Expected possible values mismatch")
def test_bcast_forward_11_4():
    """
    From this test, it can be inferred that a = 4, b = 4, and c = 5. Because we know
    that output has exactly 4 rank. However, we cannot say anything about Var1 ,Var2
    """
    shapes: dict[str, list[int | str | tuple]] = {
        "output": ["a", "b", "c", "d"],
        "left": [4, 4, ("Var1", ...)],
        "right": [4, 4, 4, ("Var2", ...)],
    }
    assignments: AssignmentType = {}
    final_shapes = {
        "output": [4, 4, 4, "u1"],
        "left": [4, 4, "(V1, ...)"],
        "right": [4, 4, 4, "(V2, ...)"],
    }
    ref_assignments = {
        ("V1", ...): [(), ("u2",), ("u3", "u2")],
        ("V2", ...): [(), ("u4",)],
        # "u3": {1, 4},
        # "u4": {1, 4},
    }
    assert_constraint_results(
        shapes,
        assignments,
        final_shapes,
        ref_assignments,
        bcast,
        False,
        {"output", "left", "right"},
    )


def test_bcast_forward_12():
    """
    Tests the case where;
        output = ["a", "b", ("Var1", ...), "c"]
        left = ["c", "d", ("Var2", ...), "e"]
        right = ["f", ("Var3", ...), "g"]
    """
    shapes: dict[str, list[int | str | tuple]] = {
        "output": ["a", "b", ("Var1", ...), "c"],
        "left": [2, 1, ("Var2", ...), "e"],
        "right": [2, ("Var3", ...), "g"],
    }
    final_shapes = {
        "output": [2, "b", "(Var1, ...)", "c"],
        "left": [2, 1, "(Var2, ...)", "e"],
        "right": [2, "(Var3, ...)", "g"],
    }
    assert_constraint_results(shapes, {}, final_shapes, {}, bcast, False, {"output"})


def test_bcast_forward_13():
    shapes: dict[str, list[int | str | tuple]] = {
        "output": [("Var1", ...)],
        "left": ["a", "b", "c", ("Var2", ...), "d", "e"],
        "right": ["f"],
    }
    final_shapes = {
        "output": ["a", "b", "c", "(Var2, ...)", "d", "g"],
        "left": ["a", "b", "c", "(Var2, ...)", "d", "e"],
        "right": ["f"],
    }
    assert_constraint_results(shapes, {}, final_shapes, {}, bcast, False, {"output"})


def test_bcast_forward_14():
    shapes: dict[str, list[int | str | tuple]] = {
        "output": [("Var1", ...)],
        "left": [],
        "right": [("Var2", ...)],
    }
    final_shapes = {"output": ["(Var2, ...)"], "left": [], "right": ["(Var2, ...)"]}
    assert_constraint_results(shapes, {}, final_shapes, {}, bcast, False, {"right"})


def test_bcast_forward_15():
    shapes: dict[str, list[int | str | tuple]] = {
        "output": [("Var1", ...)],
        "left": [("Var2", ...)],
        "right": [("Var1", ...)],
    }
    final_shapes = {
        "output": ["(Var1, ...)"],
        "left": ["(Var2, ...)"],
        "right": ["(Var1, ...)"],
    }
    assert_constraint_results(shapes, {}, final_shapes, {}, bcast, False, set())


def test_bcast_forward_16():
    shapes: dict[str, list[int | str | tuple]] = {
        "output": [("Var2", ...)],
        "left": [("Var1", ...), "c", "d"],
        "right": [1, 2, ("Var1", ...), "e", "f"],
    }
    final_shapes = {
        "output": [1, 2, "(Var1, ...)", "a", "b"],
        "left": ["(Var1, ...)", "c", "d"],
        "right": [1, 2, "(Var1, ...)", "e", "f"],
    }
    assert_constraint_results(shapes, {}, final_shapes, {}, bcast, False, {"output"})


def test_bcast_forward_17():
    shapes: dict[str, list[int | str | tuple]] = {
        "output": ["c", "d", ("Var2", ...)],
        "left": [("Var1", ...), "c", "d"],
        "right": [1, 2, ("Var1", ...), "e", "f"],
    }
    assignments: AssignmentType = {}
    final_shapes = {
        "output": [1, 2, "(Var1, ...)", "a", 2],
        "left": ["(Var1, ...)", 1, 2],
        "right": [1, 2, "(Var1, ...)", "a", "f"],
    }
    ref_assignments = {
        "f": {1, 2},
    }
    assert_constraint_results(
        shapes,
        assignments,
        final_shapes,
        ref_assignments,
        bcast,
        False,
        {"output", "left", "right"},
    )


def test_bcast_forward_18():
    shapes: dict[str, list[int | str | tuple]] = {
        "output": ["c", ("Var2", ...), "d"],
        "left": ["a", "b"],
        "right": ["a", "b"],
    }
    final_shapes = {"output": ["a", "b"], "left": ["a", "b"], "right": ["a", "b"]}
    assert_constraint_results(shapes, {}, final_shapes, {}, bcast, True, {"output"})


def test_bcast_backward_12():
    """
    This test is the only case of all shapes are inferable when output's shape is
    exactly determined and both left and right carries no information. Output has
    rank 0. Therefore, both left and right should have rank exactly 0
    """
    shapes: dict[str, list[int | str | tuple]] = {
        "output": [],
        "left": [("Var1", ...)],
        "right": [("Var2", ...)],
    }
    final_shapes: dict[str, list[int | str | tuple]] = {
        "output": [],
        "left": [],
        "right": [],
    }
    assert_constraint_results(
        shapes, {}, final_shapes, {}, bcast, True, {"left", "right"}
    )


def test_bcast_backward_13():
    """
    This test should work without a problem. Since we know shape of left is
    exactly equal to shape of rigth, their shapes should be equal to shape of output
    """
    shapes: dict[str, list[int | str | tuple]] = {
        "output": [3, 4, 5, 6],
        "left": [("Var1", ...)],
        "right": [("Var1", ...)],
    }
    final_shapes = {"output": [3, 4, 5, 6], "left": [3, 4, 5, 6], "right": [3, 4, 5, 6]}
    assert_constraint_results(
        shapes, {}, final_shapes, {}, bcast, True, {"left", "right"}
    )


def test_bcast_backward_14():
    """
    Int this test, shape of output is symbolically determined. Since left most shapes
    of left is determined and equal to 3, 4, 5 respectively. we can infer x = 3, y = 4,
    z = 5. Variadics can be also inferred as zero uniadics. Therefore, status should be
    True and algorithm can infer all shapes.
    """
    shapes: dict[str, list[int | str | tuple]] = {
        "output": ["x", "y", "z"],
        "left": [("Var1", ...), 3, 4, 5],
        "right": [3, 4, 5, ("Var2", ...)],
    }
    final_shapes = {"output": [3, 4, 5], "left": [3, 4, 5], "right": [3, 4, 5]}
    assert_constraint_results(
        shapes, {}, final_shapes, {}, bcast, True, {"output", "left", "right"}
    )


def test_bcast_backward_15():
    """
    This test is similar to test_bcast_backward_14. It should also work
      without a problem
    """
    shapes: dict[str, list[int | str | tuple]] = {
        "output": [3, 4, 5],
        "left": [("Var1", ...), "x", "y", "z"],
        "right": ["x", "y", "z", ("Var1", ...)],
    }
    final_shapes = {"output": [3, 4, 5], "left": [3, 4, 5], "right": [3, 4, 5]}
    assert_constraint_results(
        shapes, {}, final_shapes, {}, bcast, True, {"left", "right"}
    )


def test_bcast_backward_16():
    """
    This test should work without a problem
    """
    shapes: dict[str, list[int | str | tuple]] = {
        "output": [("Var1", ...)],
        "left": [1, 1, 1, 1, 1, 1, 1, 37, 43],
        "right": [134, 47, 1, 1, 1],
    }
    final_shapes = {
        "output": [1, 1, 1, 1, 134, 47, 1, 37, 43],
        "left": [1, 1, 1, 1, 1, 1, 1, 37, 43],
        "right": [134, 47, 1, 1, 1],
    }
    assert_constraint_results(shapes, {}, final_shapes, {}, bcast, True, {"output"})


@pytest.mark.skip("Expected possible values mismatch")
def test_bcast_backward_17():
    """
    This test should work without a problem
    """
    shapes: dict[str, list[int | str | tuple]] = {
        "output": [4, 5, 7, 3, 4],
        "left": [4, 5, 7, 1, 1],
        "right": [("Var1", ...)],
    }
    assignments: AssignmentType = {}
    final_shapes = {
        "output": [4, 5, 7, 3, 4],
        "left": [4, 5, 7, 1, 1],
        "right": ["(Var1, ...)", 3, 4],
    }
    ref_assignments: AssignmentType = {  # type: ignore
        ("Var1", ...): [(), ("u1",), ("u2", "u1"), ("u3", "u2", "u1")],
        "u1": {1, 7},
        "u2": {1, 5},
        "u3": {1, 4},
    }
    assert_constraint_results(
        shapes, assignments, final_shapes, ref_assignments, bcast, False, {"right"}
    )


def test_bcast_backward_18():
    """
    This test should work without a problem
    """
    shapes: dict[str, list[int | str | tuple]] = {
        "output": [4, 5, 7, 3, 4],
        "left": [("Var1", ...)],
        "right": [("Var1", ...)],
    }
    final_shapes = {
        "output": [4, 5, 7, 3, 4],
        "left": [4, 5, 7, 3, 4],
        "right": [4, 5, 7, 3, 4],
    }
    assert_constraint_results(
        shapes, {}, final_shapes, {}, bcast, True, {"left", "right"}
    )


def test_bcast_backward_19():
    """
    This test should work without a problem
    """
    shapes: dict[str, list[int | str | tuple]] = {
        "output": [2, 3, 3],
        "left": ["x", "y", "z"],
        "right": ["y", "z", "z"],
    }
    final_shapes = {"output": [2, 3, 3], "left": [2, 1, 3], "right": [1, 3, 3]}
    assert_constraint_results(
        shapes, {}, final_shapes, {}, bcast, True, {"left", "right"}
    )


def test_bcast_backward_20():
    """
    This test should work without a problem
    """
    shapes: dict[str, list[int | str | tuple]] = {
        "output": ["x", "y"],
        "left": [1],
        "right": ["a", "b"],
    }
    final_shapes = {"output": ["a", "b"], "left": [1], "right": ["a", "b"]}
    assert_constraint_results(shapes, {}, final_shapes, {}, bcast, True, {"output"})


def test_bcast_backward_21():
    """
    This test should work without a problem
    """
    shapes: dict[str, list[int | str | tuple]] = {
        "output": ["a", "e", "c", "d"],
        "left": [1],
        "right": ["d", "c", "a", 4],
    }
    final_shapes = {"output": [4, 4, 4, 4], "left": [1], "right": [4, 4, 4, 4]}
    assert_constraint_results(
        shapes, {}, final_shapes, {}, bcast, True, {"output", "right"}
    )


def test_bcast_backward_22():
    """
    This test should work without a problem
    """
    shapes: dict[str, list[int | str | tuple]] = {
        "output": [1, "z", "c"],
        "left": ["x", 5, "z"],
        "right": ["y", "x", "y"],
    }
    final_shapes = {"output": [1, 5, 5], "left": [1, 5, 5], "right": [1, 1, 1]}
    assert_constraint_results(
        shapes, {}, final_shapes, {}, bcast, True, {"output", "left", "right"}
    )


def test_bcast_backward_23():
    """
    This test should work without a problem
    """
    shapes: dict[str, list[int | str | tuple]] = {
        "output": ["a", "f", "e", "d", "c"],
        "left": [5],
        "right": ["f", "e", "d", "c", "a"],
    }
    final_shapes = {"output": [5, 5, 5, 5, 5], "left": [5], "right": [5, 5, 5, 5, 5]}
    assert_constraint_results(
        shapes, {}, final_shapes, {}, bcast, True, {"output", "right"}
    )


def test_bcast_backward_24():
    """
    This test should work without a problem
    """
    shapes: dict[str, list[int | str | tuple]] = {
        "output": ["u1", "u2", 1, "u3", "u4", "u5"],
        "left": [("Var1", ...), 3, 4, 5],
        "right": [5, 7, ("Var1", ...), 5],
    }
    final_shapes = {
        "output": [5, 7, 1, 3, 4, 5],
        "left": [1, 1, 1, 3, 4, 5],
        "right": [5, 7, 1, 1, 1, 5],
    }
    assert_constraint_results(
        shapes, {}, final_shapes, {}, bcast, True, {"output", "left", "right"}
    )


@pytest.mark.skip("Expected possible values mismatch")
def test_bcast_backward_25():
    """
    This test should work without a problem
    """
    shapes: dict[str, list[int | str | tuple]] = {
        "output": ["u1", "u2", 1, "u3", "u4", "u5"],
        "left": [("Var1", ...), 3, 4, 5],
        "right": [5, 7, ("Var2", ...), 5],
    }
    assignments: AssignmentType = {}
    final_shapes = {
        "output": [5, 7, 1, 3, 4, 5],
        "left": ["(Var1, ...)", 1, 3, 4, 5],
        "right": [5, 7, 1, "c", "d", 5],
    }
    ref_assignments: dict[
        tuple[str, EllipsisType] | str, list[tuple[str, ...]] | set[int]
    ] = {
        ("Var1", ...): [(), ("u1",), ("u2", "u1")],
        "c": {1, 3},
        "d": {1, 4},
        "u1": {1, 7},
        "u2": {1, 5},
    }
    assert_constraint_results(
        shapes,
        assignments,
        final_shapes,
        ref_assignments,
        bcast,
        False,
        {"output", "right", "left"},
    )


def test_bcast_backward_1():
    """Should work with no problem."""
    shapes: dict[str, list[int | str | tuple]] = {
        "output": [3, 4],
        "left": ["a", "b"],
        "right": [1, 1],
    }
    final_shapes = {"output": [3, 4], "left": [3, 4], "right": [1, 1]}
    assert_constraint_results(shapes, {}, final_shapes, {}, bcast, True, {"left"})


def test_bcast_backward_2():
    """Should work with no problem but can not infer values
    of all symbols (b can be either 1 or 5). So, status should be
    False while symbols "a" and "c" are inferred as 3 and 4.
    """
    shapes: dict[str, list[int | str | tuple]] = {
        "output": [3, 4, 5],
        "left": ["a", 1, "b"],
        "right": [1, "c", 5],
    }
    assignments: AssignmentType = {}
    final_shapes = {"output": [3, 4, 5], "left": [3, 1, "a"], "right": [1, 4, 5]}
    ref_assignments = {
        "a": {1, 5},
    }
    assert_constraint_results(
        shapes,
        assignments,
        final_shapes,
        ref_assignments,
        bcast,
        True,
        {"left", "right"},
    )


def test_bcast_backward_error():
    """Should work with no problem but can not infer values
    of all symbols. So, status should be False while symbols
    "a" and "c" are inferred as 3 and 4.
    """
    shapes: dict[str, list[int | str | tuple]] = {
        "output": [3, 4, 5],
        "left": ["a", 4, "b"],
        "right": [1, 3, 5],
    }
    with pytest.raises(ValueError) as err_info:
        assert_constraint_results(shapes, {}, {}, {}, bcast, True, set())
    assert (
        str(err_info.value)
        == "Inputs shape mismatch at dimension 1. Shapes are inconsistent."
    )


def test_bcast_forward_backward_1():
    """Should work with no problem and infer values of
    all symbols.
    """
    shapes: dict[str, list[int | str | tuple]] = {
        "output": [3, "c", 5],
        "left": ["a", 1, "b"],
        "right": [1, 4, 1],
    }
    final_shapes = {"output": [3, 4, 5], "left": [3, 1, 5], "right": [1, 4, 1]}
    assert_constraint_results(
        shapes, {}, final_shapes, {}, bcast, True, {"output", "left"}
    )


def test_bcast_forward_backward_2():
    """Should work with no problem and infer values of
    all symbols.
    """
    shapes: dict[str, list[int | str | tuple]] = {
        "output": [3, ("Var", ...), 5],
        "left": ["a", 1, "b"],
        "right": [4, 1],
    }
    final_shapes = {"output": [3, 4, 5], "left": [3, 1, 5], "right": [4, 1]}
    assert_constraint_results(
        shapes, {}, final_shapes, {}, bcast, True, {"output", "left"}
    )


def test_bcast_forward_backward_variadic_1():
    """Tests inference capability when one of inputs have variadic
    field. It is obvious that variadic field of right input would
    evolve to None, "b" = 2 and "a" = 5.
    """
    shapes: dict[str, list[int | str | tuple]] = {
        "output": ["b", 5],
        "left": [1, "a"],
        "right": [("Var_right", ...), 2, 1],
    }
    final_shapes = {"output": [2, 5], "left": [1, 5], "right": [2, 1]}
    assert_constraint_results(
        shapes, {}, final_shapes, {}, bcast, True, {"output", "left", "right"}
    )


def test_bcast_forward_backward_variadic_2():
    """Tests inference capability when one of inputs have variadic
    field. It is obvious that variadic field of right input would
    evolve to None, "b" = 2 and "a" = 5.
    """
    shapes: dict[str, list[int | str | tuple]] = {
        "output": [3, 5],
        "left": ["a"],
        "right": [("Var_right", ...), 1],
    }
    final_shapes = {"output": [3, 5], "left": [5], "right": [3, 1]}
    assert_constraint_results(
        shapes, {}, final_shapes, {}, bcast, True, {"left", "right"}
    )


############# BCAST MATRIX MULT #############


def test_bcast_matmul_forward_1():
    """Should work with no problem."""
    shapes: dict[str, list[int | str | tuple]] = {
        "output": [("out", ...), "b", "d"],
        "left": ["x", 2, "z", "a", "b", "c"],
        "right": [("right", ...), 3, "c", "d"],
    }
    assignments: AssignmentType = {}
    final_shapes = {
        "output": ["(out, ...)", "k", 2, "l", 3, "b", "d"],
        "left": ["x", 2, "z", "a", "b", "c"],
        "right": ["(right, ...)", 3, "c", "d"],
    }
    ref_assignments = {
        "a": {1, 3},
    }
    assert_constraint_results(
        shapes,
        assignments,
        final_shapes,
        ref_assignments,
        bcast_matrix_mult,
        False,
        {"output", "left"},
    )


############# REDUCE #############


def test_reduce_forward_1():
    """Should work with no problem with axis = 1."""
    shapes: dict[str, list[int | str | tuple]] = {
        "output": ["a", "b"],
        "input": [3, 4, 5],
    }
    final_shapes = {"output": [3, 5], "input": [3, 4, 5], "axis": [], "keepdim": []}
    given_data = {
        "axis": IOHyperEdge(type=int, value=1),
        "keepdim": IOHyperEdge(value=False),
    }
    assert_constraint_results(
        shapes, {}, final_shapes, {}, reduce_constraints, True, {"output"}, given_data
    )


def test_reduce_forward_2():
    """Should work with no problem with axis = (1, 3)."""
    shapes: dict[str, list[int | str | tuple]] = {
        "output": ["a", "b"],
        "input": [3, 4, 5, 6],
    }
    final_shapes = {"output": [3, 5], "input": [3, 4, 5, 6], "axis": [], "keepdim": []}
    given_data = {
        "axis": IOHyperEdge(value=(1, 3)),
        "keepdim": IOHyperEdge(value=False),
    }
    assert_constraint_results(
        shapes, {}, final_shapes, {}, reduce_constraints, True, {"output"}, given_data
    )


def test_reduce_forward_3():
    """Should work with no problem with axis = (-1, 1)."""
    shapes: dict[str, list[int | str | tuple]] = {
        "output": ["a", "b"],
        "input": [3, 4, 5, 6],
    }
    final_shapes = {"output": [3, 5], "input": [3, 4, 5, 6], "axis": [], "keepdim": []}
    given_data = {
        "axis": IOHyperEdge(value=(-1, 1)),
        "keepdim": IOHyperEdge(value=False),
    }
    assert_constraint_results(
        shapes, {}, final_shapes, {}, reduce_constraints, True, {"output"}, given_data
    )


def test_reduce_forward_4():
    """Should work with no problem with axis = (-1, 1)."""
    shapes: dict[str, list[int | str | tuple]] = {
        "output": ["x", ("Var1", ...), "y"],
        "input": [3, 4, 5, 6],
    }
    final_shapes = {"output": [3, 5], "input": [3, 4, 5, 6], "axis": [], "keepdim": []}
    given_data = {
        "axis": IOHyperEdge(value=(-1, 1)),
        "keepdim": IOHyperEdge(value=False),
    }
    assert_constraint_results(
        shapes, {}, final_shapes, {}, reduce_constraints, True, {"output"}, given_data
    )


def test_reduce_forward_5():
    shapes: dict[str, list[int | str | tuple]] = {
        "output": ["u1", ("V1", ...), 10],
        "input": ["u3", ("V2", ...), "u5", 10],
    }
    final_shapes = {
        "output": ["u1", "(V1, ...)", 10],
        "input": ["u3", "(V2, ...)", "u5", 10],
        "axis": [],
        "keepdim": [],
    }
    given_data = {"axis": IOHyperEdge(value=0), "keepdim": IOHyperEdge(value=False)}
    assert_constraint_results(
        shapes, {}, final_shapes, {}, reduce_constraints, False, set(), given_data
    )


# @pytest.mark.skip("Known Bug, update reduce constraints.")
def test_reduce_forward_6():
    shapes: dict[str, list[int | str | tuple]] = {
        "output": [("V1", ...)],
        "input": [("V2", ...)],
    }
    final_shapes = {
        "output": ["x", "(V2, ...)", "u5"],
        "input": ["a", "b", "c", "(V1, ...)", "u5"],
        "axis": [],
        "keepdim": [],
    }
    given_data = {
        "axis": IOHyperEdge(value=(2, -4)),
        "keepdim": IOHyperEdge(value=False),
    }
    assert_constraint_results(
        shapes,
        {},
        final_shapes,
        {},
        reduce_constraints,
        False,
        {"input", "output"},
        given_data,
    )


def test_reduce_forward_7():
    shapes: dict[str, list[int | str | tuple]] = {
        "output": [("V1", ...)],
        "input": [("V2", ...)],
    }
    final_shapes = {
        "output": ["a", "(V2, ...)"],
        "input": ["a", "b", "c", "(V1, ...)"],
        "axis": [],
        "keepdim": [],
    }
    given_data = {
        "axis": IOHyperEdge(value=(2, -2)),
        "keepdim": IOHyperEdge(value=False),
    }
    assert_constraint_results(
        shapes,
        {},
        final_shapes,
        {},
        reduce_constraints,
        False,
        {"input", "output"},
        given_data,
    )


def test_reduce_forward_8():
    shapes: dict[str, list[int | str | tuple]] = {
        "output": [("V1", ...)],
        "input": [("V2", ...)],
    }
    final_shapes = {
        "output": ["(V1, ...)"],
        "input": ["a", "b", "(V2, ...)"],
        "axis": [],
        "keepdim": [],
    }
    given_data = {
        "axis": IOHyperEdge(value=(1, -2)),
        "keepdim": IOHyperEdge(value=False),
    }
    assert_constraint_results(
        shapes, {}, final_shapes, {}, reduce_constraints, False, {"input"}, given_data
    )


def test_reduce_forward_9():
    shapes: dict[str, list[int | str | tuple]] = {
        "output": [("V1", ...)],
        "input": [("V2", ...), "a"],
    }
    final_shapes = {
        "output": ["(V1, ...)"],
        "input": ["x", "(V2, ...)", "a"],
        "axis": [],
        "keepdim": [],
    }
    given_data = {
        "axis": IOHyperEdge(value=(1, -2)),
        "keepdim": IOHyperEdge(value=False),
    }
    assert_constraint_results(
        shapes, {}, final_shapes, {}, reduce_constraints, False, {"input"}, given_data
    )


def test_reduce_forward_10():
    shapes: dict[str, list[int | str | tuple]] = {
        "output": [("V1", ...)],
        "input": [("V2", ...), "a", "b"],
    }
    final_shapes = {
        "output": ["(V1, ...)"],
        "input": ["(V2, ...)", "a", "b"],
        "axis": [],
        "keepdim": [],
    }
    given_data = {
        "axis": IOHyperEdge(value=(1, -2)),
        "keepdim": IOHyperEdge(value=False),
    }
    assert_constraint_results(
        shapes, {}, final_shapes, {}, reduce_constraints, False, set(), given_data
    )


def test_reduce_forward_11():
    shapes: dict[str, list[int | str | tuple]] = {
        "output": [("V1", ...)],
        "input": [("V2", ...)],
    }
    final_shapes = {
        "output": ["a", "(V1, ...)", "e", "f"],
        "input": ["a", "b", "(V1, ...)", "c", "d", "e", "f"],
        "axis": [],
        "keepdim": [],
    }
    given_data = {
        "axis": IOHyperEdge(value=(1, -3, -4)),
        "keepdim": IOHyperEdge(value=False),
    }
    assert_constraint_results(
        shapes,
        {},
        final_shapes,
        {},
        reduce_constraints,
        True,
        {"input", "output"},
        given_data,
    )


def test_reduce_forward_12():
    shapes: dict[str, list[int | str | tuple]] = {
        "output": [("V1", ...)],
        "input": ["a", "b", "c", ("V2", ...)],
    }
    final_shapes = {
        "output": ["(V1, ...)", "d", "e"],
        "input": ["a", "b", "c", "(V2, ...)", "d", "e"],
        "axis": [],
        "keepdim": [],
    }
    given_data = {
        "axis": IOHyperEdge(value=(1, -3, -5)),
        "keepdim": IOHyperEdge(value=False),
    }
    assert_constraint_results(
        shapes,
        {},
        final_shapes,
        {},
        reduce_constraints,
        False,
        {"input", "output"},
        given_data,
    )


def test_reduce_forward_13():
    shapes: dict[str, list[int | str | tuple]] = {
        "output": [("V1", ...)],
        "input": ["a", "b", "c", ("V2", ...)],
    }
    final_shapes = {
        "output": ["a", "(V2, ...)"],
        "input": ["a", "b", "c", "(V2, ...)"],
        "axis": [],
        "keepdim": [],
    }
    given_data = {
        "axis": IOHyperEdge(value=(1, 2)),
        "keepdim": IOHyperEdge(value=False),
    }
    assert_constraint_results(
        shapes, {}, final_shapes, {}, reduce_constraints, True, {"output"}, given_data
    )


def test_reduce_forward_14():
    shapes: dict[str, list[int | str | tuple]] = {
        "output": [("V1", ...)],
        "input": ["a", "b", "c", ("V2", ...)],
    }
    final_shapes = {
        "output": ["a", "(V1, ...)"],
        "input": ["a", "b", "c", "(V2, ...)"],
        "axis": [],
        "keepdim": [],
    }
    given_data = {
        "axis": IOHyperEdge(value=(-1, -2)),
        "keepdim": IOHyperEdge(value=False),
    }
    assert_constraint_results(
        shapes, {}, final_shapes, {}, reduce_constraints, False, {"output"}, given_data
    )


def test_reduce_forward_15():
    shapes: dict[str, list[int | str | tuple]] = {
        "output": [("V1", ...)],
        "input": ["a", ("V2", ...)],
    }
    final_shapes = {
        "output": ["(V1, ...)"],
        "input": ["a", "b", "(V2, ...)"],
        "axis": [],
        "keepdim": [],
    }
    given_data = {
        "axis": IOHyperEdge(value=(-1, -2)),
        "keepdim": IOHyperEdge(value=False),
    }
    assert_constraint_results(
        shapes, {}, final_shapes, {}, reduce_constraints, False, {"input"}, given_data
    )


def test_reduce_forward_16():
    shapes: dict[str, list[int | str | tuple]] = {
        "output": [("V2", ...)],
        "input": ["a", ("V1", ...)],
    }
    final_shapes = {
        "output": [1, "(V1, ...)"],
        "input": ["a", "(V1, ...)"],
        "axis": [],
        "keepdim": [],
    }
    given_data = {"axis": IOHyperEdge(value=0), "keepdim": IOHyperEdge(value=True)}
    assert_constraint_results(
        shapes, {}, final_shapes, {}, reduce_constraints, True, {"output"}, given_data
    )


def test_reduce_forward_17():
    shapes: dict[str, list[int | str | tuple]] = {
        "output": [("V2", ...)],
        "input": [("V1", ...), "a"],
    }
    final_shapes = {
        "output": ["(V1, ...)", 1],
        "input": ["(V1, ...)", "a"],
        "axis": [],
        "keepdim": [],
    }
    given_data = {"axis": IOHyperEdge(value=-1), "keepdim": IOHyperEdge(value=True)}
    assert_constraint_results(
        shapes, {}, final_shapes, {}, reduce_constraints, True, {"output"}, given_data
    )


def test_reduce_forward_18():
    shapes: dict[str, list[int | str | tuple]] = {
        "output": [("V2", ...)],
        "input": [("V1", ...)],
    }
    final_shapes = {
        "output": ["(V1, ...)", 1],
        "input": ["(V1, ...)", "a"],
        "axis": [],
        "keepdim": [],
    }
    given_data = {"axis": IOHyperEdge(value=-1), "keepdim": IOHyperEdge(value=True)}
    assert_constraint_results(
        shapes,
        {},
        final_shapes,
        {},
        reduce_constraints,
        True,
        {"output", "input"},
        given_data,
    )


def test_reduce_forward_error_3():
    """Should work with no problem with axis = (-1, 1)."""
    shapes: dict[str, list[int | str | tuple]] = {"output": [], "input": [3, 4]}
    given_data = {
        "axis": IOHyperEdge(value=(-1, 0, 1)),
        "keepdim": IOHyperEdge(value=False),
    }
    with pytest.raises(ValueError) as err_info:
        assert_constraint_results(
            shapes, {}, {}, {}, reduce_constraints, False, set(), given_data
        )
    assert str(err_info.value) == "Dim 1 appears multiple times in the reduce axes"


def test_reduce_forward_error_1():
    """Should raise ValueError since expected output rank is 2 but got
    3 for axis = 1.
    """
    shapes: dict[str, list[int | str | tuple]] = {
        "output": ["a", "b", "c"],
        "input": [3, 4, 5],
    }
    given_data = {"axis": IOHyperEdge(value=1), "keepdim": IOHyperEdge(value=False)}
    with pytest.raises(ValueError) as err_info:
        assert_constraint_results(
            shapes, {}, {}, {}, reduce_constraints, False, set(), given_data
        )
    assert str(err_info.value) == (
        "Shape mismatch, output rank = 3. Output rank must be exactly 2 where input "
        "rank = 3 and axis = (1,). Axis numbers printed as their counterparts."
    )


def test_reduce_forward_error_2():
    """Should raise ValueError since expected output rank is 2 but got
    3 for axis = (1, 2).
    """
    shapes: dict[str, list[int | str | tuple]] = {
        "output": ["a", "b"],
        "input": [3, 4, 5],
    }
    given_data = {
        "axis": IOHyperEdge(value=(1, 2)),
        "keepdim": IOHyperEdge(value=False),
    }
    with pytest.raises(ValueError) as err_info:
        assert_constraint_results(
            shapes, {}, {}, {}, reduce_constraints, False, set(), given_data
        )
    assert str(err_info.value) == (
        "Shape mismatch, output rank = 2. Output rank must be exactly 1 where input "
        "rank = 3 and axis = (1, 2). Axis numbers printed as their counterparts."
    )


def test_reduce_backward_error_1():
    """Should raise ValueError since expected output rank is 2 but got
    3 for axis = (1, 2).
    """
    shapes: dict[str, list[int | str | tuple]] = {
        "output": [3, 4, 5],
        "input": ["a", "b", "c"],
    }
    given_data = {"axis": IOHyperEdge(value=(1)), "keepdim": IOHyperEdge(value=False)}
    with pytest.raises(ValueError) as err_info:
        assert_constraint_results(
            shapes, {}, {}, {}, reduce_constraints, False, set(), given_data
        )
    assert str(err_info.value) == (
        "Shape mismatch, output rank = 3. Output rank must be exactly 2 where input "
        "rank = 3 and axis = (1,). Axis numbers printed as their counterparts."
    )


def test_reduce_backward_1():
    """Should work with no problem in backwards when axis = (1, )."""
    shapes: dict[str, list[int | str | tuple]] = {
        "output": [3, 4, 5],
        "input": ["a", "b", "c", "d"],
    }
    final_shapes = {
        "output": [3, 4, 5],
        "input": [3, "b", 4, 5],
        "axis": [],
        "keepdim": [],
    }
    given_data = {"axis": IOHyperEdge(value=1), "keepdim": IOHyperEdge(value=False)}
    assert_constraint_results(
        shapes, {}, final_shapes, {}, reduce_constraints, True, {"input"}, given_data
    )


def test_reduce_backward_2():
    """Should work with no problem in backwards when axis = (-2, 2)."""
    shapes: dict[str, list[int | str | tuple]] = {
        "output": [3, 4, 5],
        "input": ["a", "b", "c", "d", "e"],
    }
    final_shapes = {
        "output": [3, 4, 5],
        "input": [3, 4, "c", "d", 5],
        "axis": [],
        "keepdim": [],
    }
    given_data = {
        "axis": IOHyperEdge(value=(-2, 2)),
        "keepdim": IOHyperEdge(value=False),
    }
    assert_constraint_results(
        shapes, {}, final_shapes, {}, reduce_constraints, True, {"input"}, given_data
    )


def test_reduce_forward_backward_1():
    """Should work bidirectional with no problem when axis = (-2, 2).
    Can infer "b" from input, and "a" and "b" from output.
    """
    shapes: dict[str, list[int | str | tuple]] = {
        "output": [3, "b", 5],
        "input": ["a", 2, "c", "d", "e"],
    }
    final_shapes = {
        "output": [3, 2, 5],
        "input": [3, 2, "c", "d", 5],
        "axis": [],
        "keepdim": [],
    }
    given_data = {
        "axis": IOHyperEdge(value=(-2, 2)),
        "keepdim": IOHyperEdge(value=False),
    }
    assert_constraint_results(
        shapes,
        {},
        final_shapes,
        {},
        reduce_constraints,
        True,
        {"output", "input"},
        given_data,
    )


def test_reduce_forward_backward_error_1():
    """Should raise ValueError since output shape must have exactly 4 dims
    where input has 6 dims and axis = (-2, 2).
    """
    shapes: dict[str, list[int | str | tuple]] = {
        "output": [3, "b", 5],
        "input": ["a", 2, "c", "d", "e", "f"],
    }
    given_data = {
        "axis": IOHyperEdge(value=(-2, 2)),
        "keepdim": IOHyperEdge(value=False),
    }
    with pytest.raises(ValueError) as err_info:
        assert_constraint_results(
            shapes, {}, {}, {}, reduce_constraints, False, set(), given_data
        )
    assert str(err_info.value) == (
        "Shape mismatch, output rank = 3. Output rank must be exactly 4 where "
        "input rank = 6 and axis = (4, 2). Axis numbers printed as their counterparts."
    )


def test_reduce_axis_valued_keep_dim_true():
    """Test multiple positive/negative axis and keepdim"""
    shapes: dict[str, list[int | str | tuple]] = {
        "output": [("Var1", ...)],
        "input": [1, 2, 3, 4, 5, 6, 7],
    }
    final_shapes = {
        "output": [1, 1, 1, 4, 1, 1, 7],
        "input": [1, 2, 3, 4, 5, 6, 7],
        "axis": [],
        "keepdim": [],
    }
    given_data = {
        "axis": IOHyperEdge(value=(1, 2, -2, -3)),
        "keepdim": IOHyperEdge(value=True),
    }
    assert_constraint_results(
        shapes, {}, final_shapes, {}, reduce_constraints, True, {"output"}, given_data
    )


def test_reduce_axis_none_keep_dim_true():
    """Test multiple none axis and keepdim"""
    shapes: dict[str, list[int | str | tuple]] = {
        "output": [("Var1", ...)],
        "input": [1, 2, 3, 4, 5, 6, 7],
    }
    final_shapes = {
        "output": [1, 1, 1, 1, 1, 1, 1],
        "input": [1, 2, 3, 4, 5, 6, 7],
        "axis": [],
        "keepdim": [],
    }
    given_data = {"axis": IOHyperEdge(value=None), "keepdim": IOHyperEdge(value=True)}
    assert_constraint_results(
        shapes, {}, final_shapes, {}, reduce_constraints, True, {"output"}, given_data
    )


def test_reduce_axis_none_keep_dim_tbd():
    """Test multiple none axis and keepdim"""
    shapes: dict[str, list[int | str | tuple]] = {
        "output": [("Var1", ...)],
        "input": [1, 2, 3, 4, 5, 6, 7],
    }
    final_shapes = {
        "output": ["(Var1, ...)"],
        "input": [1, 2, 3, 4, 5, 6, 7],
        "axis": [],
        "keepdim": [],
    }
    given_data = {
        "axis": IOHyperEdge(value=None),
        "keepdim": IOHyperEdge(type=int, value=TBD),
    }
    assert_constraint_results(
        shapes, {}, final_shapes, {}, reduce_constraints, False, set(), given_data
    )


def test_reduce_axis_valued_keep_dim_tbd():
    """Test multiple none axis and keepdim"""
    shapes: dict[str, list[int | str | tuple]] = {
        "output": [("Var1", ...)],
        "input": [1, 2, 3, 4, 5, 6, 7],
    }
    final_shapes = {
        "output": ["(Var1, ...)"],
        "input": [1, 2, 3, 4, 5, 6, 7],
        "axis": [],
        "keepdim": [],
    }
    given_data = {
        "axis": IOHyperEdge(value=(1, 2, -2, -3)),
        "keepdim": IOHyperEdge(type=int),
    }
    assert_constraint_results(
        shapes, {}, final_shapes, {}, reduce_constraints, False, set(), given_data
    )


def test_reduce_axis_valued_keep_dim_false_input_variadic():
    """Test multiple none axis and keepdim"""
    shapes: dict[str, list[int | str | tuple]] = {
        "output": [("Var1", ...)],
        "input": [("Var2", ...)],
    }
    final_shapes = {
        "output": ["(Var1, ...)", "f"],
        "input": ["a", "b", "c", "(Var2, ...)", "d", "f"],
        "axis": [],
        "keepdim": [],
    }
    given_data = {
        "axis": IOHyperEdge(value=(1, 2, -2, -3)),
        "keepdim": IOHyperEdge(type=bool, value=False),
    }
    assert_constraint_results(
        shapes,
        {},
        final_shapes,
        {},
        reduce_constraints,
        False,
        {"input", "output"},
        given_data,
    )


def test_reduce_axis_valued_keep_dim_tbd_input_variadic():
    """Test multiple none axis and keepdim"""
    shapes: dict[str, list[int | str | tuple]] = {
        "output": [("Var1", ...)],
        "input": [("Var2", ...)],
    }
    final_shapes = {
        "output": ["(Var1, ...)"],
        "input": ["a", "b", "c", "(Var2, ...)", "d", "f"],
        "axis": [],
        "keepdim": [],
    }
    given_data = {
        "axis": IOHyperEdge(value=(1, 2, -2, -3)),
        "keepdim": IOHyperEdge(type=bool),
    }
    assert_constraint_results(
        shapes, {}, final_shapes, {}, reduce_constraints, False, {"input"}, given_data
    )


# @pytest.mark.skip("Fix reduce constraints")
def test_reduce_with_given_axis():
    """Test multiple none axis and keepdim"""
    shapes: dict[str, list[int | str | tuple]] = {
        "output": [("Var1", ...)],
        "input": [("Var2", ...)],
    }
    final_shapes = {
        "output": ["(Var1, ...)"],
        "input": ["(Var1, ...)", "u1", "u2"],
        "axis": [],
        "keepdim": [],
    }
    given_data = {
        "axis": IOHyperEdge(value=(-1, -2)),
        "keepdim": IOHyperEdge(type=bool, value=False),
    }
    assert_constraint_results(
        shapes, {}, final_shapes, {}, reduce_constraints, True, {"input"}, given_data
    )


def test_reduce_backward_3():
    """Test multiple positive/negative axis"""
    shapes: dict[str, list[int | str | tuple]] = {
        "output": ["u1", "u2", "u3", "u4"],
        "input": [("Var", ...)],
    }
    final_shapes = {
        "" "output": ["u1", "u2", "u3", "u4"],
        "input": ["u1", "a", "u2", "u3", "b", "u4"],
        "axis": [],
        "keepdim": [],
    }
    given_data = {
        "axis": IOHyperEdge(value=(1, -2)),
        "keepdim": IOHyperEdge(value=False),
    }
    assert_constraint_results(
        shapes, {}, final_shapes, {}, reduce_constraints, True, {"input"}, given_data
    )


def test_reduce_backward_4():
    """Test multiple positive/negative axis"""
    shapes: dict[str, list[int | str | tuple]] = {
        "output": ["u1", "u2", "u3", "u4"],
        "input": [("Var", ...)],
    }
    final_shapes = {
        "output": ["u1", 1, 1, "u4"],
        "input": ["u1", "a", "b", "u4"],
        "axis": [],
        "keepdim": [],
    }
    given_data = {
        "axis": IOHyperEdge(value=(1, -2)),
        "keepdim": IOHyperEdge(value=True),
    }
    assert_constraint_results(
        shapes,
        {},
        final_shapes,
        {},
        reduce_constraints,
        True,
        {"output", "input"},
        given_data,
    )


def test_reduce_backward_5():
    """Test multiple positive/negative axis"""
    shapes: dict[str, list[int | str | tuple]] = {
        "output": [4, 1, 1, 7],
        "input": [("Var", ...)],
    }
    final_shapes = {
        "output": [4, 1, 1, 7],
        "input": [4, "a", "b", 7],
        "axis": [],
        "keepdim": [],
    }
    given_data = {
        "axis": IOHyperEdge(value=(1, -2)),
        "keepdim": IOHyperEdge(value=True),
    }
    assert_constraint_results(
        shapes, {}, final_shapes, {}, reduce_constraints, True, {"input"}, given_data
    )


def test_reduce_backward_5_error():
    """Should raise ValueError since keepdim forces
    output shape to have "1" in dimension 1 but it is "2".
    """
    shapes: dict[str, list[int | str | tuple]] = {
        "output": [4, 2, 1, 7],
        "input": [("Var", ...)],
    }
    given_data = {
        "axis": IOHyperEdge(value=(1, -2)),
        "keepdim": IOHyperEdge(value=True),
    }
    with pytest.raises(ValueError) as err_info:
        assert_constraint_results(
            shapes, {}, {}, {}, reduce_constraints, True, {"input"}, given_data
        )
    assert str(err_info.value) == "Possible values mismatch!"


############# PAD #############


def test_pad_all_inputs_defined_forward_zero_pad():
    shapes: dict[str, list[int | str | tuple]] = {
        "output": [("V1", ...)],
        "input": [1, 2, 3, 4],
    }
    final_shapes = {
        "output": [1, 2, 3, 4],
        "input": [1, 2, 3, 4],
        "pad_width": [],
    }
    given_data = {"pad_width": IOHyperEdge(value=((0, 0), (0, 0), (0, 0), (0, 0)))}
    assert_constraint_results(
        shapes, {}, final_shapes, {}, pad_constraints, True, {"output"}, given_data
    )


def test_pad_all_inputs_defined_forward_one_pad_symmetric():
    shapes: dict[str, list[int | str | tuple]] = {
        "output": [("V1", ...)],
        "input": [1, 2, 3, 4],
    }
    final_shapes = {
        "output": [3, 4, 5, 6],
        "input": [1, 2, 3, 4],
        "pad_width": [],
    }
    given_data = {"pad_width": IOHyperEdge(value=((1, 1), (1, 1), (1, 1), (1, 1)))}
    assert_constraint_results(
        shapes, {}, final_shapes, {}, pad_constraints, True, {"output"}, given_data
    )


def test_pad_all_inputs_defined_forward_one_pad_asymmetric():
    shapes: dict[str, list[int | str | tuple]] = {
        "output": [("V1", ...)],
        "input": [1, 2, 3, 4],
    }
    final_shapes = {
        "output": [2, 3, 4, 5],
        "input": [1, 2, 3, 4],
        "pad_width": [],
    }
    given_data = {"pad_width": IOHyperEdge(value=((0, 1), (0, 1), (0, 1), (0, 1)))}
    assert_constraint_results(
        shapes, {}, final_shapes, {}, pad_constraints, True, {"output"}, given_data
    )


def test_pad_all_inputs_defined_forward_random_pad():
    shapes: dict[str, list[int | str | tuple]] = {
        "output": [("V1", ...)],
        "input": [1, 2, 3, 4],
    }
    final_shapes = {
        "output": [2, 7, 8, 25],
        "input": [1, 2, 3, 4],
        "pad_width": [],
    }
    given_data = {"pad_width": IOHyperEdge(value=((0, 1), (2, 3), (5, 0), (9, 12)))}
    assert_constraint_results(
        shapes, {}, final_shapes, {}, pad_constraints, True, {"output"}, given_data
    )


def test_pad_some_inputs_defined_forward_random_pad():
    shapes: dict[str, list[int | str | tuple]] = {
        "output": [("V1", ...)],
        "input": ["a", 2, 3, 4],
    }
    final_shapes = {
        "output": ["b", 7, 8, 25],
        "input": ["a", 2, 3, 4],
        "pad_width": [],
    }
    given_data = {"pad_width": IOHyperEdge(value=((0, 1), (2, 3), (5, 0), (9, 12)))}
    assert_constraint_results(
        shapes, {}, final_shapes, {}, pad_constraints, False, {"output"}, given_data
    )


def test_pad_input_with_variadic_forward_random_pad():
    shapes: dict[str, list[int | str | tuple]] = {
        "output": [("V2", ...)],
        "input": ["a", ("V1", ...), 3, "b", 4],
    }
    final_shapes = {
        "output": ["d", "e", 8, "f", 25],
        "input": ["a", "b", 3, "c", 4],
        "pad_width": [],
    }
    given_data = {
        "pad_width": IOHyperEdge(value=((0, 1), (2, 3), (5, 0), (1, 1), (9, 12)))
    }
    assert_constraint_results(
        shapes,
        {},
        final_shapes,
        {},
        pad_constraints,
        False,
        {"output", "input"},
        given_data,
    )


def test_pad_output_defined_backward_zero_pad():
    shapes: dict[str, list[int | str | tuple]] = {
        "output": [3, 4, 5, 6],
        "input": [("V1", ...)],
    }
    final_shapes = {
        "output": [3, 4, 5, 6],
        "input": [3, 4, 5, 6],
        "pad_width": [],
    }
    given_data = {"pad_width": IOHyperEdge(value=((0, 0), (0, 0), (0, 0), (0, 0)))}
    assert_constraint_results(
        shapes, {}, final_shapes, {}, pad_constraints, True, {"input"}, given_data
    )


def test_pad_output_defined_backward_one_pad_symmetric():
    shapes: dict[str, list[int | str | tuple]] = {
        "output": [3, 4, 5, 6],
        "input": [("V1", ...)],
    }
    final_shapes = {
        "output": [3, 4, 5, 6],
        "input": [1, 2, 3, 4],
        "pad_width": [],
    }
    given_data = {"pad_width": IOHyperEdge(value=((1, 1), (1, 1), (1, 1), (1, 1)))}
    assert_constraint_results(
        shapes, {}, final_shapes, {}, pad_constraints, True, {"input"}, given_data
    )


def test_pad_output_defined_backward_one_pad_asymmetric():
    shapes: dict[str, list[int | str | tuple]] = {
        "output": [3, 4, 5, 6],
        "input": [("V1", ...)],
    }
    final_shapes = {
        "output": [3, 4, 5, 6],
        "input": [2, 3, 4, 5],
        "pad_width": [],
    }
    given_data = {"pad_width": IOHyperEdge(value=((0, 1), (0, 1), (0, 1), (0, 1)))}
    assert_constraint_results(
        shapes, {}, final_shapes, {}, pad_constraints, True, {"input"}, given_data
    )


def test_pad_output_defined_backward_random_pad():
    shapes: dict[str, list[int | str | tuple]] = {
        "output": [2, 7, 8, 25],
        "input": [("V1", ...)],
    }
    final_shapes = {
        "output": [2, 7, 8, 25],
        "input": [1, 2, 3, 4],
        "pad_width": [],
    }
    given_data = {"pad_width": IOHyperEdge(value=((0, 1), (2, 3), (5, 0), (9, 12)))}
    assert_constraint_results(
        shapes, {}, final_shapes, {}, pad_constraints, True, {"input"}, given_data
    )


def test_pad_output_with_variadic_forward_random_pad():
    shapes: dict[str, list[int | str | tuple]] = {
        "output": [("V2", ...), 8, "b", 25],
        "input": ["a", ("V1", ...)],
    }
    final_shapes = {
        "output": ["d", "e", 8, "f", 25],
        "input": ["a", "b", 3, "c", 4],
        "pad_width": [],
    }
    given_data = {
        "pad_width": IOHyperEdge(value=((0, 1), (2, 3), (5, 0), (1, 1), (9, 12)))
    }
    assert_constraint_results(
        shapes,
        {},
        final_shapes,
        {},
        pad_constraints,
        False,
        {"output", "input"},
        given_data,
    )


def test_pad_input_output_mismatch_error():
    shapes: dict[str, list[int | str | tuple]] = {
        "output": [2, 7, 8, 25],
        "input": [1, 2, 3, 5],
    }
    final_shapes = {
        "output": [2, 7, 8, 25],
        "input": [1, 2, 3, 4],
        "pad_width": [],
    }
    given_data = {"pad_width": IOHyperEdge(value=((0, 1), (2, 3), (5, 0), (9, 12)))}
    with pytest.raises(ValueError) as err_info:
        assert_constraint_results(
            shapes, {}, final_shapes, {}, pad_constraints, True, {"input"}, given_data
        )
    assert str(err_info.value) == "Possible values mismatch!"


def test_pad_pad_width_tbd():
    shapes: dict[str, list[int | str | tuple]] = {
        "output": [("V1", ...)],
        "input": ["a", 2, 3, 4],
    }
    final_shapes = {
        "output": ["V1, ..."],
        "input": ["a", 2, 3, 4],
        "pad_width": [],
    }
    given_data = {"pad_width": IOHyperEdge(type=tuple | ToBeDetermined)}
    assert_constraint_results(
        shapes, {}, final_shapes, {}, pad_constraints, False, set(), given_data
    )


############# ARANGE #############


def test_arange_1():
    """Should work with no problem with start, stop, step = (1, 5, 1)"""
    shapes: dict[str, list[int | str | tuple]] = {"output": ["a"]}
    final_shapes = {"output": [4], "start": [], "stop": [], "step": []}
    given_data = {
        "start": IOHyperEdge(value=1),
        "stop": IOHyperEdge(value=5),
        "step": IOHyperEdge(value=1),
    }
    assert_constraint_results(
        shapes, {}, final_shapes, {}, arange_constraints, True, {"output"}, given_data
    )


def test_arange_2():
    """Should work with no problem with start, stop, step = (1, 5, 2)"""
    shapes: dict[str, list[int | str | tuple]] = {"output": ["a"]}
    final_shapes = {"output": [2], "start": [], "stop": [], "step": []}
    given_data = {
        "start": IOHyperEdge(value=1),
        "stop": IOHyperEdge(value=5),
        "step": IOHyperEdge(value=2),
    }
    assert_constraint_results(
        shapes, {}, final_shapes, {}, arange_constraints, True, {"output"}, given_data
    )


def test_arange_3():
    """Should work with no problem with decimal step."""
    shapes: dict[str, list[int | str | tuple]] = {"output": ["a"]}
    final_shapes = {"output": [4], "start": [], "stop": [], "step": []}
    given_data = {
        "start": IOHyperEdge(value=1),
        "stop": IOHyperEdge(value=5),
        "step": IOHyperEdge(value=1.1),
    }
    assert_constraint_results(
        shapes, {}, final_shapes, {}, arange_constraints, True, {"output"}, given_data
    )


def test_arange_4():
    """Should work with no problem with negative values and
    decimal step.
    """
    shapes: dict[str, list[int | str | tuple]] = {"output": ["a"]}
    final_shapes = {"output": [4], "start": [], "stop": [], "step": []}
    given_data = {
        "start": IOHyperEdge(value=-1),
        "stop": IOHyperEdge(value=-5),
        "step": IOHyperEdge(value=-1.1),
    }
    assert_constraint_results(
        shapes, {}, final_shapes, {}, arange_constraints, True, {"output"}, given_data
    )


def test_arange_5():
    """Should work with no problem with positive values with
    negative decimal step .
    """
    shapes: dict[str, list[int | str | tuple]] = {"output": ["a"]}
    final_shapes = {"output": [4], "start": [], "stop": [], "step": []}
    given_data = {
        "start": IOHyperEdge(value=5),
        "stop": IOHyperEdge(value=1),
        "step": IOHyperEdge(value=-1.1),
    }
    assert_constraint_results(
        shapes, {}, final_shapes, {}, arange_constraints, True, {"output"}, given_data
    )


def test_arange_6():
    """Should work with no problem with positive decimal values
    with negative decimal step .
    """
    shapes: dict[str, list[int | str | tuple]] = {"output": ["a"]}
    final_shapes = {"output": [5], "start": [], "stop": [], "step": []}
    given_data = {
        "start": IOHyperEdge(value=5.2),
        "stop": IOHyperEdge(value=1.34),
        "step": IOHyperEdge(value=-0.9),
    }
    assert_constraint_results(
        shapes, {}, final_shapes, {}, arange_constraints, True, {"output"}, given_data
    )


def test_arange_7():
    """Should work with no problem with positive decimal values
    with indefinite step. No change in status and updated_symbols.
    """
    shapes: dict[str, list[int | str | tuple]] = {"output": [5]}
    final_shapes = {"output": [5], "start": [], "stop": [], "step": []}
    given_data = {
        "start": IOHyperEdge(value=5.2),
        "stop": IOHyperEdge(value=1.34),
        "step": IOHyperEdge(int | float, value=TBD),
    }
    assert_constraint_results(
        shapes, {}, final_shapes, {}, arange_constraints, False, set(), given_data
    )


def test_arange_8():
    """Should work with no problem with start, stop, step = (1, 1, 1).
    In this case output array is empty which means no change occurs in
    output shape map since it's also empty.
    """
    shapes: dict[str, list[int | str | tuple]] = {"output": []}
    final_shapes: dict[str, list[int | str | tuple]] = {
        "output": [],
        "start": [],
        "stop": [],
        "step": [],
    }
    given_data = {
        "start": IOHyperEdge(value=1),
        "stop": IOHyperEdge(value=1),
        "step": IOHyperEdge(value=1),
    }
    assert_constraint_results(
        shapes, {}, final_shapes, {}, arange_constraints, True, set(), given_data
    )


def test_arange_9():
    """Should work with no problem with start, stop, step = (1, 1, 1).
    In this case output array is empty which means variadic field of
    output will be updated and output shape_map will become [].
    """
    shapes: dict[str, list[int | str | tuple]] = {"output": [("V", ...)]}
    final_shapes: dict[str, list[int | str | tuple]] = {
        "output": [],
        "start": [],
        "stop": [],
        "step": [],
    }
    given_data = {
        "start": IOHyperEdge(value=1),
        "stop": IOHyperEdge(value=1),
        "step": IOHyperEdge(value=1),
    }
    assert_constraint_results(
        shapes, {}, final_shapes, {}, arange_constraints, True, {"output"}, given_data
    )


def test_arange_error_1():
    shapes: dict[str, list[int | str | tuple]] = {"output": ["a"]}
    given_data = {
        "start": IOHyperEdge(value=1),
        "stop": IOHyperEdge(value=5),
        "step": IOHyperEdge(value=-0.9),
    }
    with pytest.raises(ValueError) as err_info:
        assert_constraint_results(
            shapes, {}, {}, {}, arange_constraints, False, set(), given_data
        )
    assert (
        str(err_info.value)
        == "Start number (1) can not be lower than stop number (5) while step = -0.9"
    )


def test_arange_error_2():
    shapes: dict[str, list[int | str | tuple]] = {"output": ["a"]}
    given_data = {
        "start": IOHyperEdge(value=4),
        "stop": IOHyperEdge(value=1),
        "step": IOHyperEdge(value=0.9),
    }
    with pytest.raises(ValueError) as err_info:
        assert_constraint_results(
            shapes, {}, {}, {}, arange_constraints, False, set(), given_data
        )
    assert (
        str(err_info.value)
        == "Start number (4) can not be higher than stop number (1) while step = 0.9"
    )


def test_arange_error_3():
    shapes: dict[str, list[int | str | tuple]] = {"output": ["a", ("V", ...), "b"]}
    given_data = {
        "start": IOHyperEdge(value=1),
        "stop": IOHyperEdge(value=5),
        "step": IOHyperEdge(value=2),
    }
    with pytest.raises(ValueError) as err_info:
        assert_constraint_results(
            shapes, {}, {}, {}, arange_constraints, False, set(), given_data
        )
    assert str(err_info.value) == (
        "Shape mismatch. Output has at least 2 dim(s) where it can have "
        "at most 1 dim."
    )


def test_arange_error_4():
    shapes: dict[str, list[int | str | tuple]] = {"output": ["a", "b"]}
    given_data = {
        "start": IOHyperEdge(value=1),
        "stop": IOHyperEdge(value=5),
        "step": IOHyperEdge(value=2),
    }
    with pytest.raises(ValueError) as err_info:
        assert_constraint_results(
            shapes, {}, {}, {}, arange_constraints, False, set(), given_data
        )
    assert (
        str(err_info.value)
        == "Arange output shape can only have 1 dim in this setting. Got 2 dim(s) here."
    )


def test_arange_error_5():
    """Should raise ValueError since output is zero dimensional
    for start, step, stop = (1, 1, 2).
    """
    shapes: dict[str, list[int | str | tuple]] = {"output": ["a"]}
    given_data = {
        "start": IOHyperEdge(value=1),
        "stop": IOHyperEdge(value=1),
        "step": IOHyperEdge(value=2),
    }
    with pytest.raises(ValueError) as err_info:
        assert_constraint_results(
            shapes, {}, {}, {}, arange_constraints, False, set(), given_data
        )
    assert (
        str(err_info.value)
        == "Arange output shape can only have 0 dim in this setting. Got 1 dim(s) here."
    )


def test_arange_error_6():
    """Should raise ValueError since output shape has variadic field and
    has a minimum length of 2.
    """
    shapes: dict[str, list[int | str | tuple]] = {"output": ["a", ("V", ...), "b"]}
    given_data = {
        "start": IOHyperEdge(value=1),
        "stop": IOHyperEdge(value=3),
        "step": IOHyperEdge(value=1),
    }
    with pytest.raises(ValueError) as err_info:
        assert_constraint_results(
            shapes, {}, {}, {}, arange_constraints, False, set(), given_data
        )
    assert str(err_info.value) == (
        "Shape mismatch. Output has at least 2 dim(s) where it can have "
        "at most 1 dim."
    )


def test_arange_error_7():
    """Should raise ValueError since output shape has variadic field and
    has a minimum length of 1 but it must exactly have 0 dim.
    """
    shapes: dict[str, list[int | str | tuple]] = {"output": [("V", ...), "b"]}
    given_data = {
        "start": IOHyperEdge(value=1),
        "stop": IOHyperEdge(value=1),
        "step": IOHyperEdge(value=1),
    }
    with pytest.raises(ValueError) as err_info:
        assert_constraint_results(
            shapes, {}, {}, {}, arange_constraints, False, set(), given_data
        )
    assert (
        str(err_info.value)
        == "Arange output shape has minimum 1 dim(s) where it is a rank-0 array."
    )


############# Randn #############


def test_randn_1():
    shapes: dict[str, list[int | str | tuple]] = {"output": ["a", "b", "c"]}
    final_shapes = {"output": [3, 4, 5], "shape": []}
    given_data = {"shape": IOHyperEdge(value=(3, 4, 5))}
    assert_constraint_results(
        shapes, {}, final_shapes, {}, randn_constraints, True, {"output"}, given_data
    )


def test_randn_2():
    shapes: dict[str, list[int | str | tuple]] = {"output": ["a", 5, "c"]}
    final_shapes = {"output": [3, 4, 5], "shape": []}
    given_data = {"shape": IOHyperEdge(value=(3, 4, 5))}
    try:
        assert_constraint_results(
            shapes,
            {},
            final_shapes,
            {},
            randn_constraints,
            True,
            {"output"},
            given_data,
        )
    except ValueError as e:
        assert str(e) == "Possible values mismatch!"


def test_randn_3():
    shapes: dict[str, list[int | str | tuple]] = {"output": ["a", "b", "c", "d"]}
    final_shapes = {"output": [3, 4, 5], "shape": []}
    given_data = {"shape": IOHyperEdge(value=(3, 4, 5))}
    try:
        assert_constraint_results(
            shapes,
            {},
            final_shapes,
            {},
            randn_constraints,
            True,
            {"output"},
            given_data,
        )
    except ValueError as e:
        assert (
            str(e) == "Shape mismatch. Output has 4 dim(s) where it must have 3 dim(s)."
        )


def test_randn_4():
    shapes: dict[str, list[int | str | tuple]] = {"output": [("Var1", ...)]}
    final_shapes = {"output": [3, 4, 5], "shape": []}
    given_data = {"shape": IOHyperEdge(value=(3, 4, 5))}

    assert_constraint_results(
        shapes, {}, final_shapes, {}, randn_constraints, True, {"output"}, given_data
    )


def test_randn_5():
    shapes: dict[str, list[int | str | tuple]] = {"output": [2, 3, 4, 5, ("Var1", ...)]}
    final_shapes = {"output": [3, 4, 5], "shape": []}
    given_data = {"shape": IOHyperEdge(value=(3, 4, 5))}
    try:
        assert_constraint_results(
            shapes,
            {},
            final_shapes,
            {},
            randn_constraints,
            True,
            {"output"},
            given_data,
        )
    except ValueError as e:
        assert str(e) == (
            "Shape mismatch. Output has minimum 4 dim(s) where it must have exactly "
            "3 dim(s)."
        )


############# MAXPOOL_2D #############


def test_max_pool_1():
    shapes: dict[str, list[int | str | tuple]] = {
        "output": [10, 20, "c", "d"],
        "input": [10, 10, 10, 10],
    }
    final_shapes = {
        "output": [10, 20, 8, 8],
        "input": [10, 10, 10, 10],
        "stride": [],
        "padding": [],
        "dilation": [],
        "kernel_size": [],
    }
    given_data = {
        "stride": IOHyperEdge(value=(1, 1)),
        "padding": IOHyperEdge(value=(0, 0)),
        "dilation": IOHyperEdge(value=(1, 1)),
        "kernel_size": IOHyperEdge(value=(3, 3)),
    }
    assert_constraint_results(
        shapes,
        {},
        final_shapes,
        {},
        sliding_window_2d_constraints,
        True,
        {"output"},
        given_data,
    )


def test_max_pool_2():
    shapes: dict[str, list[int | str | tuple]] = {
        "output": [10, 20, "c", "d"],
        "input": [10, 10, 10, 10],
    }
    final_shapes = {
        "output": [10, 20, 6, 6],
        "input": [10, 10, 10, 10],
        "stride": [],
        "padding": [],
        "dilation": [],
        "kernel_size": [],
    }
    given_data = {
        "stride": IOHyperEdge(value=(1, 1)),
        "padding": IOHyperEdge(value=(0, 0)),
        "dilation": IOHyperEdge(value=(1, 1)),
        "kernel_size": IOHyperEdge(value=(5, 5)),
    }
    assert_constraint_results(
        shapes,
        {},
        final_shapes,
        {},
        sliding_window_2d_constraints,
        True,
        {"output"},
        given_data,
    )


def test_max_pool_3_error():
    shapes: dict[str, list[int | str | tuple]] = {
        "output": [10, 20, "c", "d"],
        "input": [10, 10, 10, 10],
    }
    given_data = {
        "stride": IOHyperEdge(value=(1, 1)),
        "padding": IOHyperEdge(value=(0, 0)),
        "dilation": IOHyperEdge(value=(1, 1)),
        "kernel_size": IOHyperEdge(value=(12, 12)),
    }

    with pytest.raises(Exception) as err_info:
        assert_constraint_results(
            shapes, {}, {}, {}, sliding_window_2d_constraints, True, set(), given_data
        )
    assert (
        str(err_info.value)
        == "Dimension Error: Output dimension calculated to be lesser than zero!"
    )


def test_max_pool_4():
    shapes: dict[str, list[int | str | tuple]] = {
        "output": [10, 20, "c", "d"],
        "input": [10, 10, 10, 10],
    }
    final_shapes = {
        "output": [10, 20, 4, 8],
        "input": [10, 10, 10, 10],
        "stride": [],
        "padding": [],
        "dilation": [],
        "kernel_size": [],
    }
    given_data = {
        "stride": IOHyperEdge(value=(2, 1)),
        "padding": IOHyperEdge(value=(0, 0)),
        "dilation": IOHyperEdge(value=(1, 1)),
        "kernel_size": IOHyperEdge(value=(3, 3)),
    }
    assert_constraint_results(
        shapes,
        {},
        final_shapes,
        {},
        sliding_window_2d_constraints,
        True,
        {"output"},
        given_data,
    )


def test_max_pool_5():
    shapes: dict[str, list[int | str | tuple]] = {
        "output": [10, 20, "c", "d"],
        "input": [10, 10, 10, 10],
    }
    final_shapes = {
        "output": [10, 20, 5, 10],
        "input": [10, 10, 10, 10],
        "stride": [],
        "padding": [],
        "dilation": [],
        "kernel_size": [],
    }
    given_data = {
        "stride": IOHyperEdge(value=(2, 1)),
        "padding": IOHyperEdge(value=(1, 1)),
        "dilation": IOHyperEdge(value=(1, 1)),
        "kernel_size": IOHyperEdge(value=(3, 3)),
    }
    assert_constraint_results(
        shapes,
        {},
        final_shapes,
        {},
        sliding_window_2d_constraints,
        True,
        {"output"},
        given_data,
    )


def test_max_pool_6():
    shapes: dict[str, list[int | str | tuple]] = {
        "output": [10, 20, "c", "d"],
        "input": [10, 10, 10, 10],
    }
    final_shapes = {
        "output": [10, 20, 5, 12],
        "input": [10, 10, 10, 10],
        "stride": [],
        "padding": [],
        "dilation": [],
        "kernel_size": [],
    }
    given_data = {
        "stride": IOHyperEdge(value=(2, 1)),
        "padding": IOHyperEdge(value=(1, 2)),
        "dilation": IOHyperEdge(value=(1, 1)),
        "kernel_size": IOHyperEdge(value=(3, 3)),
    }
    assert_constraint_results(
        shapes,
        {},
        final_shapes,
        {},
        sliding_window_2d_constraints,
        True,
        {"output"},
        given_data,
    )


def test_max_pool_7():
    shapes: dict[str, list[int | str | tuple]] = {
        "output": [10, 20, "c", "d"],
        "input": [10, 10, 10, 10],
    }
    final_shapes = {
        "output": [10, 20, 3, 12],
        "input": [10, 10, 10, 10],
        "stride": [],
        "padding": [],
        "dilation": [],
        "kernel_size": [],
    }
    given_data = {
        "stride": IOHyperEdge(value=(2, 1)),
        "padding": IOHyperEdge(value=(1, 2)),
        "dilation": IOHyperEdge(value=(3, 1)),
        "kernel_size": IOHyperEdge(value=(3, 3)),
    }
    assert_constraint_results(
        shapes,
        {},
        final_shapes,
        {},
        sliding_window_2d_constraints,
        True,
        {"output"},
        given_data,
    )


def test_max_pool_8():
    shapes: dict[str, list[int | str | tuple]] = {
        "output": [("Var1", ...), "c", "d"],
        "input": [("Var1", ...), 10, 10],
    }
    final_shapes = {
        "output": ["(Var1, ...)", 3, 12],
        "input": ["(Var1, ...)", 10, 10],
        "stride": [],
        "padding": [],
        "dilation": [],
        "kernel_size": [],
    }
    given_data = {
        "stride": IOHyperEdge(value=(2, 1)),
        "padding": IOHyperEdge(value=(1, 2)),
        "dilation": IOHyperEdge(value=(3, 1)),
        "kernel_size": IOHyperEdge(value=(3, 3)),
    }
    assert_constraint_results(
        shapes,
        {},
        final_shapes,
        {},
        sliding_window_2d_constraints,
        True,
        {"output"},
        given_data,
    )


def test_max_pool_9():
    shapes: dict[str, list[int | str | tuple]] = {
        "output": [("Var1", ...), "c", "d"],
        "input": [("Var1", ...), "c", 10, 10],
    }
    final_shapes = {
        "output": ["(Var1, ...)", 3, 12],
        "input": ["(Var1, ...)", 3, 10, 10],
        "stride": [],
        "padding": [],
        "dilation": [],
        "kernel_size": [],
    }
    given_data = {
        "stride": IOHyperEdge(value=(2, 1)),
        "padding": IOHyperEdge(value=(1, 2)),
        "dilation": IOHyperEdge(value=(3, 1)),
        "kernel_size": IOHyperEdge(value=(3, 3)),
    }
    assert_constraint_results(
        shapes,
        {},
        final_shapes,
        {},
        sliding_window_2d_constraints,
        True,
        {"output", "input"},
        given_data,
    )


def test_max_pool_10():
    shapes: dict[str, list[int | str | tuple]] = {
        "output": [("Var1", ...), "c", "d"],
        "input": ["a", "b", 10, 10],
    }
    final_shapes = {
        "output": ["(Var1, ...)", 4, 8],
        "input": ["a", "b", 10, 10],
        "stride": [],
        "padding": [],
        "dilation": [],
        "kernel_size": [],
    }
    given_data = {
        "stride": IOHyperEdge(value=(2, 1)),
        "padding": IOHyperEdge(value=(0, 0)),
        "dilation": IOHyperEdge(value=(1, 1)),
        "kernel_size": IOHyperEdge(value=(3, 3)),
    }
    assert_constraint_results(
        shapes,
        {},
        final_shapes,
        {},
        sliding_window_2d_constraints,
        False,
        {"output"},
        given_data,
    )


def test_max_pool_11():
    shapes: dict[str, list[int | str | tuple]] = {
        "output": [("Var1", ...)],
        "input": ["a", "b", "c", "d"],
    }
    final_shapes = {
        "output": ["(Var1, ...)"],
        "input": ["a", "b", "c", "d"],
        "stride": [],
        "padding": [],
        "dilation": [],
        "kernel_size": [],
    }
    given_data = {
        "stride": IOHyperEdge(value=(2, 1)),
        "padding": IOHyperEdge(value=(0, 0)),
        "dilation": IOHyperEdge(value=(1, 1)),
        "kernel_size": IOHyperEdge(value=(3, 3)),
    }
    assert_constraint_results(
        shapes,
        {},
        final_shapes,
        {},
        sliding_window_2d_constraints,
        False,
        set(),
        given_data,
    )


def test_max_pool_12():
    shapes: dict[str, list[int | str | tuple]] = {
        "output": [("Var1", ...)],
        "input": [("Var2", ...), "d"],
    }
    final_shapes = {
        "output": ["(Var1, ...)"],
        "input": ["(Var2, ...)", "d"],
        "stride": [],
        "padding": [],
        "dilation": [],
        "kernel_size": [],
    }
    given_data = {
        "stride": IOHyperEdge(value=(2, 1)),
        "padding": IOHyperEdge(value=(0, 0)),
        "dilation": IOHyperEdge(value=(1, 1)),
        "kernel_size": IOHyperEdge(value=(3, 3)),
    }
    assert_constraint_results(
        shapes,
        {},
        final_shapes,
        {},
        sliding_window_2d_constraints,
        False,
        set(),
        given_data,
    )


def test_max_pool_13():
    shapes: dict[str, list[int | str | tuple]] = {
        "output": [("Var1", ...)],
        "input": ["a", ("Var2", ...), "d"],
    }
    final_shapes = {
        "output": ["(Var1, ...)"],
        "input": ["a", "(Var2, ...)", "d"],
        "stride": [],
        "padding": [],
        "dilation": [],
        "kernel_size": [],
    }
    given_data = {
        "stride": IOHyperEdge(value=(2, 1)),
        "padding": IOHyperEdge(value=(0, 0)),
        "dilation": IOHyperEdge(value=(1, 1)),
        "kernel_size": IOHyperEdge(value=(3, 3)),
    }
    assert_constraint_results(
        shapes,
        {},
        final_shapes,
        {},
        sliding_window_2d_constraints,
        False,
        set(),
        given_data,
    )


############# BROADCAST_TO #############


def test_broadcast_to_1():
    """Should work with no problem with variadic output shape
    and shape = (1, 2).
    """
    shapes: dict[str, list[int | str | tuple]] = {
        "output": [("V", ...)],
        "input": [("V2", ...)],
    }
    final_shapes = {"output": [1, 2], "input": ["(V2, ...)"], "shape": []}
    given_data = {"shape": IOHyperEdge(value=(1, 2))}
    assert_constraint_results(
        shapes,
        {},
        final_shapes,
        {},
        broadcast_to_constraints,
        False,
        {"output"},
        given_data,
    )


def test_broadcast_to_2():
    """Should work with no problem with uniadic output shape
    and shape = (1, 2).
    """
    shapes: dict[str, list[int | str | tuple]] = {
        "output": ["a", "b"],
        "input": [("V2", ...)],
    }
    final_shapes = {"output": [1, 2], "input": ["(V2, ...)"], "shape": []}
    given_data = {"shape": IOHyperEdge(value=(1, 2))}
    assert_constraint_results(
        shapes,
        {},
        final_shapes,
        {},
        broadcast_to_constraints,
        False,
        {"output"},
        given_data,
    )


def test_broadcast_to_3():
    """Should work with no problem with variadic output and
    unknown shape.
    """
    shapes: dict[str, list[int | str | tuple]] = {
        "output": [("V", ...)],
        "input": [("V2", ...)],
    }
    final_shapes = {"output": ["(V, ...)"], "input": ["(V2, ...)"], "shape": []}
    given_data = {"shape": IOHyperEdge(tuple[int, ...], value=TBD)}
    assert_constraint_results(
        shapes,
        {},
        final_shapes,
        {},
        broadcast_to_constraints,
        False,
        set(),
        given_data,
    )


def test_broadcast_to_4():
    """Should work with no problem with uniadic output and
    unknown shape.
    """
    shapes: dict[str, list[int | str | tuple]] = {
        "output": ["a", "b"],
        "input": [("V2", ...)],
    }
    final_shapes = {"output": ["a", "b"], "input": ["(V2, ...)"], "shape": []}
    given_data = {"shape": IOHyperEdge(tuple[int, ...], value=TBD)}
    assert_constraint_results(
        shapes,
        {},
        final_shapes,
        {},
        broadcast_to_constraints,
        False,
        set(),
        given_data,
    )


def test_broadcast_to_5():
    """Should work with no problem with variadic output and
    shape = (3, 4, 5).
    """
    shapes: dict[str, list[int | str | tuple]] = {
        "output": ["a", ("V", ...), "b"],
        "input": [("V2", ...)],
    }
    final_shapes = {"output": [3, 4, 5], "input": ["(V2, ...)"], "shape": []}
    given_data = {"shape": IOHyperEdge(value=(3, 4, 5))}
    assert_constraint_results(
        shapes,
        {},
        final_shapes,
        {},
        broadcast_to_constraints,
        False,
        {"output"},
        given_data,
    )


def test_broadcast_to_error_1():
    """Should raise ValueError since number of output dims (1) is
    lower than 2.
    """
    shapes: dict[str, list[int | str | tuple]] = {
        "output": ["a"],
        "input": [("V2", ...)],
    }
    given_data = {"shape": IOHyperEdge(value=(1, 2))}
    with pytest.raises(ValueError) as err_info:
        assert_constraint_results(
            shapes, {}, {}, {}, broadcast_to_constraints, False, set(), given_data
        )
    assert (
        str(err_info.value)
        == "Shape mismatch. Output has 1 dim(s) where it must have 2 dim(s)."
    )


def test_broadcast_to_error_2():
    """Should raise ValueError since minimum output dims (2) is
    higher than 1 which is length of shape.
    """
    shapes: dict[str, list[int | str | tuple]] = {
        "output": ["a", ("V", ...), "b"],
        "input": [("V2", ...)],
    }
    given_data = {"shape": IOHyperEdge(value=(3,))}
    with pytest.raises(ValueError) as err_info:
        assert_constraint_results(
            shapes, {}, {}, {}, broadcast_to_constraints, False, set(), given_data
        )
    assert str(err_info.value) == (
        "Shape mismatch. Output has minimum 2 dim(s) where it must "
        "have exactly 1 dim(s)."
    )


############# RESHAPE #############


def test_reshape_1():
    """Should work with no problem with variadic output, known
    input shape and reshape value = (6, ).
    """
    shapes: dict[str, list[int | str | tuple]] = {
        "output": [("V", ...)],
        "input": [1, 2, 3],
    }
    final_shapes = {"output": [6], "input": [1, 2, 3], "shape": []}
    given_data = {"shape": IOHyperEdge(value=(6,))}
    assert_constraint_results(
        shapes, {}, final_shapes, {}, reshape_constraints, True, {"output"}, given_data
    )


def test_reshape_2():
    """Should work with no problem with variadic output, unknown
    input shape and reshape value = (6, 1). Since input can not
    be fully inferred, status is returned as False.
    """
    shapes: dict[str, list[int | str | tuple]] = {
        "output": [("out", ...)],
        "input": [("in", ...)],
    }
    final_shapes = {"output": [6, 1], "input": ["(in, ...)"], "shape": []}
    given_data = {"shape": IOHyperEdge(value=(6, 1))}
    assert_constraint_results(
        shapes,
        {},
        final_shapes,
        {},
        reshape_constraints,
        False,
        {"output"},
        given_data,
    )


def test_reshape_3():
    """Should work with no problem with uniadic output, known
    input shape and reshape value = (3, 2).
    """
    shapes: dict[str, list[int | str | tuple]] = {
        "output": ["a", "b"],
        "input": [1, 2, 3],
    }
    final_shapes = {"output": [3, 2], "input": [1, 2, 3], "shape": []}
    given_data = {"shape": IOHyperEdge(value=(3, 2))}
    assert_constraint_results(
        shapes, {}, final_shapes, {}, reshape_constraints, True, {"output"}, given_data
    )


def test_reshape_4():
    """Should work with no problem with uniadic output, unknown
    input shape and reshape value = (2, 3). Since input can not
    be fully inferred, status is returned as False.
    """
    shapes: dict[str, list[int | str | tuple]] = {
        "output": ["a", "b"],
        "input": [("in", ...)],
    }
    final_shapes = {"output": [2, 3], "input": ["(in, ...)"], "shape": []}
    given_data = {"shape": IOHyperEdge(value=(2, 3))}
    assert_constraint_results(
        shapes,
        {},
        final_shapes,
        {},
        reshape_constraints,
        False,
        {"output"},
        given_data,
    )


def test_reshape_5():
    """Should work with no problem with known output shape, unknown
    input shape and unkonwn reshape value. Infers value of reshape
    value.
    """
    shapes: dict[str, list[int | str | tuple]] = {
        "output": [1, 2, 3],
        "input": [("in", ...)],
    }
    final_shapes = {"output": [1, 2, 3], "input": ["(in, ...)"], "shape": []}
    given_data = {"shape": IOHyperEdge(tuple[int, ...], value=TBD)}
    assert_constraint_results(
        shapes, {}, final_shapes, {}, reshape_constraints, False, {"shape"}, given_data
    )


def test_reshape_6():
    """Should work with no problem with unknown output shape, known
    input shape and known reshape value. Infer value of reshape
    value.
    """
    shapes: dict[str, list[int | str | tuple]] = {
        "output": [("Var", ...)],
        "input": [1, 2, 3],
    }
    final_shapes = {"output": [3, 2], "input": [1, 2, 3], "shape": []}
    given_data = {"shape": IOHyperEdge(value=(-1, 2))}
    assert_constraint_results(
        shapes, {}, final_shapes, {}, reshape_constraints, True, {"output"}, given_data
    )


def test_reshape_7():
    """Should work with no problem with unknown output shape, known
    input shape and konwn reshape value. Infer value of reshape
    value.
    """
    shapes: dict[str, list[int | str | tuple]] = {
        "output": ["a", "b"],
        "input": [1, 2, 3],
    }
    final_shapes = {"output": [3, 2], "input": [1, 2, 3], "shape": []}
    given_data = {"shape": IOHyperEdge(value=(-1, 2))}
    assert_constraint_results(
        shapes, {}, final_shapes, {}, reshape_constraints, True, {"output"}, given_data
    )


def test_reshape_8():
    """Should work with no problem with known output shape, unknown
    input shape and unkonwn reshape value. Infer value of reshape
    value.
    """
    shapes: dict[str, list[int | str | tuple]] = {
        "output": [("Var", ...)],
        "input": [1, 2, 3, 4, 5, 6],
    }
    final_shapes = {"output": [5, 2, 36, 2], "input": [1, 2, 3, 4, 5, 6], "shape": []}
    given_data = {"shape": IOHyperEdge(value=(5, 2, -1, 2))}
    assert_constraint_results(
        shapes, {}, final_shapes, {}, reshape_constraints, True, {"output"}, given_data
    )


def test_reshape_error_1():
    """Should raise ValueError since input shape and reshaped
    shape are not consistent. Variadic output here.
    """
    shapes: dict[str, list[int | str | tuple]] = {
        "output": [("V", ...)],
        "input": [1, 2, 3, 4],
    }
    given_data = {"shape": IOHyperEdge(value=(2, 5))}
    with pytest.raises(ValueError) as err_info:
        assert_constraint_results(
            shapes, {}, {}, {}, reshape_constraints, False, set(), given_data
        )
    assert str(err_info.value) == "Input (1, 2, 3, 4) can not be reshaped to (2, 5)"


def test_reshape_error_2():
    """Should raise ValueError since input shape and reshaped
    shape are not consistent. Uniadic output here.
    """
    shapes: dict[str, list[int | str | tuple]] = {
        "output": ["a", "b", "c"],
        "input": [1, 2, 3, 4],
    }
    given_data = {"shape": IOHyperEdge(value=(2, 5))}
    with pytest.raises(ValueError) as err_info:
        assert_constraint_results(
            shapes, {}, {}, {}, reshape_constraints, False, set(), given_data
        )
    assert str(err_info.value) == "Input (1, 2, 3, 4) can not be reshaped to (2, 5)"


def test_reshape_error_3():
    """Should raise ValueError since output shape has higer
    amount of dimensions than resulting reshaped array.
    """
    shapes: dict[str, list[int | str | tuple]] = {
        "output": ["a", "b", "c"],
        "input": [1, 2, 3, 4],
    }
    given_data = {"shape": IOHyperEdge(value=(2, 12))}
    with pytest.raises(ValueError) as err_info:
        assert_constraint_results(
            shapes, {}, {}, {}, reshape_constraints, False, set(), given_data
        )
    assert (
        str(err_info.value)
        == "Shape mismatch! Output has 3 dim(s) while reshaped one has 2 dim(s)."
    )


def test_reshape_error_4():
    """Should raise ValueError since output shape has
    minimum 3 dimensions while result has 2.
    """
    shapes: dict[str, list[int | str | tuple]] = {
        "output": ["a", ("V", ...), "b", "c"],
        "input": [1, 2, 3, 4],
    }
    given_data = {"shape": IOHyperEdge(value=(2, 12))}
    with pytest.raises(ValueError) as err_info:
        assert_constraint_results(
            shapes, {}, {}, {}, reshape_constraints, False, set(), given_data
        )
    assert str(err_info.value) == (
        "Shape mismatch! Output has mimimum 3 dim(s) while reshaped "
        "one has 2 dim(s)."
    )


def test_reshape_error_5():
    """Should raise ValueError since input shape and reshaped
    shape are not consistent.
    """
    shapes: dict[str, list[int | str | tuple]] = {
        "output": [2, 2],
        "input": [1, 2, 3, 4],
    }
    given_data = {"shape": IOHyperEdge(tuple[int, ...], value=TBD)}
    with pytest.raises(ValueError) as err_info:
        assert_constraint_results(
            shapes, {}, {}, {}, reshape_constraints, False, set(), given_data
        )
    assert str(err_info.value) == (
        "Shape mismatch! output (2, 2) and input (1, 2, 3, 4) have "
        "incompatible shapes"
    )


############# SQUEEZE #############


def test_squeeze_1():
    """Should work with no problem with uniadic output shape."""
    shapes: dict[str, list[int | str | tuple]] = {
        "output": ["a", "b", "c"],
        "input": [1, 2, 3, 1, 5],
    }
    final_shapes = {"output": [2, 3, 5], "input": [1, 2, 3, 1, 5]}
    assert_constraint_results(
        shapes, {}, final_shapes, {}, squeeze_constraints, True, {"output"}
    )


def test_squeeze_2():
    """Should work with no problem with full variadic output shape."""
    shapes: dict[str, list[int | str | tuple]] = {
        "output": [("V", ...)],
        "input": [1, 2, 3, 1, 5],
    }
    final_shapes = {"output": [2, 3, 5], "input": [1, 2, 3, 1, 5]}
    assert_constraint_results(
        shapes, {}, final_shapes, {}, squeeze_constraints, True, {"output"}
    )


def test_squeeze_3():
    """Should work with no problem with variadic and uniadic output shape."""
    shapes: dict[str, list[int | str | tuple]] = {
        "output": ["a", ("V", ...), "b"],
        "input": [1, 2, 3, 1, 5],
    }
    final_shapes = {"output": [2, 3, 5], "input": [1, 2, 3, 1, 5]}
    assert_constraint_results(
        shapes, {}, final_shapes, {}, squeeze_constraints, True, {"output"}
    )


def test_squeeze_4():
    """Should work with no problem with variadic input shape and
    variadic output shape.
    """
    shapes: dict[str, list[int | str | tuple]] = {
        "output": [("out", ...)],
        "input": [1, 2, ("in", ...), 1, 5],
    }
    final_shapes = {"output": [2, "(V1, ...)", 5], "input": [1, 2, "(V2, ...)", 1, 5]}
    assert_constraint_results(
        shapes, {}, final_shapes, {}, squeeze_constraints, False, {"output"}
    )


def test_squeeze_5():
    """Should work with no problem with uniadic input shape and
    variadic output shape where output shape has 0 dim.
    """
    shapes: dict[str, list[int | str | tuple]] = {
        "output": [("out", ...)],
        "input": [1, 1],
    }
    final_shapes = {"output": [], "input": [1, 1]}
    assert_constraint_results(
        shapes, {}, final_shapes, {}, squeeze_constraints, True, {"output"}
    )


def test_squeeze_6():
    """Should work with no problem. No changes occur for the configuration
    where there is no 1s in input shape and it has variadic field.
    """
    shapes: dict[str, list[int | str | tuple]] = {
        "output": [("out", ...)],
        "input": [2, ("in", ...), 4],
    }
    final_shapes = {"output": [2, "(V1, ...)", 4], "input": [2, "(V2, ...)", 4]}
    assert_constraint_results(
        shapes, {}, final_shapes, {}, squeeze_constraints, False, {"output"}
    )


def test_squeeze_7():
    """Should work with no problem. No changes occur for the configuration
    where there is no 1s in input shape and it has variadic field.
    """
    shapes: dict[str, list[int | str | tuple]] = {
        "output": [2, ("out", ...), 4],
        "input": [("in", ...)],
    }
    final_shapes = {"output": [2, "(out, ...)", 4], "input": ["(in, ...)"]}
    assert_constraint_results(
        shapes, {}, final_shapes, {}, squeeze_constraints, False, set()
    )


def test_squeeze_8():
    """Should work with no problem. No changes occur for the configuration
    where there is no 1s in input shape and it has variadic field.
    """
    shapes: dict[str, list[int | str | tuple]] = {
        "output": [("out", ...)],
        "input": [2, "a", 4],
    }
    final_shapes = {"output": [2, "(V1, ...)", 4], "input": [2, "a", 4]}
    assert_constraint_results(
        shapes, {}, final_shapes, {}, squeeze_constraints, False, {"output"}
    )


def test_squeeze_9():
    shapes: dict[str, list[int | str | tuple]] = {
        "output": [("out", ...)],
        "input": [2, 3, ("in", ...), 4],
    }
    final_shapes = {"output": [2, 3, "(V1, ...)", 4], "input": [2, 3, "(V2, ...)", 4]}
    assert_constraint_results(
        shapes, {}, final_shapes, {}, squeeze_constraints, False, {"output"}
    )


def test_squeeze_10():
    shapes: dict[str, list[int | str | tuple]] = {
        "output": [("out", ...)],
        "input": [2, 1, 3, ("in", ...), 4],
    }
    final_shapes = {
        "output": [2, 3, "(V1, ...)", 4],
        "input": [2, 1, 3, "(V2, ...)", 4],
    }
    assert_constraint_results(
        shapes, {}, final_shapes, {}, squeeze_constraints, False, {"output"}
    )


def test_squeeze_11():
    shapes: dict[str, list[int | str | tuple]] = {
        "output": [("out", ...)],
        "input": [2, "u1", 3, ("in", ...), 4],
    }
    final_shapes = {
        "output": [2, "(V1, ...)", 4],
        "input": [2, "u1", 3, "(V2, ...)", 4],
    }
    assert_constraint_results(
        shapes, {}, final_shapes, {}, squeeze_constraints, False, {"output"}
    )


def test_squeeze_12():
    """Should work with no problem. No changes occur for the configuration
    where there is no 1s in input shape and it has variadic field.
    """
    shapes: dict[str, list[int | str | tuple]] = {
        "output": [("out", ...)],
        "input": [2, ("in", ...), 4, 1, 1],
    }
    final_shapes = {"output": [2, "(V1, ...)", 4], "input": [2, "(V2, ...)", 4, 1, 1]}
    assert_constraint_results(
        shapes, {}, final_shapes, {}, squeeze_constraints, False, {"output"}
    )


def test_squeeze_13():
    """Should work with no problem. No changes occur for the configuration
    where there is no 1s in input shape and it has variadic field.
    """
    shapes: dict[str, list[int | str | tuple]] = {
        "output": [("out", ...)],
        "input": [2, ("in", ...), 1, 1, 4],
    }
    final_shapes = {"output": [2, "(V1, ...)", 4], "input": [2, "(V2, ...)", 1, 1, 4]}
    assert_constraint_results(
        shapes, {}, final_shapes, {}, squeeze_constraints, False, {"output"}
    )


def test_squeeze_error_1():
    """Should raise error since output dimensionality is higher than
    input.
    """
    shapes: dict[str, list[int | str | tuple]] = {
        "output": [2, ("out", ...), 3],
        "input": [4],
    }
    with pytest.raises(ValueError) as err_info:
        assert_constraint_results(shapes, {}, {}, {}, squeeze_constraints, False, set())
    assert str(err_info.value) == (
        "Output shape can not have higher number of dimensions (min 2) "
        "than input (1)"
    )


def test_squeeze_error_2():
    """Should raise error since first dimension of output
    shape mismaches with first dimension of squeezed array.
    """
    shapes: dict[str, list[int | str | tuple]] = {
        "output": [2, ("out", ...), 3],
        "input": [1, 4, ("in", ...), 1, 3],
    }
    with pytest.raises(ValueError) as err_info:
        assert_constraint_results(shapes, {}, {}, {}, squeeze_constraints, False, set())
    assert str(err_info.value) == "Possible values mismatch!"


def test_squeeze_error_3():
    """Should raise error since a dimension of output
    shape has 1 in it. Squeeze model can not have any output
    shape dimensionality as 1.
    """
    shapes: dict[str, list[int | str | tuple]] = {
        "output": [2, ("out", ...), 1, 3],
        "input": [1, 4, ("in", ...), 1, 3],
    }
    with pytest.raises(ValueError) as err_info:
        assert_constraint_results(shapes, {}, {}, {}, squeeze_constraints, False, set())
    assert str(err_info.value) == (
        "Squeeze output shape can not have any dimensionality as 1, "
        "got output shape as [2, '(V1, ...)', 1, 3]"
    )


############# SIZE #############


def test_size_1():
    """Should work with no problem when dim = 2 and fully variadic input
    shape.
    """
    shapes: dict[str, list[int | str | tuple]] = {
        "input": [("in", ...)],
    }
    final_shapes = {"input": ["a", "b", "c", "(V1, ...)"], "output": [], "dim": []}
    given_data = {
        "dim": IOHyperEdge(value=2),
        "output": IOHyperEdge(type=int | tuple[int, ...], value=TBD),
    }
    assert_constraint_results(
        shapes, {}, final_shapes, {}, size_constraints, False, {"input"}, given_data
    )


def test_size_2():
    """Should work with no problem when dim = None and fully variadic input
    and output shape.
    """
    shapes: dict[str, list[int | str | tuple]] = {"input": [("in", ...)]}
    final_shapes = {"input": ["(in, ...)"], "output": [], "dim": []}
    given_data = {
        "dim": IOHyperEdge(value=None),
        "output": IOHyperEdge(type=int | tuple[int, ...], value=TBD),
    }
    assert_constraint_results(
        shapes, {}, final_shapes, {}, size_constraints, False, set(), given_data
    )


def test_size_3():
    shapes: dict[str, list[int | str | tuple]] = {"input": [2, 3, 4]}
    final_shapes = {"input": [2, 3, 4], "output": [], "dim": []}
    final_values = {"output": 2}
    given_data = {
        "dim": IOHyperEdge(value=0),
        "output": IOHyperEdge(type=int | tuple[int, ...], value=TBD),
    }

    assert_constraint_results(
        shapes,
        {},
        final_shapes,
        {},
        size_constraints,
        True,
        {"output"},
        given_data,
        final_values,
    )


def test_size_4():
    shapes: dict[str, list[int | str | tuple]] = {
        "input": [2, 3, 4],
    }
    final_shapes = {"input": [2, 3, 4], "output": [], "dim": []}
    final_values = {"output": (3, 4)}
    given_data = {
        "dim": IOHyperEdge(value=(1, 2)),
        "output": IOHyperEdge(type=int | tuple[int, ...], value=TBD),
    }
    assert_constraint_results(
        shapes,
        {},
        final_shapes,
        {},
        size_constraints,
        True,
        {"output"},
        given_data,
        final_values,
    )


def test_size_5():
    shapes: dict[str, list[int | str | tuple]] = {"input": [2, 3, 4]}
    final_shapes = {"input": [2, 3, 4], "output": [], "dim": []}
    final_values = {"output": (4, 2)}
    given_data = {
        "dim": IOHyperEdge(value=(-1, 0)),
        "output": IOHyperEdge(type=int | tuple[int, ...], value=TBD),
    }
    assert_constraint_results(
        shapes,
        {},
        final_shapes,
        {},
        size_constraints,
        True,
        {"output"},
        given_data,
        final_values,
    )


def test_size_6():
    shapes: dict[str, list[int | str | tuple]] = {
        "input": [2, 3, 4],
    }
    final_shapes = {"input": [2, 3, 4], "output": [], "dim": []}
    final_values = {"output": (3, 2, 4)}
    given_data = {
        "dim": IOHyperEdge(value=(1, 0, 2)),
        "output": IOHyperEdge(type=int | tuple[int, ...], value=TBD),
    }
    assert_constraint_results(
        shapes,
        {},
        final_shapes,
        {},
        size_constraints,
        True,
        {"output"},
        given_data,
        final_values,
    )


def test_size_7():
    shapes: dict[str, list[int | str | tuple]] = {"input": [2, 3, 4]}
    final_shapes = {"input": [2, 3, 4], "output": [], "dim": []}
    final_values = {"output": (4, 3)}
    given_data = {
        "dim": IOHyperEdge(value=(-1, -2)),
        "output": IOHyperEdge(type=int | tuple[int, ...], value=TBD),
    }
    assert_constraint_results(
        shapes,
        {},
        final_shapes,
        {},
        size_constraints,
        True,
        {"output"},
        given_data,
        final_values,
    )


def test_size_8():
    shapes: dict[str, list[int | str | tuple]] = {
        "input": [2, 3, 4, ("Var1", ...), 1, 5]
    }
    final_shapes = {"input": [2, 3, 4, "(V1, ...)", 1, 5], "output": [], "dim": []}
    final_values = {"output": (2, 3)}
    given_data = {
        "dim": IOHyperEdge(value=(0, 1)),
        "output": IOHyperEdge(type=int | tuple[int, ...], value=TBD),
    }
    assert_constraint_results(
        shapes,
        {},
        final_shapes,
        {},
        size_constraints,
        True,
        {"output"},
        given_data,
        final_values,
    )


def test_size_9():
    shapes: dict[str, list[int | str | tuple]] = {
        "input": [2, 3, 4, ("Var1", ...), 1, 5]
    }
    final_shapes = {"input": [2, 3, 4, "(V1, ...)", 1, 5], "output": [], "dim": []}
    final_values = {"output": 4}
    given_data = {
        "dim": IOHyperEdge(value=2),
        "output": IOHyperEdge(type=int | tuple[int, ...], value=TBD),
    }
    assert_constraint_results(
        shapes,
        {},
        final_shapes,
        {},
        size_constraints,
        True,
        {"output"},
        given_data,
        final_values,
    )


def test_size_10():
    shapes: dict[str, list[int | str | tuple]] = {"input": ["u1", "u2", "u3"]}
    final_shapes = {"input": ["u1", 3, 4], "output": [], "dim": []}
    final_values = {"output": (3, 4)}
    given_data = {
        "dim": IOHyperEdge(value=(1, 2)),
        "output": IOHyperEdge(value=(3, 4)),
    }
    assert_constraint_results(
        shapes,
        {},
        final_shapes,
        {},
        size_constraints,
        True,
        {"input"},
        given_data,
        final_values,
    )


def test_size_11():
    shapes: dict[str, list[int | str | tuple]] = {
        "input": ["u1", "u2", "u3", ("Var1", ...), "u4", "u5", "u6"]
    }
    final_shapes = {
        "input": ["u1", 10, "u3", "(V1, ...)", "u4", "u5", 7],
        "output": [],
        "dim": [],
    }
    final_values = {"output": (7, 10)}
    given_data = {
        "dim": IOHyperEdge(value=(-1, 1)),
        "output": IOHyperEdge(value=(7, 10)),
    }
    assert_constraint_results(
        shapes,
        {},
        final_shapes,
        {},
        size_constraints,
        True,
        {"input"},
        given_data,
        final_values,
    )


def test_size_12():
    shapes: dict[str, list[int | str | tuple]] = {"input": [("Var1", ...)]}
    final_shapes = {"input": ["a", 10, "b", "(V1, ...)"], "output": [], "dim": []}
    final_values = {"output": (7, 10)}
    given_data = {
        "dim": IOHyperEdge(value=(-3, 1)),
        "output": IOHyperEdge(value=(7, 10)),
    }
    assert_constraint_results(
        shapes,
        {},
        final_shapes,
        {},
        size_constraints,
        False,
        {"input"},
        given_data,
        final_values,
    )


def test_size_13():
    shapes: dict[str, list[int | str | tuple]] = {"input": [2, 3, 4]}
    final_shapes = {"input": [2, 3, 4], "output": [], "dim": []}
    final_values = {"output": 4}
    given_data = {
        "dim": IOHyperEdge(value=-1),
        "output": IOHyperEdge(type=int | tuple[int, ...], value=TBD),
    }
    assert_constraint_results(
        shapes,
        {},
        final_shapes,
        {},
        size_constraints,
        True,
        {"output"},
        given_data,
        final_values,
    )


############# FLATTEN #############


def test_flatten_1():
    shapes: dict[str, list[int | str | tuple]] = {
        "output": [("out", ...)],
        "input": [("in", ...)],
    }
    final_shapes = {
        "output": ["a", "b", "c", "x", "e", "f"],
        "input": ["a", "b", "c", "d", "(V1, ...)", "e", "f"],
        "start_dim": [],
        "end_dim": [],
    }
    given_data = {"start_dim": IOHyperEdge(value=3), "end_dim": IOHyperEdge(value=-3)}
    assert_constraint_results(
        shapes,
        {},
        final_shapes,
        {},
        flatten_constrains,
        False,
        {"input", "output"},
        given_data,
    )


def test_flatten_2():
    """Start_dim and end_dim are positive, end_dim is greater than start_dim."""
    shapes: dict[str, list[int | str | tuple]] = {
        "output": [("out", ...)],
        "input": [("in", ...)],
    }
    final_shapes = {
        "output": ["a", "b", "c", "x", "(V1, ...)"],
        "input": ["a", "b", "c", "d", "e", "f", "(V1, ...)"],
        "start_dim": [],
        "end_dim": [],
    }
    given_data = {
        "start_dim": IOHyperEdge(type=int | type(...), value=3),
        "end_dim": IOHyperEdge(type=int | type(...), value=5),
    }
    assert_constraint_results(
        shapes,
        {},
        final_shapes,
        {},
        flatten_constrains,
        False,
        {"input", "output"},
        given_data,
    )


def test_flatten_3():
    """Start_dim and end_dim are positive, end_dim is equal to start_dim."""
    shapes: dict[str, list[int | str | tuple]] = {
        "output": [("out", ...)],
        "input": [("in", ...)],
    }
    final_shapes = {
        "output": ["a", "b", "c", "d", "(V1, ...)"],
        "input": ["a", "b", "c", "d", "(V1, ...)"],
        "start_dim": [],
        "end_dim": [],
    }
    given_data = {
        "start_dim": IOHyperEdge(type=int | type(...), value=3),
        "end_dim": IOHyperEdge(type=int | type(...), value=3),
    }
    assert_constraint_results(
        shapes,
        {},
        final_shapes,
        {},
        flatten_constrains,
        False,
        {"input", "output"},
        given_data,
    )


def test_flatten_4():
    """Start_dim and end_dim are negative, end_dim is greater than start_dim."""
    shapes: dict[str, list[int | str | tuple]] = {
        "output": [("out", ...)],
        "input": [("in", ...)],
    }
    final_shapes = {
        "output": ["(V1, ...)", "x", "c"],
        "input": ["(V1, ...)", "a", "b", "c"],
        "start_dim": [],
        "end_dim": [],
    }
    given_data = {
        "start_dim": IOHyperEdge(int, value=-3),
        "end_dim": IOHyperEdge(int, value=-2),
    }
    assert_constraint_results(
        shapes,
        {},
        final_shapes,
        {},
        flatten_constrains,
        False,
        {"input", "output"},
        given_data,
    )


def test_flatten_5():
    """Start_dim and end_dim are negative, end_dim is equal to start_dim."""
    shapes: dict[str, list[int | str | tuple]] = {
        "output": [("out", ...)],
        "input": [("in", ...)],
    }
    final_shapes = {
        "output": ["(V1, ...)", "a", "b", "c"],
        "input": ["(V1, ...)", "a", "b", "c"],
        "start_dim": [],
        "end_dim": [],
    }
    given_data = {
        "start_dim": IOHyperEdge(int, value=-3),
        "end_dim": IOHyperEdge(int, value=-3),
    }
    assert_constraint_results(
        shapes,
        {},
        final_shapes,
        {},
        flatten_constrains,
        False,
        {"input", "output"},
        given_data,
    )


def test_flatten_6():
    """Start_dim ellipsis and end dim positive"""
    shapes: dict[str, list[int | str | tuple]] = {
        "output": [("out", ...)],
        "input": [("in", ...)],
    }
    final_shapes = {
        "output": ["x", "(V2, ...)"],
        "input": ["a", "b", "c", "d", "(V1, ...)"],
        "start_dim": [],
        "end_dim": [],
    }
    given_data = {
        "start_dim": IOHyperEdge(int, value=TBD),
        "end_dim": IOHyperEdge(int, value=3),
    }
    assert_constraint_results(
        shapes,
        {},
        final_shapes,
        {},
        flatten_constrains,
        False,
        {"input", "output"},
        given_data,
    )


def test_flatten_7():
    """Start_dim ellipsis and end dim negative"""
    shapes: dict[str, list[int | str | tuple]] = {
        "output": [("out", ...)],
        "input": [("in", ...)],
    }
    final_shapes = {
        "output": ["(V2, ...)", "x", "b", "c"],
        "input": ["(V1, ...)", "a", "b", "c"],
        "start_dim": [],
        "end_dim": [],
    }
    given_data = {
        "start_dim": IOHyperEdge(int, value=TBD),
        "end_dim": IOHyperEdge(int, value=-3),
    }
    assert_constraint_results(
        shapes,
        {},
        final_shapes,
        {},
        flatten_constrains,
        False,
        {"input", "output"},
        given_data,
    )


def test_flatten_8():
    """Start_dim positive and end dim ellipsis"""
    shapes: dict[str, list[int | str | tuple]] = {
        "output": [("out", ...)],
        "input": [("in", ...)],
    }
    final_shapes = {
        "output": ["a", "b", "c", "x", "(V2, ...)"],
        "input": ["a", "b", "c", "d", "(V1, ...)"],
        "start_dim": [],
        "end_dim": [],
    }
    given_data = {
        "start_dim": IOHyperEdge(int, value=3),
        "end_dim": IOHyperEdge(int, value=TBD),
    }
    assert_constraint_results(
        shapes,
        {},
        final_shapes,
        {},
        flatten_constrains,
        False,
        {"input", "output"},
        given_data,
    )


def test_flatten_9():
    """Start_dim positive and end dim ellipsis"""
    shapes: dict[str, list[int | str | tuple]] = {
        "output": [("out", ...)],
        "input": [("in", ...)],
    }
    final_shapes = {
        "output": ["x", "(V2, ...)"],
        "input": ["(V1, ...)", "a", "b", "c"],
        "start_dim": [],
        "end_dim": [],
    }
    given_data = {
        "start_dim": IOHyperEdge(int, value=-3),
        "end_dim": IOHyperEdge(int, value=TBD),
    }
    assert_constraint_results(
        shapes,
        {},
        final_shapes,
        {},
        flatten_constrains,
        False,
        {"input", "output"},
        given_data,
    )


############# SWAP_AXES #############


def test_swap_axes_1():
    """Should work with no problem with fully variadic input/output shape and
    1 positive 1 negative axis value. Status is returned as False since swap
    operation can not be performed at this stage.
    """
    shapes: dict[str, list[int | str | tuple]] = {
        "output": [("out", ...)],
        "input": [("in", ...)],
    }
    final_shapes = {
        "output": ["x", "y", "z", "t", "(V2, ...)", "k"],
        "input": ["a", "b", "c", "d", "(V1, ...)", "e"],
        "axis1": [],
        "axis2": [],
    }
    given_data = {"axis1": IOHyperEdge(value=3), "axis2": IOHyperEdge(value=-5)}
    assert_constraint_results(
        shapes,
        {},
        final_shapes,
        {},
        swap_axes_constraints,
        False,
        {"input", "output"},
        given_data,
    )


def test_swap_axes_2():
    """Should work with no problem with fully variadic input/output shape and
    1 positive 1 negative axis value. Status is returned as False since swap
    operation can not be performed at this stage.
    """
    shapes: dict[str, list[int | str | tuple]] = {
        "output": [("out", ...)],
        "input": [("in", ...)],
    }
    final_shapes = {
        "output": ["a", "b", "x", "y", "(V2, ...)"],
        "input": ["a", "b", "c", "d", "(V1, ...)"],
        "axis1": [],
        "axis2": [],
    }
    given_data = {"axis1": IOHyperEdge(value=3), "axis2": IOHyperEdge(value=-2)}
    assert_constraint_results(
        shapes,
        {},
        final_shapes,
        {},
        swap_axes_constraints,
        False,
        {"input", "output"},
        given_data,
    )


def test_swap_axes_3():
    """Should work with no problem with fully variadic input/output shape and
    2 positive axis values. Status is returned as True since swap
    operation can be performed at this stage (axis values with same signs).
    """
    shapes: dict[str, list[int | str | tuple]] = {
        "output": [("out", ...)],
        "input": [("in", ...)],
    }
    final_shapes = {
        "output": ["a", "d", "c", "b", "(V1, ...)"],
        "input": ["a", "b", "c", "d", "(V1, ...)"],
        "axis1": [],
        "axis2": [],
    }
    given_data = {"axis1": IOHyperEdge(value=3), "axis2": IOHyperEdge(value=1)}
    assert_constraint_results(
        shapes,
        {},
        final_shapes,
        {},
        swap_axes_constraints,
        True,
        {"input", "output"},
        given_data,
    )


def test_swap_axes_4():
    """Should work with no problem with fully variadic input/output shape and
    2 negative axis values. Status is returned as True since swap
    operation can be performed at this stage (axis values with same signs).
    """
    shapes: dict[str, list[int | str | tuple]] = {
        "output": [("out", ...)],
        "input": [("in", ...)],
    }
    final_shapes = {
        "output": ["(V1, ...)", "c", "b", "a", "d", "e"],
        "input": ["(V1, ...)", "a", "b", "c", "d", "e"],
        "axis1": [],
        "axis2": [],
    }
    given_data = {"axis1": IOHyperEdge(value=-3), "axis2": IOHyperEdge(value=-5)}
    assert_constraint_results(
        shapes,
        {},
        final_shapes,
        {},
        swap_axes_constraints,
        True,
        {"input", "output"},
        given_data,
    )


def test_swap_axes_5():
    """Should work with no problem with variadic output shape,
    uniadic input shape and 2 positive axis values. Status is
    returned as True since swap operation can be performed at
    this stage.
    """
    shapes: dict[str, list[int | str | tuple]] = {
        "output": [("out", ...)],
        "input": ["a", "b", "c", "d"],
    }
    final_shapes = {
        "output": ["a", "d", "c", "b"],
        "input": ["a", "b", "c", "d"],
        "axis1": [],
        "axis2": [],
    }
    given_data = {"axis1": IOHyperEdge(value=3), "axis2": IOHyperEdge(value=1)}
    assert_constraint_results(
        shapes,
        {},
        final_shapes,
        {},
        swap_axes_constraints,
        True,
        {"output"},
        given_data,
    )


def test_swap_axes_6():
    """Should work with no problem with variadic output shape,
    uniadic input shape and 2 negative axis values. Status is
    returned as True since swap operation can be performed at
    this stage.
    """
    shapes: dict[str, list[int | str | tuple]] = {
        "output": [("out", ...)],
        "input": ["a", "b", "c", "d"],
    }
    final_shapes = {
        "output": ["a", "d", "c", "b"],
        "input": ["a", "b", "c", "d"],
        "axis1": [],
        "axis2": [],
    }
    given_data = {"axis1": IOHyperEdge(value=-3), "axis2": IOHyperEdge(value=-1)}
    assert_constraint_results(
        shapes,
        {},
        final_shapes,
        {},
        swap_axes_constraints,
        True,
        {"output"},
        given_data,
    )


def test_swap_axes_7():
    """Should work with no problem with uniadic output shape,
    variadic input shape and 2 negative axis values. Status is
    returned as True since swap operation can be performed at
    this stage.
    """
    shapes: dict[str, list[int | str | tuple]] = {
        "output": ["a", "b", "c", "d"],
        "input": [("in", ...)],
    }
    final_shapes = {
        "output": ["a", "b", "c", "d"],
        "input": ["a", "d", "c", "b"],
        "axis1": [],
        "axis2": [],
    }
    given_data = {"axis1": IOHyperEdge(value=-3), "axis2": IOHyperEdge(value=-1)}
    assert_constraint_results(
        shapes,
        {},
        final_shapes,
        {},
        swap_axes_constraints,
        True,
        {"input"},
        given_data,
    )


############# TO_TENSOR #############


def test_to_tensor_1():
    """Should work with no problem"""
    shapes: dict[str, list[int | str | tuple]] = {"output": [("V1", ...)]}
    final_shapes = {
        "output": [2, 3],
        "input": [],
    }
    value = [[2, 3, 4], [2, 3, 4]]
    given_data = {"input": IOHyperEdge(value=value)}
    final_values = {"input": value}
    assert_constraint_results(
        shapes,
        {},
        final_shapes,
        {},
        to_tensor_constraints,
        True,
        {"output"},
        given_data,
        final_values,
    )


def test_to_tensor_2():
    """Should work with no problem"""
    shapes: dict[str, list[int | str | tuple]] = {"output": [("V1", ...)]}
    final_shapes = {
        "output": [3, 4, 5, 6, 7, 8],
        "input": [],
    }
    value = np.random.rand(3, 4, 5, 6, 7, 8).tolist()
    given_data = {"input": IOHyperEdge(value=value)}
    final_values = {"input": value}
    assert_constraint_results(
        shapes,
        {},
        final_shapes,
        {},
        to_tensor_constraints,
        True,
        {"output"},
        given_data,
        final_values,
    )


def test_to_tensor_3():
    """Should work with no problem"""
    shapes: dict[str, list[int | str | tuple]] = {"output": ["u1", ("V1", ...), "u2"]}
    final_shapes = {
        "output": [3, 4, 5, 6, 7, 8],
        "input": [],
    }
    value = np.random.rand(3, 4, 5, 6, 7, 8).tolist()
    given_data = {"input": IOHyperEdge(value=value)}
    final_values = {"input": value}
    assert_constraint_results(
        shapes,
        {},
        final_shapes,
        {},
        to_tensor_constraints,
        True,
        {"output"},
        given_data,
        final_values,
    )


def test_to_tensor_4_error():
    """Should work with no problem"""
    shapes: dict[str, list[int | str | tuple]] = {"output": ["u1", ("V1", ...), "u1"]}
    value = np.random.rand(3, 4, 5, 6, 7, 8).tolist()
    given_data = {"input": IOHyperEdge(value=value)}
    with pytest.raises(ValueError) as err_info:
        assert_constraint_results(
            shapes, {}, {}, {}, to_tensor_constraints, False, set(), given_data
        )
    assert str(err_info.value) == "Possible values mismatch!"


def test_to_tensor_5():
    """Should work with no problem"""
    shapes: dict[str, list[int | str | tuple]] = {"output": ["u1", "u1", "u1"]}
    final_shapes = {
        "output": [3, 3, 3],
        "input": [],
    }
    value = np.random.rand(3, 3, 3).tolist()
    given_data = {"input": IOHyperEdge(value=value)}
    final_values = {"input": value}
    assert_constraint_results(
        shapes,
        {},
        final_shapes,
        {},
        to_tensor_constraints,
        True,
        {"output"},
        given_data,
        final_values,
    )


def test_to_tensor_6():
    """Should work with no problem"""
    shapes: dict[str, list[int | str | tuple]] = {"output": [("Var1", ...)]}
    final_shapes: dict[str, list[int | str | tuple]] = {
        "output": [],
        "input": [],
    }
    value = 3.0
    given_data = {"input": IOHyperEdge(value=value)}
    final_values = {"input": value}
    assert_constraint_results(
        shapes,
        {},
        final_shapes,
        {},
        to_tensor_constraints,
        True,
        {"output"},
        given_data,
        final_values,
    )


def test_to_tensor_7_error():
    """Should work with no problem"""
    shapes: dict[str, list[int | str | tuple]] = {"output": ["u1", "u2"]}
    value = 3.0
    given_data = {"input": IOHyperEdge(value=value)}
    with pytest.raises(ValueError) as err_info:
        assert_constraint_results(
            shapes, {}, {}, {}, to_tensor_constraints, False, set(), given_data
        )
    assert str(err_info.value) == "Shape dimensions does not match"


def test_to_tensor_8_error():
    """Should work with no problem"""
    shapes: dict[str, list[int | str | tuple]] = {"output": ["u1", "u1", "u1"]}
    value = np.random.rand(3, 4, 5).tolist()
    given_data = {"input": IOHyperEdge(value=value)}
    with pytest.raises(ValueError) as err_info:
        assert_constraint_results(
            shapes, {}, {}, {}, to_tensor_constraints, False, set(), given_data
        )
    assert str(err_info.value) == "Possible values mismatch!"


############# REVERSE #############


def test_reverse_1():
    """Should work with no problem"""
    shapes: dict[str, list[int | str | tuple]] = {
        "output": ["u1", "u1", "u1"],
        "input": ["u1", "u1", "u1"],
    }
    final_shapes = {
        "output": ["u1", "u1", "u1"],
        "input": ["u1", "u1", "u1"],
        "axes": [],
    }
    given_data = {"axes": IOHyperEdge(value=None)}
    assert_constraint_results(
        shapes, {}, final_shapes, {}, reverse_constraints, True, set(), given_data
    )


def test_reverse_2():
    """Should work with no problem"""
    shapes: dict[str, list[int | str | tuple]] = {
        "output": [("Var1", ...)],
        "input": ["u1", "u2", "u3"],
    }
    final_shapes = {
        "output": ["u3", "u2", "u1"],
        "input": ["u1", "u2", "u3"],
        "axes": [],
    }
    given_data = {"axes": IOHyperEdge(value=None)}
    assert_constraint_results(
        shapes, {}, final_shapes, {}, reverse_constraints, True, {"output"}, given_data
    )


def test_reverse_3():
    """Should work with no problem"""
    shapes: dict[str, list[int | str | tuple]] = {
        "output": [("Var1", ...)],
        "input": ["u1", "u2", "u3"],
    }
    final_shapes = {
        "output": ["u2", "u1", "u3"],
        "input": ["u1", "u2", "u3"],
        "axes": [],
    }
    given_data = {"axes": IOHyperEdge(value=[1, 0, 2])}
    assert_constraint_results(
        shapes, {}, final_shapes, {}, reverse_constraints, True, {"output"}, given_data
    )


def test_reverse_4():
    """Should work with no problem"""
    shapes: dict[str, list[int | str | tuple]] = {
        "output": ["u1", "u2", "u3"],
        "input": [("Var1", ...)],
    }
    final_shapes = {
        "output": ["u1", "u2", "u3"],
        "input": ["u2", "u1", "u3"],
        "axes": [],
    }
    given_data = {"axes": IOHyperEdge(value=[1, 0, 2])}
    assert_constraint_results(
        shapes, {}, final_shapes, {}, reverse_constraints, True, {"input"}, given_data
    )


############# CONCAT #############


def test_concat_1():
    """
    Test the concatenation of tensors with varying shapes and dimensions.

    This test verifies the behavior of the concatenation operation when applied to
    tensors with different shapes and dimensions. It ensures that the final shapes
    of the tensors match the expected output after concatenation.

    Axis: 1

    Initial shapes:
    - output: ["u1", "u2", "u3", "u4"]
    - axis: []
    - input: [
        ["u1", "u2", "u3", 3],
        ["u1", "u2", "u3", 4],
        ["u1", "u2", "u3", 5]
    ]

    Final shapes:
    - output: ["u1", "u2", "u3", 12]
    - axis: []
    - input: [
        ["u1", "u2", "u3", 3],
        ["u1", "u2", "u3", 4],
        ["u1", "u2", "u3", 5]
    ]

    The test creates input tensors with specified shapes and concatenates them
    along a given axis. It then asserts that the resulting shapes match the
    expected final shapes.

    """
    shapes: dict[str, list[int | str | tuple]] = {
        "output": ["u1", "u2", "u3", "u4"],
    }
    final_shapes = {
        "output": ["u1", "u2", "u3", 12],
        "axis": [],
        "input": (
            ["u1", "u2", "u3", 3],
            ["u1", "u2", "u3", 4],
            ["u1", "u2", "u3", 5],
        ),
    }
    # Create input tensors.
    u1 = Uniadic()
    u2 = Uniadic()
    u3 = Uniadic()
    node1 = (repr1 := ShapeRepr([u1, u2, u3, Uniadic(3)])).node
    tensor1: Tensor[int | float | bool] = Tensor(shape=node1, differentiable=True)
    tensor1._temp_shape = repr1
    node2 = (repr2 := ShapeRepr([u1, u2, u3, Uniadic(4)])).node
    tensor2: Tensor[int | float | bool] = Tensor(shape=node2, differentiable=True)
    tensor2._temp_shape = repr2
    node3 = (repr3 := ShapeRepr([u1, u2, u3, Uniadic(5)])).node
    tensor3: Tensor[int | float | bool] = Tensor(shape=node3, differentiable=True)
    tensor3._temp_shape = repr3
    given_data = {
        "input": IOHyperEdge(value=[tensor1, tensor2, tensor3]),
        "axis": IOHyperEdge(value=-1),
    }
    assert_constraint_results(
        shapes,
        {},
        final_shapes,
        {},
        concat_constraints,
        True,
        {"output"},
        given_data,
        variadic_fn=True,
    )


def test_concat_3():
    """
    Test the concatenation of tensors with varying shapes and dimensions.

    This test verifies the behavior of the concatenation operation when applied to
    tensors with different shapes and dimensions. It ensures that the final shapes
    of the tensors match the expected output after concatenation.

    Axis: -1

    Initial shapes:
    - output: ["u3"]
    - axis: []
    - input: [[3], [3], [1]]

    Final shapes:
    - output: [7]
    - axis: []
    - input: [[3], [3], [1]]

    The test creates input tensors with specified shapes and concatenates them
    along a given axis. It then asserts that the resulting shapes match the
    expected final shapes.

    """
    shapes: dict[str, list[int | str | tuple]] = {
        "output": ["u3"],
    }
    final_shapes = {
        "output": [7],
        "axis": [],
        "input": ([3], [3], [1]),
    }
    # Create input tensors.
    u1 = Uniadic(3)
    u2 = Uniadic(1)
    node1 = (repr1 := ShapeRepr([u1])).node
    tensor1: Tensor[int | float | bool] = Tensor(shape=node1, differentiable=True)
    tensor1._temp_shape = repr1
    node2 = (repr2 := ShapeRepr([u1])).node
    tensor2: Tensor[int | float | bool] = Tensor(shape=node2, differentiable=True)
    tensor2._temp_shape = repr2
    node3 = (repr3 := ShapeRepr([u2])).node
    tensor3: Tensor[int | float | bool] = Tensor(shape=node3, differentiable=True)
    tensor3._temp_shape = repr3
    given_data = {
        "input": IOHyperEdge(value=[tensor1, tensor2, tensor3]),
        "axis": IOHyperEdge(value=-1),
    }
    assert_constraint_results(
        shapes,
        {},
        final_shapes,
        {},
        concat_constraints,
        True,
        {"output"},
        given_data,
        variadic_fn=True,
    )


def test_concat_4():
    """
    Test the concatenation of tensors with varying shapes and dimensions.

    This test verifies the behavior of the concatenation operation when applied to
    tensors with different shapes and dimensions. It ensures that the final shapes
    of the tensors match the expected output after concatenation.

    Axis: -2

    Initial shapes:
    - output: [("Var1", ...), 12, "u2"]
    - axis: []
    - input: [
        [("Var1", ...), 9, "u2"],
        [("Var1", ...), 2, "u2"],
        [("Var1", ...), "u1", "u2"]
    ]

    Final shapes:
    - output: ["(Var1, ...)", 12, "u1"]
    - axis: []
    - input: [
        [("Var1", ...), 9, "u2"],
        [("Var1", ...), 2, "u2"],
        [("Var1", ...), 1, "u2"]
    ]

    The test creates input tensors with specified shapes and concatenates them
    along a given axis. It then asserts that the resulting shapes match the
    expected final shapes.

    """
    final_shapes = {
        "output": ["(Var1, ...)", 12, "u1"],
        "axis": [],
        "input": (
            ["(Var1, ...)", 9, "u1"],
            ["(Var1, ...)", 2, "u1"],
            ["(Var1, ...)", 1, "u1"],
        ),
    }

    # Create input tensors.
    u1 = Uniadic(9)
    u2 = Uniadic(2)
    u3 = Uniadic(12)
    u4 = Uniadic()
    u5 = Uniadic()
    var = Variadic()
    node1 = (repr1 := ShapeRepr(root=var, suffix=[u1, u4])).node
    tensor1: Tensor[int | float | bool] = Tensor(shape=node1, differentiable=True)
    tensor1._temp_shape = repr1
    node2 = (repr2 := ShapeRepr(root=var, suffix=[u2, u4])).node
    tensor2: Tensor[int | float | bool] = Tensor(shape=node2, differentiable=True)
    tensor2._temp_shape = repr2
    node3 = (repr3 := ShapeRepr(root=var, suffix=[u5, u4])).node
    tensor3: Tensor[int | float | bool] = Tensor(shape=node3, differentiable=True)
    tensor3._temp_shape = repr3
    out_node = (repr4 := ShapeRepr(root=var, suffix=[u3, u4])).node
    out_tensor: Tensor[int | float | bool] = Tensor(shape=out_node)
    out_tensor._temp_shape = repr4
    given_data = {
        "output": IOHyperEdge(value=out_tensor),
        "input": IOHyperEdge(value=[tensor1, tensor2, tensor3]),
        "axis": IOHyperEdge(value=-2),
    }
    assert_constraint_results(
        {},
        {},
        final_shapes,
        {},
        concat_constraints,
        True,
        {tensor3},
        given_data,
        variadic_fn=True,
    )


def test_concat_5():
    """
    Test the concatenation of tensors with varying shapes and dimensions.

    This test verifies the behavior of the concatenation operation when applied to
    tensors with different shapes and dimensions. It ensures that the final shapes
    of the tensors match the expected output after concatenation.

    Axis: -4

    Initial shapes:
    - output: [("Var1", ...)]
    - axis: []
    - input: [
        [("Var2", ...)],
        [("Var3", ...)],
        [("Var4", ...)]
    ]

    Final shapes:
    - output: ["(V1, ...)", "x", "b", "c", "d"]
    - axis: []
    - input: [
        ["(V1, ...)", "y", "b", "c", "d"],
        ["(V1, ...)", "z", "b", "c", "d"],
        ["(V1, ...)", "t", "b", "c", "d"]
    ]

    The test creates input tensors with specified shapes and concatenates them
    along a given axis. It then asserts that the resulting shapes match the
    expected final shapes.

    """
    final_shapes = {
        "output": ["(V1, ...)", "x", "b", "c", "d"],
        "axis": [],
        "input": (
            ["(V1, ...)", "y", "b", "c", "d"],
            ["(V1, ...)", "z", "b", "c", "d"],
            ["(V1, ...)", "t", "b", "c", "d"],
        ),
    }

    # Create input tensors.
    var1 = Variadic()
    var2 = Variadic()
    var3 = Variadic()
    var4 = Variadic()
    node1 = (repr1 := ShapeRepr(root=var1)).node
    tensor1: Tensor[int | float | bool] = Tensor(shape=node1, differentiable=True)
    tensor1._temp_shape = repr1
    node2 = (repr2 := ShapeRepr(root=var2)).node
    tensor2: Tensor[int | float | bool] = Tensor(shape=node2, differentiable=True)
    tensor2._temp_shape = repr2
    node3 = (repr3 := ShapeRepr(root=var3)).node
    tensor3: Tensor[int | float | bool] = Tensor(shape=node3, differentiable=True)
    tensor3._temp_shape = repr3
    out_node = (repr4 := ShapeRepr(root=var4)).node
    out_tensor: Tensor[int | float | bool] = Tensor(shape=out_node)
    out_tensor._temp_shape = repr4
    given_data = {
        "output": IOHyperEdge(value=out_tensor),
        "input": IOHyperEdge(value=[tensor1, tensor2, tensor3]),
        "axis": IOHyperEdge(value=-4),
    }
    expected_updates: set[str | Tensor[int | float | bool]] = {
        "output",
        tensor1,
        tensor2,
        tensor3,
    }
    assert_constraint_results(
        {},
        {},
        final_shapes,
        {},
        concat_constraints,
        False,
        expected_updates,
        given_data,
        variadic_fn=True,
    )


def test_concat_6():
    """
    Test the concatenation of tensors with varying shapes and dimensions.

    This test verifies the behavior of the concatenation operation when applied to
    tensors with different shapes and dimensions. It ensures that the final shapes
    of the tensors match the expected output after concatenation.

    Axis: None

    Initial shapes:
    - output: [("Var1", ...)]
    - axis: []
    - input: [
        [("Var2", ...)],
        [("Var3", ...)],
        [("Var4", ...)]
    ]

    Final shapes:
    - output: ["a"]
    - axis: []
    - input: [
        ["(Var2, ...)"],
        ["(Var3, ...)"],
        ["(Var4, ...)"]
    ]

    The test creates input tensors with specified shapes and concatenates them
    along a given axis. It then asserts that the resulting shapes match the
    expected final shapes.

    """
    final_shapes = {
        "output": ["a"],
        "axis": [],
        "input": (["(Var2, ...)"], ["(Var3, ...)"], ["(Var4, ...)"]),
    }
    # Create input tensors.
    var1 = Variadic()
    var2 = Variadic()
    var3 = Variadic()
    var4 = Variadic()
    node1 = (repr1 := ShapeRepr(root=var1)).node
    tensor1: Tensor[int | float | bool] = Tensor(shape=node1, differentiable=True)
    tensor1._temp_shape = repr1
    node2 = (repr2 := ShapeRepr(root=var2)).node
    tensor2: Tensor[int | float | bool] = Tensor(shape=node2, differentiable=True)
    tensor2._temp_shape = repr2
    node3 = (repr3 := ShapeRepr(root=var3)).node
    tensor3: Tensor[int | float | bool] = Tensor(shape=node3, differentiable=True)
    tensor3._temp_shape = repr3
    out_node = (repr4 := ShapeRepr(root=var4)).node
    out_tensor: Tensor[int | float | bool] = Tensor(shape=out_node)
    out_tensor._temp_shape = repr4
    given_data = {
        "output": IOHyperEdge(value=out_tensor),
        "input": IOHyperEdge(value=[tensor1, tensor2, tensor3]),
        "axis": IOHyperEdge(value=None),
    }
    assert_constraint_results(
        {},
        {},
        final_shapes,
        {},
        concat_constraints,
        False,
        {"output"},
        given_data,
        variadic_fn=True,
    )


def test_concat_7():
    """
    Test the concatenation of tensors with varying shapes and dimensions.

    This test verifies the behavior of the concatenation operation when applied to
    tensors with different shapes and dimensions. It ensures that the final shapes
    of the tensors match the expected output after concatenation.

    Axis: None

    Initial shapes:
    - output: ["u1"]
    - axis: []
    - input: [
        [2, 3, 4],
        [6, 7, 8, 9],
        [2, 1, 1, 2, 3, 4]
    ]

    Final shapes:
    - output: [3096]
    - axis: []
    - input: [
        [2, 3, 4],
        [6, 7, 8, 9],
        [2, 1, 1, 2, 3, 4]
    ]

    The test creates input tensors with specified shapes and concatenates them
    along a given axis. It then asserts that the resulting shapes match the
    expected final shapes.

    """
    final_shapes = {
        "output": [3096],
        "axis": [],
        "input": ([2, 3, 4], [6, 7, 8, 9], [2, 1, 1, 2, 3, 4]),
    }
    # Create input tensors.
    uni1 = Uniadic(1)
    uni2 = Uniadic(2)
    uni3 = Uniadic(3)
    uni4 = Uniadic(4)
    uni6 = Uniadic(6)
    uni7 = Uniadic(7)
    uni8 = Uniadic(8)
    uni9 = Uniadic(9)
    uni = Uniadic()
    node1 = (repr1 := ShapeRepr([uni2, uni3, uni4])).node
    tensor1: Tensor[int | float | bool] = Tensor(shape=node1, differentiable=True)
    tensor1._temp_shape = repr1
    node2 = (repr2 := ShapeRepr([uni6, uni7, uni8, uni9])).node
    tensor2: Tensor[int | float | bool] = Tensor(shape=node2, differentiable=True)
    tensor2._temp_shape = repr2
    node3 = (repr3 := ShapeRepr([uni2, uni1, uni1, uni2, uni3, uni4])).node
    tensor3: Tensor[int | float | bool] = Tensor(shape=node3, differentiable=True)
    tensor3._temp_shape = repr3
    out_node = (repr4 := ShapeRepr([uni])).node
    out_tensor: Tensor[int | float | bool] = Tensor(shape=out_node)
    out_tensor._temp_shape = repr4
    given_data = {
        "output": IOHyperEdge(value=out_tensor),
        "input": IOHyperEdge(value=[tensor1, tensor2, tensor3]),
        "axis": IOHyperEdge(value=None),
    }
    assert_constraint_results(
        {},
        {},
        final_shapes,
        {},
        concat_constraints,
        True,
        {"output"},
        given_data,
        variadic_fn=True,
    )


def test_concat_8():
    """
    Test the concatenation of tensors with varying shapes and dimensions.

    This test verifies the behavior of the concatenation operation when applied to
    tensors with different shapes and dimensions. It ensures that the final shapes
    of the tensors match the expected output after concatenation.

    Axis: None

    Initial shapes:
    - output: [3096]
    - axis: []
    - input: [
        [2, 3, 4],
        [6, 7, 8, "u1"],
        [2, 1, 1, 2, 3, 4]
    ]

    Final shapes:
    - output: [3096]
    - axis: []
    - input: [
        [2, 3, 4],
        [6, 7, 8, 9],
        [2, 1, 1, 2, 3, 4]
    ]

    The test creates input tensors with specified shapes and concatenates them
    along a given axis. It then asserts that the resulting shapes match the
    expected final shapes.

    """
    final_shapes = {
        "output": [3096],
        "axis": [],
        "input": ([2, 3, 4], [6, 7, 8, 9], [2, 1, 1, 2, 3, 4]),
    }
    # Create input tensors.
    uni1 = Uniadic(1)
    uni2 = Uniadic(2)
    uni3 = Uniadic(3)
    uni4 = Uniadic(4)
    uni6 = Uniadic(6)
    uni7 = Uniadic(7)
    uni8 = Uniadic(8)
    uni3096 = Uniadic(3096)
    uni = Uniadic()
    node1 = (repr1 := ShapeRepr([uni2, uni3, uni4])).node
    tensor1: Tensor[int | float | bool] = Tensor(shape=node1, differentiable=True)
    tensor1._temp_shape = repr1
    node2 = (repr2 := ShapeRepr([uni6, uni7, uni8, uni])).node
    tensor2: Tensor[int | float | bool] = Tensor(shape=node2, differentiable=True)
    tensor2._temp_shape = repr2
    node3 = (repr3 := ShapeRepr([uni2, uni1, uni1, uni2, uni3, uni4])).node
    tensor3: Tensor[int | float | bool] = Tensor(shape=node3, differentiable=True)
    tensor3._temp_shape = repr3
    out_node = (repr4 := ShapeRepr([uni3096])).node
    out_tensor: Tensor[int | float | bool] = Tensor(shape=out_node)
    out_tensor._temp_shape = repr4
    given_data = {
        "output": IOHyperEdge(value=out_tensor),
        "input": IOHyperEdge(value=[tensor1, tensor2, tensor3]),
        "axis": IOHyperEdge(value=None),
    }
    assert_constraint_results(
        {},
        {},
        final_shapes,
        {},
        concat_constraints,
        True,
        {tensor2},
        given_data,
        variadic_fn=True,
    )


def test_concat_9():
    """
    Test the concatenation of tensors with varying shapes and dimensions.

    This test verifies the behavior of the concatenation operation when applied to
    tensors with different shapes and dimensions. It ensures that the final shapes
    of the tensors match the expected output after concatenation.

    Axis: None

    Initial shapes:
    - output: [3096]
    - axis: []
    - input: [
        [2, 3, 4],
        [6, 7, 8, 9],
        [2, 1, "u1", 2, 3, 4]
    ]

    Final shapes:
    - output: [3096]
    - axis: []
    - input: [
        [2, 3, 4],
        [6, 7, 8, 9],
        [2, 1, 1, 2, 3, 4]
    ]

    The test creates input tensors with specified shapes and concatenates them
    along a given axis. It then asserts that the resulting shapes match the
    expected final shapes.

    """
    final_shapes = {
        "output": [3096],
        "axis": [],
        "input": ([2, 3, 4], [6, 7, 8, 9], [2, 1, 1, 2, 3, 4]),
    }
    # Create input tensors.
    uni1 = Uniadic(1)
    uni2 = Uniadic(2)
    uni3 = Uniadic(3)
    uni4 = Uniadic(4)
    uni6 = Uniadic(6)
    uni7 = Uniadic(7)
    uni8 = Uniadic(8)
    uni9 = Uniadic(9)
    uni3096 = Uniadic(3096)
    uni = Uniadic()
    node1 = (repr1 := ShapeRepr([uni2, uni3, uni4])).node
    tensor1: Tensor[int | float | bool] = Tensor(shape=node1, differentiable=True)
    tensor1._temp_shape = repr1
    node2 = (repr2 := ShapeRepr([uni6, uni7, uni8, uni9])).node
    tensor2: Tensor[int | float | bool] = Tensor(shape=node2, differentiable=True)
    tensor2._temp_shape = repr2
    node3 = (repr3 := ShapeRepr([uni2, uni1, uni, uni2, uni3, uni4])).node
    tensor3: Tensor[int | float | bool] = Tensor(shape=node3, differentiable=True)
    tensor3._temp_shape = repr3
    out_node = (repr4 := ShapeRepr([uni3096])).node
    out_tensor: Tensor[int | float | bool] = Tensor(shape=out_node)
    out_tensor._temp_shape = repr4
    given_data = {
        "output": IOHyperEdge(value=out_tensor),
        "input": IOHyperEdge(value=[tensor1, tensor2, tensor3]),
        "axis": IOHyperEdge(value=None),
    }
    assert_constraint_results(
        {},
        {},
        final_shapes,
        {},
        concat_constraints,
        True,
        {tensor3},
        given_data,
        variadic_fn=True,
    )


############# SHAPE #############


def test_shape_1():
    shapes: dict[str, list[int | str | tuple]] = {"input": [3, 4, 5]}
    final_shapes = {"input": [3, 4, 5], "output": []}
    given_data = {"output": IOHyperEdge(tuple[int, ...] | type(...), value=TBD)}
    final_values = {"output": (3, 4, 5)}
    assert_constraint_results(
        shapes,
        {},
        final_shapes,
        {},
        shape_constraints,
        True,
        {"output"},
        given_data,
        final_values,
    )


def test_shape_2():
    shapes: dict[str, list[int | str | tuple]] = {"input": [1]}
    final_shapes = {"input": [1], "output": []}
    given_data = {"output": IOHyperEdge(tuple[int, ...] | type(...), value=TBD)}
    final_values = {"output": (1,)}
    assert_constraint_results(
        shapes,
        {},
        final_shapes,
        {},
        shape_constraints,
        True,
        {"output"},
        given_data,
        final_values,
    )


def test_shape_3():
    shapes: dict[str, list[int | str | tuple]] = {"input": [("Var1", ...)]}
    final_shapes = {"input": [3, 4, 5, 6, 7], "output": []}
    given_data = {"output": IOHyperEdge(value=(3, 4, 5, 6, 7))}
    final_values = {"output": (3, 4, 5, 6, 7)}
    assert_constraint_results(
        shapes,
        {},
        final_shapes,
        {},
        shape_constraints,
        True,
        {"input"},
        given_data,
        final_values,
    )


def test_shape_4():
    shapes: dict[str, list[int | str | tuple]] = {
        "input": ["u1", "u2", "u3", ("Var1", ...), "u4", "u5"]
    }
    final_shapes = {"input": [3, 4, 5, 6, 7], "output": []}
    given_data = {"output": IOHyperEdge(value=(3, 4, 5, 6, 7))}
    final_values = {"output": (3, 4, 5, 6, 7)}
    assert_constraint_results(
        shapes,
        {},
        final_shapes,
        {},
        shape_constraints,
        True,
        {"input"},
        given_data,
        final_values,
    )


def test_shape_5():
    shapes: dict[str, list[int | str | tuple]] = {
        "input": ["u1", "u2", "u3", ("Var1", ...), "u4", "u4"]
    }
    final_shapes = {"input": [3, 4, 5, 6, 6], "output": []}
    given_data = {"output": IOHyperEdge(value=(3, 4, 5, 6, 6))}
    final_values = {"output": (3, 4, 5, 6, 6)}
    assert_constraint_results(
        shapes,
        {},
        final_shapes,
        {},
        shape_constraints,
        True,
        {"input"},
        given_data,
        final_values,
    )


def test_to_tuple_forward():
    shapes: dict[str, list[int | str | tuple]] = {}
    final_shapes: dict[str, list[int | str | tuple]] = {
        "output": [],
        "input1": [],
        "input2": [],
        "input3": [],
    }
    given_data = {
        "output": IOHyperEdge(type=tuple[int, ...] | type(...), value=TBD),
        "input1": IOHyperEdge(value=3),
        "input2": IOHyperEdge(value=4),
        "input3": IOHyperEdge(value=5),
    }
    final_values = {"output": (3, 4, 5), "input1": 3, "input2": 4, "input3": 5}
    assert_constraint_results(
        shapes,
        {},
        final_shapes,
        {},
        to_tuple_constraints,
        True,
        {"output"},
        given_data,
        final_values,
        variadic_fn=True,
    )


def test_to_tuple_reverse_1():
    shapes: dict[str, list[int | str | tuple]] = {}
    final_shapes: dict[str, list[int | str | tuple]] = {
        "output": [],
        "input1": [],
        "input2": [],
        "input3": [],
    }
    given_data = {
        "output": IOHyperEdge(value=(3, 4, 5)),
        "input1": IOHyperEdge(
            type=int | float | bool | list | tuple | type(...), value=TBD
        ),
        "input2": IOHyperEdge(
            type=int | float | bool | list | tuple | type(...), value=TBD
        ),
        "input3": IOHyperEdge(
            type=int | float | bool | list | tuple | type(...), value=TBD
        ),
    }
    final_values = {"output": (3, 4, 5), "input1": 3, "input2": 4, "input3": 5}
    assert_constraint_results(
        shapes,
        {},
        final_shapes,
        {},
        to_tuple_constraints,
        True,
        {"input1", "input2", "input3"},
        given_data,
        final_values,
        variadic_fn=True,
    )


def test_to_tuple_reverse_2():
    shapes: dict[str, list[int | str | tuple]] = {}
    final_shapes: dict[str, list[int | str | tuple]] = {
        "output": [],
        "input1": [],
        "input2": [],
        "input3": [],
    }
    given_data = {
        "output": IOHyperEdge(value=(3, 4, 5)),
        "input1": IOHyperEdge(type=int | float | bool, value=3),
        "input2": IOHyperEdge(type=int | float | bool, value=TBD),
        "input3": IOHyperEdge(type=int | float | bool, value=5),
    }
    final_values = {"output": (3, 4, 5), "input1": 3, "input2": 4, "input3": 5}
    assert_constraint_results(
        shapes,
        {},
        final_shapes,
        {},
        to_tuple_constraints,
        True,
        {"input2"},
        given_data,
        final_values,
        variadic_fn=True,
    )


def test_to_list_forward():
    shapes: dict[str, list[int | str | tuple]] = {}
    final_shapes: dict[str, list[int | str | tuple]] = {
        "output": [],
        "input1": [],
        "input2": [],
        "input3": [],
    }
    given_data = {
        "output": IOHyperEdge(type=list[int] | type(...), value=TBD),
        "input1": IOHyperEdge(value=3),
        "input2": IOHyperEdge(value=4),
        "input3": IOHyperEdge(value=5),
    }
    final_values = {"output": [3, 4, 5], "input1": 3, "input2": 4, "input3": 5}
    assert_constraint_results(
        shapes,
        {},
        final_shapes,
        {},
        to_list_constraints,
        True,
        {"output"},
        given_data,
        final_values,
        variadic_fn=True,
    )


def test_to_list_reverse_1():
    shapes: dict[str, list[int | str | tuple]] = {}
    final_shapes: dict[str, list[int | str | tuple]] = {
        "output": [],
        "input1": [],
        "input2": [],
        "input3": [],
    }
    given_data = {
        "output": IOHyperEdge(type=list[int] | type(...), value=[3, 4, 5]),
        "input1": IOHyperEdge(
            type=int | float | bool | list | tuple | type(...), value=TBD
        ),
        "input2": IOHyperEdge(
            type=int | float | bool | list | tuple | type(...), value=TBD
        ),
        "input3": IOHyperEdge(
            type=int | float | bool | list | tuple | type(...), value=TBD
        ),
    }
    final_values = {"output": [3, 4, 5], "input1": 3, "input2": 4, "input3": 5}
    assert_constraint_results(
        shapes,
        {},
        final_shapes,
        {},
        to_list_constraints,
        True,
        {"input1", "input2", "input3"},
        given_data,
        final_values,
        variadic_fn=True,
    )


def test_to_list_reverse_2():
    shapes: dict[str, list[int | str | tuple]] = {}
    final_shapes: dict[str, list[int | str | tuple]] = {
        "output": [],
        "input1": [],
        "input2": [],
        "input3": [],
    }
    given_data = {
        "output": IOHyperEdge(value=[3, 4, 5]),
        "input1": IOHyperEdge(value=3),
        "input2": IOHyperEdge(type=int | float | bool, value=TBD),
        "input3": IOHyperEdge(value=5),
    }
    final_values = {"output": [3, 4, 5], "input1": 3, "input2": 4, "input3": 5}
    assert_constraint_results(
        shapes,
        {},
        final_shapes,
        {},
        to_list_constraints,
        True,
        {"input2"},
        given_data,
        final_values,
        variadic_fn=True,
    )


def test_where_1():
    shapes: dict[str, list[int | str | tuple]] = {
        "output": [("Var1", ...)],
        "cond": [("Var2", ...)],
        "input1": ["u1", "u2", "u3", 3],
        "input2": ["u1", "u2", "u3", 3],
    }
    final_shapes = {
        "output": ["(V1, ...)", "a", "b", "c", 3],
        "cond": ["(V2, ...)"],
        "input1": ["u1", "u2", "u3", 3],
        "input2": ["u1", "u2", "u3", 3],
    }
    assert_constraint_results(
        shapes, {}, final_shapes, {}, where_constrains, False, {"output"}
    )


def test_where_2():
    shapes: dict[str, list[int | str | tuple]] = {
        "output": [("Var1", ...)],
        "cond": [("Var2", ...)],
        "input1": [("Var3", ...)],
        "input2": ["u1", "u2", "u3", 3],
    }
    final_shapes = {
        "output": ["(V1, ...)", "a", "b", "c", 3],
        "cond": ["(V2, ...)"],
        "input1": ["(V3, ...)"],
        "input2": ["u1", "u2", "u3", 3],
    }
    assert_constraint_results(
        shapes, {}, final_shapes, {}, where_constrains, False, {"output"}
    )


def test_where_3():
    shapes: dict[str, list[int | str | tuple]] = {
        "output": [("Var1", ...)],
        "cond": [("Var2", ...)],
        "input1": ["u1", "u2", "u3", 3],
        "input2": [("Var3", ...)],
    }
    final_shapes = {
        "output": ["(V1, ...)", "a", "b", "c", 3],
        "cond": ["(V2, ...)"],
        "input1": ["u1", "u2", "u3", 3],
        "input2": ["(V3, ...)"],
    }
    assert_constraint_results(
        shapes, {}, final_shapes, {}, where_constrains, False, {"output"}
    )


def test_where_4():
    shapes: dict[str, list[int | str | tuple]] = {
        "output": [("Var1", ...)],
        "cond": ["u1", "u2", "u3", 3],
        "input1": [("Var2", ...)],
        "input2": [("Var3", ...)],
    }
    final_shapes = {
        "output": ["(V1, ...)", "a", "b", "c", 3],
        "cond": ["u1", "u2", "u3", 3],
        "input1": ["(V2, ...)"],
        "input2": ["(V3, ...)"],
    }
    assert_constraint_results(
        shapes, {}, final_shapes, {}, where_constrains, False, {"output"}
    )


def test_eye_1():
    shapes: dict[str, list[int | str | tuple]] = {
        "output": ["u1", "u2"],
    }
    final_shapes = {"output": [1, 1], "N": [], "M": []}
    given_data = {"N": IOHyperEdge(int, value=1), "M": IOHyperEdge(int, value=1)}
    assert_constraint_results(
        shapes, {}, final_shapes, {}, eye_constraints, True, {"output"}, given_data
    )


def test_eye_2():
    shapes: dict[str, list[int | str | tuple]] = {
        "output": ["u1", "u2"],
    }
    final_shapes = {"output": [1, 4], "N": [], "M": []}
    given_data = {"N": IOHyperEdge(int, value=1), "M": IOHyperEdge(int, value=4)}
    assert_constraint_results(
        shapes, {}, final_shapes, {}, eye_constraints, True, {"output"}, given_data
    )


def test_eye_3():
    shapes: dict[str, list[int | str | tuple]] = {
        "output": ["u1", "u2"],
    }
    final_shapes = {"output": [1, "u2"], "N": [], "M": []}
    given_data = {"N": IOHyperEdge(int, value=1), "M": IOHyperEdge(int)}
    assert_constraint_results(
        shapes, {}, final_shapes, {}, eye_constraints, False, {"output"}, given_data
    )


def test_eye_4():
    shapes: dict[str, list[int | str | tuple]] = {
        "output": ["u1", "u2"],
    }
    final_shapes = {"output": ["u1", 2], "N": [], "M": []}
    given_data = {"N": IOHyperEdge(int), "M": IOHyperEdge(int, value=2)}
    assert_constraint_results(
        shapes, {}, final_shapes, {}, eye_constraints, False, {"output"}, given_data
    )


def test_eye_5():
    shapes: dict[str, list[int | str | tuple]] = {
        "output": ["u1", "u2"],
    }
    final_shapes = {"output": ["u1", "u2"], "N": [], "M": []}
    given_data = {"N": IOHyperEdge(int), "M": IOHyperEdge(int)}
    assert_constraint_results(
        shapes, {}, final_shapes, {}, eye_constraints, False, set(), given_data
    )


# def test_tensor_to_list_forward_1():
#     shapes: dict[str, list[int | str | tuple]] = {"input": [2, 3]}
#     final_shapes = {"input": [2, 3], "output": []}
#     value = np.ones((2, 3))
#     given_data = {
#         "output": IOHyperEdge(type=list[list[float]] | type(...)),
#     }
#     final_values = {"output": [[1.0, 1.0, 1.0], [1.0, 1.0, 1.0]], "input": value}
#     assert_constraint_results(
#         shapes,
#         {},
#         final_shapes,
#         {},
#         tensor_to_list_constraints,
#         True,
#         {"output"},
#         given_data,
#         final_values,
#         initial_values={"input": value},
#     )


# def test_tensor_to_list_forward_2():
#     shapes: dict[str, list[int | str | tuple]] = {"input": [2, 3]}
#     final_shapes = {"input": [2, 3], "output": []}
#     value = np.ones((2, 3), dtype=int)
#     given_data = {
#         "output": IOHyperEdge(type=list[list[int]] | type(...)),
#     }
#     final_values = {"output": [[1, 1, 1], [1, 1, 1]], "input": value}
#     assert_constraint_results(
#         shapes,
#         {},
#         final_shapes,
#         {},
#         tensor_to_list_constraints,
#         True,
#         {"output"},
#         given_data,
#         final_values,
#         initial_values={"input": value},
#     )


def test_tensor_to_list_backward_1():
    shapes: dict[str, list[int | str | tuple]] = {"input": [("Var1", ...)]}
    final_shapes = {"input": [2, 3], "output": []}
    given_data = {
        "output": IOHyperEdge(value=[[1, 1, 1], [1, 1, 1]]),
    }
    final_values = {"output": [[1, 1, 1], [1, 1, 1]]}
    assert_constraint_results(
        shapes,
        {},
        final_shapes,
        {},
        tensor_to_list_constraints,
        True,
        {"input"},
        given_data,
        final_values,
    )


def test_tensor_to_list_backward_2():
    shapes: dict[str, list[int | str | tuple]] = {"input": [("Var1", ...)]}
    given_data = {
        "output": IOHyperEdge(value=[[1, 1, 1], [1, 1]]),
    }
    with pytest.raises(ValueError) as err_info:
        assert_constraint_results(
            shapes, {}, {}, {}, tensor_to_list_constraints, False, set(), given_data
        )
    assert str(err_info.value) == "Inconsistent dimensions found in the list."


def test_item_constraints_1():
    shapes: dict[str, list[int | str | tuple]] = {"input": [("Var1", ...)]}
    final_shapes = {"input": ["(Var1, ...)"], "output": []}
    given_data = {"output": IOHyperEdge(type=int | float | bool | type(...))}
    assert_constraint_results(
        shapes, {}, final_shapes, {}, item_constraints, False, set(), given_data
    )


def test_item_constraints_2():
    shapes: dict[str, list[int | str | tuple]] = {"input": []}
    final_shapes: dict[str, list[int | str | tuple]] = {"input": [], "output": []}
    given_data = {"output": IOHyperEdge(type=int | float | bool | type(...))}
    assert_constraint_results(
        shapes, {}, final_shapes, {}, item_constraints, True, set(), given_data
    )


def test_item_constraints_3():
    shapes: dict[str, list[int | str | tuple]] = {"input": [1, 1, 1]}
    final_shapes = {"input": [1, 1, 1], "output": []}
    given_data = {"output": IOHyperEdge(type=int | float | bool | type(...))}
    assert_constraint_results(
        shapes, {}, final_shapes, {}, item_constraints, True, set(), given_data
    )


def test_item_constraints_4():
    shapes: dict[str, list[int | str | tuple]] = {"input": [1, 2, 1]}
    given_data = {"output": IOHyperEdge(type=int | float | bool | type(...))}
    with pytest.raises(ValueError) as err_info:
        assert_constraint_results(
            shapes, {}, {}, {}, item_constraints, False, set(), given_data
        )
    assert str(err_info.value) == (
        "Only tensors with 1 elements can be converted to scalar, "
        "got input shape as [1, 2, 1]"
    )


def test_scalar_item_1():
    shapes: dict[str, list[int | str | tuple]] = {}
    final_shapes: dict[str, list[int | str | tuple]] = {
        "output": [],
        "input": [],
        "index": [],
    }
    given_data = {
        "output": IOHyperEdge(type=int | float | bool | type(...)),
        "input": IOHyperEdge(type=list[int], value=[1, 2, 3]),
        "index": IOHyperEdge(type=int, value=2),
    }
    final_values = {"output": 3, "input": [1, 2, 3], "index": 2}
    assert_constraint_results(
        shapes,
        {},
        final_shapes,
        {},
        indexer_constraints,
        True,
        {"output"},
        given_data,
        final_values,
    )


def test_scalar_item_2():
    shapes: dict[str, list[int | str | tuple]] = {}
    final_shapes: dict[str, list[int | str | tuple]] = {
        "output": [],
        "input": [],
        "index": [],
    }
    given_data = {
        "output": IOHyperEdge(type=int | float | bool | type(...)),
        "input": IOHyperEdge(type=list[int] | type(...), value=TBD),
        "index": IOHyperEdge(type=int, value=2),
    }
    final_values = {"output": TBD, "input": TBD, "index": 2}
    assert_constraint_results(
        shapes,
        {},
        final_shapes,
        {},
        indexer_constraints,
        False,
        set(),
        given_data,
        final_values,
    )


def test_scalar_item_3():
    shapes: dict[str, list[int | str | tuple]] = {}
    final_shapes: dict[str, list[int | str | tuple]] = {
        "output": [],
        "input": [],
        "index": [],
    }
    given_data = {
        "output": IOHyperEdge(type=int | float | bool | type(...), value=2),
        "input": IOHyperEdge(type=list[int] | type(...), value=[1, 2, 3]),
        "index": IOHyperEdge(type=int | type(...), value=TBD),
    }
    final_values = {"output": 2, "input": [1, 2, 3], "index": 1}
    assert_constraint_results(
        shapes,
        {},
        final_shapes,
        {},
        indexer_constraints,
        True,
        {"index"},
        given_data,
        final_values,
    )


def test_polynomial_features_1():
    shapes: dict[str, list[int | str | tuple]] = {"input": [4, 2], "output": [4, "u1"]}
    final_shapes = {"input": [4, 2], "output": [4, 5], "degree": []}
    given_data = {"degree": IOHyperEdge(type=int, value=2)}
    assert_constraint_results(
        shapes,
        {},
        final_shapes,
        {},
        polynomial_features_constraints,
        True,
        {"output"},
        given_data,
    )


def test_polynomial_features_2():
    shapes: dict[str, list[int | str | tuple]] = {"input": [4, 2], "output": [4, "u1"]}
    final_shapes = {"input": [4, 2], "output": [4, 9], "degree": []}
    given_data = {"degree": IOHyperEdge(type=int, value=3)}
    assert_constraint_results(
        shapes,
        {},
        final_shapes,
        {},
        polynomial_features_constraints,
        True,
        {"output"},
        given_data,
    )


def test_polynomial_features_3():
    shapes: dict[str, list[int | str | tuple]] = {"input": [4, "u1"], "output": [4, 9]}
    final_shapes = {"input": [4, 2], "output": [4, 9], "degree": []}
    given_data = {"degree": IOHyperEdge(type=int, value=3)}
    assert_constraint_results(
        shapes,
        {},
        final_shapes,
        {},
        polynomial_features_constraints,
        True,
        {"input"},
        given_data,
    )


def test_polynomial_features_4():
    shapes: dict[str, list[int | str | tuple]] = {"input": [4, "u1"], "output": [4, 8]}
    given_data = {"degree": IOHyperEdge(type=int, value=3)}
    with pytest.raises(ValueError) as err_info:
        assert_constraint_results(
            shapes,
            {},
            {},
            {},
            polynomial_features_constraints,
            False,
            set(),
            given_data,
        )
    assert (
        str(err_info.value)
        == "Something went wrong while calculating Polynomial Features shapes!"
    )
    # TODO: Update the error message with a more informative one!


def test_indexer_constraints_1():
    shapes: dict[str, list[int | str | tuple]] = {
        "input": [("Var1", ...)],
        "output": [("Var2", ...)],
    }
    final_shapes = {"input": ["a", "(V1, ...)"], "output": ["(V1, ...)"], "index": []}
    given_data = {"index": IOHyperEdge(value=1)}
    assert_constraint_results(
        shapes,
        {},
        final_shapes,
        {},
        indexer_constraints,
        True,
        {"input"},
        given_data,
    )


def test_indexer_constraints_2():
    shapes: dict[str, list[int | str | tuple]] = {
        "input": [("Var1", ...)],
        "output": [("Var2", ...)],
    }
    final_shapes = {
        "input": ["u1", "u2", "u3", "(V1, ...)"],
        "output": ["(V1, ...)"],
        "index": [],
    }
    given_data = {"index": IOHyperEdge(value=(1, 2, 3))}
    assert_constraint_results(
        shapes,
        {},
        final_shapes,
        {},
        indexer_constraints,
        True,
        {"input"},
        given_data,
    )


def test_indexer_constraints_3():
    shapes: dict[str, list[int | str | tuple]] = {
        "input": ["u1", "u2", ("Var1", ...)],
        "output": [("Var2", ...)],
    }
    final_shapes = {
        "input": ["u1", "u2", "u3", "(V1, ...)"],
        "output": ["(V1, ...)"],
        "index": [],
    }
    given_data = {"index": IOHyperEdge(value=(1, 2, 3))}
    assert_constraint_results(
        shapes,
        {},
        final_shapes,
        {},
        indexer_constraints,
        True,
        {"input"},
        given_data,
    )


def test_indexer_constraints_4():
    shapes: dict[str, list[int | str | tuple]] = {
        "input": [("Var1", ...)],
        "output": [("Var2", ...)],
    }
    final_shapes = {
        "input": ["u1", "(V1, ...)"],
        "output": [1, 1, "(V1, ...)"],
        "index": [],
    }
    given_data = {"index": IOHyperEdge(value=(None, None, 3))}
    assert_constraint_results(
        shapes,
        {},
        final_shapes,
        {},
        indexer_constraints,
        True,
        {"input", "output"},
        given_data,
    )


def test_indexer_constraints_5():
    shapes: dict[str, list[int | str | tuple]] = {
        "input": [10, ("Var1", ...)],
        "output": [("Var2", ...)],
    }
    final_shapes = {"input": [10, "(V1, ...)"], "output": [3, "(V1, ...)"], "index": []}
    given_data = {"index": IOHyperEdge(value=slice(2, 5, None))}
    assert_constraint_results(
        shapes,
        {},
        final_shapes,
        {},
        indexer_constraints,
        True,
        {"output"},
        given_data,
    )


def test_indexer_constraints_6():
    shapes: dict[str, list[int | str | tuple]] = {
        "input": ["u1", "u2", "u3"],
        "output": [("Var1", ...)],
    }
    final_shapes = {
        "input": ["u1", "u2", "u3"],
        "output": ["u4", "u5", "u3"],
        "index": [],
    }
    given_data = {"index": IOHyperEdge(value=(slice(2, 5, None), slice(2, 5, None)))}
    assert_constraint_results(
        shapes,
        {},
        final_shapes,
        {},
        indexer_constraints,
        False,
        {"output"},
        given_data,
    )


def test_indexer_constraints_7():
    shapes: dict[str, list[int | str | tuple]] = {
        "input": ["u1", "u2", "u3", "u4", "u5", "u6", "u7", "u8"],
        "output": [("Var1", ...)],
    }
    final_shapes = {
        "input": ["u1", "u2", "u3", "u4", "u5", "u6", "u7", "u8"],
        "output": ["u4", "u5", "u6"],
        "index": [],
    }
    given_data = {"index": IOHyperEdge(value=(1, 2, 3, ..., 1, 0))}
    assert_constraint_results(
        shapes,
        {},
        final_shapes,
        {},
        indexer_constraints,
        True,
        {"output"},
        given_data,
    )


def test_indexer_constraints_8():
    shapes: dict[str, list[int | str | tuple]] = {
        "input": ["u1", "u2", "u3", "u4", "u5", "u6", "u7", "u8"],
        "output": [("Var1", ...)],
    }
    final_shapes = {
        "input": ["u1", "u2", "u3", "u4", "u5", "u6", "u7", "u8"],
        "output": [1, 1, 1, 1, "u4", "u5", "u6", 1, 1],
        "index": [],
    }
    given_data = {
        "index": IOHyperEdge(
            value=(1, None, None, 2, None, 3, None, ..., None, 1, 0, None)
        )
    }
    assert_constraint_results(
        shapes,
        {},
        final_shapes,
        {},
        indexer_constraints,
        True,
        {"output"},
        given_data,
    )


def test_indexer_constraints_9():
    shapes: dict[str, list[int | str | tuple]] = {
        "input": ["u1", "u2", "u3", "u4", "u5", "u6", "u7", "u8"],
        "output": [("Var1", ...)],
    }
    final_shapes = {
        "input": ["u1", "u2", "u3", "u4", "u5", "u6", "u7", "u8"],
        "output": ["u9", 1, 1, 1, "u5", "u6", 1, "u10", 1],
        "index": [],
    }
    given_data = {
        "index": IOHyperEdge(
            value=(
                1,
                slice(2, None, None),
                None,
                2,
                None,
                3,
                None,
                ...,
                None,
                slice(2, None, None),
                0,
                None,
            )
        )
    }
    assert_constraint_results(
        shapes,
        {},
        final_shapes,
        {},
        indexer_constraints,
        False,
        {"output"},
        given_data,
    )


def test_indexer_constraints_10():
    shapes: dict[str, list[int | str | tuple]] = {
        "input": [8, 9, 10, 11, 12, 13, 14, 15],
        "output": [("Var1", ...)],
    }
    final_shapes = {
        "input": [8, 9, 10, 11, 12, 13, 14, 15],
        "output": [7, 1, 1, 1, 12, 13, 1, 12, 1],
        "index": [],
    }
    given_data = {
        "index": IOHyperEdge(
            value=(
                1,
                slice(2, None, None),
                None,
                2,
                None,
                3,
                None,
                ...,
                None,
                slice(2, None, None),
                0,
                None,
            )
        )
    }
    assert_constraint_results(
        shapes,
        {},
        final_shapes,
        {},
        indexer_constraints,
        True,
        {"output"},
        given_data,
    )


def test_indexer_constraints_11():
    shapes: dict[str, list[int | str | tuple]] = {
        "input": ["u1", "u2", "u3", ("Var1", ...), "u4", "u5", "u6"],
        "output": [("Var2", ...)],
    }
    final_shapes = {
        "input": ["u1", "u2", "u3", "(V1, ...)", "u4", "u5", "u6"],
        "output": [1, "(V1, ...)"],
        "index": [],
    }
    given_data = {"index": IOHyperEdge(value=(1, 2, None, 3, ..., 2, 3, 4))}
    assert_constraint_results(
        shapes,
        {},
        final_shapes,
        {},
        indexer_constraints,
        True,
        {"output"},
        given_data,
    )


def test_indexer_constraints_12():
    shapes: dict[str, list[int | str | tuple]] = {
        "input": [("Var1", ...), "u1", "u2"],
        "output": [("Var2", ...)],
    }
    final_shapes = {
        "input": ["(V1, ...)", "u1", "u2"],
        "output": ["u3", 1, "u4", "(V2, ...)"],
        "index": [],
    }
    given_data = {
        "index": IOHyperEdge(
            value=(slice(None, None, None), None, slice(None, None, None))
        )
    }
    assert_constraint_results(
        shapes,
        {},
        final_shapes,
        {},
        indexer_constraints,
        False,
        {"output"},
        given_data,
    )


def test_indexer_constraints_13():
    shapes: dict[str, list[int | str | tuple]] = {
        "input": [("Var1", ...), "u1", "u2"],
        "output": [("Var2", ...)],
    }
    final_shapes = {
        "input": ["(V1, ...)", "u1", "u2"],
        "output": ["u3", "u4", "(V2, ...)"],
        "index": [],
    }
    given_data = {
        "index": IOHyperEdge(value=(slice(2, None, None), slice(3, None, None)))
    }
    assert_constraint_results(
        shapes,
        {},
        final_shapes,
        {},
        indexer_constraints,
        False,
        {"output"},
        given_data,
    )


def test_indexer_constraints_14():
    shapes: dict[str, list[int | str | tuple]] = {
        "input": ["u1", ("Var1", ...), "u2"],
        "output": [("Var2", ...)],
    }
    final_shapes = {
        "input": ["u1", "u2", "(V1, ...)", "u3"],
        "output": [1, 1, "u4", "(V2, ...)"],
        "index": [],
    }
    given_data = {"index": IOHyperEdge(value=(3, 4, None, None, slice(2, None, None)))}
    assert_constraint_results(
        shapes,
        {},
        final_shapes,
        {},
        indexer_constraints,
        False,
        {"output", "input"},
        given_data,
    )


def test_indexer_constraints_15():
    shapes: dict[str, list[int | str | tuple]] = {
        "input": ["u1", "u2", ("Var1", ...)],
        "output": [("Var2", ...)],
    }
    final_shapes = {
        "input": ["u1", "u2", "(V1, ...)"],
        "output": ["(V2, ...)", "u3", 1, "u4"],
        "index": [],
    }
    given_data = {
        "index": IOHyperEdge(
            value=(..., slice(None, None, None), None, slice(2, None, None))
        )
    }
    assert_constraint_results(
        shapes,
        {},
        final_shapes,
        {},
        indexer_constraints,
        False,
        {"output"},
        given_data,
    )


def test_indexer_constraints_16():
    shapes: dict[str, list[int | str | tuple]] = {
        "input": [("Var1", ...), "u1", "u2"],
        "output": [("Var2", ...)],
    }
    final_shapes = {
        "input": ["(V1, ...)", "u1", "u2"],
        "output": ["(V1, ...)", "u1", "u2", 1],
        "index": [],
    }
    given_data = {"index": IOHyperEdge(value=(..., None))}
    assert_constraint_results(
        shapes,
        {},
        final_shapes,
        {},
        indexer_constraints,
        True,
        {"output"},
        given_data,
    )


def test_indexer_constraints_17():
    shapes: dict[str, list[int | str | tuple]] = {
        "input": [("Var1", ...), "u1", "u2"],
        "output": [("Var2", ...)],
    }
    final_shapes = {
        "input": ["(V1, ...)", "u1", "u2"],
        "output": ["(V1, ...)", "u1", 1, "u3", 1],
        "index": [],
    }
    given_data = {"index": IOHyperEdge(value=(..., None, slice(2, None, None), None))}
    assert_constraint_results(
        shapes,
        {},
        final_shapes,
        {},
        indexer_constraints,
        False,
        {"output"},
        given_data,
    )


def test_indexer_constraints_18():
    shapes: dict[str, list[int | str | tuple]] = {
        "input": [("Var1", ...), "u1", "u2"],
        "output": [("Var2", ...)],
    }
    final_shapes = {
        "input": ["(V1, ...)", "u1", "u2"],
        "output": ["(V1, ...)", "u1", 1, 1],
        "index": [],
    }
    given_data = {"index": IOHyperEdge(value=(..., None, 2, None))}
    assert_constraint_results(
        shapes,
        {},
        final_shapes,
        {},
        indexer_constraints,
        True,
        {"output"},
        given_data,
    )


def test_indexer_constraints_19():
    shapes: dict[str, list[int | str | tuple]] = {
        "input": ["u1", ("Var1", ...)],
        "output": [("Var2", ...)],
    }
    final_shapes = {
        "input": ["u1", "(V1, ...)", "u2"],
        "output": ["(V2, ...)", 1, 1],
        "index": [],
    }
    given_data = {"index": IOHyperEdge(value=(..., None, 2, None, 3))}
    assert_constraint_results(
        shapes,
        {},
        final_shapes,
        {},
        indexer_constraints,
        False,
        {"input", "output"},
        given_data,
    )


def test_indexer_constraints_20():
    shapes: dict[str, list[int | str | tuple]] = {
        "input": ["u1", ("Var1", ...)],
        "output": [("Var2", ...)],
    }
    final_shapes = {
        "input": ["u1", "(V1, ...)", "u2"],
        "output": ["(V2, ...)", 1, 1, 1, "u3", "u4"],
        "index": [],
    }
    given_data = {
        "index": IOHyperEdge(
            value=(..., None, None, None, slice(2, None, None), slice(2, None, None))
        )
    }
    assert_constraint_results(
        shapes,
        {},
        final_shapes,
        {},
        indexer_constraints,
        False,
        {"input", "output"},
        given_data,
    )


def test_indexer_constraints_21():
    shapes: dict[str, list[int | str | tuple]] = {
        "input": ["u1", ("Var1", ...), 7],
        "output": [("Var2", ...)],
    }
    final_shapes = {
        "input": ["u1", "(V1, ...)", "u2", 7],
        "output": ["(V2, ...)", 1, 1, 1, "u3", "u4", 5],
        "index": [],
    }
    given_data = {
        "index": IOHyperEdge(
            value=(
                ...,
                None,
                None,
                None,
                slice(2, None, None),
                slice(2, None, None),
                slice(2, None, None),
            )
        )
    }
    assert_constraint_results(
        shapes,
        {},
        final_shapes,
        {},
        indexer_constraints,
        False,
        {"input", "output"},
        given_data,
    )


def test_indexer_constraints_22():
    shapes: dict[str, list[int | str | tuple]] = {
        "input": ["u1", "u2", ("Var1", ...)],
        "output": [("Var2", ...)],
    }
    final_shapes = {
        "input": ["u1", "u2", "(V1, ...)"],
        "output": [1, 1, "u1", "u2", "(V1, ...)"],
        "index": [],
    }
    given_data = {"index": IOHyperEdge(value=(None, None))}
    assert_constraint_results(
        shapes,
        {},
        final_shapes,
        {},
        indexer_constraints,
        True,
        {"output"},
        given_data,
    )


def test_indexer_constraints_23():
    shapes: dict[str, list[int | str | tuple]] = {
        "input": ["u1", ("Var1", ...), "u2"],
        "output": [("Var2", ...)],
    }
    final_shapes = {
        "input": ["u1", "(V1, ...)", "u2"],
        "output": [1, "u1", "(V1, ...)", "u2", 1],
        "index": [],
    }
    given_data = {"index": IOHyperEdge(value=(None, ..., None))}
    assert_constraint_results(
        shapes,
        {},
        final_shapes,
        {},
        indexer_constraints,
        True,
        {"output"},
        given_data,
    )


def test_indexer_constraints_24():
    shapes: dict[str, list[int | str | tuple]] = {
        "input": [3, 4, 5, 6, 7],
        "output": [("Var2", ...)],
    }
    final_shapes = {
        "input": [3, 4, 5, 6, 7],
        "output": [1, 3, 4, 1, 3, 2],
        "index": [],
    }
    given_data = {
        "index": IOHyperEdge(
            value=(None, ..., None, 1, slice(2, 5, None), slice(2, 4, None))
        )
    }
    assert_constraint_results(
        shapes,
        {},
        final_shapes,
        {},
        indexer_constraints,
        True,
        {"output"},
        given_data,
    )


def test_indexer_constraints_25():
    shapes: dict[str, list[int | str | tuple]] = {
        "input": [10, 1, 2],
        "output": ["u1", 1, 2],
    }
    final_shapes = {
        "input": [10, 1, 2],
        "output": [5, 1, 2],
        "index": [],
    }
    given_data = {"index": IOHyperEdge(value=(slice(5, None, None)))}
    assert_constraint_results(
        shapes,
        {},
        final_shapes,
        {},
        indexer_constraints,
        True,
        {"output"},
        given_data,
    )


def test_split_constraints_1():
    shapes: dict[str, list[int | str | tuple]] = {
        "input": [6, 4, 5],
        "output": [("Var2", ...)],
    }
    final_shapes = {
        "input": [6, 4, 5],
        "output": [3, 2, 4, 5],
        "split_size": [],
        "axis": [],
    }
    given_data = {
        "split_size": IOHyperEdge(value=3),
        "axis": IOHyperEdge(value=0),
    }
    assert_constraint_results(
        shapes,
        {},
        final_shapes,
        {},
        split_constraints,
        True,
        {"output"},
        given_data,
    )


def test_split_constraints_2():
    shapes: dict[str, list[int | str | tuple]] = {
        "input": [6, 4, 5],
        "output": [("Var2", ...)],
    }
    final_shapes = {
        "input": [6, 4, 5],
        "output": [2, 6, 2, 5],
        "split_size": [],
        "axis": [],
    }
    given_data = {
        "split_size": IOHyperEdge(value=2),
        "axis": IOHyperEdge(value=1),
    }
    assert_constraint_results(
        shapes,
        {},
        final_shapes,
        {},
        split_constraints,
        True,
        {"output"},
        given_data,
    )


def test_split_constraints_3():
    shapes: dict[str, list[int | str | tuple]] = {
        "input": [6, 4, 5],
        "output": [("Var2", ...)],
    }
    final_shapes = {
        "input": [6, 4, 5],
        "output": [1, 6, 4, 5],
        "split_size": [],
        "axis": [],
    }
    given_data = {
        "split_size": IOHyperEdge(value=1),
        "axis": IOHyperEdge(value=1),
    }
    assert_constraint_results(
        shapes,
        {},
        final_shapes,
        {},
        split_constraints,
        True,
        {"output"},
        given_data,
    )


def test_split_constraints_4():
    shapes: dict[str, list[int | str | tuple]] = {
        "input": [6, 4, 8],
        "output": [("Var2", ...)],
    }
    final_shapes = {
        "input": [6, 4, 8],
        "output": [2, 6, 4, 4],
        "split_size": [],
        "axis": [],
    }
    given_data = {
        "split_size": IOHyperEdge(value=2),
        "axis": IOHyperEdge(value=-1),
    }
    assert_constraint_results(
        shapes,
        {},
        final_shapes,
        {},
        split_constraints,
        True,
        {"output"},
        given_data,
    )


def test_split_constraints_5():
    shapes: dict[str, list[int | str | tuple]] = {
        "input": [6, 4, ("Var1", ...), 8],
        "output": [("Var2", ...)],
    }
    final_shapes = {
        "input": [6, 4, "(V1, ...)", 8],
        "output": [2, 6, 4, "(V1, ...)", 4],
        "split_size": [],
        "axis": [],
    }
    given_data = {
        "split_size": IOHyperEdge(value=2),
        "axis": IOHyperEdge(value=-1),
    }
    assert_constraint_results(
        shapes,
        {},
        final_shapes,
        {},
        split_constraints,
        True,
        {"output"},
        given_data,
    )


def test_scalar_item_type_constraints_1():
    final_types = {"output": list[int], "input": list[list[int]], "index": int}
    given_data = {
        "index": IOHyperEdge(value=3),
        "input": IOHyperEdge(type=list[list[int]]),
        "output": IOHyperEdge(type=list),
    }
    assert_constraint_results(
        {},
        {},
        final_types,
        {},
        indexer_type_constraint,
        True,
        {"output"},
        given_data,
    )


def test_scalar_item_type_constraints_2():
    final_types = {
        "output": list[float],
        "input": list[list[int | float]],
        "index": int,
    }
    given_data = {
        "index": IOHyperEdge(value=3),
        "input": IOHyperEdge(type=list[list[int | float]]),
        "output": IOHyperEdge(type=list[float]),
    }
    assert_constraint_results(
        {}, {}, final_types, {}, indexer_type_constraint, True, set(), given_data
    )


def test_scalar_item_type_constraints_3():
    final_types = {
        "index": int,
        "input": list[list] | tuple[list, ...],
        "output": list[float],
    }
    given_data = {
        "index": IOHyperEdge(value=3),
        "input": IOHyperEdge(type=list | tuple),
        "output": IOHyperEdge(type=list[float]),
    }
    assert_constraint_results(
        {},
        {},
        final_types,
        {},
        indexer_type_constraint,
        True,
        {"input"},
        given_data,
    )


def test_scalar_item_type_constraints_3_1():
    final_types = {
        "index": int,
        "input": list[list] | tuple[list[float], ...],
        "output": list[float],
    }
    given_data = {
        "index": IOHyperEdge(value=3),
        "input": IOHyperEdge(type=list | tuple[list[float], ...]),
        "output": IOHyperEdge(type=list[float]),
    }
    assert_constraint_results(
        {},
        {},
        final_types,
        {},
        indexer_type_constraint,
        True,
        {"input"},
        given_data,
    )


def test_scalar_item_type_constraints_4():
    final_types = {
        "index": int,
        "input": list[tuple[list[int | str], ...]],
        "output": tuple[list[int | str], ...],
    }
    given_data = {
        "index": IOHyperEdge(value=3),
        "input": IOHyperEdge(type=list[tuple[list[int | str], ...]]),
        "output": IOHyperEdge(type=tuple[list[int | str | bool], ...]),
    }
    assert_constraint_results(
        {},
        {},
        final_types,
        {},
        indexer_type_constraint,
        False,
        {"output"},
        given_data,
    )


def test_scalar_item_type_constraints_5():
    final_types = {
        "index": int,
        "input": tuple[int, float, str, int, float],
        "output": int | float,
    }
    given_data = {
        "index": IOHyperEdge(type=int, value=TBD),
        "input": IOHyperEdge(type=tuple[int, float, str, int, float]),
        "output": IOHyperEdge(type=int | bool | float),
    }
    assert_constraint_results(
        {},
        {},
        final_types,
        {},
        indexer_type_constraint,
        False,
        {"output"},
        given_data,
    )


def test_scalar_item_type_constraints_6():
    final_types = {"index": int, "input": list[int], "output": int}
    given_data = {
        "index": IOHyperEdge(
            type=int,
            value=TBD,
        ),
        "input": IOHyperEdge(type=list[int] | list[float]),
        "output": IOHyperEdge(type=int),
    }
    assert_constraint_results(
        {},
        {},
        final_types,
        {},
        indexer_type_constraint,
        True,
        {"input"},
        given_data,
    )


def test_scalar_item_type_constraints_7():
    final_types = {
        "index": int,
        "input": tuple[int, float, bool, float, int],
        "output": bool,
    }
    given_data = {
        "index": IOHyperEdge(value=2, type=int),
        "input": IOHyperEdge(type=tuple[int, float, bool, float, int]),
        "output": IOHyperEdge(type=int | float | bool),
    }
    assert_constraint_results(
        {},
        {},
        final_types,
        {},
        indexer_type_constraint,
        True,
        {"output"},
        given_data,
    )


def test_scalar_item_type_constraints_8():
    index_type = int
    input_type: type[tuple] = tuple[int, float, float, int]
    output_type = int | bool

    final_index_type = int
    final_input_type = tuple[int, float, float, int]
    final_output_type = int

    final_types = {
        "index": final_index_type,
        "input": final_input_type,
        "output": final_output_type,
    }
    given_data = {
        "index": IOHyperEdge(value=TBD, type=index_type),
        "input": IOHyperEdge(type=input_type),
        "output": IOHyperEdge(type=output_type),
    }
    assert_constraint_results(
        {},
        {},
        final_types,
        {},
        indexer_type_constraint,
        True,
        {"output"},
        given_data,
    )


def test_scalar_item_type_constraints_9():
    index_type = int
    input_type: type[tuple] = tuple[int, int, int, int]
    output_type = int | float | bool

    final_index_type = int
    final_input_type = tuple[int, int, int, int]
    final_output_type = int

    final_types = {
        "index": final_index_type,
        "input": final_input_type,
        "output": final_output_type,
    }
    given_data = {
        "index": IOHyperEdge(value=TBD, type=index_type),
        "input": IOHyperEdge(type=input_type),
        "output": IOHyperEdge(type=output_type),
    }
    assert_constraint_results(
        {},
        {},
        final_types,
        {},
        indexer_type_constraint,
        True,
        {"output"},
        given_data,
    )


def test_scalar_item_type_constraints_10():
    index_type = int
    input_type = list
    output_type = int

    final_index_type = int
    final_input_type = list
    final_output_type = int

    final_types = {
        "index": final_index_type,
        "input": final_input_type,
        "output": final_output_type,
    }
    given_data = {
        "index": IOHyperEdge(value=TBD, type=index_type),
        "input": IOHyperEdge(type=input_type),
        "output": IOHyperEdge(type=output_type),
    }
    assert_constraint_results(
        {}, {}, final_types, {}, indexer_type_constraint, True, set(), given_data
    )


def test_scalar_item_type_constraints_11():
    index_type = int
    input_type = tuple
    output_type = int

    final_index_type = int
    final_input_type = tuple
    final_output_type = int

    final_types = {
        "index": final_index_type,
        "input": final_input_type,
        "output": final_output_type,
    }
    given_data = {
        "index": IOHyperEdge(value=TBD, type=index_type),
        "input": IOHyperEdge(type=input_type),
        "output": IOHyperEdge(type=output_type),
    }
    assert_constraint_results(
        {}, {}, final_types, {}, indexer_type_constraint, True, set(), given_data
    )


def test_scalar_item_type_constraints_12():
    index_type = int
    input_type = list[list[int]] | list[int]
    output_type = list[int]

    final_index_type = int
    final_input_type = list[list[int]]
    final_output_type = list[int]

    final_types = {
        "index": final_index_type,
        "input": final_input_type,
        "output": final_output_type,
    }
    given_data = {
        "index": IOHyperEdge(value=TBD, type=index_type),
        "input": IOHyperEdge(type=input_type),
        "output": IOHyperEdge(type=output_type),
    }
    assert_constraint_results(
        {},
        {},
        final_types,
        {},
        indexer_type_constraint,
        True,
        {"input"},
        given_data,
    )


def test_scalar_item_type_constraints_13():
    index_type = int
    input_type = list[list[int]] | list[int] | list[float]
    output_type = int | float

    final_index_type = int
    final_input_type = list[int] | list[float]
    final_output_type = int | float

    final_types = {
        "index": final_index_type,
        "input": final_input_type,
        "output": final_output_type,
    }
    given_data = {
        "index": IOHyperEdge(value=TBD, type=index_type),
        "input": IOHyperEdge(type=input_type),
        "output": IOHyperEdge(type=output_type),
    }
    assert_constraint_results(
        {},
        {},
        final_types,
        {},
        indexer_type_constraint,
        False,
        {"input"},
        given_data,
    )


def test_scalar_item_type_constraints_14():
    final_types = {"index": int, "input": list[int], "output": int}
    given_data = {
        "index": IOHyperEdge(value=TBD, type=int),
        "input": IOHyperEdge(type=list[int]),
        "output": IOHyperEdge(type=int),
    }
    assert_constraint_results(
        {}, {}, final_types, {}, indexer_type_constraint, True, set(), given_data
    )


def test_scalar_item_type_constraints_15():
    final_types = {"index": int, "input": list[float], "output": float}
    given_data = {
        "index": IOHyperEdge(value=TBD, type=int),
        "input": IOHyperEdge(type=list[int] | list[float]),
        "output": IOHyperEdge(type=float),
    }
    assert_constraint_results(
        {}, {}, final_types, {}, indexer_type_constraint, True, set(), given_data
    )


def test_scalar_item_type_constraints_16():
    final_types = {
        "index": int,
        "input": list[int] | list[float],
        "output": int | float,
    }
    given_data = {
        "index": IOHyperEdge(value=TBD, type=int),
        "input": IOHyperEdge(type=list[int] | list[float]),
        "output": IOHyperEdge(type=int | float),
    }
    assert_constraint_results(
        {},
        {},
        final_types,
        {},
        indexer_type_constraint,
        False,
        {"input"},
        given_data,
    )


def test_scalar_item_type_constraints_17():
    final_types = {
        "index": int,
        "input": list[int] | list[float],
        "output": int | float,
    }
    given_data = {
        "index": IOHyperEdge(value=TBD, type=int),
        "input": IOHyperEdge(type=list[int] | list[float]),
        "output": IOHyperEdge(type=int | float),
    }
    assert_constraint_results(
        {},
        {},
        final_types,
        {},
        indexer_type_constraint,
        False,
        {"input"},
        given_data,
    )


def test_scalar_item_type_constraints_18():
    final_types = {
        "index": int,
        "input": list[int] | list[float],
        "output": int | float,
    }
    given_data = {
        "index": IOHyperEdge(value=TBD, type=int),
        "input": IOHyperEdge(type=list[int] | list[float]),
        "output": IOHyperEdge(type=int | float),
    }
    assert_constraint_results(
        {},
        {},
        final_types,
        {},
        indexer_type_constraint,
        False,
        {"input"},
        given_data,
    )


def test_scalar_slice_type_constraints_1():
    final_types = {
        "start": NoneType,
        "stop": NoneType,
        "step": NoneType,
        "input": tuple[int, ...],
        "output": tuple[int, ...],
    }
    given_data = {
        "start": IOHyperEdge(value=None, type=int | NoneType),
        "stop": IOHyperEdge(value=None, type=int | NoneType),
        "step": IOHyperEdge(value=None, type=int | NoneType),
        "input": IOHyperEdge(type=tuple[int, ...]),
        "output": IOHyperEdge(type=tuple),
    }
    assert_constraint_results(
        {},
        {},
        final_types,
        {},
        scalar_slice_type_constraint,
        False,
        {"output"},
        given_data,
    )


def test_scalar_slice_type_constraints_2():
    final_types = {
        "start": NoneType,
        "stop": NoneType,
        "step": NoneType,
        "input": tuple[int, int, int, int],
        "output": tuple[int, int, int, int],
    }
    given_data = {
        "start": IOHyperEdge(value=None, type=int | NoneType),
        "stop": IOHyperEdge(value=None, type=int | NoneType),
        "step": IOHyperEdge(value=None, type=int | NoneType),
        "input": IOHyperEdge(type=tuple[int, int, int, int]),
        "output": IOHyperEdge(type=tuple | list | int),
    }
    assert_constraint_results(
        {},
        {},
        final_types,
        {},
        scalar_slice_type_constraint,
        True,
        {"output"},
        given_data,
    )


def test_scalar_slice_type_constraints_3():
    final_types = {
        "start": NoneType,
        "stop": NoneType,
        "step": NoneType,
        "input": list[list[list[int]]],
        "output": list[list[list[int]]],
    }
    given_data = {
        "start": IOHyperEdge(value=None, type=int | NoneType),
        "stop": IOHyperEdge(value=None, type=int | NoneType),
        "step": IOHyperEdge(value=None, type=int | NoneType),
        "input": IOHyperEdge(type=list[list[list[int]]]),
        "output": IOHyperEdge(type=list | tuple),
    }
    assert_constraint_results(
        {},
        {},
        final_types,
        {},
        scalar_slice_type_constraint,
        True,
        {"output"},
        given_data,
    )


def test_scalar_slice_type_constraints_4():
    final_types = {
        "start": NoneType,
        "stop": NoneType,
        "step": NoneType,
        "input": tuple[int, int, int],
        "output": tuple[int, int, int],
    }
    given_data = {
        "start": IOHyperEdge(value=None, type=int | NoneType),
        "stop": IOHyperEdge(value=None, type=int | NoneType),
        "step": IOHyperEdge(value=None, type=int | NoneType),
        "input": IOHyperEdge(type=tuple),
        "output": IOHyperEdge(type=tuple[int, int, int]),
    }
    assert_constraint_results(
        {},
        {},
        final_types,
        {},
        scalar_slice_type_constraint,
        True,
        {"input"},
        given_data,
    )


def test_scalar_slice_type_constraints_5():
    final_types = {
        "start": int | NoneType,
        "stop": int | NoneType,
        "step": int | NoneType,
        "input": tuple,
        "output": tuple[int, int, int],
    }
    given_data = {
        "start": IOHyperEdge(value=TBD, type=int | NoneType),
        "stop": IOHyperEdge(value=TBD, type=int | NoneType),
        "step": IOHyperEdge(value=TBD, type=int | NoneType),
        "input": IOHyperEdge(type=tuple),
        "output": IOHyperEdge(type=tuple[int, int, int]),
    }
    assert_constraint_results(
        {}, {}, final_types, {}, scalar_slice_type_constraint, True, set(), given_data
    )


def test_scalar_slice_type_constraints_6():
    final_types = {
        "start": int | NoneType,
        "stop": int | NoneType,
        "step": int | NoneType,
        "input": tuple,
        "output": tuple[int, int, int],
    }
    given_data = {
        "start": IOHyperEdge(value=TBD, type=int | NoneType),
        "stop": IOHyperEdge(value=TBD, type=int | NoneType),
        "step": IOHyperEdge(value=TBD, type=int | NoneType),
        "input": IOHyperEdge(type=tuple | list | int),
        "output": IOHyperEdge(type=tuple[int, int, int]),
    }
    assert_constraint_results(
        {},
        {},
        final_types,
        {},
        scalar_slice_type_constraint,
        True,
        {"input"},
        given_data,
    )


def test_scalar_slice_type_constraints_7():
    final_types = {
        "start": int,
        "stop": int,
        "step": NoneType,
        "input": tuple[int, float, list, int, int],
        "output": tuple[int, float],
    }
    given_data = {
        "start": IOHyperEdge(value=0),
        "stop": IOHyperEdge(value=2),
        "step": IOHyperEdge(value=None, type=int | NoneType),
        "input": IOHyperEdge(type=tuple[int, float, list, int, int]),
        "output": IOHyperEdge(type=tuple),
    }
    assert_constraint_results(
        {},
        {},
        final_types,
        {},
        scalar_slice_type_constraint,
        True,
        {"output"},
        given_data,
    )


def test_scalar_slice_type_constraints_8():
    final_types = {
        "start": NoneType,
        "stop": NoneType,
        "step": NoneType,
        "input": tuple[int, int, int],
        "output": tuple[int, int, int],
    }
    given_data = {
        "start": IOHyperEdge(value=None, type=int | NoneType),
        "stop": IOHyperEdge(value=None, type=int | NoneType),
        "step": IOHyperEdge(value=None, type=int | NoneType),
        "input": IOHyperEdge(type=tuple | list | bool | str),
        "output": IOHyperEdge(type=tuple[int, int, int]),
    }
    assert_constraint_results(
        {},
        {},
        final_types,
        {},
        scalar_slice_type_constraint,
        True,
        {"input"},
        given_data,
    )


def test_scalar_slice_type_constraints_9():
    final_types = {
        "start": NoneType,
        "stop": NoneType,
        "step": NoneType,
        "input": list[list[int | float]],
        "output": list[list[int | float]],
    }
    given_data = {
        "start": IOHyperEdge(value=None, type=int | NoneType),
        "stop": IOHyperEdge(value=None, type=int | NoneType),
        "step": IOHyperEdge(value=None, type=int | NoneType),
        "input": IOHyperEdge(type=list | tuple),
        "output": IOHyperEdge(type=list[list[int | float]]),
    }
    assert_constraint_results(
        {},
        {},
        final_types,
        {},
        scalar_slice_type_constraint,
        False,
        {"input"},
        given_data,
    )


def test_scalar_slice_type_constraints_10():
    final_types = {
        "start": NoneType,
        "stop": NoneType,
        "step": NoneType,
        "input": list[list[int] | list[float]],
        "output": list[list[int] | list[float]],
    }
    given_data = {
        "start": IOHyperEdge(value=None, type=int | NoneType),
        "stop": IOHyperEdge(value=None, type=int | NoneType),
        "step": IOHyperEdge(value=None, type=int | NoneType),
        "input": IOHyperEdge(type=list[list[int] | list[float]]),
        "output": IOHyperEdge(type=list[list[int | float]]),
    }
    assert_constraint_results(
        {},
        {},
        final_types,
        {},
        scalar_slice_type_constraint,
        False,
        {"output"},
        given_data,
    )


def test_tensor_to_list_type_constraints_1():
    shapes: dict[str, list[int | str | tuple]] = {
        "input": ["u1", ("Var1", ...), "u2"],
    }
    given_data = {
        "output": IOHyperEdge(type=TensorToListType, value=TBD),
    }
    final_types = {
        "output": generate_nested_list_type(int | float | bool, min_depth=2),
        "input": int | float | bool,
    }
    assert_constraint_results(
        shapes,
        {},
        final_types,
        {},
        tensor_to_list_type_constraint,
        False,
        {"output"},
        given_data,
    )


def test_tensor_to_list_type_constraints_2():
    shapes: dict[str, list[int | str | tuple]] = {
        "input": ["u1", "u2", "u2"],
    }
    given_data = {
        "output": IOHyperEdge(type=TensorToListType, value=TBD),
    }
    final_types = {
        "output": generate_nested_list_type(
            int | float | bool, min_depth=3, max_depth=3
        ),
        "input": int | float | bool,
    }
    assert_constraint_results(
        shapes,
        {},
        final_types,
        {},
        tensor_to_list_type_constraint,
        True,
        {"output"},
        given_data,
    )


def test_tensor_to_list_type_constraints_3():
    shapes: dict[str, list[int | str | tuple]] = {
        "input": ["u1", "u2", ("Var1", ...), "u3"],
    }
    given_data = {
        "output": IOHyperEdge(type=generate_nested_list_type(int, 4, 4), value=TBD),
    }
    final_types = {"output": list[list[list[list[int]]]], "input": int}
    assert_constraint_results(
        shapes,
        {},
        final_types,
        {},
        tensor_to_list_type_constraint,
        True,
        {"input"},
        given_data,
    )


def test_tensor_to_list_type_constraints_4():
    shapes: dict[str, list[int | str | tuple]] = {
        "input": ["u1"],
    }
    given_data = {
        "output": IOHyperEdge(type=list[int | float], value=TBD),
    }
    final_types = {"output": list[int | float], "input": int | float}
    assert_constraint_results(
        shapes,
        {},
        final_types,
        {},
        tensor_to_list_type_constraint,
        True,
        {"input"},
        given_data,
    )


def test_reduce_type_constraint_1():
    shapes: dict[str, list[int | str | tuple]] = {
        "input": [("Var1", ...)],
        "output": [("Var2", ...)],
    }
    final_types = {"input": int | float | bool, "output": int | float}
    assert_constraint_results(
        shapes, {}, final_types, {}, reduce_type_constraint, False, {"output"}
    )


def test_reduce_type_constraint_2():
    shapes: dict[str, list[int | str | tuple]] = {
        "input": [("Var1", ...)],
        "output": [("Var2", ...)],
    }
    initial_types: dict[str, type | UnionType] = {
        "input": int,
        "output": int | float | bool,
    }
    final_types = {"input": int, "output": int}
    assert_constraint_results(
        shapes,
        {},
        final_types,
        {},
        reduce_type_constraint,
        True,
        {"output"},
        initial_types=initial_types,
    )


def test_reduce_type_constraint_3():
    shapes: dict[str, list[int | str | tuple]] = {
        "input": [("Var1", ...)],
        "output": [("Var2", ...)],
    }
    initial_types = {"input": int | float, "output": int | float | bool}
    final_types = {"input": int | float, "output": int | float}
    assert_constraint_results(
        shapes,
        {},
        final_types,
        {},
        reduce_type_constraint,
        False,
        {"output"},
        initial_types=initial_types,
    )


def test_reduce_type_constraint_4():
    shapes: dict[str, list[int | str | tuple]] = {
        "input": [("Var1", ...)],
        "output": [("Var2", ...)],
    }
    initial_types: dict[str, type | UnionType] = {
        "input": int | float | bool,
        "output": float,
    }
    final_types = {"input": float, "output": float}
    assert_constraint_results(
        shapes,
        {},
        final_types,
        {},
        reduce_type_constraint,
        True,
        {"input"},
        initial_types=initial_types,
    )


def test_reduce_type_constraint_5():
    shapes: dict[str, list[int | str | tuple]] = {
        "input": [("Var1", ...)],
        "output": [("Var2", ...)],
    }
    initial_types: dict[str, type | UnionType] = {
        "input": bool,
        "output": int | float | bool,
    }
    final_types = {"input": bool, "output": int}
    assert_constraint_results(
        shapes,
        {},
        final_types,
        {},
        reduce_type_constraint,
        True,
        {"output"},
        initial_types=initial_types,
    )


def test_general_type_constraint_1():
    shapes: dict[str, list[int | str | tuple]] = {
        "output": [("Var2", ...)],
        "input": [("Var1", ...)],
    }
    initial_types: dict[str, type | UnionType] = {
        "input": bool,
        "output": int | float | bool,
    }
    final_types = {"input": bool, "output": bool}
    assert_constraint_results(
        shapes,
        {},
        final_types,
        {},
        general_type_constraint,
        True,
        {"output"},
        initial_types=initial_types,
        variadic_fn=True,
    )


def test_general_type_constraint_2():
    shapes: dict[str, list[int | str | tuple]] = {
        "output": [("Var2", ...)],
        "input": [("Var1", ...)],
    }
    initial_types = {"input": bool, "output": bool}
    final_types = {"input": bool, "output": bool}
    assert_constraint_results(
        shapes,
        {},
        final_types,
        {},
        general_type_constraint,
        True,
        set(),
        initial_types=initial_types,
        variadic_fn=True,
    )


def test_general_type_constraint_3():
    shapes: dict[str, list[int | str | tuple]] = {
        "output": [("Var2", ...)],
        "input1": [("Var1", ...)],
        "input2": [("Var1", ...)],
        "input3": [("Var1", ...)],
        "input4": [("Var1", ...)],
    }
    initial_types: dict[str, type | UnionType] = {
        "input1": int | float | bool,
        "input2": int | float | bool,
        "input3": int | float | bool,
        "input4": int | float | bool,
        "output": bool,
    }
    final_types = {
        "input1": bool,
        "input2": bool,
        "input3": bool,
        "input4": bool,
        "output": bool,
    }
    assert_constraint_results(
        shapes,
        {},
        final_types,
        {},
        partial(general_type_constraint, fn=lambda a, b, c, d: a + b + c + d),
        True,
        {"input1", "input2", "input3", "input4"},
        initial_types=initial_types,
        variadic_fn=True,
        constr_type={UpdateType.TYPE},
    )


def test_general_type_constraint_4():
    shapes: dict[str, list[int | str | tuple]] = {
        "output": [("Var2", ...)],
        "input1": [("Var1", ...)],
        "input2": [("Var1", ...)],
        "input3": [("Var1", ...)],
        "input4": [("Var1", ...)],
    }
    initial_types = {
        "input1": int | float | bool,
        "input2": int | float | bool,
        "input3": int | float | bool,
        "input4": int | float | bool,
        "output": int | bool,
    }
    final_types = {
        "input1": int | bool,
        "input2": int | bool,
        "input3": int | bool,
        "input4": int | bool,
        "output": int | bool,
    }
    assert_constraint_results(
        shapes,
        {},
        final_types,
        {},
        partial(general_type_constraint, fn=lambda a, b, c, d: a + b + c + d),
        False,
        {"input1", "input2", "input3", "input4"},
        initial_types=initial_types,
        variadic_fn=True,
        constr_type={UpdateType.TYPE},
    )


def test_general_type_constraint_5():
    shapes: dict[str, list[int | str | tuple]] = {
        "output": [("Var2", ...)],
        "input1": [("Var1", ...)],
        "input2": [("Var1", ...)],
        "input3": [("Var1", ...)],
        "input4": [("Var1", ...)],
    }
    initial_types: dict[str, type | UnionType] = {
        "input1": bool,
        "input2": bool,
        "input3": bool,
        "input4": int | float | bool,
        "output": int,
    }
    final_types = {
        "input1": bool,
        "input2": bool,
        "input3": bool,
        "input4": int,
        "output": int,
    }
    assert_constraint_results(
        shapes,
        {},
        final_types,
        {},
        partial(general_type_constraint, fn=lambda a, b, c, d: a + b + c + d),
        True,
        {"input4"},
        initial_types=initial_types,
        variadic_fn=True,
        constr_type={UpdateType.TYPE},
    )


def test_general_type_constraint_6():
    shapes: dict[str, list[int | str | tuple]] = {
        "output": [("Var2", ...)],
        "input1": [("Var1", ...)],
        "input2": [("Var1", ...)],
        "input3": [("Var1", ...)],
        "input4": [("Var1", ...)],
    }
    initial_types: dict[str, type | UnionType] = {
        "input1": int,
        "input2": bool,
        "input3": bool | int,
        "input4": int | float | bool,
        "output": float,
    }
    final_types = {
        "input1": int,
        "input2": bool,
        "input3": bool | int,
        "input4": float,
        "output": float,
    }
    assert_constraint_results(
        shapes,
        {},
        final_types,
        {},
        partial(general_type_constraint, fn=lambda a, b, c, d: a + b + c + d),
        True,
        {"input4"},
        initial_types=initial_types,
        variadic_fn=True,
        constr_type={UpdateType.TYPE},
    )


def test_general_type_constraint_8():
    shapes: dict[str, list[int | str | tuple]] = {
        "output": [("Var2", ...)],
        "input1": [("Var1", ...)],
        "input2": [("Var1", ...)],
        "input3": [("Var1", ...)],
        "input4": [("Var1", ...)],
    }
    initial_types: dict[str, type | UnionType] = {
        "input1": float,
        "input2": int | bool | float,
        "input3": int | bool | float,
        "input4": int | bool | float,
        "output": int | bool | float,
    }
    final_types = {
        "input1": float,
        "input2": int | bool | float,
        "input3": int | bool | float,
        "input4": int | bool | float,
        "output": float,
    }
    assert_constraint_results(
        shapes,
        {},
        final_types,
        {},
        partial(general_type_constraint, fn=lambda a, b, c, d: a + b + c + d),
        True,
        {"output"},
        initial_types=initial_types,
        variadic_fn=True,
        constr_type={UpdateType.TYPE},
    )


def test_general_type_constraint_9():
    shapes = {
        "output": [("Var2", ...)],
        "input1": [("Var1", ...)],
        "input2": [("Var1", ...)],
    }
    initial_types = {
        "input1": int | bool,
        "input2": float | int,
        "output": int | bool | float,
    }
    final_types = {"input1": int | bool, "input2": float | int, "output": float | int}
    assert_constraint_results(
        shapes,
        {},
        final_types,
        {},
        partial(general_type_constraint, fn=lambda a, b: a + b),
        False,
        {"output"},
        initial_types=initial_types,
        variadic_fn=True,
        constr_type={UpdateType.TYPE},
    )


def test_general_type_constraint_10():
    shapes = {
        "output": [("Var2", ...)],
        "input1": [("Var1", ...)],
        "input2": [("Var1", ...)],
    }
    initial_types = {
        "input1": int | bool,
        "input2": int | bool,
        "output": int | bool | float,
    }
    final_types = {"input1": int | bool, "input2": int | bool, "output": int | bool}
    assert_constraint_results(
        shapes,
        {},
        final_types,
        {},
        general_type_constraint,
        False,
        {"output"},
        initial_types=initial_types,
        variadic_fn=True,
    )


def test_bcast_with_possibles_1():
    shapes = {"output": ["z"], "left": ["y"], "right": ["x"]}

    assignments = {
        "x": {1, 3},
        "y": {1, 5},
    }

    final_shapes = {"output": ["z"], "left": ["y"], "right": ["x"]}

    final_assignments = {"z": {1, 5, 3}, "y": {1, 5}, "x": {1, 3}}

    assert_constraint_results(
        shapes, assignments, final_shapes, final_assignments, bcast, False, {"output"}
    )


def test_bcast_with_possibles_2():
    shapes = {"output": ["z"], "left": ["y"], "right": ["x"]}

    assignments = {"z": {3}}

    final_shapes = {"output": [3], "left": ["y"], "right": ["x"]}

    final_assignments = {"x": {3, 1}, "y": {3, 1}}

    assert_constraint_results(
        shapes,
        assignments,
        final_shapes,
        final_assignments,
        bcast,
        False,
        {"left", "right"},
    )


def test_bcast_with_possibles_3():
    shapes = {"output": ["z"], "left": ["y"], "right": ["x"]}

    assignments = {"z": {3}, "x": {1}, "y": {3}}

    final_shapes = {"output": [3], "left": [3], "right": [1]}

    final_assignments: AssignmentType = {}
    assert_constraint_results(
        shapes, assignments, final_shapes, final_assignments, bcast, True, {"output"}
    )


def test_bcast_with_possibles_4():
    shapes = {"output": ["z"], "left": ["y"], "right": ["x"]}

    assignments = {"z": {8, 9, 10, 11}}

    final_shapes = {"output": ["z"], "left": ["y"], "right": ["x"]}

    final_assignments = {
        "z": {8, 9, 10, 11},
        "x": {8, 9, 10, 11, 1},
        "y": {8, 9, 10, 11, 1},
    }

    assert_constraint_results(
        shapes,
        assignments,
        final_shapes,
        final_assignments,
        bcast,
        False,
        {"left", "right"},
    )


def test_bcast_with_possibles_5():
    shapes = {"output": ["z"], "left": ["y"], "right": ["x"]}

    assignments = {"z": {8, 9, 10, 11}, "y": {3, 4, 5, 6, 7, 8, 9}}

    final_shapes = {"output": ["z"], "left": ["y"], "right": ["x"]}

    final_assignments = {"z": {8, 9}, "y": {8, 9}, "x": {1, 8, 9}}

    assert_constraint_results(
        shapes,
        assignments,
        final_shapes,
        final_assignments,
        bcast,
        False,
        {"output", "left", "right"},
    )


def test_bcast_with_possibles_6():
    shapes = {"output": ["z"], "left": ["y"], "right": ["x"]}

    assignments = {"z": {8, 9, 10, 11}, "y": {3, 4, 5, 6, 7, 8, 9}, "x": {8, 9, 10, 11}}

    final_shapes = {"output": ["z"], "left": ["y"], "right": ["x"]}

    final_assignments = {"z": {8, 9}, "y": {8, 9}, "x": {8, 9}}

    assert_constraint_results(
        shapes,
        assignments,
        final_shapes,
        final_assignments,
        bcast,
        False,
        {"output", "left", "right"},
    )


def test_bcast_with_possibles_7():
    shapes = {"output": ["z"], "left": ["y"], "right": ["x"]}

    assignments = {"y": {1, 3}, "x": {1, 5}}

    final_shapes = {"output": ["z"], "left": ["y"], "right": ["x"]}

    final_assignments = {"z": {1, 3, 5}, "y": {1, 3}, "x": {1, 5}}

    assert_constraint_results(
        shapes, assignments, final_shapes, final_assignments, bcast, False, {"output"}
    )


def test_bcast_with_possibles_8():
    shapes = {"output": ["z"], "left": ["y"], "right": ["x"]}

    assignments = {"z": {1, 3, 4, 5, 6, 7}, "y": {6, 7, 8}, "x": {1, 10, 11}}

    final_shapes = {"output": ["z"], "left": ["z"], "right": [1]}

    final_assignments = {
        "z": {6, 7},
    }

    assert_constraint_results(
        shapes,
        assignments,
        final_shapes,
        final_assignments,
        bcast,
        True,
        {"output", "right"},
    )


def test_bcast_with_possibles_8_error():
    shapes = {"output": ["z"], "left": ["y"], "right": ["x"]}

    assignments = {"z": {1, 3, 4, 5, 6, 7}, "y": {6, 7, 8}, "x": {1, 10, 11}}

    final_shapes = {"output": ["z"], "left": ["z"], "right": [1]}

    final_assignments = {
        "z": {6, 7, 9},
    }
    with pytest.raises(AssertionError):
        assert_constraint_results(
            shapes,
            assignments,
            final_shapes,
            final_assignments,
            bcast,
            True,
            {"output", "right"},
        )


@pytest.mark.skip("Fails in idempotency checks")
def test_bcast_with_possibles_9():
    shapes = {"output": ["a", "b"], "left": ["c", "d"], "right": ["x", "y"]}

    assignments = {
        "a": {1, 3, 4},
        "c": {1, 7, 8},
        "x": {1, 3, 4},
        "b": {2, 3, 4},
        "d": {3, 4, 5},
        "y": {4, 5, 6},
    }

    final_shapes = {"output": ["a", 4], "left": [1, 4], "right": ["a", 4]}

    final_assignments = {
        "a": {1, 3, 4},
    }

    assert_constraint_results(
        shapes,
        assignments,
        final_shapes,
        final_assignments,
        bcast,
        True,
        {"output", "left", "right"},
    )


def test_bcast_with_var_possibles_1():
    shapes: dict[str, list[int | str | tuple]] = {
        "output": ["a"],
        "left": [("V1", ...)],
        "right": ["b"],
    }

    assignments: dict[
        tuple[str, EllipsisType] | str, set[int] | list[tuple[str, ...]]
    ] = {
        "a": {7, 8},
        ("V1", ...): [(), ("c",)],
        "b": {1, 2, 3},
        "c": {7, 9},
    }

    final_shapes: dict[str, list[int | str | tuple]] = {
        "output": [7],
        "left": [7],
        "right": [1],
    }

    final_assignments: AssignmentType = {}

    assert_constraint_results(
        shapes,
        assignments,
        final_shapes,
        final_assignments,
        bcast,
        True,
        {"output", "left", "right"},
    )


@pytest.mark.skip("Bcast possible inference bug")
def test_bcast_with_var_possibles_2():
    shapes: dict[str, list[int | str | tuple]] = {
        "output": ["a"],
        "left": [("V1", ...)],
        "right": ["b"],
    }

    assignments: dict[
        tuple[str, EllipsisType] | str, set[int] | list[tuple[str, ...]]
    ] = {
        "a": {7, 8},
        ("V1", ...): [(), ("c",)],
        "b": {1, 2, 3, 7},
        "c": {1, 2, 3, 7, 9},
    }

    final_shapes: dict[str, list[int | str | tuple]] = {
        "output": [7],
        "left": [("V1", ...)],
        "right": ["b"],
    }

    final_assignments: dict[
        tuple[str, EllipsisType] | str, set[int] | list[tuple[str, ...]]
    ] = {
        ("V1", ...): [(), ("c",)],
        "b": {1, 7},
        "c": {1, 7},
    }

    assert_constraint_results(
        shapes,
        assignments,
        final_shapes,
        final_assignments,
        bcast,
        False,
        {"left", "right"},
    )


@pytest.mark.skip("Bcast possible inference bug")
def test_bcast_with_var_possibles_3():
    shapes: dict[str, list[int | str | tuple]] = {
        "output": [3],
        "left": [("V1", ...)],
        "right": [3],
    }

    assignments: AssignmentType = {}

    final_shapes = {"output": [3], "left": [("V1", ...)], "right": [3]}

    final_assignments: dict[
        tuple[str, EllipsisType] | str, set[int] | list[tuple[str, ...]]
    ] = {
        ("V1", ...): [(), ("a",)],
        "a": {1, 3},
    }

    assert_constraint_results(
        shapes, assignments, final_shapes, final_assignments, bcast, False, {"left"}
    )


@pytest.mark.skip("Bcast possible inference bug")
def test_bcast_with_var_possibles_4():
    shapes: dict[str, list[int | str | tuple]] = {
        "output": [3],
        "left": [("V1", ...)],
        "right": [3],
    }

    assignments: AssignmentType = {}

    final_shapes = {"output": [3], "left": [("V1", ...)], "right": [3]}

    final_assignments: dict[
        tuple[str, EllipsisType] | str, set[int] | list[tuple[str, ...]]
    ] = {
        ("V1", ...): [(), ("a",)],
        "a": {1, 3},
    }

    assert_constraint_results(
        shapes, assignments, final_shapes, final_assignments, bcast, False, {"left"}
    )


def test_slice_given_input():
    shapes: dict[str, list[int | str | tuple]] = {}
    final_shapes: dict[str, list[int | str | tuple]] = {
        "output": [],
        "start": [],
        "stop": [],
        "step": [],
    }
    given_data = {
        "output": IOHyperEdge(type=slice),
        "start": IOHyperEdge(type=int | None, value=1),
        "stop": IOHyperEdge(type=int | None, value=3),
        "step": IOHyperEdge(type=int | None, value=5),
    }
    final_values = {
        "output": slice(1, 3, 5),
        "start": 1,
        "stop": 3,
        "step": 5,
    }
    assert_constraint_results(
        shapes,
        {},
        final_shapes,
        {},
        slice_constraints,
        True,
        {"output"},
        given_data,
        final_values,
    )


def test_slice_given_missing_input():
    shapes: dict[str, list[int | str | tuple]] = {}
    final_shapes: dict[str, list[int | str | tuple]] = {
        "output": [],
        "start": [],
        "stop": [],
        "step": [],
    }
    given_data = {
        "output": IOHyperEdge(type=slice, value=TBD),
        "start": IOHyperEdge(type=int | None, value=1),
        "stop": IOHyperEdge(type=int | None, value=3),
        "step": IOHyperEdge(type=int | None, value=TBD),
    }
    final_values = {
        "output": TBD,
        "start": 1,
        "stop": 3,
        "step": TBD,
    }
    assert_constraint_results(
        shapes,
        {},
        final_shapes,
        {},
        slice_constraints,
        False,
        set(),
        given_data,
        final_values,
    )


def test_slice_given_output():
    shapes: dict[str, list[int | str | tuple]] = {}
    final_shapes: dict[str, list[int | str | tuple]] = {
        "output": [],
        "start": [],
        "stop": [],
        "step": [],
    }
    given_data = {
        "output": IOHyperEdge(type=slice, value=slice(1, 3, 5)),
        "start": IOHyperEdge(type=int | None, value=1),
        "stop": IOHyperEdge(type=int | None, value=3),
        "step": IOHyperEdge(type=int | None, value=TBD),
    }
    final_values = {
        "output": slice(1, 3, 5),
        "start": 1,
        "stop": 3,
        "step": 5,
    }
    assert_constraint_results(
        shapes,
        {},
        final_shapes,
        {},
        slice_constraints,
        True,
        {"step"},
        given_data,
        final_values,
    )


def test_slice_given_output_missing_all_inputs():
    shapes: dict[str, list[int | str | tuple]] = {}
    final_shapes: dict[str, list[int | str | tuple]] = {
        "output": [],
        "start": [],
        "stop": [],
        "step": [],
    }
    given_data = {
        "output": IOHyperEdge(type=slice, value=slice(1, 3, 5)),
        "start": IOHyperEdge(type=int | None, value=TBD),
        "stop": IOHyperEdge(type=int | None, value=TBD),
        "step": IOHyperEdge(type=int | None, value=TBD),
    }
    final_values = {
        "output": slice(1, 3, 5),
        "start": 1,
        "stop": 3,
        "step": 5,
    }
    assert_constraint_results(
        shapes,
        {},
        final_shapes,
        {},
        slice_constraints,
        True,
        {"start", "stop", "step"},
        given_data,
        final_values,
    )


def test_general_forward_add_scalar():
    add_constraint = partial(general_forward_constraint, callable=lambda x, y: x + y)
    shapes: dict[str, list[int | str | tuple]] = {}
    final_shapes: dict[str, list[int | str | tuple]] = {
        "output": [],
        "left": [],
        "right": [],
    }
    given_data = {
        "output": IOHyperEdge(type=int | float | bool, value=TBD),
        "left": IOHyperEdge(value=2.0),
        "right": IOHyperEdge(value=3.0),
    }
    final_values = {
        "output": 5.0,
        "left": 2.0,
        "right": 3.0,
    }
    assert_constraint_results(
        shapes,
        {},
        final_shapes,
        {},
        add_constraint,
        True,
        {"output"},
        given_data,
        final_values,
        variadic_fn=True,
    )


def test_general_forward_add_tensor():
    add_constraint = partial(general_forward_constraint, callable=lambda x, y: x + y)
    shapes = {"output": ["z"], "left": ["y"], "right": ["x"]}
    final_shapes: dict[str, list[int | str | tuple]] = {
        "output": ["z"],
        "left": ["y"],
        "right": ["x"],
    }
    assert_constraint_results(
        shapes, {}, final_shapes, {}, add_constraint, True, set(), variadic_fn=True
    )


def test_general_forward_add_mixed():
    add_constraint = partial(general_forward_constraint, callable=lambda x, y: x + y)
    shapes: dict[str, list[int | str | tuple]] = {
        "output": [],
        "left": ["c"],
        "right": [],
    }
    final_shapes = {"output": [], "left": ["c"], "right": []}
    given_data = {
        "right": IOHyperEdge(value=(1.0)),
    }
    assert_constraint_results(
        shapes,
        {},
        final_shapes,
        {},
        add_constraint,
        True,
        set(),
        given_data,
        variadic_fn=True,
    )


def test_general_forward_add_siso():
    siso_constraint = partial(general_forward_constraint, callable=lambda x: 3 * x)
    shapes: dict[str, list[int | str | tuple]] = {}
    final_shapes: dict[str, list[int | str | tuple]] = {
        "output": [],
        "input": [],
    }
    given_data = {
        "output": IOHyperEdge(type=int | float | bool, value=TBD),
        "input": IOHyperEdge(value=2.0),
    }
    final_values = {
        "output": 6.0,
        "input": 2.0,
    }
    assert_constraint_results(
        shapes,
        {},
        final_shapes,
        {},
        siso_constraint,
        True,
        {"output"},
        given_data,
        final_values,
        variadic_fn=True,
    )


def test_general_forward_add_3_inputs_status_true():
    three_input_constraint = partial(
        general_forward_constraint, callable=lambda x, y, z: 2 * x + 3 * y + z
    )
    shapes: dict[str, list[int | str | tuple]] = {}
    final_shapes: dict[str, list[int | str | tuple]] = {
        "output": [],
        "input1": [],
        "input2": [],
        "input3": [],
    }
    given_data = {
        "output": IOHyperEdge(type=int | float | bool, value=TBD),
        "input1": IOHyperEdge(value=3.0),
        "input2": IOHyperEdge(value=4.0),
        "input3": IOHyperEdge(value=5.0),
    }
    final_values = {
        "output": 23.0,
        "input1": 3.0,
        "input2": 4.0,
        "input3": 5.0,
    }
    assert_constraint_results(
        shapes,
        {},
        final_shapes,
        {},
        three_input_constraint,
        True,
        {"output"},
        given_data,
        final_values,
        variadic_fn=True,
    )


def test_general_forward_add_3_inputs_status_false():
    three_input_constraint = partial(
        general_forward_constraint, callable=lambda x, y, z: 2 * x + 3 * y + z
    )
    shapes: dict[str, list[int | str | tuple]] = {}
    final_shapes: dict[str, list[int | str | tuple]] = {
        "output": [],
        "input1": [],
        "input2": [],
        "input3": [],
    }
    given_data = {
        "output": IOHyperEdge(type=int | float | bool, value=TBD),
        "input1": IOHyperEdge(value=3.0),
        "input2": IOHyperEdge(type=int | float | bool, value=TBD),
        "input3": IOHyperEdge(value=5.0),
    }
    final_values = {
        "output": TBD,
        "input1": 3.0,
        "input2": TBD,
        "input3": 5.0,
    }
    assert_constraint_results(
        shapes,
        {},
        final_shapes,
        {},
        three_input_constraint,
        False,
        set(),
        given_data,
        final_values,
        variadic_fn=True,
    )<|MERGE_RESOLUTION|>--- conflicted
+++ resolved
@@ -218,11 +218,15 @@
     # Check final shapes with the expected ref_shapes. Also check updated symbols.
     if is_shape_checker(constr_type):
         assert_shape_results(
-            data, ref_results, ref_assignments, updated_symbols, expected_updates
+            data,
+            ref_results,  # type: ignore
+            ref_assignments,
+            updated_symbols,
+            expected_updates,
         )
     else:
         assert is_type_checker(constr_type)
-        assert_type_results(data, ref_results, updated_symbols, expected_updates)
+        assert_type_results(data, ref_results, updated_symbols, expected_updates)  # type: ignore
     # NOTE: There is no other possibilities. Only for type cheking!
 
     # Check final values with the expected final_values.
@@ -302,17 +306,12 @@
         initial_values = dict()
 
     # In case there exists Scalar data, add it.
-<<<<<<< HEAD
-    if scalar_data is not None:
-        data |= scalar_data
     if constr_type is None:
         constr_type = set(
             constraint_type_map.get(constraint_fn, {UpdateType.SHAPE, UpdateType.VALUE})
         )
-=======
     if given_data is not None:
         data |= given_data
->>>>>>> c7b32914
 
     # If initial types are given, set them.
     if initial_types is not None:
