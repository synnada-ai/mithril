--- conflicted
+++ resolved
@@ -24,11 +24,8 @@
 )
 from mithril.framework.logical.base import BaseKey
 from mithril.models import (
-<<<<<<< HEAD
     MLP,
-=======
     TBD,
->>>>>>> 52ead5b2
     Add,
     BaseModel,
     Buffer,
@@ -1540,7 +1537,6 @@
     assert sys.getrefcount(ref_var1) == 2 or sys.getrefcount(ref_var2) == 2
 
 
-<<<<<<< HEAD
 def test_deleted_dependency_map():
     model = Model()
     add_1 = Add()
@@ -1571,17 +1567,6 @@
     assert len(memo) <= 9000
 
 
-def test_simple_test():
-    all_reprs = set()
-    buff = Buffer()
-    buff.set_types(input=Tensor)
-    assert buff.input.metadata.shape is not None
-    print("bbbuuufff: ", sys.getrefcount(list(buff.input.metadata.shape.reprs)[0]))
-    all_reprs |= get_all_reprs(buff)
-    while all_reprs:
-        obj = all_reprs.pop()
-        print("bbbuuufff: ", sys.getrefcount(obj))
-=======
 def test_hyperedges_match_list_of_tensors_with_tbd():
     t1: Tensor[int] = Tensor(type=int)
     t2: Tensor[int] = Tensor(type=int)
@@ -1634,5 +1619,4 @@
     assert sys.getrefcount(t2) == 2
     assert sys.getrefcount(t3) == 2
     assert sys.getrefcount(t4) == 2
-    assert sys.getrefcount(t5) == 2
->>>>>>> 52ead5b2
+    assert sys.getrefcount(t5) == 2