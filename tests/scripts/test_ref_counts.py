--- conflicted
+++ resolved
@@ -15,7 +15,6 @@
 
 import sys
 from copy import deepcopy
-from typing import get_origin
 
 from mithril.framework.common import (
     NOT_GIVEN,
@@ -90,13 +89,8 @@
     submodel1 = TestModel()
     submodel2 = TestModel()
 
-<<<<<<< HEAD
-    assert get_origin(submodel1.output.metadata.edge_type) is Tensor
-    assert get_origin(submodel2.output.metadata.edge_type) is Tensor
-=======
     assert submodel1.output.metadata.is_tensor
     assert submodel2.output.metadata.is_tensor
->>>>>>> 61bf174d
     assert submodel1.output.metadata.shape is not None
     assert submodel2.input.metadata.shape is not None
     ref_var1 = next(iter(submodel1.output.metadata.shape.reprs)).root
@@ -127,13 +121,8 @@
     buff_model1 = MyModel()
     buff_model2 = MyModel()
 
-<<<<<<< HEAD
-    assert get_origin(buff_model1.input.metadata.edge_type) is Tensor
-    assert get_origin(buff_model2.input.metadata.edge_type) is Tensor
-=======
     assert buff_model1.input.metadata.is_tensor
     assert buff_model2.input.metadata.is_tensor
->>>>>>> 61bf174d
     assert buff_model1.input.metadata.shape is not None
     assert buff_model2.output.metadata.shape is not None
     ref_var1 = next(iter(buff_model1.input.metadata.shape.reprs)).root
@@ -1389,13 +1378,8 @@
     buff_model1 = MyModel()
     buff_model2 = MyModel()
 
-<<<<<<< HEAD
-    assert get_origin(buff_model1.output.metadata.edge_type) is Tensor
-    assert get_origin(buff_model2.input.metadata.edge_type) is Tensor
-=======
     assert buff_model1.output.metadata.is_tensor
     assert buff_model2.input.metadata.is_tensor
->>>>>>> 61bf174d
     assert buff_model1.output.metadata.shape is not None
     assert buff_model2.input.metadata.shape is not None
     ref_var1 = next(iter(buff_model1.output.metadata.shape.reprs))[0]
@@ -1407,11 +1391,7 @@
     diff_roots = set()
 
     for tensor in get_all_data(model):
-<<<<<<< HEAD
-        assert get_origin(tensor.edge_type) is Tensor
-=======
         assert tensor.is_tensor
->>>>>>> 61bf174d
         node = tensor.shape
         assert node is not None
         for repr in node.reprs:
@@ -1439,13 +1419,8 @@
     submodel1 = MyModel()
     submodel2 = MyModel()
 
-<<<<<<< HEAD
-    assert get_origin(submodel1.output.metadata.edge_type) is Tensor
-    assert get_origin(submodel2.input.metadata.edge_type) is Tensor
-=======
     assert submodel1.output.metadata.is_tensor
     assert submodel2.input.metadata.is_tensor
->>>>>>> 61bf174d
     assert submodel1.output.metadata.shape is not None
     assert submodel2.input.metadata.shape is not None
     ref_var1 = next(iter(submodel1.output.metadata.shape.reprs))[0]
@@ -1476,13 +1451,8 @@
     submodel1 = MyModel()
     submodel2 = MyModel()
 
-<<<<<<< HEAD
-    assert get_origin(submodel1.output.metadata.edge_type) is Tensor
-    assert get_origin(submodel2.input.metadata.edge_type) is Tensor
-=======
     assert submodel1.output.metadata.is_tensor
     assert submodel2.input.metadata.is_tensor
->>>>>>> 61bf174d
     assert submodel1.output.metadata.shape is not None
     assert submodel2.input.metadata.shape is not None
     ref_var1 = next(iter(submodel1.output.metadata.shape.reprs))
@@ -1513,13 +1483,8 @@
     submodel1 = MyModel()
     submodel2 = MyModel()
 
-<<<<<<< HEAD
-    assert get_origin(submodel1.output.metadata.edge_type) is Tensor
-    assert get_origin(submodel2.input.metadata.edge_type) is Tensor
-=======
     assert submodel1.output.metadata.is_tensor
     assert submodel2.input.metadata.is_tensor
->>>>>>> 61bf174d
     ref_var1 = submodel1.output.metadata.shape
     ref_var2 = submodel2.input.metadata.shape
 
