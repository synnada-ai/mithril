--- conflicted
+++ resolved
@@ -81,13 +81,8 @@
         def __init__(self) -> None:
             super().__init__(
                 formula_key="buffer",
-<<<<<<< HEAD
-                input=IOKey(shape=["a", "b", ("Var1", ...)], type=MyTensor),
-                output=IOKey(shape=["c", "d", ("Var2", ...)], type=MyTensor),
-=======
-                input=BaseKey(shape=["a", "b", ("Var1", ...)], type=GenericTensorType),
-                output=BaseKey(shape=["c", "d", ("Var2", ...)], type=GenericTensorType),
->>>>>>> 941bb503
+                input=BaseKey(shape=["a", "b", ("Var1", ...)], type=MyTensor),
+                output=BaseKey(shape=["c", "d", ("Var2", ...)], type=MyTensor),
             )
 
     model = Model()
@@ -119,13 +114,8 @@
         def __init__(self) -> None:
             super().__init__(
                 formula_key="buffer",
-<<<<<<< HEAD
-                input=IOKey(shape=[("Var1", ...)], type=MyTensor),
-                output=IOKey(shape=[("Var1", ...)], type=MyTensor),
-=======
-                input=BaseKey(shape=[("Var1", ...)], type=GenericTensorType),
-                output=BaseKey(shape=[("Var1", ...)], type=GenericTensorType),
->>>>>>> 941bb503
+                input=BaseKey(shape=[("Var1", ...)], type=MyTensor),
+                output=BaseKey(shape=[("Var1", ...)], type=MyTensor),
             )
 
     buff_model1 = MyModel()
@@ -386,13 +376,8 @@
         def __init__(self) -> None:
             super().__init__(
                 formula_key="buffer",
-<<<<<<< HEAD
-                input=IOKey(shape=["a", "b"], type=MyTensor),
-                output=IOKey(shape=["c", "d"], type=MyTensor),
-=======
-                input=BaseKey(shape=["a", "b"], type=GenericTensorType),
-                output=BaseKey(shape=["c", "d"], type=GenericTensorType),
->>>>>>> 941bb503
+                input=BaseKey(shape=["a", "b"], type=MyTensor),
+                output=BaseKey(shape=["c", "d"], type=MyTensor),
             )
 
     all_uniadics = set()
@@ -430,13 +415,8 @@
         def __init__(self) -> None:
             super().__init__(
                 formula_key="buffer",
-<<<<<<< HEAD
-                input=IOKey(shape=["a", "b", "c"], type=MyTensor),
-                output=IOKey(shape=["c", "d", "e"], type=MyTensor),
-=======
-                input=BaseKey(shape=["a", "b", "c"], type=GenericTensorType),
-                output=BaseKey(shape=["c", "d", "e"], type=GenericTensorType),
->>>>>>> 941bb503
+                input=BaseKey(shape=["a", "b", "c"], type=MyTensor),
+                output=BaseKey(shape=["c", "d", "e"], type=MyTensor),
             )
 
     all_uniadics = set()
@@ -460,13 +440,8 @@
         def __init__(self) -> None:
             super().__init__(
                 formula_key="buffer",
-<<<<<<< HEAD
-                input=IOKey(shape=["a", "b", "c"], type=MyTensor),
-                output=IOKey(shape=["d", "e", "f"], type=MyTensor),
-=======
-                input=BaseKey(shape=["a", "b", "c"], type=GenericTensorType),
-                output=BaseKey(shape=["d", "e", "f"], type=GenericTensorType),
->>>>>>> 941bb503
+                input=BaseKey(shape=["a", "b", "c"], type=MyTensor),
+                output=BaseKey(shape=["d", "e", "f"], type=MyTensor),
             )
 
         def __call__(  # type: ignore[override]
@@ -496,13 +471,8 @@
         def __init__(self) -> None:
             super().__init__(
                 formula_key="buffer",
-<<<<<<< HEAD
-                input=IOKey(shape=[1, 1, 1], type=MyTensor),
-                output=IOKey(shape=[1, 1, 1], type=MyTensor),
-=======
-                input=BaseKey(shape=[1, 1, 1], type=GenericTensorType),
-                output=BaseKey(shape=[1, 1, 1], type=GenericTensorType),
->>>>>>> 941bb503
+                input=BaseKey(shape=[1, 1, 1], type=MyTensor),
+                output=BaseKey(shape=[1, 1, 1], type=MyTensor),
             )
 
         def __call__(  # type: ignore[override]
@@ -659,13 +629,8 @@
         def __init__(self) -> None:
             super().__init__(
                 formula_key="buffer",
-<<<<<<< HEAD
-                input=IOKey(shape=[("Var1", ...), "a"], type=MyTensor),
-                output=IOKey(shape=["a", ("Var1", ...)], type=MyTensor),
-=======
-                input=BaseKey(shape=[("Var1", ...), "a"], type=GenericTensorType),
-                output=BaseKey(shape=["a", ("Var1", ...)], type=GenericTensorType),
->>>>>>> 941bb503
+                input=BaseKey(shape=[("Var1", ...), "a"], type=MyTensor),
+                output=BaseKey(shape=["a", ("Var1", ...)], type=MyTensor),
             )
 
         def __call__(  # type: ignore[override]
@@ -718,13 +683,8 @@
         def __init__(self) -> None:
             super().__init__(
                 formula_key="buffer",
-<<<<<<< HEAD
-                input=IOKey(shape=[("Var1", ...), "a"], type=MyTensor),
-                output=IOKey(shape=["a", ("Var1", ...)], type=MyTensor),
-=======
-                input=BaseKey(shape=[("Var1", ...), "a"], type=GenericTensorType),
-                output=BaseKey(shape=["a", ("Var1", ...)], type=GenericTensorType),
->>>>>>> 941bb503
+                input=BaseKey(shape=[("Var1", ...), "a"], type=MyTensor),
+                output=BaseKey(shape=["a", ("Var1", ...)], type=MyTensor),
             )
 
         def __call__(  # type: ignore[override]
@@ -776,13 +736,8 @@
         def __init__(self) -> None:
             super().__init__(
                 formula_key="buffer",
-<<<<<<< HEAD
-                input=IOKey(shape=[("Var1", ...), "a"], type=MyTensor),
-                output=IOKey(shape=["a", ("Var1", ...)], type=MyTensor),
-=======
-                input=BaseKey(shape=[("Var1", ...), "a"], type=GenericTensorType),
-                output=BaseKey(shape=["a", ("Var1", ...)], type=GenericTensorType),
->>>>>>> 941bb503
+                input=BaseKey(shape=[("Var1", ...), "a"], type=MyTensor),
+                output=BaseKey(shape=["a", ("Var1", ...)], type=MyTensor),
             )
 
         def __call__(  # type: ignore[override]
@@ -817,13 +772,8 @@
         def __init__(self) -> None:
             super().__init__(
                 formula_key="buffer",
-<<<<<<< HEAD
-                input=IOKey(shape=["a", "b"], type=MyTensor),
-                output=IOKey(shape=["b", "a"], type=MyTensor),
-=======
-                input=BaseKey(shape=["a", "b"], type=GenericTensorType),
-                output=BaseKey(shape=["b", "a"], type=GenericTensorType),
->>>>>>> 941bb503
+                input=BaseKey(shape=["a", "b"], type=MyTensor),
+                output=BaseKey(shape=["b", "a"], type=MyTensor),
             )
 
         def __call__(  # type: ignore[override]
@@ -1420,13 +1370,8 @@
         def __init__(self) -> None:
             super().__init__(
                 formula_key="buffer",
-<<<<<<< HEAD
-                input=IOKey(shape=["a1"], type=MyTensor),
-                output=IOKey(shape=["a2"], type=MyTensor),
-=======
-                input=BaseKey(shape=["a1"], type=GenericTensorType),
-                output=BaseKey(shape=["a2"], type=GenericTensorType),
->>>>>>> 941bb503
+                input=BaseKey(shape=["a1"], type=MyTensor),
+                output=BaseKey(shape=["a2"], type=MyTensor),
             )
 
     buff_model1 = MyModel()
@@ -1465,13 +1410,8 @@
         def __init__(self) -> None:
             super().__init__(
                 formula_key="buffer",
-<<<<<<< HEAD
-                input=IOKey(shape=["a", "b"], type=MyTensor),
-                output=IOKey(shape=["c", "d"], type=MyTensor),
-=======
-                input=BaseKey(shape=["a", "b"], type=GenericTensorType),
-                output=BaseKey(shape=["c", "d"], type=GenericTensorType),
->>>>>>> 941bb503
+                input=BaseKey(shape=["a", "b"], type=MyTensor),
+                output=BaseKey(shape=["c", "d"], type=MyTensor),
             )
 
     model = Model()
@@ -1502,13 +1442,8 @@
         def __init__(self) -> None:
             super().__init__(
                 formula_key="buffer",
-<<<<<<< HEAD
-                input=IOKey(shape=["a", "b"], type=MyTensor),
-                output=IOKey(shape=["c", "d"], type=MyTensor),
-=======
-                input=BaseKey(shape=["a", "b"], type=GenericTensorType),
-                output=BaseKey(shape=["c", "d"], type=GenericTensorType),
->>>>>>> 941bb503
+                input=BaseKey(shape=["a", "b"], type=MyTensor),
+                output=BaseKey(shape=["c", "d"], type=MyTensor),
             )
 
     model = Model()
@@ -1539,13 +1474,8 @@
         def __init__(self) -> None:
             super().__init__(
                 formula_key="buffer",
-<<<<<<< HEAD
-                input=IOKey(shape=["a", "b"], type=MyTensor),
-                output=IOKey(shape=["c", "d"], type=MyTensor),
-=======
-                input=BaseKey(shape=["a", "b"], type=GenericTensorType),
-                output=BaseKey(shape=["c", "d"], type=GenericTensorType),
->>>>>>> 941bb503
+                input=BaseKey(shape=["a", "b"], type=MyTensor),
+                output=BaseKey(shape=["c", "d"], type=MyTensor),
             )
 
     model = Model()
@@ -1574,13 +1504,8 @@
         def __init__(self) -> None:
             super().__init__(
                 formula_key="buffer",
-<<<<<<< HEAD
-                input=IOKey(shape=["a", "b"], type=MyTensor),
-                output=IOKey(shape=["c", "d"], type=MyTensor),
-=======
-                input=BaseKey(shape=["a", "b"], type=GenericTensorType),
-                output=BaseKey(shape=["c", "d"], type=GenericTensorType),
->>>>>>> 941bb503
+                input=BaseKey(shape=["a", "b"], type=MyTensor),
+                output=BaseKey(shape=["c", "d"], type=MyTensor),
             )
 
     model = Model()
@@ -1607,13 +1532,8 @@
         def __init__(self) -> None:
             super().__init__(
                 formula_key="buffer",
-<<<<<<< HEAD
-                input=IOKey(shape=["a", "b"], type=MyTensor),
-                output=IOKey(shape=["c", "d"], type=MyTensor),
-=======
-                input=BaseKey(shape=["a", "b"], type=GenericTensorType),
-                output=BaseKey(shape=["c", "d"], type=GenericTensorType),
->>>>>>> 941bb503
+                input=BaseKey(shape=["a", "b"], type=MyTensor),
+                output=BaseKey(shape=["c", "d"], type=MyTensor),
             )
 
     model = Model()
