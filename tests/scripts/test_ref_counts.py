# Copyright 2022 Synnada, Inc.
#
# Licensed under the Apache License, Version 2.0 (the "License");
# you may not use this file except in compliance with the License.
# You may obtain a copy of the License at
#
#     http://www.apache.org/licenses/LICENSE-2.0
#
# Unless required by applicable law or agreed to in writing, software
# distributed under the License is distributed on an "AS IS" BASIS,
# WITHOUT WARRANTIES OR CONDITIONS OF ANY KIND, either express or implied.
# See the License for the specific language governing permissions and
# limitations under the License.


import sys
from copy import deepcopy

from mithril.framework.common import (
    NOT_GIVEN,
    BaseKey,
    ShapeTemplateType,
    Tensor,
)
from mithril.models import (
    Add,
    BaseModel,
    Buffer,
    Connection,
    ConnectionType,
    Convolution1D,
    ExtendInfo,
    IOKey,
    Linear,
    MatrixMultiply,
    MaxPool1D,
    Model,
    PrimitiveUnion,
    Relu,
    Sigmoid,
    Sum,
)
from mithril.models.primitives import PrimitiveModel

from .test_utils import (
    get_all_data,
    get_all_metadata,
    get_all_nodes,
    get_all_reprs,
    get_all_uniadic_record,
    get_all_uniadics,
)


def get_all_variadics(model: BaseModel):
    return {repr.root for repr in get_all_reprs(model)} - {None}


def assert_objects_deleted(
    all_objects: set, current_objects: set, len_deleted_objects: int
):
    # find the deleted objects
    all_objects -= current_objects

    # also assert number of deleted objects vs expected number of deleted objects
    assert len(all_objects) == len_deleted_objects

    while all_objects:
        # Since getrefcount temporarily creates an additional ref,
        # also we have one additional ref in ref_var variables.
        # So refcount == 2 means it there is no additional reference left.
        deleted_obj = all_objects.pop()
        assert sys.getrefcount(deleted_obj) == 2


def test_deleted_variadic_ref_count_1() -> None:
    class TestModel(PrimitiveModel):
        input: Connection
        output: Connection

        def __init__(self) -> None:
            super().__init__(
                formula_key="buffer",
                input=BaseKey(shape=["a", "b", ("Var1", ...)], type=Tensor),
                output=BaseKey(shape=["c", "d", ("Var2", ...)], type=Tensor),
            )

    model = Model()
    submodel1 = TestModel()
    submodel2 = TestModel()

    assert submodel1.output.metadata.is_tensor
    assert submodel2.output.metadata.is_tensor
    assert submodel1.output.metadata.shape is not None
    assert submodel2.input.metadata.shape is not None
    ref_var1 = next(iter(submodel1.output.metadata.shape.reprs)).root
    ref_var2 = next(iter(submodel2.input.metadata.shape.reprs)).root

    model += submodel1
    model += submodel2
    # Since getrefcount temporarily creates an additional ref,
    # also we have one additional ref in ref_var variables.
    # So refcount == 2 means it there is no additional reference left.
    assert sys.getrefcount(ref_var1) == 3 and sys.getrefcount(ref_var2) == 2


def test_deleted_variadic_ref_count_2() -> None:
    model = Model()

    class MyModel(PrimitiveModel):
        input: Connection
        output: Connection

        def __init__(self) -> None:
            super().__init__(
                formula_key="buffer",
                input=BaseKey(shape=[("Var1", ...)], type=Tensor),
                output=BaseKey(shape=[("Var1", ...)], type=Tensor),
            )

    buff_model1 = MyModel()
    buff_model2 = MyModel()

    assert buff_model1.input.metadata.is_tensor
    assert buff_model2.input.metadata.is_tensor
    assert buff_model1.input.metadata.shape is not None
    assert buff_model2.output.metadata.shape is not None
    ref_var1 = next(iter(buff_model1.input.metadata.shape.reprs)).root
    ref_var2 = next(iter(buff_model2.output.metadata.shape.reprs)).root

    model += buff_model1
    model += buff_model2

    # memo =  {}
    # copied_model = deepcopy(model, memo)
    # assert not (id(ref_var1) in memo and id(ref_var2) in memo)

    assert (sys.getrefcount(ref_var1) == 2 and sys.getrefcount(ref_var2) == 3) or (
        sys.getrefcount(ref_var1) == 3 and sys.getrefcount(ref_var2) == 2
    )


def test_deleted_variadic_ref_count_3():
    # Gather all ever-existed variadics in the model that will be constructed
    all_variadics = set()
    all_variadics |= get_all_variadics(relu1 := Relu())
    all_variadics |= get_all_variadics(relu2 := Relu())
    all_variadics |= get_all_variadics(relu3 := Relu())
    all_variadics |= get_all_variadics(relu4 := Relu())

    model = Model()
    model += relu1
    model += relu2
    model += relu3
    model += relu4

    current_variadcs = get_all_variadics(model)
    assert_objects_deleted(all_variadics, current_variadcs, 3)


def test_deleted_variadic_ref_count_4():
    all_variadics = set()
    all_variadics |= get_all_variadics(sum1 := Sum())
    all_variadics |= get_all_variadics(sum2 := Sum())
    all_variadics |= get_all_variadics(sum3 := Sum())

    model = Model()
    model += sum1
    model += sum2
    model += sum3
    current_variadcs = get_all_variadics(model)
    assert_objects_deleted(all_variadics, current_variadcs, 2)


def test_deleted_variadic_ref_count_5():
    all_variadics = set()
    all_variadics |= get_all_variadics(lin_model1 := Linear())
    all_variadics |= get_all_variadics(relu1 := Relu())
    all_variadics |= get_all_variadics(lin_model2 := Linear())
    all_variadics |= get_all_variadics(relu2 := Relu())
    all_variadics |= get_all_variadics(lin_model3 := Linear())
    all_variadics |= get_all_variadics(matmul1 := MatrixMultiply())
    add1 = Add()
<<<<<<< HEAD
    add1.set_types(left=Tensor, right=Tensor)
=======
    add1.set_types({"left": Tensor, "right": Tensor})
    add1.set_cin("left")
>>>>>>> ec90603b
    all_variadics |= get_all_variadics(add1)

    model = Model()
    model += lin_model1
    model += relu1
    model += lin_model2
    model += relu2
    model += lin_model3
    model += matmul1
    model += add1

    current_variadcs = get_all_variadics(model)
    assert_objects_deleted(all_variadics, current_variadcs, 9)


def test_deleted_variadic_ref_count_6():
    all_variadics = set()
    all_variadics |= get_all_variadics(
        conv1 := Convolution1D(kernel_size=2, out_channels=2)
    )
    all_variadics |= get_all_variadics(
        conv2 := Convolution1D(kernel_size=2, out_channels=2)
    )
    all_variadics |= get_all_variadics(maxpool1 := MaxPool1D(kernel_size=2))
    all_variadics |= get_all_variadics(
        conv3 := Convolution1D(kernel_size=2, out_channels=2)
    )
    all_variadics |= get_all_variadics(maxpool2 := MaxPool1D(kernel_size=2))

    model = Model()
    model += conv1
    model += conv2
    model += maxpool1
    model += conv3
    model += maxpool2

    current_variadics = get_all_variadics(model)

    assert_objects_deleted(all_variadics, current_variadics, 2)


def test_deleted_variadic_ref_count_7():
    all_variadics = set()
    add_1 = Add()
    add_1.set_types(left=Tensor, right=Tensor)
    add_2 = Add()
    add_2.set_types(left=Tensor, right=Tensor)
    add_3 = Add()
    add_3.set_types(left=Tensor, right=Tensor)
    add_4 = Add()
    add_4.set_types(left=Tensor, right=Tensor)
    add_5 = Add()
    add_5.set_types(left=Tensor, right=Tensor)
    add_6 = Add()
    add_6.set_types(left=Tensor, right=Tensor)
    all_variadics |= get_all_variadics(add_1)
    all_variadics |= get_all_variadics(add_2)
    all_variadics |= get_all_variadics(add_3)
    all_variadics |= get_all_variadics(add_4)
    all_variadics |= get_all_variadics(add_5)
    all_variadics |= get_all_variadics(add_6)

    model = Model()
    model |= add_1
    model |= add_2
    model |= add_3
    model |= add_4
    model |= add_5

    conn = IOKey(
        connections={
            add_1.left,
            add_1.right,
            add_2.left,
            add_2.right,
            add_3.left,
            add_3.right,
        }
    )

    model |= add_6(left=conn, right="right", output="output")

    current_variadics = get_all_variadics(model)
    assert_objects_deleted(all_variadics, current_variadics, 9)


def test_deleted_variadic_ref_count_8():
    all_variadics = set()
    add1 = Add()
<<<<<<< HEAD
    add1.set_types(left=Tensor, right=Tensor)
    add2 = Add()
    add2.set_types(left=Tensor, right=Tensor)
=======
    add1.set_types({"left": Tensor, "right": Tensor})
    add1.set_cin("left")
    add2 = Add()
    add2.set_types({"left": Tensor, "right": Tensor})
    add2.set_cin("left")
>>>>>>> ec90603b
    all_variadics |= get_all_variadics(add1)
    all_variadics |= get_all_variadics(add2)
    model1 = Model()
    model2 = Model()
    model1 += add1
    model2 += add2
    model1 += model2

    current_variadics = get_all_variadics(model1)

    assert_objects_deleted(all_variadics, current_variadics, 1)


def test_deleted_variadic_ref_count_9():
    all_variadics = set()
    add1 = Add()
<<<<<<< HEAD
    add1.set_types(left=Tensor, right=Tensor)
=======
    add1.set_types({"left": Tensor, "right": Tensor})
    add1.set_cin("left")
>>>>>>> ec90603b
    all_variadics |= get_all_variadics(add1)

    model = Model()
    model += add1
    for _ in range(5):
        all_variadics |= get_all_variadics(model1 := deepcopy(model))
        model += model1

    current_variadics = get_all_variadics(model)

    assert_objects_deleted(all_variadics, current_variadics, 5)


def test_deleted_variadic_ref_count_10():
    all_variadics = set()
    buffer1 = Buffer()
    buffer1.set_types(input=Tensor)
    buffer2 = Buffer()
    buffer2.set_types(input=Tensor)
    buffer3 = Buffer()
    buffer3.set_types(input=Tensor)
    buffer4 = Buffer()
    buffer4.set_types(input=Tensor)
    all_variadics |= get_all_variadics(buffer1)
    all_variadics |= get_all_variadics(buffer2)
    all_variadics |= get_all_variadics(buffer3)
    all_variadics |= get_all_variadics(buffer4)

    model = Model()

    model += buffer1
    model += buffer2
    model += buffer3
    model += buffer4

    buffer1.set_shapes(input=[1, 2, 3])
    current_variadics = get_all_variadics(model)

    assert_objects_deleted(all_variadics, current_variadics, 4)


def test_deleted_uniadic_ref_count_3():
    all_uniadics = set()
    add_model = Add()
    add_model.set_types(left=Tensor, right=Tensor)
    add_model.set_shapes(left=["a", "b", "c", "d"])
    all_uniadics |= get_all_uniadics(add_model)

    add_model.set_shapes(left=["a", "a", "a", "a"])
    current_uniadics = get_all_uniadics(add_model)

    all_uniadics -= current_uniadics

    while all_uniadics:
        deleted_uniadic = all_uniadics.pop()
        assert sys.getrefcount(deleted_uniadic) == 2


def test_deleted_uniadic_ref_count_4():
    model = Model()
    buff1 = Buffer()
    buff1.set_types(input=Tensor)
    model += buff1
    model += Buffer()
    model += Buffer()
    model += Buffer()
    model += Buffer()

    buff1.set_shapes(input=["a", "b", "c", "d", "e", "f"])
    all_uniadics = get_all_uniadics(model)
    buff1.set_shapes(input=["a", "a", "a", "b", "b", "b"])
    current_uniadics = get_all_uniadics(model)

    all_uniadics -= current_uniadics

    while all_uniadics:
        deleted_uniadic = all_uniadics.pop()
        assert sys.getrefcount(deleted_uniadic) == 2


def test_deleted_uniadic_ref_count_5():
    class MyModel(PrimitiveModel):
        def __init__(self) -> None:
            super().__init__(
                formula_key="buffer",
                input=BaseKey(shape=["a", "b"], type=Tensor),
                output=BaseKey(shape=["c", "d"], type=Tensor),
            )

    all_uniadics = set()
    all_uniadics |= get_all_uniadics(tm1 := MyModel())
    all_uniadics |= get_all_uniadics(tm2 := MyModel())
    all_uniadics |= get_all_uniadics(tm3 := MyModel())
    all_uniadics |= get_all_uniadics(tm4 := MyModel())

    model = Model()
    model += tm1
    model += tm2
    model += tm3
    model += tm4

    current_uniadics = get_all_uniadics(model)
    assert_objects_deleted(all_uniadics, current_uniadics, 6)


def test_deleted_uniadic_ref_count_6():
    buff_model = Buffer()
    buff_model.set_shapes(input=["a", "b"])
    all_uniadics = get_all_uniadics(buff_model)
    buff_model.set_shapes(input=["a", "a"])
    current_uniadics = get_all_uniadics(buff_model)

    all_uniadics -= current_uniadics

    while all_uniadics:
        deleted_uniadic = all_uniadics.pop()
        assert sys.getrefcount(deleted_uniadic) == 2


def test_deleted_uniadic_ref_count_7():
    class MyModel(PrimitiveModel):
        def __init__(self) -> None:
            super().__init__(
                formula_key="buffer",
                input=BaseKey(shape=["a", "b", "c"], type=Tensor),
                output=BaseKey(shape=["c", "d", "e"], type=Tensor),
            )

    all_uniadics = set()
    all_uniadics |= get_all_uniadics(tm1 := MyModel())
    all_uniadics |= get_all_uniadics(tm2 := MyModel())
    all_uniadics |= get_all_uniadics(tm3 := MyModel())
    all_uniadics |= get_all_uniadics(tm4 := MyModel())

    model = Model()
    model += tm1
    model += tm2
    model += tm3
    model += tm4

    current_uniadics = get_all_uniadics(model)
    assert_objects_deleted(all_uniadics, current_uniadics, 9)


def test_deleted_uniadic_ref_count_8():
    class MyModel(PrimitiveModel):
        def __init__(self) -> None:
            super().__init__(
                formula_key="buffer",
                input=BaseKey(shape=["a", "b", "c"], type=Tensor),
                output=BaseKey(shape=["d", "e", "f"], type=Tensor),
            )

        def __call__(  # type: ignore[override]
            self, input: ConnectionType = NOT_GIVEN, output: ConnectionType = NOT_GIVEN
        ):
            return ExtendInfo(self, {"input": input, "output": output})

    all_uniadics = set()
    all_uniadics |= get_all_uniadics(tm1 := MyModel())
    all_uniadics |= get_all_uniadics(tm2 := MyModel())
    all_uniadics |= get_all_uniadics(tm3 := MyModel())
    all_uniadics |= get_all_uniadics(tm4 := MyModel())

    model = Model()
    model += tm1(input="input", output="output")
    model += tm2
    model += tm3
    model += tm4
    model.set_shapes(input=[1, 2, 3])

    current_uniadics = get_all_uniadics(model)
    assert_objects_deleted(all_uniadics, current_uniadics, 12)


def test_deleted_uniadic_ref_count_9():
    class MyModel(PrimitiveModel):
        def __init__(self) -> None:
            super().__init__(
                formula_key="buffer",
                input=BaseKey(shape=[1, 1, 1], type=Tensor),
                output=BaseKey(shape=[1, 1, 1], type=Tensor),
            )

        def __call__(  # type: ignore[override]
            self, input: ConnectionType = NOT_GIVEN, output: ConnectionType = NOT_GIVEN
        ):
            return ExtendInfo(self, {"input": input, "output": output})

    all_uniadics = set()
    all_uniadics |= get_all_uniadics(tm1 := MyModel())
    all_uniadics |= get_all_uniadics(tm2 := MyModel())
    all_uniadics |= get_all_uniadics(tm3 := MyModel())
    all_uniadics |= get_all_uniadics(tm4 := MyModel())

    model = Model()
    model += tm1
    model += tm2
    model += tm3
    model += tm4

    current_uniadics = get_all_uniadics(model)
    assert_objects_deleted(all_uniadics, current_uniadics, 3)


def test_deleted_repr_ref_count_1():
    all_reprs = set()
    buffer1 = Buffer()
    buffer1.set_types(input=Tensor)
    buffer2 = Buffer()
    buffer2.set_types(input=Tensor)
    buffer3 = Buffer()
    buffer3.set_types(input=Tensor)
    buffer4 = Buffer()
    buffer4.set_types(input=Tensor)

    all_reprs |= get_all_reprs(buffer1)
    all_reprs |= get_all_reprs(buffer2)
    all_reprs |= get_all_reprs(buffer3)
    all_reprs |= get_all_reprs(buffer4)

    model = Model()
    model += buffer1
    model += buffer2
    model += buffer3
    model += buffer4

    current_reprs = get_all_reprs(model)
    assert buffer1.input.metadata.shape is not None
    print(sys.getrefcount(list(buffer1.input.metadata.shape.reprs)[0]))
    assert_objects_deleted(all_reprs, current_reprs, 3)


def test_deleted_repr_ref_count_2():
    all_reprs = set()
    buffer1 = Buffer()
    buffer1.set_types(input=Tensor)
    buffer2 = Buffer()
    buffer2.set_types(input=Tensor)
    buffer3 = Buffer()
    buffer3.set_types(input=Tensor)
    buffer4 = Buffer()
    buffer4.set_types(input=Tensor)
    all_reprs |= get_all_reprs(buffer1)
    all_reprs |= get_all_reprs(buffer2)
    all_reprs |= get_all_reprs(buffer3)
    all_reprs |= get_all_reprs(buffer4)

    model = Model()
    model += buffer1
    model += buffer2
    model += buffer3
    model += buffer4

    buffer1_shape: ShapeTemplateType = ["a", "b", ("Var1", ...)]
    buffer1.set_shapes(input=buffer1_shape)
    all_reprs |= get_all_reprs(model)
    buffer1_shape = ["a", ("Var1", ...), "b"]
    buffer1.set_shapes(input=buffer1_shape)
    all_reprs |= get_all_reprs(model)
    buffer1_shape = [("Var1", ...), "a", "b"]
    buffer1.set_shapes(input=buffer1_shape)
    all_reprs |= get_all_reprs(model)
    buffer1.set_shapes(input=["a", "b"])
    current_reprs = get_all_reprs(model)

    assert_objects_deleted(all_reprs, current_reprs, 5)


def test_deleted_repr_ref_count_3():
    all_reprs = set()
    buffer1 = Buffer()
    buffer1.set_types(input=Tensor)
    buffer2 = Buffer()
    buffer2.set_types(input=Tensor)
    buffer3 = Buffer()
    buffer3.set_types(input=Tensor)
    buffer4 = Buffer()
    buffer4.set_types(input=Tensor)
    all_reprs |= get_all_reprs(buffer1)
    all_reprs |= get_all_reprs(buffer2)
    all_reprs |= get_all_reprs(buffer3)
    all_reprs |= get_all_reprs(buffer4)

    model = Model()
    model += buffer1
    model += buffer2
    model += buffer3
    model += buffer4

    buffer1_shape: ShapeTemplateType = ["a", "b", ("Var1", ...)]
    buffer1.set_shapes(input=buffer1_shape)
    all_reprs |= get_all_reprs(model)
    buffer1_shape = ["a", ("Var1", ...), "b"]
    buffer1.set_shapes(input=buffer1_shape)
    all_reprs |= get_all_reprs(model)
    buffer1_shape = [("Var1", ...), "a", "b"]
    buffer1.set_shapes(input=buffer1_shape)
    all_reprs |= get_all_reprs(model)
    current_reprs = get_all_reprs(model)
    assert_objects_deleted(all_reprs, current_reprs, 3)


def test_deleted_repr_ref_count_4():
    all_reprs = set()
    buffer1 = Buffer()
    buffer1.set_types(input=Tensor)
    buffer2 = Buffer()
    buffer2.set_types(input=Tensor)
    buffer3 = Buffer()
    buffer3.set_types(input=Tensor)
    buffer4 = Buffer()
    buffer4.set_types(input=Tensor)
    all_reprs |= get_all_reprs(buffer1)
    all_reprs |= get_all_reprs(buffer2)
    all_reprs |= get_all_reprs(buffer3)
    all_reprs |= get_all_reprs(buffer4)

    buffer1.set_shapes(input=[1, 1])
    all_reprs |= get_all_reprs(buffer1)

    model = Model()
    model += buffer1
    model += buffer2
    model += buffer3
    model += buffer4

    current_reprs = get_all_reprs(model)
    assert_objects_deleted(all_reprs, current_reprs, 3)


def test_deleted_repr_ref_count_5() -> None:
    class MyModel(PrimitiveModel):
        input: Connection
        output: Connection

        def __init__(self) -> None:
            super().__init__(
                formula_key="buffer",
                input=BaseKey(shape=[("Var1", ...), "a"], type=Tensor),
                output=BaseKey(shape=["a", ("Var1", ...)], type=Tensor),
            )

        def __call__(  # type: ignore[override]
            self, input: ConnectionType = NOT_GIVEN, output: ConnectionType = NOT_GIVEN
        ):
            return ExtendInfo(self, {"input": input, "output": output})

    all_reprs = set()
    all_reprs |= get_all_reprs(tm1 := MyModel())
    all_reprs |= get_all_reprs(tm2 := MyModel())
    all_reprs |= get_all_reprs(tm3 := MyModel())
    all_reprs |= get_all_reprs(tm4 := MyModel())
    all_reprs |= get_all_reprs(tm5 := MyModel())
    all_reprs |= get_all_reprs(tm6 := MyModel())
    all_reprs |= get_all_reprs(tm7 := MyModel())
    all_reprs |= get_all_reprs(tm8 := MyModel())
    all_reprs |= get_all_reprs(tm9 := MyModel())

    model = Model()
    model |= tm1(input="input1")
    model |= tm2(input=tm1.output)
    model |= tm3(input=tm2.output, output="output1")

    model |= tm4(input="input2")
    model |= tm5(input=tm1.output)
    model |= tm6(input=tm2.output, output="output2")

    model |= tm7(input="input3")
    model |= tm8(input=tm1.output)
    model |= tm9(input=tm2.output, output="output3")

    model.set_shapes(
        input1=["a", "b", "c"],
        input2=["c", "a", "b"],
        input3=["b", "c", "a"],
    )

    current_reprs = get_all_reprs(model)
    assert_objects_deleted(all_reprs, current_reprs, 15)


# @pytest.mark.skip("investigate later")
def test_deleted_repr_ref_count_6() -> None:
    class MyModel(PrimitiveModel):
        input: Connection
        output: Connection

        def __init__(self) -> None:
            super().__init__(
                formula_key="buffer",
                input=BaseKey(shape=[("Var1", ...), "a"], type=Tensor),
                output=BaseKey(shape=["a", ("Var1", ...)], type=Tensor),
            )

        def __call__(  # type: ignore[override]
            self, input: ConnectionType = NOT_GIVEN, output: ConnectionType = NOT_GIVEN
        ):
            return ExtendInfo(self, {"input": input, "output": output})

    all_reprs = set()
    all_reprs |= get_all_reprs(tm1 := MyModel())
    all_reprs |= get_all_reprs(tm2 := MyModel())
    all_reprs |= get_all_reprs(tm3 := MyModel())
    all_reprs |= get_all_reprs(tm4 := MyModel())
    all_reprs |= get_all_reprs(tm5 := MyModel())
    all_reprs |= get_all_reprs(tm6 := MyModel())
    all_reprs |= get_all_reprs(tm7 := MyModel())
    all_reprs |= get_all_reprs(tm8 := MyModel())
    all_reprs |= get_all_reprs(tm9 := MyModel())

    model = Model()
    model |= tm1(input="input1")
    model |= tm2(input=tm1.output)
    model |= tm3(input=tm2.output, output="output1")

    model |= tm4(input="input2")
    model |= tm5(input=tm1.output)
    model |= tm6(input=tm2.output, output="output2")

    model |= tm7(input="input3")
    model |= tm8(input=tm1.output)
    model |= tm9(input=tm2.output, output="output3")

    model.set_shapes(
        input1=["a", "b", "c"],
        input2=["c", "a", "b"],
        input3=["b", "c", "a"],
    )

    current_reprs = get_all_reprs(model)
    assert_objects_deleted(all_reprs, current_reprs, 15)


def test_deleted_repr_ref_count_7() -> None:
    class MyModel(PrimitiveModel):
        input: Connection
        output: Connection

        def __init__(self) -> None:
            super().__init__(
                formula_key="buffer",
                input=BaseKey(shape=[("Var1", ...), "a"], type=Tensor),
                output=BaseKey(shape=["a", ("Var1", ...)], type=Tensor),
            )

        def __call__(  # type: ignore[override]
            self, input: ConnectionType = NOT_GIVEN, output: ConnectionType = NOT_GIVEN
        ):
            return ExtendInfo(self, {"input": input, "output": output})

    all_reprs = set()
    all_reprs |= get_all_reprs(tm1 := MyModel())
    all_reprs |= get_all_reprs(tm2 := MyModel())
    all_reprs |= get_all_reprs(tm3 := MyModel())
    all_reprs |= get_all_reprs(tm4 := MyModel())

    model = Model()
    model |= tm1(input="input1")
    model |= tm2(input=tm1.output, output="output")

    model |= tm3(input="input2")
    model |= tm4(input=tm1.output, output="output2")

    model.set_shapes(input1=["a", "b"], input2=["b", "a"])

    current_reprs = get_all_reprs(model)
    assert_objects_deleted(all_reprs, current_reprs, 6)


def test_deleted_repr_ref_count_8() -> None:
    class MyModel(PrimitiveModel):
        input: Connection
        output: Connection

        def __init__(self) -> None:
            super().__init__(
                formula_key="buffer",
                input=BaseKey(shape=["a", "b"], type=Tensor),
                output=BaseKey(shape=["b", "a"], type=Tensor),
            )

        def __call__(  # type: ignore[override]
            self, input: ConnectionType = NOT_GIVEN, output: ConnectionType = NOT_GIVEN
        ):
            return ExtendInfo(self, {"input": input, "output": output})

    all_reprs = set()
    all_reprs |= get_all_reprs(tm1 := MyModel())
    all_reprs |= get_all_reprs(tm2 := MyModel())
    all_reprs |= get_all_reprs(tm3 := MyModel())
    all_reprs |= get_all_reprs(tm4 := MyModel())

    model = Model()
    model |= tm1(input="input1")
    model |= tm2(input=tm1.output, output="output")

    model |= tm3(input="input2")
    model |= tm4(input=tm1.output, output="output2")

    model.set_shapes(input1=["a", "b"], input2=["b", "a"])

    current_reprs = get_all_reprs(model)
    assert_objects_deleted(all_reprs, current_reprs, 6)


def test_deleted_repr_ref_count_9():
    all_reprs = set()
    buffer1 = Buffer()
    buffer1.set_types(input=Tensor)
    buffer2 = Buffer()
    buffer2.set_types(input=Tensor)
    all_reprs |= get_all_reprs(buffer1)
    all_reprs |= get_all_reprs(buffer2)

    model = Model()
    model |= buffer1(input="input1", output="output1")
    model |= buffer2(input="input2", output="output2")

    model.set_shapes(input1=["a", "b"], input2=["a", "b"])

    current_reprs = get_all_reprs(model)
    assert_objects_deleted(all_reprs, current_reprs, 1)


def test_deleted_repr_ref_count_10():
    all_reprs = set()
    buffer1 = Buffer()
    buffer1.set_types(input=Tensor)
    buffer2 = Buffer()
    buffer2.set_types(input=Tensor)
    all_reprs |= get_all_reprs(buffer1)
    all_reprs |= get_all_reprs(buffer2)

    model = Model()

    model |= buffer1(input="input1", output="output1")
    model |= buffer2(input="output1", output="output2")

    current_reprs = get_all_reprs(model)
    assert_objects_deleted(all_reprs, current_reprs, 1)


def test_deleted_repr_ref_count_10_1():
    all_reprs = set()
    buffer1 = Buffer()
    buffer1.set_types(input=Tensor)
    buffer2 = Buffer()
    buffer2.set_types(input=Tensor)
    all_reprs |= get_all_reprs(buffer1)
    all_reprs |= get_all_reprs(buffer2)

    model = Model()

    model |= buffer1(input="input1", output="output1")
    model |= buffer2(input="input2", output="output2")

    model.set_shapes(input1=[1, 2], input2=[1, 2])

    current_reprs = get_all_reprs(model)
    assert_objects_deleted(all_reprs, current_reprs, 1)


def test_deleted_node_ref_count_1():
    all_reprs = set()
    buffer1 = Buffer()
    buffer1.set_types(input=Tensor)
    buffer2 = Buffer()
    buffer2.set_types(input=Tensor)
    buffer3 = Buffer()
    buffer3.set_types(input=Tensor)
    all_reprs |= get_all_nodes(buffer1)
    all_reprs |= get_all_nodes(buffer2)
    all_reprs |= get_all_nodes(buffer3)

    model = Model()

    model += buffer1
    model += buffer2
    model += buffer3

    current_reprs = get_all_nodes(model)
    assert_objects_deleted(all_reprs, current_reprs, 2)


def test_deleted_node_ref_count_2():
    all_reprs = set()
    buffer1 = Buffer()
    buffer1.set_types(input=Tensor)
    buffer2 = Buffer()
    buffer2.set_types(input=Tensor)
    buffer3 = Buffer()
    buffer3.set_types(input=Tensor)
    all_reprs |= get_all_nodes(buffer1)
    all_reprs |= get_all_nodes(buffer2)
    all_reprs |= get_all_nodes(buffer3)

    model = Model()

    model += buffer1
    model += buffer2
    model += buffer3

    buffer3_shape: ShapeTemplateType = ["a", ("Var1", ...)]
    buffer3.set_shapes(input=buffer3_shape)
    buffer2_shape: ShapeTemplateType = [("Var1", ...), "a"]
    buffer2.set_shapes(output=buffer2_shape)

    current_reprs = get_all_nodes(model)
    assert_objects_deleted(all_reprs, current_reprs, 2)


def test_deleted_node_ref_count_3():
    all_reprs = set()
    add1 = Add()
    add1.set_types(left=Tensor, right=Tensor)
    add1.set_cin("left")
    add2 = Add()
    add2.set_types(left=Tensor, right=Tensor)
    add2.set_cin("left")
    add3 = Add()
    add3.set_types(left=Tensor, right=Tensor)
    add3.set_cin("left")
    all_reprs |= get_all_nodes(add1)
    all_reprs |= get_all_nodes(add2)
    all_reprs |= get_all_nodes(add3)

    model = Model()

    model += add1
    model += add2
    model += add3

    current_reprs = get_all_nodes(model)
    assert_objects_deleted(all_reprs, current_reprs, 2)


def test_deleted_node_ref_count_4():
    all_reprs = set()
    buffer1 = Buffer()
    buffer1.set_types(input=Tensor)
    buffer2 = Buffer()
    buffer2.set_types(input=Tensor)
    buffer3 = Buffer()
    buffer3.set_types(input=Tensor)
    buffer4 = Buffer()
    buffer4.set_types(input=Tensor)
    all_reprs |= get_all_nodes(buffer1)
    all_reprs |= get_all_nodes(buffer2)
    all_reprs |= get_all_nodes(buffer3)
    all_reprs |= get_all_nodes(buffer4)

    model = Model()

    model |= buffer1(input="input1")
    model |= buffer2(input=buffer1.output, output="output1")

    model |= buffer3(input="input2")
    model |= buffer4(input=buffer1.output, output="output2")

    input_shape: ShapeTemplateType = ["a", ("Var1", ...)]
    model.set_shapes(input1=input_shape, input2=input_shape)

    current_reprs = get_all_nodes(model)
    assert_objects_deleted(all_reprs, current_reprs, 3)


def test_deleted_tensors_ref_count_1():
    all_reprs = set()
    all_reprs |= get_all_data(buffer1 := Buffer())
    all_reprs |= get_all_data(buffer2 := Buffer())
    all_reprs |= get_all_data(buffer3 := Buffer())
    all_reprs |= get_all_data(buffer4 := Buffer())

    model = Model()

    model += buffer1
    model += buffer2
    model += buffer3
    model += buffer4

    current_reprs = get_all_data(model)
    assert_objects_deleted(all_reprs, current_reprs, 3)


def test_deleted_tensors_ref_count_2():
    all_reprs = set()
    all_reprs |= get_all_data(buffer1 := Buffer())
    all_reprs |= get_all_data(buffer2 := Buffer())
    all_reprs |= get_all_data(buffer3 := Buffer())
    all_reprs |= get_all_data(buffer4 := Buffer())

    model = Model()

    model |= buffer1(input="input1")
    model |= buffer2(input=buffer1.output, output="output1")

    model |= buffer3(input="input2")
    model |= buffer4(input=buffer3.output, output="output2")

    current_reprs = get_all_data(model)
    assert_objects_deleted(all_reprs, current_reprs, 2)


def test_deleted_tensors_ref_count_3():
    all_reprs = set()
    all_reprs |= get_all_data(buffer1 := Buffer())
    all_reprs |= get_all_data(buffer2 := Buffer())
    all_reprs |= get_all_data(buffer3 := Buffer())
    all_reprs |= get_all_data(buffer4 := Buffer())
    all_reprs |= get_all_data(buffer5 := Buffer())
    all_reprs |= get_all_data(buffer6 := Buffer())
    all_reprs |= get_all_data(buffer7 := Buffer())

    model = Model()

    model |= buffer1(output=IOKey(name="output1"))
    model |= buffer2(output=IOKey(name="output2"))
    model |= buffer3(output=IOKey(name="output3"))
    model |= buffer4(input="input4", output=IOKey(name="output4"))
    model |= buffer5(input="input5", output=IOKey(name="output5"))
    model |= buffer6(input="input6", output=IOKey(name="output6"))
    connections = {buffer1.input, buffer2.input, buffer3.input, model.output4}  # type: ignore
    conn = IOKey(connections=connections)

    model |= buffer7(input=conn, output=IOKey(name="output"))

    current_reprs = get_all_data(model)
    # NOTE: 7 output tensors are exposed so created and they replaced the previous ones.
    # We have to take this account while checking the deleted objects. We expect 4
    # objects to be deleted but after |= operation, we will have 7 additional objects
    # in the set. So we should expect 11 objects to be deleted.
    all_reprs |= current_reprs
    # assert_objects_deleted(all_reprs, current_reprs, 4 + 7)
    assert_objects_deleted(all_reprs, current_reprs, 4)


def test_deleted_scalars_ref_count_1():
    all_reprs = set()

    all_reprs |= get_all_data(union1 := PrimitiveUnion(n=1))
    all_reprs |= get_all_data(union2 := PrimitiveUnion(n=1))
    all_reprs |= get_all_data(union3 := PrimitiveUnion(n=1))

    model = Model()

    model += union1
    model += union2
    model += union3

    current_reprs = get_all_data(model)
    assert_objects_deleted(all_reprs, current_reprs, 2)


def test_deleted_edge_ref_count_1():
    all_metadata = set()

    all_metadata |= get_all_metadata(buffer1 := Buffer())
    all_metadata |= get_all_metadata(buffer2 := Buffer())
    all_metadata |= get_all_metadata(buffer3 := Buffer())

    model = Model()

    model += buffer1
    model += buffer2
    model += buffer3

    current_metadata = get_all_metadata(model)
    assert_objects_deleted(all_metadata, current_metadata, 2)


def test_deleted_edge_ref_count_2():
    all_metadata = set()

    all_metadata |= get_all_metadata(add1 := Add())
    all_metadata |= get_all_metadata(add2 := Add())
    all_metadata |= get_all_metadata(add3 := Add())

    model = Model()
    add1.set_cin("left")
    add2.set_cin("left")
    add3.set_cin("left")

    model += add1
    model += add2
    model += add3

    current_metadata = get_all_metadata(model)
    assert_objects_deleted(all_metadata, current_metadata, 2)


def test_deleted_edge_ref_count_3():
    all_metadata = set()

    all_metadata |= get_all_metadata(add1 := Add())
    all_metadata |= get_all_metadata(add2 := Add())
    all_metadata |= get_all_metadata(add3 := Add())

    model = Model()

    model |= add1(output="output", right="right3")
    model |= add2(output=add1.left, right="right2")
    model |= add3(output=add2.left, right="right1", left="left")

    current_metadata = get_all_metadata(model)
    assert_objects_deleted(all_metadata, current_metadata, 2)


def test_deleted_edge_ref_count_4():
    all_metadata = set()
    all_metadata |= get_all_metadata(add1 := Add())
    all_metadata |= get_all_metadata(add2 := Add())
    all_metadata |= get_all_metadata(add3 := Add())
    all_metadata |= get_all_metadata(add4 := Add())

    add1.set_cin("left")
    add2.set_cin("left")
    add3.set_cin("left")
    add4.set_cin("left")

    model4 = Model()
    model3 = Model()
    model2 = Model()
    model1 = Model()

    model4 += add1

    model3 += model4
    model3 += add2

    model2 += model3
    model2 += add3

    model1 += model2
    model1 += add4

    current_metadata = get_all_metadata(model1)

    assert_objects_deleted(all_metadata, current_metadata, 3)


def test_deleted_edge_ref_count_5():
    all_metadata = set()
    all_metadata |= get_all_metadata(add1 := Add())
    all_metadata |= get_all_metadata(add2 := Add())
    all_metadata |= get_all_metadata(add3 := Add())
    all_metadata |= get_all_metadata(add4 := Add())

    add1.set_cin("left")
    add2.set_cin("left")
    add3.set_cin("left")
    add4.set_cin("left")

    model4 = Model()
    model3 = Model()
    model2 = Model()
    model1 = Model()

    model4 += add1

    model3 += model4
    model3 += add2

    model2 += model3
    model2 += add3

    model1 += model2
    model1 += add4

    current_metadata = get_all_metadata(model1)

    assert_objects_deleted(all_metadata, current_metadata, 3)


# def test_deleted_edge_ref_count_6():
#     all_metadata = set()
#     all_metadata |= get_all_metadata(sigmoid1 := Sigmoid())
#     all_metadata |= get_all_metadata(sigmoid2 := Sigmoid())
#     all_metadata |= get_all_metadata(sigmoid3 := Sigmoid())
#     all_metadata |= get_all_metadata(sigmoid4 := Sigmoid())

#     three_sigmoid_model = Model()

#     three_sigmoid_model += sigmoid1(input="input1", output="output1")
#     three_sigmoid_model += sigmoid2(input="input2", output="output2")
#     three_sigmoid_model += sigmoid3(input="input3", output="output3")

#     main_model = Model()

#     main_model += three_sigmoid_model(
#         input1="input1",
#         input2="input2",
#         input3="input3",
#         output1="output1",
#         output2="output2",
#         output3="output3",
#     )
#     conn = Connect(main_model.output1, main_model.input2, name="abcd")

#     main_model += sigmoid4(input=conn, output="output5")

#     current_metadata = get_all_metadata(main_model)

#     assert_objects_deleted(all_metadata, current_metadata, 2


def test_deleted_edge_ref_count_6():
    all_metadata = set()
    all_metadata |= get_all_metadata(sigmoid1 := Sigmoid())
    all_metadata |= get_all_metadata(sigmoid2 := Sigmoid())
    all_metadata |= get_all_metadata(sigmoid3 := Sigmoid())
    all_metadata |= get_all_metadata(sigmoid4 := Sigmoid())

    three_sigmoid_model = Model()

    three_sigmoid_model |= sigmoid1(input="input1", output=IOKey(name="output1"))
    three_sigmoid_model |= sigmoid2(input="input2", output=IOKey(name="output2"))
    three_sigmoid_model |= sigmoid3(input="input3", output=IOKey(name="output3"))

    main_model = Model()

    main_model |= three_sigmoid_model(
        input1="input1",
        input2="input2",
        input3="input3",
        output1=IOKey(name="output1"),
        output2=IOKey(name="output2"),
        output3=IOKey(name="output3"),
    )
    connections = {main_model.output1, main_model.input2}  # type: ignore
    conn = IOKey(name="abcd", expose=True, connections=connections)

    main_model |= sigmoid4(input=conn, output=IOKey(name="output5"))

    current_metadata = get_all_metadata(main_model)  # 2input + 4output = 6
    # NOTE: 4 new output metadata is created, in order to take these into account
    # we should add current_metadata to all_metadata.
    all_metadata |= current_metadata  # 8old + 4new = 12

    assert_objects_deleted(all_metadata, current_metadata, 2)


def test_deleted_uni_record_ref_count_1():
    all_record = set()
    all_record |= get_all_uniadic_record(sigmoid1 := Sigmoid())
    sigmoid1.set_shapes(input=[2, 3, 4])
    all_record |= get_all_uniadic_record(sigmoid1)

    all_record |= get_all_uniadic_record(sigmoid2 := Sigmoid())
    sigmoid2.set_shapes(input=[2, 3, 4])
    all_record |= get_all_uniadic_record(sigmoid2)

    model = Model()

    model += sigmoid1
    model += sigmoid2

    current_records = get_all_uniadic_record(model)

    assert_objects_deleted(all_record, current_records, 3)


def test_deleted_uni_record_ref_count_2():
    all_record = set()
    all_record |= get_all_uniadic_record(sigmoid1 := Sigmoid())
    sigmoid1.set_shapes(input=[2, 3, 4])
    all_record |= get_all_uniadic_record(sigmoid1)

    all_record |= get_all_uniadic_record(sigmoid2 := Sigmoid())
    sigmoid2.set_shapes(input=[2, 3, 4])
    all_record |= get_all_uniadic_record(sigmoid2)

    all_record |= get_all_uniadic_record(sigmoid3 := Sigmoid())
    sigmoid3.set_shapes(input=[2, 3, 4])
    all_record |= get_all_uniadic_record(sigmoid3)

    all_record |= get_all_uniadic_record(sigmoid4 := Sigmoid())
    sigmoid4.set_shapes(input=[2, 3, 4])
    all_record |= get_all_uniadic_record(sigmoid4)

    model = Model()

    model += sigmoid1
    model += sigmoid2
    model += sigmoid3
    model += sigmoid4

    current_records = get_all_uniadic_record(model)

    assert_objects_deleted(all_record, current_records, 9)


def test_deleted_uni_record_ref_count_3():
    all_record = set()
    all_record |= get_all_uniadic_record(sigmoid1 := Sigmoid())

    sigmoid1_shape: ShapeTemplateType = ["a", "b", 4]
    sigmoid1.set_shapes(input=sigmoid1_shape)
    all_record |= get_all_uniadic_record(sigmoid1)

    sigmoid1_shape = [4, 4, 4]
    sigmoid1.set_shapes(input=sigmoid1_shape)
    all_record |= get_all_uniadic_record(sigmoid1)

    current_records = get_all_uniadic_record(sigmoid1)

    assert_objects_deleted(all_record, current_records, 2)


def test_deleted_uni_record_ref_count_4():
    all_record = set()
    all_record |= get_all_uniadic_record(sigmoid1 := Sigmoid())

    sigmoid1_shape: ShapeTemplateType = [1, ("V1", ...)]
    sigmoid1.set_shapes(input=sigmoid1_shape)
    all_record |= get_all_uniadic_record(sigmoid1)

    sigmoid1_shape = [("V1", ...), "a"]
    sigmoid1.set_shapes(input=sigmoid1_shape)
    all_record |= get_all_uniadic_record(sigmoid1)

    sigmoid1_shape = [("V1", ...), 1]
    sigmoid1.set_shapes(input=sigmoid1_shape)
    all_record |= get_all_uniadic_record(sigmoid1)

    current_records = get_all_uniadic_record(sigmoid1)

    assert_objects_deleted(all_record, current_records, 1)


def test_deleted_uni_record_ref_count_5():
    all_record = set()
    all_record |= get_all_uniadic_record(sigmoid1 := Sigmoid())

    sigmoid1_shape: ShapeTemplateType = ["b", ("V1", ...)]
    sigmoid1.set_shapes(input=sigmoid1_shape)
    all_record |= get_all_uniadic_record(sigmoid1)

    sigmoid1_shape = [("V1", ...), "a"]
    sigmoid1.set_shapes(input=sigmoid1_shape)
    all_record |= get_all_uniadic_record(sigmoid1)

    sigmoid1_shape = [1, ("V1", ...), 1]
    sigmoid1.set_shapes(input=sigmoid1_shape)

    current_records = get_all_uniadic_record(sigmoid1)

    assert_objects_deleted(all_record, current_records, 1)


def test_deleted_uniadic_ref_count_2() -> None:
    model = Model()

    class MyModel(PrimitiveModel):
        input: Connection
        output: Connection

        def __init__(self) -> None:
            super().__init__(
                formula_key="buffer",
                input=BaseKey(shape=["a1"], type=Tensor),
                output=BaseKey(shape=["a2"], type=Tensor),
            )

    buff_model1 = MyModel()
    buff_model2 = MyModel()

    assert buff_model1.output.metadata.is_tensor
    assert buff_model2.input.metadata.is_tensor
    assert buff_model1.output.metadata.shape is not None
    assert buff_model2.input.metadata.shape is not None
    ref_var1 = next(iter(buff_model1.output.metadata.shape.reprs))[0]
    ref_var2 = next(iter(buff_model2.input.metadata.shape.reprs))[0]

    model += buff_model1
    model += buff_model2

    diff_roots = set()

    for tensor in get_all_data(model):
        assert tensor.is_tensor
        node = tensor.shape
        assert node is not None
        for repr in node.reprs:
            diff_roots.add(repr.root)

    # Since getrefcount temporarily creates an additional ref,
    # also we have one additional ref in ref_var variables.
    # So refcount == 2 means it there is no additional reference left.
    assert sys.getrefcount(ref_var1) == 2 or sys.getrefcount(ref_var2) == 2


def test_deleted_uniadic_ref_count() -> None:
    class MyModel(PrimitiveModel):
        input: Connection
        output: Connection

        def __init__(self) -> None:
            super().__init__(
                formula_key="buffer",
                input=BaseKey(shape=["a", "b"], type=Tensor),
                output=BaseKey(shape=["c", "d"], type=Tensor),
            )

    model = Model()
    submodel1 = MyModel()
    submodel2 = MyModel()

    assert submodel1.output.metadata.is_tensor
    assert submodel2.input.metadata.is_tensor
    assert submodel1.output.metadata.shape is not None
    assert submodel2.input.metadata.shape is not None
    ref_var1 = next(iter(submodel1.output.metadata.shape.reprs))[0]
    ref_var2 = next(iter(submodel2.input.metadata.shape.reprs))[0]

    model += submodel1
    model += submodel2

    # Since getrefcount temporarily creates an additional ref,
    # also we have one additional ref in ref_var variables.
    # So refcount == 2 means it there is no additional reference left.
    assert sys.getrefcount(ref_var1) == 2 or sys.getrefcount(ref_var2) == 2


def test_deleted_repr_ref_count() -> None:
    class MyModel(PrimitiveModel):
        input: Connection
        output: Connection

        def __init__(self) -> None:
            super().__init__(
                formula_key="buffer",
                input=BaseKey(shape=["a", "b"], type=Tensor),
                output=BaseKey(shape=["c", "d"], type=Tensor),
            )

    model = Model()
    submodel1 = MyModel()
    submodel2 = MyModel()

    assert submodel1.output.metadata.is_tensor
    assert submodel2.input.metadata.is_tensor
    assert submodel1.output.metadata.shape is not None
    assert submodel2.input.metadata.shape is not None
    ref_var1 = next(iter(submodel1.output.metadata.shape.reprs))
    ref_var2 = next(iter(submodel2.input.metadata.shape.reprs))

    model += submodel1
    model += submodel2

    # Since getrefcount temporarily creates an additional ref,
    # also we have one additional ref in ref_var variables.
    # So refcount == 2 means it there is no additional reference left.
    assert sys.getrefcount(ref_var1) == 2 or sys.getrefcount(ref_var2) == 2


def test_deleted_node_ref_count() -> None:
    class MyModel(PrimitiveModel):
        input: Connection
        output: Connection

        def __init__(self) -> None:
            super().__init__(
                formula_key="buffer",
                input=BaseKey(shape=["a", "b"], type=Tensor),
                output=BaseKey(shape=["c", "d"], type=Tensor),
            )

    model = Model()
    submodel1 = MyModel()
    submodel2 = MyModel()

    assert submodel1.output.metadata.is_tensor
    assert submodel2.input.metadata.is_tensor
    ref_var1 = submodel1.output.metadata.shape
    ref_var2 = submodel2.input.metadata.shape

    model += submodel1
    model += submodel2

    # Since getrefcount temporarily creates an additional ref,
    # also we have one additional ref in ref_var variables.
    # So refcount == 2 means it there is no additional reference left.
    assert sys.getrefcount(ref_var1) == 2 or sys.getrefcount(ref_var2) == 2


def test_deleted_tensor_ref_count() -> None:
    class MyModel(PrimitiveModel):
        input: Connection
        output: Connection

        def __init__(self) -> None:
            super().__init__(
                formula_key="buffer",
                input=BaseKey(shape=["a", "b"], type=Tensor),
                output=BaseKey(shape=["c", "d"], type=Tensor),
            )

    model = Model()
    submodel1 = MyModel()
    submodel2 = MyModel()

    ref_var1 = submodel1.output.metadata
    ref_var2 = submodel2.input.metadata

    model += submodel1
    model += submodel2

    # Since getrefcount temporarily creates an additional ref,
    # also we have one additional ref in ref_var variables.
    # So refcount == 2 means it there is no additional reference left.
    assert sys.getrefcount(ref_var1) == 2 or sys.getrefcount(ref_var2) == 2


def test_deleted_edge_ref_count() -> None:
    class MyModel(PrimitiveModel):
        input: Connection
        output: Connection

        def __init__(self) -> None:
            super().__init__(
                formula_key="buffer",
                input=BaseKey(shape=["a", "b"], type=Tensor),
                output=BaseKey(shape=["c", "d"], type=Tensor),
            )

    model = Model()
    submodel1 = MyModel()
    submodel2 = MyModel()

    ref_var1 = submodel1.output.metadata
    ref_var2 = submodel2.input.metadata

    model += submodel1
    model += submodel2

    # Since getrefcount temporarily creates an additional ref,
    # also we have one additional ref in ref_var variables.
    # So refcount == 2 means it there is no additional reference left.
    assert sys.getrefcount(ref_var1) == 2 or sys.getrefcount(ref_var2) == 2


def test_simple_test():
    all_reprs = set()
    buff = Buffer()
    buff.set_types(input=Tensor)
    assert buff.input.metadata.shape is not None
    print("bbbuuufff: ", sys.getrefcount(list(buff.input.metadata.shape.reprs)[0]))
    all_reprs |= get_all_reprs(buff)
    while all_reprs:
        obj = all_reprs.pop()
        print("bbbuuufff: ", sys.getrefcount(obj))<|MERGE_RESOLUTION|>--- conflicted
+++ resolved
@@ -181,12 +181,8 @@
     all_variadics |= get_all_variadics(lin_model3 := Linear())
     all_variadics |= get_all_variadics(matmul1 := MatrixMultiply())
     add1 = Add()
-<<<<<<< HEAD
     add1.set_types(left=Tensor, right=Tensor)
-=======
-    add1.set_types({"left": Tensor, "right": Tensor})
     add1.set_cin("left")
->>>>>>> ec90603b
     all_variadics |= get_all_variadics(add1)
 
     model = Model()
@@ -276,17 +272,11 @@
 def test_deleted_variadic_ref_count_8():
     all_variadics = set()
     add1 = Add()
-<<<<<<< HEAD
     add1.set_types(left=Tensor, right=Tensor)
+    add1.set_cin("left")
     add2 = Add()
     add2.set_types(left=Tensor, right=Tensor)
-=======
-    add1.set_types({"left": Tensor, "right": Tensor})
-    add1.set_cin("left")
-    add2 = Add()
-    add2.set_types({"left": Tensor, "right": Tensor})
     add2.set_cin("left")
->>>>>>> ec90603b
     all_variadics |= get_all_variadics(add1)
     all_variadics |= get_all_variadics(add2)
     model1 = Model()
@@ -303,12 +293,8 @@
 def test_deleted_variadic_ref_count_9():
     all_variadics = set()
     add1 = Add()
-<<<<<<< HEAD
     add1.set_types(left=Tensor, right=Tensor)
-=======
-    add1.set_types({"left": Tensor, "right": Tensor})
     add1.set_cin("left")
->>>>>>> ec90603b
     all_variadics |= get_all_variadics(add1)
 
     model = Model()
