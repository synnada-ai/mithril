--- conflicted
+++ resolved
@@ -784,11 +784,7 @@
     assert updates.value_updates == {edge1}
 
 
-<<<<<<< HEAD
-def test_math_values_with_different_types():
-=======
 def test_match_values_with_different_types():
->>>>>>> 1037c95b
     """
     Tests the following case:
 
@@ -860,11 +856,7 @@
     assert t2.referees == {edge1}
     assert t3.referees == {edge1}
 
-<<<<<<< HEAD
-    assert edge1.tensors == {t1, t2, t3}
-=======
     assert edge1.tensors == [t1, t2, t3]
->>>>>>> 1037c95b
 
     assert updates.value_updates == {edge1}
 
@@ -894,11 +886,7 @@
     assert t2.referees == set()
     assert t3.referees == {edge1}
 
-<<<<<<< HEAD
-    assert edge1.tensors == {t1, t3}
-=======
     assert set(edge1.tensors) == {t1, t3}
->>>>>>> 1037c95b
 
     assert updates.value_updates == {edge1}
 
@@ -928,11 +916,7 @@
     assert t2.referees == set()
     assert t3.referees == {edge1}
 
-<<<<<<< HEAD
-    assert edge1.tensors == {t1, t3}
-=======
     assert set(edge1.tensors) == {t1, t3}
->>>>>>> 1037c95b
 
     assert updates.value_updates == {edge1}
 
@@ -960,11 +944,7 @@
     assert t1.referees == {edge1}
     assert t2.referees == set()
 
-<<<<<<< HEAD
-    assert edge1.tensors == {t1}
-=======
     assert set(edge1.tensors) == {t1}
->>>>>>> 1037c95b
 
     assert updates.value_updates == set()
 
@@ -1001,11 +981,7 @@
     assert t4.referees == set()
     assert t5.referees == set()
 
-<<<<<<< HEAD
-    assert edge1.tensors == {t1}
-=======
     assert set(edge1.tensors) == {t1}
->>>>>>> 1037c95b
 
     assert updates.value_updates == set()
 
@@ -1040,11 +1016,7 @@
     assert t3.referees == set()
     assert t4.referees == {edge1}
 
-<<<<<<< HEAD
-    assert edge1.tensors == {t1, t4}
-=======
     assert set(edge1.tensors) == {t1, t4}
->>>>>>> 1037c95b
 
     assert updates.value_updates == {edge1}
 
@@ -1082,11 +1054,7 @@
     assert t2.referees == set()
     assert t3.referees == {edge1}
 
-<<<<<<< HEAD
-    assert edge1.tensors == {t1, t3}
-=======
     assert set(edge1.tensors) == {t1, t3}
->>>>>>> 1037c95b
 
     assert updates.value_updates == {edge1}
 
@@ -1100,9 +1068,6 @@
     assert t2.referees == set()
     assert t3.referees == {edge1}
 
-<<<<<<< HEAD
-    assert updates.value_updates == {edge1}
-=======
     assert updates.value_updates == {edge1}
 
 
@@ -1270,5 +1235,4 @@
     assert t2.referees == set()
     assert t3.referees == set()
     assert t4.referees == set()
-    assert t5.referees == set()
->>>>>>> 1037c95b
+    assert t5.referees == set()