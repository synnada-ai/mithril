--- conflicted
+++ resolved
@@ -15,7 +15,7 @@
 import inspect
 import re
 from collections.abc import Callable, Mapping, Sequence
-from typing import Any, get_origin
+from typing import Any
 
 import numpy as np
 
@@ -27,17 +27,10 @@
     Tensor,
     Uniadic,
     find_intersection_type,
-<<<<<<< HEAD
     find_type,
 )
 from mithril.framework.logical import BaseModel, Model, PrimitiveModel
 from mithril.framework.physical import PhysicalModel
-=======
-)
-from mithril.framework.logical import BaseModel, Model, PrimitiveModel
-from mithril.framework.physical import PhysicalModel
-from mithril.framework.utils import find_type
->>>>>>> 61bf174d
 from mithril.models.train_model import TrainModel
 from mithril.utils.dict_conversions import dict_to_model, model_dict
 from mithril.utils.type_utils import is_list_int
@@ -302,14 +295,7 @@
     # recursively gets the all shape in the model (ShapeNode)
     all_data = get_all_data(model)
     node_set = {
-<<<<<<< HEAD
-        data.shape
-        for data in all_data
-        if get_origin(data.edge_type) is Tensor
-        if data.shape is not None
-=======
         data.shape for data in all_data if data.is_tensor if data.shape is not None
->>>>>>> 61bf174d
     }
     return node_set
 
