--- conflicted
+++ resolved
@@ -29,11 +29,7 @@
     to_tensor,
 )
 from mithril.framework import NOT_GIVEN, ConnectionType, ExtendInfo
-<<<<<<< HEAD
-from mithril.framework.common import MyTensor
-=======
-from mithril.framework.common import BaseKey, GenericTensorType
->>>>>>> 941bb503
+from mithril.framework.common import BaseKey, MyTensor
 from mithril.framework.constraints import bcast
 from mithril.models import (
     TBD,
@@ -233,15 +229,9 @@
         def __init__(self) -> None:
             super().__init__(
                 formula_key="adder",
-<<<<<<< HEAD
-                output=IOKey(shape=[("Var_out", ...)], type=MyTensor),
-                left=IOKey(shape=[("Var_1", ...)], type=MyTensor),
-                right=IOKey(shape=[("Var_2", ...)], type=MyTensor),
-=======
-                output=BaseKey(shape=[("Var_out", ...)], type=GenericTensorType),
-                left=BaseKey(shape=[("Var_1", ...)], type=GenericTensorType),
-                right=BaseKey(shape=[("Var_2", ...)], type=GenericTensorType),
->>>>>>> 941bb503
+                output=BaseKey(shape=[("Var_out", ...)], type=MyTensor),
+                left=BaseKey(shape=[("Var_1", ...)], type=MyTensor),
+                right=BaseKey(shape=[("Var_2", ...)], type=MyTensor),
             )
             self.set_constraint(fn=bcast, keys=["output", "left", "right"])
 
@@ -367,15 +357,9 @@
         def __init__(self) -> None:
             super().__init__(
                 formula_key="adder",
-<<<<<<< HEAD
-                output=IOKey(shape=[("Var_out", ...)], type=MyTensor),
-                left=IOKey(shape=[("Var_1", ...)], type=MyTensor),
-                right=IOKey(shape=[("Var_2", ...)], type=MyTensor),
-=======
-                output=BaseKey(shape=[("Var_out", ...)], type=GenericTensorType),
-                left=BaseKey(shape=[("Var_1", ...)], type=GenericTensorType),
-                right=BaseKey(shape=[("Var_2", ...)], type=GenericTensorType),
->>>>>>> 941bb503
+                output=BaseKey(shape=[("Var_out", ...)], type=MyTensor),
+                left=BaseKey(shape=[("Var_1", ...)], type=MyTensor),
+                right=BaseKey(shape=[("Var_2", ...)], type=MyTensor),
             )
             self.set_constraint(fn=bcast, keys=["output", "left", "right"])
 
