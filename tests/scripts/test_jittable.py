# Copyright 2022 Synnada, Inc.
#
# Licensed under the Apache License, Version 2.0 (the "License");
# you may not use this file except in compliance with the License.
# You may obtain a copy of the License at
#
#     http://www.apache.org/licenses/LICENSE-2.0
#
# Unless required by applicable law or agreed to in writing, software
# distributed under the License is distributed on an "AS IS" BASIS,
# WITHOUT WARRANTIES OR CONDITIONS OF ANY KIND, either express or implied.
# See the License for the specific language governing permissions and
# limitations under the License.

import re
from collections.abc import Mapping, Sequence
from types import EllipsisType

import jax.numpy as jnp
import numpy as np
import pytest

from mithril import JaxBackend, NumpyBackend, compile
from mithril.cores.python.jax.ops import (
    add,
    partial,
    reduce_mean,
    shape,
    to_tensor,
)
from mithril.framework import NOT_GIVEN, ConnectionType, ExtendInfo
from mithril.framework.common import BaseKey, Tensor
from mithril.framework.constraints import bcast
from mithril.models import (
    TBD,
    Add,
    CustomPrimitiveModel,
    Indexer,
    IOKey,
    Item,
    MatrixMultiply,
    Mean,
    Model,
    Multiply,
    PrimitiveUnion,
    Reshape,
    Shape,
    Slice,
    TensorToList,
    ToTensor,
)

from .test_utils import assert_results_equal

to_tensor = partial(to_tensor, device="cpu")

############################################################################################
# In this file some of our models are tested to see if they are jittable
# in all possible cases.
############################################################################################


class MyModel(Model):
    def __init__(self, dimension: int | None = None) -> None:
        """This model implements above model.

        mult_model = MatrixMultiplication()
        sum_model = Add()
        self.extend(mult_model, input = "input", rhs = "w")
        self.extend(sum_model, input = mult_model.output, rhs = "b")
        self.extend((reshp := Reshape(shape = [sum_model.output.shape[:], 1, 1])),
        input = sum_model.output) self.extend((sum2 := Sum()), input = sum_model.
        output.shape[mult_model.output.shape[reshp.output.shape[-1]]], rhs = 3.0)
        self.extend(Multiplication(), input = sum2.output, rhs = 2.0, output =
        IOKey(name = "output"))
        """
        sum_slc = Model()
        sum_slc |= (slc := Slice(start=None, stop=None, step=None))
        sum_slc |= Indexer()(input="input", index=slc.output, output=IOKey("output"))
        super().__init__()
        mult_model = MatrixMultiply()
        sum_model = Add()
        sum_model.set_types(left=Tensor, right=Tensor)
        self |= mult_model(left="input", right="w")  # (10, 1)
        self |= sum_model(left=mult_model.output, right="b")  # (10, 1)
        self |= (sum_shp := Shape())(input=sum_model.output)  # (10, 1)
        self |= sum_slc(input=sum_shp.output)  # (10, 1)
        self |= (uni := PrimitiveUnion(n=3))(
            input1=sum_slc.output,  # type: ignore
            input2=1,
            input3=1,
        )  # (10, 1, 1, 1)
        self |= (reshp_1 := Reshape())(
            input=sum_model.output, shape=uni.output
        )  # (10, 1, 1, 1)
        self |= (reshp_shp := Shape())(input=reshp_1.output)  # (10, 1, 1, 1)
        self |= (idx_1 := Indexer())(index=-1, input=reshp_shp.output)  # 1
        self |= (mult_shp := Shape())(input=mult_model.output)  # (10, 1)
        self |= (idx_2 := Indexer())(index=idx_1.output, input=mult_shp.output)  # 1
        self |= (idx_3 := Indexer())(index=idx_2.output, input=sum_shp.output)  # 1
        self |= (tens := ToTensor())(input=idx_3.output)  # array(1)
        self |= (sum := Add())(left=tens.output, right=Tensor(3.0))  # array(4)
        self |= Multiply()(
            left=sum.output, right=Tensor(2.0), output=IOKey(name="output")
        )  # array(8)

        shapes: Mapping[str, Sequence[str | tuple[str, EllipsisType] | int | None]] = {
            "input": ["N", ("Var_inter", ...), "d_in"],
            "w": ["d_in", dimension],
            "b": [dimension],
        }
        self.set_shapes(**shapes)


class MyModel2(Model):
    def __init__(self, dimension: int | None = None) -> None:
        """This model implements above model.

        mult_model = MatrixMultiplication()
        sum_model = Add()
        self.extend(mult_model, input = "input", rhs = "w")
        self.extend(sum_model, input = mult_model.output, rhs = "b")
        self.extend((reshp := Reshape(shape = [sum_model.output.shape[:], 1, 1])),
        input = sum_model.output) self.extend((sum2 := Sum()), input = sum_model.
        output.shape[mult_model.output.shape[reshp.output.shape[-1]]], rhs = 3.0)
        self.extend(Multiplication(), input = sum2.output, rhs = 2.0, output =
        IOKey(name = "output"))
        """
        super().__init__()
        mult_model = MatrixMultiply()
        sum_model = Add()
        self += mult_model(left="input", right="w")  # (10, 1)
        self += sum_model(
            left=mult_model.output, right=IOKey("b", type=Tensor)
        )  # (10, 1)
        self += (sum_shp := Shape())(input=sum_model.output)  # (10, 1)
        self += (uni := PrimitiveUnion(n=3))(
            input1=sum_shp.output, input2=1, input3=3
        )  # (10, 1, 1, 1)
        self += (idx_1 := Indexer())(index=-1, input=uni.output)  # 1
        self += (tens := ToTensor())(input=idx_1.output)  # array(1)
        self += Multiply()(
            left=tens.output, right=Tensor(2.0), output=IOKey(name="output")
        )  # array(8)

        shapes: Mapping[str, Sequence[str | tuple[str, EllipsisType] | int | None]] = {
            "input": ["N", ("Var_inter", ...), "d_in"],
            "w": ["d_in", dimension],
            "b": [dimension],
        }
        self.set_shapes(**shapes)


np_input = np.random.randn(10, 3).astype(np.float32)


def test_mymodel_numpy():
    model = MyModel(dimension=1)
    static_inputs = {"input": np_input}
    compiled_model = compile(
        model=model,
        backend=NumpyBackend(),
        constant_keys=static_inputs,
        jit=False,
        inference=True,
    )
    inputs = compiled_model.randomize_params()
    result = compiled_model.evaluate(inputs)
    ref_output = {"output": np.array(8.0)}
    assert_results_equal(result, ref_output)


def test_mymodel_jax_1():
    model = MyModel(dimension=1)
    static_inputs = {"input": jnp.array(np_input)}
    compiled_model = compile(
        model=model,
        backend=JaxBackend(),
        constant_keys=static_inputs,
        jit=False,
        inference=True,
    )
    inputs = compiled_model.randomize_params()
    result = compiled_model.evaluate(inputs)
    out = result["output"]
    assert isinstance(out, jnp.ndarray)
    ref_output = {"output": jnp.array(8.0)}
    assert_results_equal(result, ref_output)


@pytest.mark.skip(reason="Provide ref_output!")
def test_mymodel_jax_2():
    model = MyModel2(dimension=1)
    static_inputs = {"input": jnp.array(np_input)}
    compiled_model = compile(
        model=model,
        backend=JaxBackend(),
        constant_keys=static_inputs,
        jit=False,
        inference=True,
    )
    inputs = compiled_model.randomize_params()
    result = compiled_model.evaluate(inputs)
    out = result["output"]
    assert isinstance(out, jnp.ndarray)
    # assert_results_equal(result, ref_output)


def test_mymodel_jax():
    """This function tests if jax model is
    properly jitted.
    """
    static_inputs = {"input": jnp.array(np_input)}

    # set a dict_counter dict, if the function is properly jitted,
    # We only
    jit_counter = {"jit_counter": 0}

    def adder(left, right):
        jit_counter["jit_counter"] += 1
        return left + right

    JaxBackend.register_primitive(adder)

    class Adder(CustomPrimitiveModel):
        def __init__(self) -> None:
            super().__init__(
                formula_key="adder",
                output=BaseKey(shape=[("Var_out", ...)], type=Tensor),
                left=BaseKey(shape=[("Var_1", ...)], type=Tensor),
                right=BaseKey(shape=[("Var_2", ...)], type=Tensor),
            )
            self.add_constraint(fn=bcast, keys=["output", "left", "right"])

        def __call__(  # type: ignore[override]
            self,
            left: ConnectionType = NOT_GIVEN,
            right: ConnectionType = NOT_GIVEN,
            output: ConnectionType = NOT_GIVEN,
        ) -> ExtendInfo:
            kwargs = {"left": left, "right": right, "output": output}
            return ExtendInfo(self, kwargs)

    model = MyModel(dimension=1)
    model |= Adder()(
        left="output", right=IOKey("r1", differentiable=True), output=IOKey(name="o1")
    )
    compiled_model = compile(
        model=model, backend=JaxBackend(), constant_keys=static_inputs, jit=True
    )
    inputs = compiled_model.randomize_params()
    compiled_model.evaluate(inputs)
    compiled_model.evaluate(inputs)
    compiled_model.evaluate(inputs)
    assert jit_counter["jit_counter"] == 1


def test_logical_model_jittable_1():
    """Tests for jittablity in Logical domain. Since this model
    requires TensorToList operation before ToTensor, it breaks the
    jit.
    """
    model = Model()
    model |= (add1 := Add())(left="l1", right="l2", output=IOKey(name="out1"))
    model |= (add2 := Add())(left="l3", right="l4")
    with pytest.raises(Exception) as error_info:
        model.merge_connections(add1.left, add2.left, name="input")
        model |= Item()(add1.left)
    modified_msg = re.sub("\\s*", "", str(error_info.value))
    expected_msg = (
        "Model with enforced Jit can not be extended by a non-jittable model! \
                    Jit can be unforced by setting enforce_jit = False"
    )
    assert modified_msg == re.sub("\\s*", "", expected_msg)


def test_logical_model_jittable_2():
    """Tests for jittablity in Logical domain. Since this model
    sets enforce_jit to False, no error will be thrown.
    """
    model = Model()
    model |= (add1 := Add())(left="l1", right="l2", output=IOKey(name="out1"))
    model |= (add2 := Add())(left="l3", right="l4")
    model.enforce_jit = False
    model.merge_connections(add1.left, add2.left, name="input")
    model |= Item()(input=add1.left)
    assert not model.enforce_jit


def test_logical_model_jittable_3():
    """Tests for jittablity in Logical domain. Since this model
    does not enforce Jit in its init, no error will be thrown.
    """
    model = Model(enforce_jit=False)
    model |= (add1 := Add())(left="l1", right="l2", output=IOKey(name="out1"))
    model |= (add2 := Add())(left="l3", right="l4")
    model.enforce_jit = False
    model.merge_connections(add1.left, add2.left, name="input")
    model |= Item()(input="input")
    assert not model.enforce_jit


def test_physical_model_jit_1():
    """Tests for jittablity in Physical domain. Since compilation is done
    with jit = False, no errors will be raised when model is not jittable.
    """
    model = Model(enforce_jit=False)
    add1 = Add()
    add2 = Add()
    model |= add1(
        left=IOKey("l1", differentiable=True),
        right=IOKey("l2", differentiable=True),
        output=IOKey(name="out1"),
    )
    model |= add2(
        left=IOKey("l3", differentiable=True), right=IOKey("l4", differentiable=True)
    )
    model.enforce_jit = False
    model.merge_connections(add1.left, add2.left, name="input")
    model |= Item()(input="input")

    backend = JaxBackend()
    compiled_model = compile(model=model, backend=backend, jit=False)
    inputs = compiled_model.randomize_params()
    output_gradients = {"out1": backend.ones_like(inputs["input"])}
    compiled_model.evaluate_all(inputs, output_gradients=output_gradients)


def test_physical_model_jit_2():
    """Tests for jittablity in Physical domain. Since compilation is done
    with jit = True, exception will be raised because model is not jittable.
    """
    model = Model(enforce_jit=False)
    model |= (add1 := Add())(left="l1", right="l2", output=IOKey(name="out1"))
    model |= (add2 := Add())(left="l3", right="l4")
    model.enforce_jit = False
    model.merge_connections(add1.left, add2.left, name="input")
    model |= Item()(input="input")

    backend = JaxBackend()

    with pytest.raises(Exception) as error_info:
        compile(model=model, backend=backend, jit=True)

    expected_msg = "Model is not jittable. Can only be compiled with jit = False."
    assert str(error_info.value) == expected_msg


def test_jit_1():
    jit_counter = {"jit_counter": 0}

    def adder(left, right):
        jit_counter["jit_counter"] += 1
        return left + right

    JaxBackend.register_primitive(adder)

    class Adder(CustomPrimitiveModel):
        def __init__(self) -> None:
            super().__init__(
                formula_key="adder",
                output=BaseKey(shape=[("Var_out", ...)], type=Tensor),
                left=BaseKey(shape=[("Var_1", ...)], type=Tensor),
                right=BaseKey(shape=[("Var_2", ...)], type=Tensor),
            )
            self.add_constraint(fn=bcast, keys=["output", "left", "right"])

    add_model = Add()
    model = Model()
    model |= add_model(left="left", right="right")
    with pytest.raises(Exception) as err_info:
        model |= TensorToList()(add_model.output)
    assert str(err_info.value) == (
        "Model with enforced Jit can not be extended by a non-jittable model!     "
        "                        Jit can be unforced by setting enforce_jit = False"
    )


def test_jit_2():
    backend = JaxBackend()
    model = Model(enforce_jit=False)
    model |= (add_model := Add())(
        left=IOKey("left", differentiable=True),
        right=IOKey("right", differentiable=True),
    )
    in1 = add_model.output
    out1 = in1.shape
    out2 = out1.tensor().sum()
    mean_model = Mean(axis=TBD)
    model |= (to_list := Item())(input=out2)
    model |= mean_model(
        input=IOKey("input", differentiable=True),
        axis=to_list.output,
        output=IOKey(name="output"),
    )
    pm = compile(model=model, backend=backend, jit=False)
    params = {
        "left": backend.randn(1, 1),
        "right": backend.randn(1, 1),
        "input": backend.randn(1, 1, 1, 1, 1, 1, 1, 1, 1),
    }
    pm.evaluate(params=params)
    # TODO: Make required assertions!!!


def test_jit_3():
    backend = JaxBackend()
    model = Model()
<<<<<<< HEAD
    model += Mean(axis=TBD)(input="input", output=IOKey(name="output"), axis="axis")
    pm = compile(model=model, backend=backend, jit=False, inference=True)
=======
    model |= Mean(axis=TBD)(input="input", output=IOKey(name="output"), axis="axis")
    pm = compile(model=model, backend=backend, jit=False)
>>>>>>> 634c853b

    inputs = {"input": backend.randn(1, 2, 3, 2, 3, 2, 3, 2), "axis": 3}

    pm.evaluate(data=inputs)  # type: ignore


def test_jit_4():
    backend = JaxBackend()
    model = Model()
<<<<<<< HEAD
    model += Mean(axis=TBD)(input="input", output=IOKey(name="output"), axis="axis")
    pm = compile(
        model=model,
        backend=backend,
        jit=True,
        constant_keys={"axis": 3},
        inference=True,
    )
=======
    model |= Mean(axis=TBD)(input="input", output=IOKey(name="output"), axis="axis")
    pm = compile(model=model, backend=backend, jit=True, constant_keys={"axis": 3})
>>>>>>> 634c853b

    inputs = {"input": backend.randn(1, 2, 3, 2, 3, 2, 3, 2)}

    pm.evaluate(data=inputs)


def test_jit_5():
    backend = JaxBackend()
    import jax

    @jax.jit
    def evaluate(params):
        input = params["input"]
        keepdim_1 = False
        left = params["left"]
        right = params["right"]
        _Add_0_output = add(left, right)
        _Shape_1_output = shape(_Add_0_output)
        sum_shape = sum(_Shape_1_output)
        idx = (sum_shape**2) * 2 + 3
        output = reduce_mean(input, axis=sum(_Shape_1_output), keepdim=keepdim_1)
        for _ in range(idx):
            output = output + 1
        return {"output": output}

    params = {
        "left": backend.randn(1, 1),
        "right": backend.randn(1, 1),
        "input": backend.randn(1, 1, 1, 1, 1, 1, 1, 1, 1),
    }
    evaluate(params)
    evaluate(params)
    evaluate(params)<|MERGE_RESOLUTION|>--- conflicted
+++ resolved
@@ -406,24 +406,18 @@
 def test_jit_3():
     backend = JaxBackend()
     model = Model()
-<<<<<<< HEAD
-    model += Mean(axis=TBD)(input="input", output=IOKey(name="output"), axis="axis")
+    model |= Mean(axis=TBD)(input="input", output=IOKey(name="output"), axis="axis")
     pm = compile(model=model, backend=backend, jit=False, inference=True)
-=======
+
+    inputs = {"input": backend.randn(1, 2, 3, 2, 3, 2, 3, 2), "axis": 3}
+
+    pm.evaluate(data=inputs)  # type: ignore
+
+
+def test_jit_4():
+    backend = JaxBackend()
+    model = Model()
     model |= Mean(axis=TBD)(input="input", output=IOKey(name="output"), axis="axis")
-    pm = compile(model=model, backend=backend, jit=False)
->>>>>>> 634c853b
-
-    inputs = {"input": backend.randn(1, 2, 3, 2, 3, 2, 3, 2), "axis": 3}
-
-    pm.evaluate(data=inputs)  # type: ignore
-
-
-def test_jit_4():
-    backend = JaxBackend()
-    model = Model()
-<<<<<<< HEAD
-    model += Mean(axis=TBD)(input="input", output=IOKey(name="output"), axis="axis")
     pm = compile(
         model=model,
         backend=backend,
@@ -431,10 +425,6 @@
         constant_keys={"axis": 3},
         inference=True,
     )
-=======
-    model |= Mean(axis=TBD)(input="input", output=IOKey(name="output"), axis="axis")
-    pm = compile(model=model, backend=backend, jit=True, constant_keys={"axis": 3})
->>>>>>> 634c853b
 
     inputs = {"input": backend.randn(1, 2, 3, 2, 3, 2, 3, 2)}
 
