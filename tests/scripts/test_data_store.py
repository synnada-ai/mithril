# Copyright 2022 Synnada, Inc.
#
# Licensed under the Apache License, Version 2.0 (the "License");
# you may not use this file except in compliance with the License.
# You may obtain a copy of the License at
#
#     http://www.apache.org/licenses/LICENSE-2.0
#
# Unless required by applicable law or agreed to in writing, software
# distributed under the License is distributed on an "AS IS" BASIS,
# WITHOUT WARRANTIES OR CONDITIONS OF ANY KIND, either express or implied.
# See the License for the specific language governing permissions and
# limitations under the License.

import numpy as np
import pytest

import mithril
from mithril import NumpyBackend, TorchBackend
from mithril.models import (
    TBD,
    Add,
    Buffer,
    Convolution2D,
    IOKey,
    Linear,
    Model,
    PhysicalModel,
    PrimitiveUnion,
    Relu,
    ScalarItem,
    Shape,
    Sigmoid,
    Subtract,
    ToTensor,
)


@pytest.mark.skip(reason="Move this test to DataStore method tests.")
def test_data_store_1():
    backend = TorchBackend(precision=32)
    model = Linear(dimension=1)
    pm = PhysicalModel(
        model=model,
        backend=backend,
        discard_keys=set(),
        data_keys=set(),
        constant_keys=dict(),
        trainable_keys=set(),
        jacobian_keys=set(),
        shapes=dict(),
        inference=False,
        safe_shapes=True,
        safe_names=True,
        use_short_namings=True,
    )
    # Set input as static and check data store.
    key = "input"
    value = backend.array([[1.0, 2, 3]])
    pm.data_store.add_static_data(key, value)
    assert pm.data_store._cached_data.keys() == {"input"}
    assert (pm.data_store._cached_data[key].value == value).all()  # type: ignore [union-attr]
    assert pm.data_store._runtime_static_keys == set()
    assert pm.data_store._intermediate_non_differentiables._table == dict()
    assert pm.data_store.unused_keys == set()


@pytest.mark.skip(reason="Move this test to DataStore method tests.")
def test_data_store_1_numpy():
    """Tests add_static_data works as expected for Numpy backend."""
    backend = NumpyBackend(precision=32)
    model = Linear(dimension=1)
    pm = PhysicalModel(
        model=model,
        backend=backend,
        discard_keys=set(),
        data_keys=set(),
        constant_keys=dict(),
        trainable_keys=set(),
        jacobian_keys=set(),
        shapes=dict(),
        inference=False,
        safe_shapes=True,
        safe_names=True,
        use_short_namings=True,
    )
    # Set input as static and check data store.
    key = "input"
    value = backend.array([[1.0, 2, 3]])
    pm.data_store.add_static_data(key, value)
    assert pm.data_store._cached_data.keys() == {
        "input",
        "_MatrixMultiply_0_output_cache",
        "output_cache",
    }
    assert (pm.data_store._cached_data[key].value == value).all()  # type: ignore[union-attr]
    assert pm.data_store._runtime_static_keys == set()
    assert pm.data_store._intermediate_non_differentiables._table == dict()
    assert pm.data_store.unused_keys == set()


def test_data_store_3():
    """Tests all private attributes of DataStore are correct after compilation."""
    backend = TorchBackend(precision=32)
    model = Linear(dimension=1)
    static_data = {
        "input": backend.array([[1.0, 2, 3]]),
        "w": backend.array([[1.0, 1, 1]]),
    }
    pm = mithril.compile(model, backend=backend, constant_keys=static_data)
<<<<<<< HEAD
    assert pm.data_store._cached_data.keys() == {"_MatrixMultiply_1_output"}
    assert (
        pm.data_store.get_value("_MatrixMultiply_1_output") == backend.array(6.0)
    ).all()  # type: ignore[union-attr]
=======
    assert pm.data_store._cached_data.keys() == {"output_1"}
    assert (pm.data_store._cached_data["output_1"].value == backend.array(6.0)).all()  # type: ignore[union-attr]
>>>>>>> 54690965
    assert pm.data_store._runtime_static_keys == set()
    assert pm.data_store._intermediate_non_differentiables._table == dict()
    assert pm.data_store.unused_keys == {
        "input",
        "w",
        "output_0",
        "axes",
    }


def test_data_store_4():
    """Tests if setting shapes in compile propagates static info to the
    corresponding keys. In this test, all inputs other than "output","_Shape_1_output"
    and "" should be unused.
    """
    backend = TorchBackend(precision=32)
    model = Model()
    model += Linear()(input="input", w="w", b="b")
    model += Shape()
    model += ToTensor()
    shapes = {"input": [3, 2], "w": [2, 2], "b": [2]}
    pm = PhysicalModel(
        model=model,
        backend=backend,
        discard_keys=set(),
        data_keys=set(),
        constant_keys=dict(),
        trainable_keys=set(),
        jacobian_keys=set(),
        shapes=dict(),
        inference=False,
        safe_shapes=True,
        safe_names=True,
        use_short_namings=True,
    )
    pm.data_store.set_shapes(shapes)
    # Only "output" key is not in unused_kexys.
    assert pm.data_store.unused_keys == pm.shapes.keys() - {"output", "output_3"}


def test_data_store_5():
    """Same tests with test_data_store_4 but checks after compilation.
    Note that in this case Shape model infers its output and ToTensor
    converts it only to corresponding backend tensor. So all keys other
    that "output" would become unused.
    """
    backend = TorchBackend(precision=32)
    model = Model()
    model += Linear()(input="input", w="w", b="b")
    model += Shape()
    model += ToTensor()
    shapes = {"input": [3, 2], "w": [2, 2], "b": [2]}
    pm = mithril.compile(model, backend=backend, shapes=shapes)
    # Only "output" key is not in unused_keys.
    assert pm.data_store.unused_keys == pm.data.keys() - {"output"}


def test_data_store_6_error():
    """Tests if expected Exception raised when providing a static key in
    compile, if the key is an unusued key.
    """
    backend = TorchBackend(precision=32)
    model = Model()
    model += Linear()(input="input", w="w", b="b")
    model += Shape()
    model += ToTensor()
    shapes = {"input": [3, 2], "w": [2, 2], "b": [2]}
    static_keys = {"input": backend.ones(shapes["input"])}
    with pytest.raises(ValueError) as err_info:
        mithril.compile(
            model, backend=backend, shapes=shapes, constant_keys=static_keys
        )
    # Only "output" key is not in unused_keys.
    assert (
        str(err_info.value)
        == "Given 'input' key is unused for the model, no need to provide data for it."
    )


def test_data_store_7():
    """Tests infer_static and prune runs together"""
    # TODO: This test is expects cached_data to be "input" and "output" but
    # after we fix corresponding flat_graph handlings, it will be changed
    # to expect only "output" as cached_data and "input" as unused_keys.
    backend = TorchBackend(precision=32)
    model = Buffer()

    value = backend.array([[1.0, 2, 3]])
    pm = mithril.compile(model, backend=backend, constant_keys={"input": value})
    res = pm.evaluate()

    assert pm.data_store._cached_data.keys() == {"input"}
    assert (res["output"] == value).all()  # type: ignore[union-attr]
    assert pm.data_store._runtime_static_keys == set()
    assert pm.data_store._intermediate_non_differentiables._table == dict()
    assert pm.data_store.unused_keys == set()


def test_data_store_8():
    backend = TorchBackend(precision=32)
    model = Model()
    model += Sigmoid()(input="input", output=IOKey(name="output1"))
    model += Sigmoid()(input="input", output=IOKey(name="output2"))

    value = backend.array([[1.0, 2, 3]])
    pm = mithril.compile(model, backend=backend, constant_keys={"input": value})

    assert pm.data_store._cached_data.keys() == {"output1"}
    assert (pm.data_store.get_value("output1") == backend.sigmoid(value)).all()  # type: ignore[union-attr]
    assert pm.data_store._runtime_static_keys == set()
    assert pm.data_store._intermediate_non_differentiables._table == dict()
    assert pm.data_store.unused_keys == {"input"}


def test_data_store_9():
    """Infer static keys from pruned buffer"""
    backend = TorchBackend(precision=32)
    model = Model()
    model += Buffer()(input="input")
    model += Sigmoid()(input="input", output=IOKey(name="output1"))

    value = backend.array([[1.0, 2, 3]])
    pm = mithril.compile(model, backend=backend, constant_keys={"input": value})

    assert pm.data_store._cached_data.keys() == {"output1"}
    assert (pm.data_store.get_value("output1") == backend.sigmoid(value)).all()  # type: ignore[union-attr]
    assert pm.data_store._runtime_static_keys == set()
    assert pm.data_store._intermediate_non_differentiables._table == dict()
    assert pm.data_store.unused_keys == {"input"}


def test_data_store_10():
    """Infer static keys from pruned buffer 2"""
    backend = TorchBackend(precision=32)
    model = Model()
    model += Buffer()(input="input", output=IOKey(name="output1"))
    model += Sigmoid()(input="input", output=IOKey(name="output2"))

    value = backend.array([[1.0, 2, 3]])
    pm = mithril.compile(model, backend=backend, constant_keys={"input": value})

    assert pm.data_store._cached_data.keys() == {"input", "output2"}
    assert (pm.data_store.get_value("output2") == backend.sigmoid(value)).all()  # type: ignore[union-attr]
    assert pm.data_store._runtime_static_keys == set()
    assert pm.data_store._intermediate_non_differentiables._table == dict()
    assert pm.data_store.unused_keys == set()


def test_data_store_11():
    backend = TorchBackend(precision=32)
    model = Model()
    model += Sigmoid()(input="input", output=IOKey(name="output1"))
    model += Sigmoid()(input="input", output=IOKey(name="output2"))
    model += Add()(left="output2", right=2, output=IOKey(name="output3", expose=True))
    value = backend.array([[1.0, 2, 3]])
    pm = mithril.compile(model, backend=backend, constant_keys={"input": value})

    assert pm.data_store._cached_data.keys() == {"output1", "output3"}
    assert (pm.data_store.get_value("output1") == backend.sigmoid(value)).all()  # type: ignore[union-attr]
    assert (pm.data_store.get_value("output3") == backend.sigmoid(value) + 2).all()  # type: ignore[union-attr]
    assert pm.data_store._runtime_static_keys == set()
    assert pm.data_store._intermediate_non_differentiables._table == dict()
    assert pm.data_store.unused_keys == {
        "input",
        "input_0",
        "output",
    }


def test_data_store_13():
    """partial infer test"""
    backend = TorchBackend(precision=32)
    model = Model()
    model += Add()(left="left", right="right", output=IOKey(name="out"))
    model += Subtract()(
        left="out", right="something", output=IOKey(name="out2", expose=True)
    )

    left = backend.array([1, 2, 3])
    right = backend.array([4, 5, 6])

    pm = mithril.compile(
        model, backend=backend, constant_keys={"left": left, "right": right}
    )

    assert pm.data_store._cached_data.keys() == {"out"}
    assert pm.data_store._runtime_static_keys == set()
    assert pm.data_store._intermediate_non_differentiables._table == dict()
    assert pm.data_store.unused_keys == {"left", "right"}

    infered_value = pm.data_store.get_value("out")
    assert isinstance(infered_value, backend.DataType)
    np.testing.assert_allclose(infered_value, left + right, 1e-6)


def test_data_store_14():
    """Infer statics with shapes"""
    backend = TorchBackend(precision=32)
    model = Model()
    model += Buffer()(input="input1", output=IOKey(name="out1", expose=True))
    model += (s := Shape())(input="out1")
    model += (i := ScalarItem(index=1))(input=s.output)
    model += (u := PrimitiveUnion(2))(input1=i.output, input2=i.output)
    model += Convolution2D(kernel_size=3, out_channels=10, stride=TBD, use_bias=False)(
        input="input2",
        kernel="kernel",
        stride=u.output,
        output=IOKey(name="out2", expose=True),
    )

    input1 = backend.zeros([2, 2])
    input2 = backend.ones([1, 8, 32, 32])
    kernel = backend.ones([10, 8, 3, 3])

    pm = mithril.compile(
        model,
        backend=backend,
        constant_keys={"input1": input1, "input2": input2, "kernel": kernel},
    )
    assert pm.data_store._cached_data.keys() == {"input1", "out2"}
    assert pm.data_store._runtime_static_keys == set()
    assert pm.data_store._intermediate_non_differentiables._table == dict()

    assert pm.data_store.unused_keys == {
        "output_0",
        "step",
        "kernel",
        "output_6",
        "padding",
        "start",
        "output_2",
        "index",
        "dilation",
        "input2",
        "output_3",
        "output_1",
        "output_7",
        "output_5",
        "output_8",
        "output_4",
        "stop",
    }

    infered_value = pm.data_store.get_value("out2")

    assert isinstance(infered_value, backend.DataType)
    np.testing.assert_allclose(infered_value, backend.ones(1, 10, 15, 15) * 72, 1e-6)


def test_data_store_15():
    """Infer statics with shapes"""
    backend = TorchBackend(precision=32)
    model = Model()
    model += Buffer()(input="input1", output=IOKey(name="out1", expose=True))
    model += (s := Shape())(input="out1")
    model += (i := ScalarItem(index=1))(input=s.output)
    model += (u := PrimitiveUnion(2))(input1=i.output, input2=i.output)
    model += Convolution2D(kernel_size=3, out_channels=10, stride=TBD, use_bias=False)(
        input="input2",
        kernel="kernel",
        stride=u.output,
        output=IOKey(name="out2", expose=True),
    )

    input1 = backend.zeros([2, 2])
    input2 = backend.ones([1, 8, 32, 32])
    kernel = backend.ones([10, 8, 3, 3])

    pm = mithril.compile(
        model,
        backend=backend,
        constant_keys={"input1": input1, "input2": input2, "kernel": kernel},
    )
    assert pm.data_store._cached_data.keys() == {"input1", "out2"}
    assert pm.data_store._runtime_static_keys == set()
    assert pm.data_store._intermediate_non_differentiables._table == dict()

    assert pm.data_store.unused_keys == {
        "output_6",
        "output_2",
        "output_8",
        "start",
        "output_4",
        "step",
        "output_1",
        "output_5",
        "dilation",
        "stop",
        "index",
        "output_0",
        "padding",
        "output_7",
        "input2",
        "kernel",
        "output_3",
    }

    infered_value = pm.data_store.get_value("out2")

    assert isinstance(infered_value, backend.DataType)
    np.testing.assert_allclose(infered_value, backend.ones(1, 10, 15, 15) * 72, 1e-6)


def test_data_store_16():
    """Tests add_static_data works as expected for Numpy backend."""
    backend = NumpyBackend(precision=32)
    model = Linear(dimension=1)
    pm = PhysicalModel(
        model=model,
        backend=backend,
        discard_keys=set(),
        data_keys=set(),
        constant_keys=dict(),
        trainable_keys=set(),
        jacobian_keys=set(),
        shapes=dict(),
        inference=False,
        safe_shapes=True,
        safe_names=True,
        use_short_namings=True,
    )

    assert pm.data_store._cached_data.keys() == {
        "axes",
        "output_0_cache",
        "output_1_cache",
        "output_cache",
    }
    assert pm.data_store._runtime_static_keys == {"input"}
    assert pm.data_store._intermediate_non_differentiables._table.keys() == set()
    assert pm.data_store.unused_keys == set()


def test_data_store_17():
    """Check '_runtime_static_keys'"""
    backend = NumpyBackend(precision=32)
    model = Model()
    model += (add := Add())(left="left")
    add.right.set_differentiable(False)
    model += Sigmoid()(input=add.output, output="output")
    pm = PhysicalModel(
        model=model,
        backend=backend,
        discard_keys=set(),
        data_keys=set(),
        constant_keys=dict(),
        trainable_keys=set(),
        jacobian_keys=set(),
        shapes=dict(),
        inference=False,
        safe_shapes=True,
        safe_names=False,
        use_short_namings=True,
    )

    assert pm.data_store._cached_data.keys() == {"output_0_cache", "output_cache"}
    assert pm.data_store._runtime_static_keys == {"right"}
    assert pm.data_store._intermediate_non_differentiables._table.keys() == set()
    assert pm.data_store.unused_keys == set()


def test_data_store_18():
    """Test infer ignore should remove from Data store '_runtime_static_keys'"""
    backend = TorchBackend(precision=32)
    model = Model()
    model += (add := Add())(left="left")
    add.right.set_differentiable(False)
    model += Sigmoid()(input=add.output, output=IOKey("output"))

    model += Relu()(input="in", output=IOKey(name="out"))

    pm = PhysicalModel(
        model=model,
        backend=backend,
        discard_keys={"output"},
        data_keys=set(),
        constant_keys=dict(),
        trainable_keys=set(),
        jacobian_keys=set(),
        shapes=dict(),
        inference=False,
        safe_shapes=True,
        safe_names=True,
        use_short_namings=True,
    )

    assert pm.data_store._cached_data.keys() == set()
    assert pm.data_store._runtime_static_keys == set()
    assert pm.data_store._intermediate_non_differentiables._table.keys() == set()
    assert pm.data_store.unused_keys == set()


def test_data_store_19():
    """Test infer ignore should remove infered data from Data store"""
    backend = TorchBackend(precision=32)
    model = Model()
    model += (add := Add())(left="left", right="right")
    model += Sigmoid()(input=add.output, output=IOKey("output"))
    model += Relu()(input="in", output=IOKey(name="out"))

    left = backend.ones(5, 5)
    right = backend.ones(5, 5)
    pm = PhysicalModel(
        model=model,
        backend=backend,
        discard_keys={"output"},
        data_keys=set(),
        constant_keys={"left": left, "right": right},
        trainable_keys=set(),
        jacobian_keys=set(),
        shapes=dict(),
        inference=False,
        safe_shapes=True,
        safe_names=True,
        use_short_namings=True,
    )

    assert pm.data_store._cached_data.keys() == set()
    assert pm.data_store._runtime_static_keys == set()
    assert pm.data_store._intermediate_non_differentiables._table.keys() == set()
    assert pm.data_store.unused_keys == set()


def test_data_store_20():
    """Test data store holds intermediate non-differentiables correctly."""
    backend = TorchBackend(precision=32)
    model = Model()
    model += (add := Add())(left="left", right="right")
    model += (shp := Shape())(input=add.left)
    model += ToTensor()(input=shp.output, output=IOKey(name="tensor_out", expose=True))

    left = backend.ones(5, 5)
    right = backend.ones(5, 5)
    pm = PhysicalModel(
        model=model,
        backend=backend,
        discard_keys=set(),
        data_keys=set(),
        constant_keys={"left": left, "right": right},
        trainable_keys=set(),
        jacobian_keys=set(),
        shapes=dict(),
        inference=False,
        safe_shapes=True,
        safe_names=True,
        use_short_namings=True,
    )

    assert pm.data_store._cached_data.keys() == {"tensor_out"}
    assert pm.data_store._runtime_static_keys == set()
    assert pm.data_store._intermediate_non_differentiables._table.keys() == set()
    assert pm.data_store.unused_keys == {"left", "output_1"}<|MERGE_RESOLUTION|>--- conflicted
+++ resolved
@@ -108,15 +108,9 @@
         "w": backend.array([[1.0, 1, 1]]),
     }
     pm = mithril.compile(model, backend=backend, constant_keys=static_data)
-<<<<<<< HEAD
-    assert pm.data_store._cached_data.keys() == {"_MatrixMultiply_1_output"}
-    assert (
-        pm.data_store.get_value("_MatrixMultiply_1_output") == backend.array(6.0)
-    ).all()  # type: ignore[union-attr]
-=======
+
     assert pm.data_store._cached_data.keys() == {"output_1"}
-    assert (pm.data_store._cached_data["output_1"].value == backend.array(6.0)).all()  # type: ignore[union-attr]
->>>>>>> 54690965
+    assert (pm.data_store.get_value("output_1") == backend.array(6.0)).all()  # type: ignore[union-attr]
     assert pm.data_store._runtime_static_keys == set()
     assert pm.data_store._intermediate_non_differentiables._table == dict()
     assert pm.data_store.unused_keys == {
