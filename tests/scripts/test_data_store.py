# Copyright 2022 Synnada, Inc.
#
# Licensed under the Apache License, Version 2.0 (the "License");
# you may not use this file except in compliance with the License.
# You may obtain a copy of the License at
#
#     http://www.apache.org/licenses/LICENSE-2.0
#
# Unless required by applicable law or agreed to in writing, software
# distributed under the License is distributed on an "AS IS" BASIS,
# WITHOUT WARRANTIES OR CONDITIONS OF ANY KIND, either express or implied.
# See the License for the specific language governing permissions and
# limitations under the License.

import numpy as np
import pytest

import mithril
from mithril import NumpyBackend, TorchBackend
from mithril.models import (
    TBD,
    Add,
    Buffer,
    Convolution2D,
    IOKey,
    Linear,
    Model,
    MyTensor,
    PhysicalModel,
    PrimitiveUnion,
    Relu,
    ScalarItem,
    Shape,
    Sigmoid,
    Subtract,
    ToTensor,
)


@pytest.mark.skip(reason="Move this test to DataStore method tests.")
def test_data_store_1():
    backend = TorchBackend(precision=32)
    model = Linear(dimension=1)
    pm = PhysicalModel(
        model=model,
        backend=backend,
        discard_keys=set(),
        data_keys=set(),
        constant_keys=dict(),
        trainable_keys=set(),
        shapes=dict(),
        inference=False,
        safe_shapes=True,
        safe_names=True,
        use_short_namings=True,
    )
    # Set input as static and check data store.
    key = "input"
    value = backend.array([[1.0, 2, 3]])
    pm.data_store.add_static_data(key, value)
    assert pm.data_store.data_values.keys() == {"input"}
    assert (pm.data_store.data_values[key].value == value).all()  # type: ignore [union-attr]
    assert pm.data_store.runtime_static_keys == set()
    assert pm.data_store.intermediate_non_differentiables._table == dict()
    assert pm.data_store.unused_keys == set()


@pytest.mark.skip(reason="Move this test to DataStore method tests.")
def test_data_store_1_numpy():
    """Tests add_static_data works as expected for Numpy backend."""
    backend = NumpyBackend(precision=32)
    model = Linear(dimension=1)
    pm = PhysicalModel(
        model=model,
        backend=backend,
        discard_keys=set(),
        data_keys=set(),
        constant_keys=dict(),
        trainable_keys=set(),
        shapes=dict(),
        inference=False,
        safe_shapes=True,
        safe_names=True,
        use_short_namings=True,
    )
    # Set input as static and check data store.
    key = "input"
    value = backend.array([[1.0, 2, 3]])
    pm.data_store.add_static_data(key, value)
    assert pm.data_store.data_values.keys() == {
        "input",
        "_MatrixMultiply_0_output_cache",
        "output_cache",
    }
    assert (pm.data_store.data_values[key].value == value).all()  # type: ignore[union-attr]
    assert pm.data_store.runtime_static_keys == set()
    assert pm.data_store.intermediate_non_differentiables._table == dict()
    assert pm.data_store.unused_keys == set()


def test_data_store_3():
    """Tests all private attributes of DataStore are correct after compilation."""
    backend = TorchBackend(precision=32)
    model = Linear(dimension=1)
    static_data = {
        "input": backend.array([[1.0, 2, 3]]),
        "weight": backend.array([[1.0, 1, 1]]),
    }
    pm = mithril.compile(model, backend=backend, constant_keys=static_data)

    assert pm.data_store.data_values.keys() == {"output_1"}
    assert (pm.data_store.data_values["output_1"] == backend.array(6.0)).all()  # type: ignore[union-attr]
    assert pm.data_store.runtime_static_keys == set()
    assert pm.data_store.intermediate_non_differentiables._table == dict()
    assert pm.data_store.unused_keys == {
        "input",
        "weight",
        "output_0",
        "axes",
    }


def test_data_store_4():
    """Tests if setting shapes in compile propagates static info to the
    corresponding keys. In this test, all inputs other than "output","_Shape_1_output"
    and "" should be unused.
    """
    backend = TorchBackend(precision=32)
    model = Model()
    model += Linear()(input="input", weight="weight", bias="bias")
    model += Shape()
    model += ToTensor()
    shapes = {"input": [3, 2], "weight": [2, 2], "bias": [2]}
    pm = PhysicalModel(
        model=model,
        backend=backend,
        discard_keys=set(),
        data_keys=set(),
        constant_keys=dict(),
        trainable_keys=set(),
        shapes=dict(),
        inference=False,
        safe_shapes=True,
        safe_names=True,
        use_short_namings=True,
    )
    pm.data_store.set_shapes(shapes)
    # Only "output" key is not in unused_kexys.
    assert pm.data_store.unused_keys == pm.shapes.keys() - {"output", "output_3"}


def test_data_store_5():
    """Same tests with test_data_store_4 but checks after compilation.
    Note that in this case Shape model infers its output and ToTensor
    converts it only to corresponding backend tensor. So all keys other
    that "output" would become unused.
    """
    backend = TorchBackend(precision=32)
    model = Model()
    model += Linear()(input="input", weight="weight", bias="bias")
    model += Shape()
    model += ToTensor()
    shapes = {"input": [3, 2], "weight": [2, 2], "bias": [2]}
    pm = mithril.compile(model, backend=backend, shapes=shapes)
    # Only "output" key is not in unused_keys.
    assert pm.data_store.unused_keys == pm.data.keys() - {"output"}


def test_data_store_6_error():
    """Tests if expected Exception raised when providing a static key in
    compile, if the key is an unusued key.
    """
    backend = TorchBackend(precision=32)
    model = Model()
    model += Linear()(input="input", weight="weight", bias="bias")
    model += Shape()
    model += ToTensor()
    shapes = {"input": [3, 2], "weight": [2, 2], "bias": [2]}
    static_keys = {"input": backend.ones(shapes["input"])}
    with pytest.raises(ValueError) as err_info:
        mithril.compile(
            model, backend=backend, shapes=shapes, constant_keys=static_keys
        )
    # Only "output" key is not in unused_keys.
    assert (
        str(err_info.value)
        == "Given 'input' key is unused for the model, no need to provide data for it."
    )


def test_data_store_7():
    """Tests infer_static and prune runs together"""
    # TODO: This test is expects cached_data to be "input" and "output" but
    # after we fix corresponding flat_graph handlings, it will be changed
    # to expect only "output" as cached_data and "input" as unused_keys.
    backend = TorchBackend(precision=32)
    model = Buffer()

    value = backend.array([[1.0, 2, 3]])
    pm = mithril.compile(model, backend=backend, constant_keys={"input": value})
    res = pm.evaluate()

    assert pm.data_store.data_values.keys() == {"input"}
    assert (res["output"] == value).all()  # type: ignore[union-attr]
<<<<<<< HEAD
    assert pm.data_store._runtime_static_keys == set()
    # assert pm.data_store._intermediate_non_differentiables._table == dict()
    assert len(pm.data_store._intermediate_non_differentiables._table) == 1
=======
    assert pm.data_store.runtime_static_keys == set()
    assert pm.data_store.intermediate_non_differentiables._table == dict()
>>>>>>> 941bb503
    assert pm.data_store.unused_keys == set()


def test_data_store_8():
    backend = TorchBackend(precision=32)
    model = Model()
    model += Sigmoid()(input="input", output=IOKey(name="output1"))
    model += Sigmoid()(input="input", output=IOKey(name="output2"))

    value = backend.array([[1.0, 2, 3]])
    pm = mithril.compile(model, backend=backend, constant_keys={"input": value})

    assert pm.data_store.data_values.keys() == {"output1"}
    assert (pm.data_store.data_values["output1"] == backend.sigmoid(value)).all()  # type: ignore[union-attr]
<<<<<<< HEAD
    assert pm.data_store._runtime_static_keys == set()
    # assert pm.data_store._intermediate_non_differentiables._table == dict()
    assert len(pm.data_store._intermediate_non_differentiables._table) == 1
=======
    assert pm.data_store.runtime_static_keys == set()
    assert pm.data_store.intermediate_non_differentiables._table == dict()
>>>>>>> 941bb503
    assert pm.data_store.unused_keys == {"input"}


def test_data_store_9():
    """Infer static keys from pruned buffer"""
    backend = TorchBackend(precision=32)
    model = Model()
    model += Buffer()(input="input")
    model += Sigmoid()(input="input", output=IOKey(name="output1"))

    value = backend.array([[1.0, 2, 3]])
    pm = mithril.compile(model, backend=backend, constant_keys={"input": value})

    assert pm.data_store.data_values.keys() == {"output1"}
    assert (pm.data_store.data_values["output1"] == backend.sigmoid(value)).all()  # type: ignore[union-attr]
<<<<<<< HEAD
    assert pm.data_store._runtime_static_keys == set()
    # assert pm.data_store._intermediate_non_differentiables._table == dict()
    assert len(pm.data_store._intermediate_non_differentiables._table) == 1
=======
    assert pm.data_store.runtime_static_keys == set()
    assert pm.data_store.intermediate_non_differentiables._table == dict()
>>>>>>> 941bb503
    assert pm.data_store.unused_keys == {"input"}


def test_data_store_10():
    """Infer static keys from pruned buffer 2"""
    backend = TorchBackend(precision=32)
    model = Model()
    model += Buffer()(input="input", output=IOKey(name="output1", expose=True))
    model += Sigmoid()(input="input", output=IOKey(name="output2", expose=True))

    value = backend.array([[1.0, 2, 3]])
    pm = mithril.compile(model, backend=backend, constant_keys={"input": value})

    assert pm.data_store.data_values.keys() == {"input", "output2"}
    assert (pm.data_store.data_values["output2"] == backend.sigmoid(value)).all()  # type: ignore[union-attr]
<<<<<<< HEAD
    assert pm.data_store._runtime_static_keys == set()
    # assert pm.data_store._intermediate_non_differentiables._table == dict()
    assert len(pm.data_store._intermediate_non_differentiables._table) == 1
=======
    assert pm.data_store.runtime_static_keys == set()
    assert pm.data_store.intermediate_non_differentiables._table == dict()
>>>>>>> 941bb503
    assert pm.data_store.unused_keys == set()


def test_data_store_11():
    backend = TorchBackend(precision=32)
    model = Model()
    model += Sigmoid()(input="input", output=IOKey(name="output1", expose=True))
    model += Sigmoid()(input="input", output=IOKey(name="output2", expose=True))
    model += Add()(left="output2", right=2, output=IOKey(name="output3", expose=True))
    value = backend.array([[1.0, 2, 3]])
    pm = mithril.compile(model, backend=backend, constant_keys={"input": value})

    assert pm.data_store.data_values.keys() == {"output1", "output3"}
    assert (pm.data_store.data_values["output1"] == backend.sigmoid(value)).all()  # type: ignore[union-attr]
    assert (pm.data_store.data_values["output3"] == backend.sigmoid(value) + 2).all()  # type: ignore[union-attr]
<<<<<<< HEAD
    assert pm.data_store._runtime_static_keys == set()
    # assert pm.data_store._intermediate_non_differentiables._table == dict()
    assert len(pm.data_store._intermediate_non_differentiables._table) == 1
=======
    assert pm.data_store.runtime_static_keys == set()
    assert pm.data_store.intermediate_non_differentiables._table == dict()
>>>>>>> 941bb503
    assert pm.data_store.unused_keys == {
        "right",
        "input",
    }


def test_data_store_13():
    """partial infer test"""
    backend = TorchBackend(precision=32)
    model = Model()
    add = Add()
    add.set_types(left=MyTensor, right=MyTensor)
    subtract = Subtract()
    subtract.set_types(left=MyTensor, right=MyTensor)
    model += add(left="left", right="right", output=IOKey(name="out"))
    model += subtract(
        left="out", right="something", output=IOKey(name="out2", expose=True)
    )

    left = backend.array([1, 2, 3])
    right = backend.array([4, 5, 6])

    pm = mithril.compile(
        model, backend=backend, constant_keys={"left": left, "right": right}
    )

    assert pm.data_store.data_values.keys() == {"out"}
    assert pm.data_store.runtime_static_keys == set()
    assert pm.data_store.intermediate_non_differentiables._table == dict()
    assert pm.data_store.unused_keys == {"left", "right"}

    infered_value = pm.data_store.data_values["out"]
    assert isinstance(infered_value, backend.DataType)
    np.testing.assert_allclose(infered_value, left + right, 1e-6)


def test_data_store_14():
    """Infer statics with shapes"""
    backend = TorchBackend(precision=32)
    model = Model()
    model += Buffer()(input="input1", output=IOKey(name="out1", expose=True))
    model += (s := Shape())(input="out1")
    model += (i := ScalarItem(index=1))(input=s.output)
    model += (u := PrimitiveUnion(2))(input1=i.output, input2=i.output)
    model += Convolution2D(kernel_size=3, out_channels=10, stride=TBD, use_bias=False)(
        input="input2",
        weight="weight",
        stride=u.output,
        output=IOKey(name="out2", expose=True),
    )

    input1 = backend.zeros([2, 2])
    input2 = backend.ones([1, 8, 32, 32])
    weight = backend.ones([10, 8, 3, 3])

    pm = mithril.compile(
        model,
        backend=backend,
        constant_keys={"input1": input1, "input2": input2, "weight": weight},
    )
    assert pm.data_store.data_values.keys() == {"input1", "out2"}
<<<<<<< HEAD
    assert pm.data_store._runtime_static_keys == set()
    # assert pm.data_store._intermediate_non_differentiables._table == dict()
    assert len(pm.data_store._intermediate_non_differentiables._table) == 1
=======
    assert pm.data_store.runtime_static_keys == set()
    assert pm.data_store.intermediate_non_differentiables._table == dict()
>>>>>>> 941bb503

    assert pm.data_store.unused_keys == {
        "output_0",
        "step",
        "weight",
        "output_6",
        "padding",
        "start",
        "output_2",
        "index",
        "dilation",
        "input2",
        "output_3",
        "output_1",
        "output_7",
        "output_5",
        "output_8",
        "output_4",
        "stop",
        "output_9",
    }

    infered_value = pm.data_store.data_values["out2"]

    assert isinstance(infered_value, backend.DataType)
    np.testing.assert_allclose(infered_value, backend.ones(1, 10, 15, 15) * 72, 1e-6)


def test_data_store_15():
    """Infer statics with shapes"""
    backend = TorchBackend(precision=32)
    model = Model()
    model += Buffer()(input="input1", output=IOKey(name="out1", expose=True))
    model += (s := Shape())(input="out1")
    model += (i := ScalarItem(index=1))(input=s.output)
    model += (u := PrimitiveUnion(2))(input1=i.output, input2=i.output)
    model += Convolution2D(kernel_size=3, out_channels=10, stride=TBD, use_bias=False)(
        input="input2",
        weight="weight",
        stride=u.output,
        output=IOKey(name="out2", expose=True),
    )

    input1 = backend.zeros([2, 2])
    input2 = backend.ones([1, 8, 32, 32])
    weight = backend.ones([10, 8, 3, 3])

    pm = mithril.compile(
        model,
        backend=backend,
        constant_keys={"input1": input1, "input2": input2, "weight": weight},
    )
    assert pm.data_store.data_values.keys() == {"input1", "out2"}
<<<<<<< HEAD
    assert pm.data_store._runtime_static_keys == set()
    # assert pm.data_store._intermediate_non_differentiables._table == dict()
    assert len(pm.data_store._intermediate_non_differentiables._table) == 1
=======
    assert pm.data_store.runtime_static_keys == set()
    assert pm.data_store.intermediate_non_differentiables._table == dict()
>>>>>>> 941bb503

    assert pm.data_store.unused_keys == {
        "output_6",
        "output_2",
        "output_8",
        "start",
        "output_4",
        "step",
        "output_1",
        "output_5",
        "dilation",
        "stop",
        "index",
        "output_0",
        "padding",
        "output_7",
        "input2",
        "weight",
        "output_3",
        "output_9",
    }

    infered_value = pm.data_store.data_values["out2"]

    assert isinstance(infered_value, backend.DataType)
    np.testing.assert_allclose(infered_value, backend.ones(1, 10, 15, 15) * 72, 1e-6)


def test_data_store_16():
    """Tests add_static_data works as expected for Numpy backend."""
    backend = NumpyBackend(precision=32)
    model = Linear(dimension=1)
    pm = PhysicalModel(
        model=model,
        backend=backend,
        discard_keys=set(),
        data_keys=set(),
        constant_keys=dict(),
        trainable_keys=set(),
        shapes=dict(),
        inference=False,
        safe_shapes=True,
        safe_names=True,
        use_short_namings=True,
    )

    assert pm.data_store.data_values.keys() == {
        "axes",
        "output_0_cache",
        "output_1_cache",
        "output_cache",
    }
    assert pm.data_store.runtime_static_keys == {"input"}
    assert pm.data_store.intermediate_non_differentiables._table.keys() == set()
    assert pm.data_store.unused_keys == set()


def test_data_store_17():
    """Check 'runtime_static_keys'"""
    backend = NumpyBackend(precision=32)
    model = Model()
    add = Add()
    add.set_types(left=MyTensor, right=MyTensor)
    model += add(left="left")
    add.right.set_differentiable(False)
    model += Sigmoid()(input=add.output, output="output")
    pm = PhysicalModel(
        model=model,
        backend=backend,
        discard_keys=set(),
        data_keys=set(),
        constant_keys=dict(),
        trainable_keys=set(),
        shapes=dict(),
        inference=False,
        safe_shapes=True,
        safe_names=False,
        use_short_namings=True,
    )

    assert pm.data_store.data_values.keys() == {"output_0_cache", "output_cache"}
    assert pm.data_store.runtime_static_keys == {"right"}
    assert pm.data_store.intermediate_non_differentiables._table.keys() == set()
    assert pm.data_store.unused_keys == set()


def test_data_store_18():
    """Test infer ignore should remove from Data store 'runtime_static_keys'"""
    backend = TorchBackend(precision=32)
    model = Model()
    add = Add()
    add.set_types(left=MyTensor, right=MyTensor)
    model += add(left="left")
    add.right.set_differentiable(False)
    model += Sigmoid()(input=add.output, output=IOKey("output"))

    model += Relu()(input="in", output=IOKey(name="out"))

    pm = PhysicalModel(
        model=model,
        backend=backend,
        discard_keys={"output"},
        data_keys=set(),
        constant_keys=dict(),
        trainable_keys=set(),
        shapes=dict(),
        inference=False,
        safe_shapes=True,
        safe_names=True,
        use_short_namings=True,
    )

    assert pm.data_store.data_values.keys() == set()
    assert pm.data_store.runtime_static_keys == set()
    assert pm.data_store.intermediate_non_differentiables._table.keys() == set()
    assert pm.data_store.unused_keys == set()


def test_data_store_19():
    """Test infer ignore should remove infered data from Data store"""
    backend = TorchBackend(precision=32)
    model = Model()
    model += (add := Add())(left="left", right="right")
    model += Sigmoid()(input=add.output, output=IOKey("output"))
    model += Relu()(input="in", output=IOKey(name="out"))

    left = backend.ones(5, 5)
    right = backend.ones(5, 5)
    pm = PhysicalModel(
        model=model,
        backend=backend,
        discard_keys={"output"},
        data_keys=set(),
        constant_keys={"left": left, "right": right},
        trainable_keys=set(),
        shapes=dict(),
        inference=False,
        safe_shapes=True,
        safe_names=True,
        use_short_namings=True,
    )

    assert pm.data_store.data_values.keys() == set()
    assert pm.data_store.runtime_static_keys == set()
    assert pm.data_store.intermediate_non_differentiables._table.keys() == set()
    assert pm.data_store.unused_keys == set()


def test_data_store_20():
    """Test data store holds intermediate non-differentiables correctly."""
    backend = TorchBackend(precision=32)
    model = Model()
    model += (add := Add())(left="left", right="right")
    model += (shp := Shape())(input=add.left)
    model += ToTensor()(input=shp.output, output=IOKey(name="tensor_out", expose=True))

    left = backend.ones(5, 5)
    right = backend.ones(5, 5)
    pm = PhysicalModel(
        model=model,
        backend=backend,
        discard_keys=set(),
        data_keys=set(),
        constant_keys={"left": left, "right": right},
        trainable_keys=set(),
        shapes=dict(),
        inference=False,
        safe_shapes=True,
        safe_names=True,
        use_short_namings=True,
    )

    assert pm.data_store.data_values.keys() == {"tensor_out"}
    assert pm.data_store.runtime_static_keys == set()
    assert pm.data_store.intermediate_non_differentiables._table.keys() == set()
    assert pm.data_store.unused_keys == {"left", "output_1"}<|MERGE_RESOLUTION|>--- conflicted
+++ resolved
@@ -202,14 +202,8 @@
 
     assert pm.data_store.data_values.keys() == {"input"}
     assert (res["output"] == value).all()  # type: ignore[union-attr]
-<<<<<<< HEAD
-    assert pm.data_store._runtime_static_keys == set()
-    # assert pm.data_store._intermediate_non_differentiables._table == dict()
-    assert len(pm.data_store._intermediate_non_differentiables._table) == 1
-=======
-    assert pm.data_store.runtime_static_keys == set()
-    assert pm.data_store.intermediate_non_differentiables._table == dict()
->>>>>>> 941bb503
+    assert pm.data_store.runtime_static_keys == set()
+    assert pm.data_store.intermediate_non_differentiables._table == dict()
     assert pm.data_store.unused_keys == set()
 
 
@@ -224,14 +218,8 @@
 
     assert pm.data_store.data_values.keys() == {"output1"}
     assert (pm.data_store.data_values["output1"] == backend.sigmoid(value)).all()  # type: ignore[union-attr]
-<<<<<<< HEAD
-    assert pm.data_store._runtime_static_keys == set()
-    # assert pm.data_store._intermediate_non_differentiables._table == dict()
-    assert len(pm.data_store._intermediate_non_differentiables._table) == 1
-=======
-    assert pm.data_store.runtime_static_keys == set()
-    assert pm.data_store.intermediate_non_differentiables._table == dict()
->>>>>>> 941bb503
+    assert pm.data_store.runtime_static_keys == set()
+    assert pm.data_store.intermediate_non_differentiables._table == dict()
     assert pm.data_store.unused_keys == {"input"}
 
 
@@ -247,14 +235,8 @@
 
     assert pm.data_store.data_values.keys() == {"output1"}
     assert (pm.data_store.data_values["output1"] == backend.sigmoid(value)).all()  # type: ignore[union-attr]
-<<<<<<< HEAD
-    assert pm.data_store._runtime_static_keys == set()
-    # assert pm.data_store._intermediate_non_differentiables._table == dict()
-    assert len(pm.data_store._intermediate_non_differentiables._table) == 1
-=======
-    assert pm.data_store.runtime_static_keys == set()
-    assert pm.data_store.intermediate_non_differentiables._table == dict()
->>>>>>> 941bb503
+    assert pm.data_store.runtime_static_keys == set()
+    assert pm.data_store.intermediate_non_differentiables._table == dict()
     assert pm.data_store.unused_keys == {"input"}
 
 
@@ -270,14 +252,8 @@
 
     assert pm.data_store.data_values.keys() == {"input", "output2"}
     assert (pm.data_store.data_values["output2"] == backend.sigmoid(value)).all()  # type: ignore[union-attr]
-<<<<<<< HEAD
-    assert pm.data_store._runtime_static_keys == set()
-    # assert pm.data_store._intermediate_non_differentiables._table == dict()
-    assert len(pm.data_store._intermediate_non_differentiables._table) == 1
-=======
-    assert pm.data_store.runtime_static_keys == set()
-    assert pm.data_store.intermediate_non_differentiables._table == dict()
->>>>>>> 941bb503
+    assert pm.data_store.runtime_static_keys == set()
+    assert pm.data_store.intermediate_non_differentiables._table == dict()
     assert pm.data_store.unused_keys == set()
 
 
@@ -293,14 +269,8 @@
     assert pm.data_store.data_values.keys() == {"output1", "output3"}
     assert (pm.data_store.data_values["output1"] == backend.sigmoid(value)).all()  # type: ignore[union-attr]
     assert (pm.data_store.data_values["output3"] == backend.sigmoid(value) + 2).all()  # type: ignore[union-attr]
-<<<<<<< HEAD
-    assert pm.data_store._runtime_static_keys == set()
-    # assert pm.data_store._intermediate_non_differentiables._table == dict()
-    assert len(pm.data_store._intermediate_non_differentiables._table) == 1
-=======
-    assert pm.data_store.runtime_static_keys == set()
-    assert pm.data_store.intermediate_non_differentiables._table == dict()
->>>>>>> 941bb503
+    assert pm.data_store.runtime_static_keys == set()
+    assert pm.data_store.intermediate_non_differentiables._table == dict()
     assert pm.data_store.unused_keys == {
         "right",
         "input",
@@ -362,14 +332,8 @@
         constant_keys={"input1": input1, "input2": input2, "weight": weight},
     )
     assert pm.data_store.data_values.keys() == {"input1", "out2"}
-<<<<<<< HEAD
-    assert pm.data_store._runtime_static_keys == set()
-    # assert pm.data_store._intermediate_non_differentiables._table == dict()
-    assert len(pm.data_store._intermediate_non_differentiables._table) == 1
-=======
-    assert pm.data_store.runtime_static_keys == set()
-    assert pm.data_store.intermediate_non_differentiables._table == dict()
->>>>>>> 941bb503
+    assert pm.data_store.runtime_static_keys == set()
+    assert pm.data_store.intermediate_non_differentiables._table == dict()
 
     assert pm.data_store.unused_keys == {
         "output_0",
@@ -423,14 +387,8 @@
         constant_keys={"input1": input1, "input2": input2, "weight": weight},
     )
     assert pm.data_store.data_values.keys() == {"input1", "out2"}
-<<<<<<< HEAD
-    assert pm.data_store._runtime_static_keys == set()
-    # assert pm.data_store._intermediate_non_differentiables._table == dict()
-    assert len(pm.data_store._intermediate_non_differentiables._table) == 1
-=======
-    assert pm.data_store.runtime_static_keys == set()
-    assert pm.data_store.intermediate_non_differentiables._table == dict()
->>>>>>> 941bb503
+    assert pm.data_store.runtime_static_keys == set()
+    assert pm.data_store.intermediate_non_differentiables._table == dict()
 
     assert pm.data_store.unused_keys == {
         "output_6",
