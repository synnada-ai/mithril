--- conflicted
+++ resolved
@@ -206,7 +206,8 @@
     assert pm.data_store.data_values.keys() == {"input"}
     assert (res["output"] == value).all()  # type: ignore[union-attr]
     assert pm.data_store._runtime_static_keys == set()
-    assert pm.data_store._intermediate_non_differentiables._table == dict()
+    # assert pm.data_store._intermediate_non_differentiables._table == dict()
+    assert len(pm.data_store._intermediate_non_differentiables._table) == 1
     assert pm.data_store.unused_keys == set()
 
 
@@ -222,7 +223,8 @@
     assert pm.data_store.data_values.keys() == {"output1"}
     assert (pm.data_store.data_values["output1"] == backend.sigmoid(value)).all()  # type: ignore[union-attr]
     assert pm.data_store._runtime_static_keys == set()
-    assert pm.data_store._intermediate_non_differentiables._table == dict()
+    # assert pm.data_store._intermediate_non_differentiables._table == dict()
+    assert len(pm.data_store._intermediate_non_differentiables._table) == 1
     assert pm.data_store.unused_keys == {"input"}
 
 
@@ -239,7 +241,8 @@
     assert pm.data_store.data_values.keys() == {"output1"}
     assert (pm.data_store.data_values["output1"] == backend.sigmoid(value)).all()  # type: ignore[union-attr]
     assert pm.data_store._runtime_static_keys == set()
-    assert pm.data_store._intermediate_non_differentiables._table == dict()
+    # assert pm.data_store._intermediate_non_differentiables._table == dict()
+    assert len(pm.data_store._intermediate_non_differentiables._table) == 1
     assert pm.data_store.unused_keys == {"input"}
 
 
@@ -256,24 +259,17 @@
     assert pm.data_store.data_values.keys() == {"input", "output2"}
     assert (pm.data_store.data_values["output2"] == backend.sigmoid(value)).all()  # type: ignore[union-attr]
     assert pm.data_store._runtime_static_keys == set()
-    assert pm.data_store._intermediate_non_differentiables._table == dict()
+    # assert pm.data_store._intermediate_non_differentiables._table == dict()
+    assert len(pm.data_store._intermediate_non_differentiables._table) == 1
     assert pm.data_store.unused_keys == set()
 
 
 def test_data_store_11():
     backend = TorchBackend(precision=32)
     model = Model()
-<<<<<<< HEAD
-    model += Sigmoid()(input="input", output=IOKey(name="output1"))
-    model += Sigmoid()(input="input", output=IOKey(name="output2"))
-    model += Add()(
-        left="output2", right=MyTensor(2), output=IOKey(name="output3", expose=True)
-    )
-=======
     model += Sigmoid()(input="input", output=IOKey(name="output1", expose=True))
     model += Sigmoid()(input="input", output=IOKey(name="output2", expose=True))
     model += Add()(left="output2", right=2, output=IOKey(name="output3", expose=True))
->>>>>>> de075737
     value = backend.array([[1.0, 2, 3]])
     pm = mithril.compile(model, backend=backend, constant_keys={"input": value})
 
@@ -281,7 +277,8 @@
     assert (pm.data_store.data_values["output1"] == backend.sigmoid(value)).all()  # type: ignore[union-attr]
     assert (pm.data_store.data_values["output3"] == backend.sigmoid(value) + 2).all()  # type: ignore[union-attr]
     assert pm.data_store._runtime_static_keys == set()
-    assert pm.data_store._intermediate_non_differentiables._table == dict()
+    # assert pm.data_store._intermediate_non_differentiables._table == dict()
+    assert len(pm.data_store._intermediate_non_differentiables._table) == 1
     assert pm.data_store.unused_keys == {
         "right",
         "input",
@@ -292,8 +289,12 @@
     """partial infer test"""
     backend = TorchBackend(precision=32)
     model = Model()
-    model += Add()(left="left", right="right", output=IOKey(name="out"))
-    model += Subtract()(
+    add = Add()
+    add.set_types(left=MyTensor, right=MyTensor)
+    subtract = Subtract()
+    subtract.set_types(left=MyTensor, right=MyTensor)
+    model += add(left="left", right="right", output=IOKey(name="out"))
+    model += subtract(
         left="out", right="something", output=IOKey(name="out2", expose=True)
     )
 
@@ -340,7 +341,8 @@
     )
     assert pm.data_store.data_values.keys() == {"input1", "out2"}
     assert pm.data_store._runtime_static_keys == set()
-    assert pm.data_store._intermediate_non_differentiables._table == dict()
+    # assert pm.data_store._intermediate_non_differentiables._table == dict()
+    assert len(pm.data_store._intermediate_non_differentiables._table) == 1
 
     assert pm.data_store.unused_keys == {
         "output_0",
@@ -394,7 +396,8 @@
     )
     assert pm.data_store.data_values.keys() == {"input1", "out2"}
     assert pm.data_store._runtime_static_keys == set()
-    assert pm.data_store._intermediate_non_differentiables._table == dict()
+    # assert pm.data_store._intermediate_non_differentiables._table == dict()
+    assert len(pm.data_store._intermediate_non_differentiables._table) == 1
 
     assert pm.data_store.unused_keys == {
         "output_6",
@@ -456,7 +459,9 @@
     """Check '_runtime_static_keys'"""
     backend = NumpyBackend(precision=32)
     model = Model()
-    model += (add := Add())(left="left")
+    add = Add()
+    add.set_types(left=MyTensor, right=MyTensor)
+    model += add(left="left")
     add.right.set_differentiable(False)
     model += Sigmoid()(input=add.output, output="output")
     pm = PhysicalModel(
@@ -484,7 +489,9 @@
     """Test infer ignore should remove from Data store '_runtime_static_keys'"""
     backend = TorchBackend(precision=32)
     model = Model()
-    model += (add := Add())(left="left")
+    add = Add()
+    add.set_types(left=MyTensor, right=MyTensor)
+    model += add(left="left")
     add.right.set_differentiable(False)
     model += Sigmoid()(input=add.output, output=IOKey("output"))
 
