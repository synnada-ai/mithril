--- conflicted
+++ resolved
@@ -1130,19 +1130,11 @@
                     f"type is {self.type} while type of value is {value_type}"
                 )
 
-<<<<<<< HEAD
     def __eq__(self, other: object):
         if isinstance(other, int | float | bool | list | Connection | IOKey | tuple):
             return ExtendTemplate(connections=[self, other], model="eq")
         else:
             raise ValueError("Unsupported type for equality operation.")
-=======
-        connections = connections or []
-        for item in connections:
-            conn: ConnectionData | str
-            conn = item.data if isinstance(item, Connection) else item
-            self._connections.add(conn)
->>>>>>> de075737
 
 
 class Connection(TemplateBase):
