--- conflicted
+++ resolved
@@ -348,16 +348,11 @@
         # constraint_type: UpdateType,
         updates: Updates,
         solved_constraints: set[Constraint],
-<<<<<<< HEAD
     ):
         # constraints = updates.constraints[constraint_type]
         # while constraints:
         #     constr = constraints.pop()
         constraints = set.union(*updates.constraints.values())
-=======
-    ) -> None:
-        constraints = updates.constraints[constraint_type]
->>>>>>> 941bb503
         while constraints:
             constr = constraints.pop()
             constraint_type = constr.type
@@ -612,13 +607,8 @@
         return self
 
 
-<<<<<<< HEAD
-def _get_shapes(
+def get_shapes(
     data_dict: dict[str, IOHyperEdge],
-=======
-def get_shapes(
-    data_dict: dict[str, Tensor | Scalar],
->>>>>>> 941bb503
     uniadic_keys: dict[UniadicRecord, str] | None = None,
     varadic_keys: dict[Variadic, str] | None = None,
     symbolic: bool = True,
@@ -648,7 +638,6 @@
 T = TypeVar("T", _TensorTypes, ScalarType)
 
 
-<<<<<<< HEAD
 def _find_type(value: MyTensor | ScalarValueType) -> type[MyTensor] | ScalarType:
     typ: type[MyTensor] | ScalarType
     if isinstance(value, MyTensor):
@@ -722,7 +711,7 @@
             updates |= self.match_shapes(other)
             if self.value is not TBD or other.value is not TBD:
                 valued, non_valued = (
-                    (self, other) if self.value is not TBD else (other, self)
+                    (other, self) if other.value is not TBD else (self, other)
                 )
                 updates |= non_valued.set_value(valued.value)
             # Transfer all referees of other to self and update all
@@ -733,19 +722,6 @@
                 edge._value = self
             other.referees = set()
         return updates
-
-    # def match_shapes(self, shape: ShapeNode):
-    #     updates = Updates()
-    #     if shape != self.shape:
-    #         updates |= self.shape.merge(shape)
-    #         self.shape.referees |= shape.referees
-    #         prev_node = shape
-    #         for ref in shape.referees:
-    #             assert isinstance(ref._value, MyTensor)
-    #             ref._value.shape = self.shape
-    #         prev_node.reprs = []
-    #         prev_node.referees = set()
-    #     return updates
 
     def match_shapes(self, other: MyTensor):
         updates = Updates()
@@ -771,22 +747,6 @@
     ) -> None:
         self.key_origin = key_origin
         self._type = type
-=======
-class BaseData(Generic[T]):
-    @overload
-    def __init__(
-        self: BaseData[_TensorTypes], type: T, is_tensor: Literal[True] = True
-    ) -> None: ...
-
-    @overload
-    def __init__(
-        self: BaseData[ScalarType], type: T, is_tensor: Literal[False] = False
-    ) -> None: ...
-
-    def __init__(self, type: T, is_tensor: bool = False) -> None:
-        self.type: T = type
-        self.shape: ShapeNode | None = None
->>>>>>> 941bb503
         self.shape_constraints: set[Constraint] = set()
         self.type_constraints: set[Constraint] = set()
         self._temp_shape: ShapeRepr | None = None  # set random repr
@@ -815,7 +775,7 @@
             self._create_and_set_tensor_value(available_types)
 
         self.interval: list[float | int] | None = interval
-        self._differentiable: bool = (
+        self.differentiable: bool = (
             self.value is TBD if self._type is MyTensor else False
         )
 
@@ -831,17 +791,9 @@
     def all_constraints(self) -> set[Constraint]:
         return self.shape_constraints | self.type_constraints
 
-<<<<<<< HEAD
     @property
     def value(self) -> _TensorValueType | ScalarValueType:
         return self._value.value if isinstance(self._value, MyTensor) else self._value
-=======
-    def finalize_match(self, other: BaseData[T]):
-        if (typ_1 := type(other)) != (typ_2 := type(self)):
-            raise TypeError(
-                f"Replacement can be done for only same types. Got {typ_1} and {typ_2}"
-            )
->>>>>>> 941bb503
 
     @property
     def shape(self) -> ShapeNode | None:
@@ -857,7 +809,6 @@
 
     def _create_and_set_tensor_value(self, typ: _TensorTypes) -> Updates:
         updates = Updates()
-<<<<<<< HEAD
         # Create a new repr with a Varidadic field since we don't
         # know its final shape.
         shape_node = ShapeRepr(root=Variadic()).node
@@ -877,26 +828,15 @@
         else:
             self._value = tensor
             # updates.add(self)
-=======
-        if not self._types_equal(typ):
-            updates.add(self, UpdateType.TYPE)  # type: ignore
-            new_type = find_intersection_type(typ, self.type)
-            if not new_type:
-                raise TypeError(
-                    f"Acceptable types are {self.type}, but {typ} type value "
-                    "is provided!"
-                )
-            self.type = new_type  # type: ignore
->>>>>>> 941bb503
         return updates
 
     def _types_equal(self, other_type: type[MyTensor] | ScalarType) -> bool:
         self_type: type[MyTensor] | ScalarType | ToBeDetermined
 
-        if isinstance(self.type, NestedListType):
-            self_type = self.type.base_type
+        if isinstance(self._type, NestedListType):
+            self_type = self._type.base_type
         else:
-            self_type = self.type
+            self_type = self._type
 
         if isinstance(other_type, NestedListType):
             other_type = other_type.base_type
@@ -924,7 +864,6 @@
             if not (self._type is MyTensor or self._type is TBD):
                 raise TypeError("Can not set Tensor type to a Scalar edge.")
 
-<<<<<<< HEAD
             available_types = (
                 get_args(typ)[0] if is_generic else _UltimateTensorValueTypes
             )
@@ -937,7 +876,7 @@
             # Set type of MyTensor object using available_types
             assert isinstance(self._value, MyTensor)
             updates |= self._value.set_type(available_types)
-            self._differentiable = self.value is TBD
+            self.differentiable = self.value is TBD
             return updates
 
         # Scalar type setting.
@@ -957,7 +896,7 @@
                     "is provided!"
                 )
             self._type = new_type
-            self._differentiable = False
+            self.differentiable = False
         return updates
 
     def set_value(self, value: MyTensor | ScalarValueType) -> Updates:
@@ -995,7 +934,7 @@
                 self._value.shape.referees.add(self)
             # Add self to updates.
             updates.add(self)
-            self._differentiable = self.value is TBD
+            self.differentiable = self.value is TBD
         return updates
 
     def match(self, other: IOHyperEdge) -> Updates:
@@ -1012,33 +951,15 @@
                 self._value.shape.referees.discard(other)
                 updates.shape_updates.discard(other)
 
-            if self.is_valued or other.is_valued:
-                valued, non_valued = (self, other) if self.is_valued else (other, self)
+            elif self.is_valued or other.is_valued:
+                valued, non_valued = (other, self) if other.is_valued else (self, other)
                 updates |= non_valued.set_value(valued._value)
-=======
-    def match(self, other: BaseData[T]) -> Updates:
-        self.differentiable: bool
-        updates = Updates()
-        if self != other:
-            updates = Updates()
-            updates |= self.set_type(other.type)
-            updates |= other.set_type(self.type)
-            if other.is_tensor:
-                updates |= self.match_shapes(other)
-                is_diff = self.differentiable | other.differentiable
-                self.differentiable = other.differentiable = is_diff
-
-            if self.is_valued or other.is_valued:
-                valued, non_valued = (other, self) if other.is_valued else (self, other)
-                updates |= non_valued.set_value(valued.value)
->>>>>>> 941bb503
                 if non_valued is other:
                     updates.value_updates.discard(other)
                     updates.shape_updates.discard(other)
             self.finalize_match(other)
         return updates
 
-<<<<<<< HEAD
     def add_constraint(self, constraint: Constraint):
         if constraint.type == UpdateType.SHAPE:
             self.shape_constraints.add(constraint)
@@ -1051,30 +972,6 @@
             self.shape_constraints.discard(constraint)
         elif constraint.type == UpdateType.TYPE:
             self.type_constraints.discard(constraint)
-=======
-    def set_value(self, value: AllValueType) -> Updates:
-        updates = Updates()
-        if self.value is not TBD and self.value != value:
-            raise ValueError(
-                f"Value is set before as {self.value}. A value can not " "be reset."
-            )
-        if not isinstance(value, ToBeDetermined):
-            # Store current value in order to detect any value changes.
-            prev_value = self.value
-
-            updates |= self.set_type(self.find_type(value))
-            self.value = value
-            #  Call constraints if any change occured.
-            if self.value != prev_value:
-                updates.add(self)  # type: ignore
-
-            if self.is_tensor:
-                shape = list_shape(value)  # type: ignore
-                assert isinstance(self.shape, ShapeNode)
-                updates |= self.shape.set_values(shape)
-                self.differentiable = False
-        return updates
->>>>>>> 941bb503
 
     def finalize_match(self, other: IOHyperEdge):
         # After modifications propagate other constraints into self.
@@ -1082,9 +979,11 @@
         self.type_constraints |= other.type_constraints
         other.shape_constraints = set()
         other.type_constraints = set()
-        # Update differentiability.
-        is_diff = self._differentiable | other._differentiable
-        self._differentiable = other._differentiable = is_diff
+        # Update differentiability if edge_type is Tensor and value is TBD.
+        # No update required if edge_type is Scalar or value is not TBD.
+        if isinstance(self._value, MyTensor) and self._value.value is TBD:
+            is_diff = self.differentiable | other.differentiable
+            self.differentiable = other.differentiable = is_diff
 
     def override_shape(self, shape: ShapeNode) -> None:
         if not isinstance(self._value, MyTensor):
@@ -1105,80 +1004,10 @@
             # physical_data.value = epsilon_table[backend.precision][self.value]
         return physical_data
 
-<<<<<<< HEAD
 
 # Check if a type is a specialization of MyTensor
 def is_mytensor_type(type_obj) -> bool:
     return type_obj is MyTensor or get_origin(type_obj) is MyTensor
-=======
-    def match_shapes(self, other: BaseData[T]):
-        assert isinstance(other.shape, ShapeNode)
-        assert isinstance(self.shape, ShapeNode)
-
-        updates = Updates()
-        if other.shape != self.shape:
-            updates |= self.shape.merge(other.shape)
-            self.shape.referees |= other.shape.referees
-            prev_node = other.shape
-            for ref in other.shape.referees:
-                ref.shape = self.shape
-            prev_node.reprs = []
-            prev_node.referees = set()
-
-        assert isinstance(other, Tensor)
-        self.shape.referees.discard(other)
-        return updates
-
-
-class Tensor(BaseData[_TensorTypes]):
-    def __init__(
-        self,
-        shape: ShapeNode,
-        possible_types: _TensorTypes,
-        value: TensorValueType = TBD,
-        interval: list[float | int] | None = None,
-    ) -> None:
-        super().__init__(type=possible_types, is_tensor=True)
-        # Update type if any value is given.
-        if not isinstance(value, ToBeDetermined):
-            self.set_type(find_dominant_type(value))
-        self.value: TensorValueType = value
-        self.differentiable: bool = self.value is TBD
-        self.shape: ShapeNode = shape
-        # Update referees field of ShapeNode.
-        self.shape.referees.add(self)
-        self.interval = interval
-
-
-class Scalar(BaseData[ScalarType]):
-    def __init__(
-        self,
-        possible_types: ScalarType = MainValueInstance | str,
-        value: MainValueType | ToBeDetermined | str = TBD,
-    ) -> None:
-        super().__init__(type=possible_types)
-        # Update type if any value is given.
-        # TODO: Check why str is excluded.
-        if not isinstance(value, ToBeDetermined | str):
-            self.set_type(self.find_type(value))
-        self.value: ScalarValueType = value
-        self.differentiable = False
-
-
-# TODO: Convert MyTensor to Tensor when Tensor and Scalar is removed
-class MyTensor(Generic[TypeVarTensorType]):
-    def __init__(self, value: TensorValueType):
-        self.value: TensorValueType = value
-
-    # @staticmethod
-    # def is_tensor_type(t: Any) -> TypeGuard[TypeVarTensorType]:
-    #     return isinstance(t, (int, float, bool))
-
-
-# Check if a type is a specialization of MyTensor
-def is_mytensor_type(type_obj: Any) -> bool:
-    return get_origin(type_obj) is MyTensor
->>>>>>> 941bb503
 
 
 # Check if a type is a specialization of MyTensor
@@ -1463,7 +1292,7 @@
 class BaseKey:
     value: TensorValueType | MainValueType | ToBeDetermined | str = TBD
     shape: ShapeTemplateType | None = None
-    type: NestedListType | UnionType | type | None = None
+    type: NestedListType | UnionType | type | MyTensor | None = None
     interval: list[float | int] | None = None
 
 
@@ -1479,28 +1308,19 @@
         connections: set[Connection | str] | None = None,
     ) -> None:
         super().__init__()
-<<<<<<< HEAD
-        self._name = name
-        self._value = value
-        self._shape = shape
-        self._type = type
+        # If shape is provided, type should be MyTensor.
         if shape is not None:
             if type is None:
-                self._type = MyTensor
+                type = MyTensor
             elif (type is not MyTensor) and (get_origin(type) is not MyTensor):
                 raise TypeError("Shape can not be provided for a non-tensor type!")
-        self._expose = expose
-        self._interval = interval
-        self._connections: OrderedSet[ConnectionData | str] = OrderedSet()
-=======
+
         self.name = name
         self.expose = expose
         if connections is None:
             connections = set()
         self.connections: set[Connection | str] = connections
         self.data = BaseKey(value, shape, type, interval)
->>>>>>> 941bb503
-
         # TODO: Shape should not be [] also!
         if (
             self.data.value is not TBD
@@ -1570,19 +1390,13 @@
         return id(self) == id(other)
 
     def set_differentiable(self, differentiable: bool = True) -> None:
-<<<<<<< HEAD
+        # TODO: Move this method to Model class as set_shapes, set_types etc.
         if self.metadata.edge_type is MyTensor:
-            self.metadata._differentiable = differentiable
+            self.metadata.differentiable = differentiable
         elif differentiable:
             if self.metadata.edge_type is not TBD:
                 raise ValueError("Scalar data can not be set as differentiable.")
-            self.metadata._differentiable = differentiable
-=======
-        if isinstance(self.metadata.data, Tensor):
-            self.metadata.data.differentiable = differentiable
-        else:
-            raise ValueError("Scalar data can not be set as differentiable.")
->>>>>>> 941bb503
+            self.metadata.differentiable = differentiable
 
 
 TemplateConnectionType = (
@@ -1709,13 +1523,8 @@
         for _type in KeyType:
             self._connection_dict[_type].pop(connection.key, None)
 
-<<<<<<< HEAD
     def get_data(self, key: str) -> IOHyperEdge:
-        return self._get_metadata(key)
-=======
-    def get_data(self, key: str) -> Scalar | Tensor:
-        return self.get_metadata(key).data
->>>>>>> 941bb503
+        return self.get_metadata(key)
 
     def get_non_diff_keys(self):
         return {key for key, conn in self.all.items() if conn.metadata.is_non_diff}
@@ -1750,17 +1559,10 @@
         return self.get_metadata(key).key_origin
 
     def get_shape_node(self, key: str) -> ShapeNode:
-<<<<<<< HEAD
-        edge = self._get_metadata(key)
+        edge = self.get_metadata(key)
         if edge.edge_type is not MyTensor:
             raise ValueError("'Only Tensor type connections has shape!'")
         return edge.shape
-=======
-        data = self.get_metadata(key).data
-        if not isinstance(data, Tensor):
-            raise ValueError("'Shape cannot be set for scalar type values'")
-        return data.shape
->>>>>>> 941bb503
 
     def set_value(self, con: ConnectionData, value: MainValueType):
         self.get_data(con.key).set_value(value)
@@ -3832,19 +3634,11 @@
             in_key = key_mappings.get(key, key)
             data = model.conns.get_data(key)
             pm_data = data_memo.get(id(data), data)
-<<<<<<< HEAD
             data_type = pm_data.value_type
             if not hasattr(data_type, "__args__"):
                 str_type = data_type.__name__
             else:
                 sorted_type = sort_type(pm_data.value_type)
-=======
-            data_type = pm_data.type
-            if not hasattr(data_type, "__args__"):
-                str_type = data_type.__name__
-            else:
-                sorted_type = sort_type(pm_data.type)
->>>>>>> 941bb503
                 str_type = str(sorted_type)
             if key in model.input_keys:
                 in_dict[in_key] = str_type
@@ -3862,12 +3656,7 @@
     if not (isinstance(left._value, MyTensor) and isinstance(right._value, MyTensor)):
         return False
 
-<<<<<<< HEAD
-    rule1 = issubclass(float, left._value.type) and issubclass(int, right._value.type)
-    rule2 = issubclass(float, right._value.type) and issubclass(int, left._value.type)
-=======
-    rule1 = issubclass(float, left.type) and issubclass(int, right.type)
-    rule2 = issubclass(float, right.type) and issubclass(int, left.type)
->>>>>>> 941bb503
+    rule1 = issubclass(float, left.value_type) and issubclass(int, right.value_type)
+    rule2 = issubclass(float, right.value_type) and issubclass(int, left.value_type)
 
     return rule1 | rule2