--- conflicted
+++ resolved
@@ -975,14 +975,10 @@
         `current_tensor` replaced by `new_tensor`. The return type matches the
         type of the input `value`.
     """
-<<<<<<< HEAD
     if tensor_map is None:
         tensor_map = {}
     if isinstance(value, Tensor) and (new_tensor := tensor_map.get(value)):
-=======
-    if value is current_tensor:
-        new_tensor.is_used = current_tensor.is_used
->>>>>>> 291a8ac0
+        new_tensor.is_used = value.is_used
         value = new_tensor
     elif isinstance(value, list | tuple):
         new_value = [replace_tensors(tensor_map, item) for item in value]
@@ -1415,7 +1411,6 @@
         value: Tensor[int | float | bool] | ScalarValueType | ToBeDetermined,
         self_value: Tensor[int | float | bool] | ScalarValueType | ToBeDetermined,
         updates: Updates,
-<<<<<<< HEAD
         updated_tensors: dict[Tensor[int | float | bool], Tensor[int | float | bool]]
         | None = None,
     ) -> Tensor[int | float | bool] | ScalarValueType:
@@ -1431,6 +1426,7 @@
                 if value_1 is not value_2:
                     updates |= value_1.match(value_2)
                     updated_tensors[value_2] = value_1
+                value_2.is_used = True
                 return value_1
 
             case (list(), list()):
@@ -1470,32 +1466,6 @@
                 raise ValueError(
                     f"Value is set before as {self._value}. A value can not be reset."
                 )
-=======
-    ) -> None:
-        # Traverses over the value and sets the value of each item
-        # in self._value recursively.
-        if isinstance(value, Tensor):
-            assert isinstance(self_value, Tensor)
-            # If both values are Tensor, match them.
-            updates |= self_value.match(value)
-            value.is_used = True
-        elif isinstance(value, list | tuple):
-            # TODO: Update below assertion type!!!
-            assert isinstance(self_value, list | tuple)
-            for val, self_val in zip(value, self_value, strict=False):
-                self._set_value_recursively(val, self_val, updates)
-        elif isinstance(value, dict):
-            assert isinstance(self_value, dict)
-            for key in value:
-                if key not in self_value:
-                    raise ValueError("Incompatible value types.")
-                self._set_value_recursively(value[key], self_value[key], updates)
-        elif value != self_value:
-            # Simply compare values. If not equal, raise ValueError.
-            raise ValueError(
-                f"Value is set before as {self._value}. A value can not be reset."
-            )
->>>>>>> 291a8ac0
 
     def update_tensor_values(
         self,
