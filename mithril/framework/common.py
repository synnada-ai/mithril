--- conflicted
+++ resolved
@@ -1235,19 +1235,8 @@
         return None
 
     @property
-<<<<<<< HEAD
     def tensors(self) -> list[Tensor[int | float | bool]]:
         return get_specific_types_from_value(self._value, Tensor)
-=======
-    def initial_valued(self) -> bool:
-        if isinstance(self._value, Tensor):
-            return self._value.initial_valued
-        return self._initial_valued
-
-    @property
-    def tensors(self) -> set[Tensor[int | float | bool]]:
-        return set(get_specific_types_from_value(self._value, Tensor))
->>>>>>> 88b207f2
 
     @property
     def is_polymorphic(self) -> bool:
@@ -1272,6 +1261,12 @@
     @property
     def is_valued(self) -> bool:
         return not self.initial_valued and self._is_valued
+
+    @property
+    def initial_valued(self) -> bool:
+        if isinstance(self._value, Tensor):
+            return self._value.initial_valued
+        return self._initial_valued
 
     @property
     def _is_valued(self) -> bool:
