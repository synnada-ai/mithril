--- conflicted
+++ resolved
@@ -661,12 +661,7 @@
 
 class Tensor(BaseData, GenericDataType[DataType]):
     _type: type[float] | type[int] | type[bool] | UnionType
-<<<<<<< HEAD
-    temp_value: TensorValueType | ToBeDetermined
-    value: DataType | ToBeDetermined | None
-=======
     value: DataType | ToBeDetermined
->>>>>>> 6365adbc
 
     def __init__(
         self,
@@ -699,22 +694,9 @@
     def _set_as_physical(self):
         super()._set_as_physical()
 
-<<<<<<< HEAD
-    def _convert_value(self, backend: Backend[DataType]) -> DataType | ToBeDetermined:
-        if isinstance(self.temp_value, Constant):
-            self.value = backend.array(
-                epsilon_table[backend.precision][self.temp_value]
-            )
-        elif self.temp_value is not TBD:
-            self.value = backend.array(self.temp_value)
-        return self.value  # type: ignore
-
     def make_physical(
         self, backend: Backend[Any], memo: dict[int, Tensor[Any] | Scalar]
     ):
-=======
-    def make_physical(self, backend: Backend, memo: dict[int, Tensor | Scalar]):
->>>>>>> 6365adbc
         physical_tensor = deepcopy(self, memo)
         # Update data as physical data.
         physical_tensor._set_as_physical()
@@ -754,18 +736,8 @@
         # to self object? If we should, we also need to transfer "interval" attribute
         # which requires handling of interval arithmetic in logical level also.
 
-<<<<<<< HEAD
-    def set_value(self, value: DataType | TensorValueType | str) -> Updates:  # type: ignore[override]
-        if self._logical_data:
-            assert isinstance(
-                value, int | float | tuple | list | Constant | NestedListType
-            )
-            return self._set_logical_value(value)
-        else:
-=======
     def set_value(self, value: DataType | TensorValueType) -> Updates:  # type: ignore[override]
         if not self._logical_data:
->>>>>>> 6365adbc
             assert self.is_tensor_type(value)
             return self._set_physical_value(value)
         return Updates()
