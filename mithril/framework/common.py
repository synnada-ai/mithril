# Copyright 2022 Synnada, Inc.
#
# Licensed under the Apache License, Version 2.0 (the "License");
# you may not use this file except in compliance with the License.
# You may obtain a copy of the License at
#
#     http://www.apache.org/licenses/LICENSE-2.0
#
# Unless required by applicable law or agreed to in writing, software
# distributed under the License is distributed on an "AS IS" BASIS,
# WITHOUT WARRANTIES OR CONDITIONS OF ANY KIND, either express or implied.
# See the License for the specific language governing permissions and
# limitations under the License.

from __future__ import annotations

from collections.abc import Callable, Iterator, KeysView, Mapping, Sequence, ValuesView
from copy import copy, deepcopy
from dataclasses import dataclass, field
from enum import Enum
from functools import partial, reduce
from itertools import combinations, cycle, product, zip_longest
from types import EllipsisType, GenericAlias, UnionType
from typing import (
    Any,
    Generic,
    Literal,
    Protocol,
    TypedDict,
    TypeVar,
    get_args,
    get_origin,
    overload,
)

from ..backends.backend import Backend
from ..core import (
    Constant,
    DataType,
    Dtype,
    constant_type_table,
    epsilon_table,
)
from ..utils.utils import PaddingType, find_dominant_type
from .utils import (
    NestedListType,
    align_shapes,
    find_intersection_type,
    find_type,
    list_shape,
    sort_type,
)

__all__ = [
    "get_shapes",
    "NOT_GIVEN",
    "TBD",
    "IOKey",
    "KeyType",
    "ConnectionType",
    "IOHyperEdge",
    "Connection",
    "ConnectionData",
    "Connections",
    "ShapeNode",
    "ShapeRepr",
    "Constraint",
    "create_shape_map",
    "ShapesType",
    "ShapeResultType",
    "get_summary_shapes",
    "get_summary_types",
    "ConstraintSolver",
    "NOT_AVAILABLE",
    "NotAvailable",
]


def values_equal(
    value1: MyTensor | ScalarValueType, value2: MyTensor | ScalarValueType
) -> bool:
    if type(value1) is not type(value2):
        return False
    val1 = value1 if not isinstance(value1, MyTensor) else value1.value
    val2 = value2 if not isinstance(value2, MyTensor) else value2.value
    return val1 == val2


class SingletonObject:
    _instance = None
    """
    A base class for custom objects that ensures a singleton pattern.
    def __new__(cls, *args, **kwargs):
        if cls._instance is None:
            cls._instance = super().__new__(cls, *args, **kwargs)
        return cls._instance
    It ensures that only one instance of any subclass is created (singleton pattern).
    Usage:
        class MySingletonObject(SingletonObject):
            pass
        obj1 = MySingletonObject()
        obj2 = MySingletonObject()
        assert obj1 is obj2  # True, both are the same instance
    """

    def __new__(cls, *args: Any, **kwargs: Any) -> Any:
        if cls._instance is None:
            cls._instance = super().__new__(cls, *args, **kwargs)
        return cls._instance


class NullConnection(SingletonObject):
    """
    A singleton class representing a null connection indicating
    that no connection is specified.
    """

    pass


class NotAvailable(SingletonObject):
    key: str  # TODO: Remove key from NotAvailable
    """
    A singleton class representing a state where the connection is not available.
    """

    pass


class Auto(SingletonObject):
    """
    A singleton class representing a configuration
    setting of automatically handled arguments.
    """

    pass


class ToBeDetermined(SingletonObject):
    """
    A singleton class representing a null data indicating
    that no data is provided.
    """

    pass


NOT_GIVEN = NullConnection()
NOT_AVAILABLE = NotAvailable()
TBD = ToBeDetermined()
AUTO = Auto()


class UpdateType(Enum):
    SHAPE = 1
    TYPE = 2


class KeyType(Enum):
    INPUT = 1
    OUTPUT = 2
    LATENT_INPUT = 3
    INTERNAL = 4


type FixedValueType = (
    None
    | int
    | tuple[int, ...]
    | list[int]
    | dict[Any, Any]
    | slice
    | Constant
    | tuple[int | None, ...]
    | str
)
type DeferredValueType = (
    float | tuple[float, ...] | list[float] | EllipsisType | ToBeDetermined
)
type TypeValueType = Dtype
type ValueType = FixedValueType | DeferredValueType | TypeValueType
type ScalarType = (
    type[int]
    | type[float]
    | type[bool]
    | type[tuple[Any, ...]]
    | type[list[Any]]
    | type[dict[Any, Any]]
    | type[Constant]
    | type[slice]
    | type[PaddingType]
    | type[EllipsisType]
    | ToBeDetermined
    | type[str]
    | NestedListType
    | type[None]
    | UnionType
    | GenericAlias
)
ScalarValueType = (
    int
    | float
    | bool
    | tuple[Any, ...]
    | list[Any]
    | dict[Any, Any]
    | Mapping[Any, Any]
    | Constant
    | slice
    | PaddingType
    | EllipsisType
    | ToBeDetermined
    | str
    # | NestedListType
    | None
)
ShapeTemplateType = Sequence[int | str | tuple[str, EllipsisType] | None]
ReduceType = int | tuple[int, ...] | None | ToBeDetermined
MainValueType = (
    int
    | float
    | tuple[Any, ...]
    | list[Any]
    | dict[Any, Any]
    | Mapping[Any, Any]
    | bool
    | None
    | EllipsisType
    | PaddingType
    | Constant
    | slice
    | Dtype
    | ToBeDetermined
)
# Mainvalue type for isintance check
MainValueInstance = (
    int
    | float
    | tuple  # type: ignore
    | list  # type: ignore
    | dict  # type: ignore
    | bool
    | None
    | EllipsisType
    | PaddingType
    | Constant
    | slice
    | Dtype
)


TypeVarTensorType = TypeVar("TypeVarTensorType", int, float, bool)
# Availale types for MyTensor type ("_type" attribute of MyTensor class).
_TensorTypes = type[int] | type[float] | type[bool] | UnionType
# Ultimate tensor value types for MyTensor class. This is the
# final types of physical tensors.
_UltimateTensorValueTypes = int | float | bool
# Nested list type values for MyTensor class.
_TensorValueType = (
    _UltimateTensorValueTypes
    | tuple["_TensorValueType", ...]
    | list["_TensorValueType"]
)
# Logical value types for MyTensor class("value" attribute of
# MyTensor class).
TensorValueType = _TensorValueType | Constant | ToBeDetermined

ParamsEvalType = dict[str, DataType]
DataEvalType = Mapping[str, DataType | MainValueType | str]


class EvaluateType(Protocol, Generic[DataType]):
    def __call__(
        self,
        params: ParamsEvalType[DataType] | None,
        data: DataEvalType[DataType] | None,
    ) -> DataEvalType[DataType]: ...


class EvaluateGradientsType(Protocol, Generic[DataType]):
    def __call__(
        self,
        params: ParamsEvalType[DataType] | None,
        data: DataEvalType[DataType] | None,
        output_gradients: ParamsEvalType[DataType] | None,
    ) -> ParamsEvalType[DataType]: ...


class EvaluateAllType(Protocol, Generic[DataType]):
    def __call__(
        self,
        params: ParamsEvalType[DataType] | None,
        data: DataEvalType[DataType] | None,
        output_gradients: ParamsEvalType[DataType] | None,
    ) -> tuple[DataEvalType[DataType], ParamsEvalType[DataType]]: ...


class AssignedConstraintType(TypedDict):
    fn: str
    keys: list[str]


LossKey = "loss"
FinalCost = "final_cost"

ItemType = TypeVar("ItemType")


def update_equivalence_table(
    item1: ItemType, item2: ItemType, lookup_table: dict[ItemType, set[ItemType]]
) -> None:
    item_set1 = lookup_table.get(item1)
    item_set2 = lookup_table.get(item2)
    if item_set1 is None and item_set2 is None:
        items = {item1, item2}
        lookup_table[item1] = lookup_table[item2] = items
    elif item_set1 is None and item_set2 is not None:
        item_set2.add(item1)
        lookup_table[item1] = item_set2
    elif item_set1 is not None and item_set2 is None:
        item_set1.add(item2)
        lookup_table[item2] = item_set1
    elif item_set1 is not None and item_set2 is not None:
        item_set1 |= item_set2
        for _item in item_set2:
            lookup_table[_item] = item_set1


@dataclass
class ConstraintSolver:
    symbol_store: dict[int, Uniadic] = field(
        default_factory=lambda: {}
    )  # contains valued Uniadics' UniadicRecords
    # TODO: empty_node will not be None when it is created
    # with weak_ref.
    empty_node: ShapeNode | None = field(default_factory=lambda: ShapeRepr().node)
    constraint_map: dict[Constraint, list[IOHyperEdge]] = field(
        default_factory=lambda: {}
    )

    def __call__(self, updates: Updates) -> None:
        self.update_shapes(updates)
        solved_constrs: set[Constraint] = set()
        # for constr_type in UpdateType:
        self._solver_loop(updates, solved_constrs)

    def _solver_loop(
        self,
        # constraint_type: UpdateType,
        updates: Updates,
        solved_constraints: set[Constraint],
    ):
        # constraints = updates.constraints[constraint_type]
        # while constraints:
        #     constr = constraints.pop()
        constraints = set.union(*updates.constraints.values())
        while constraints:
            constr = constraints.pop()
            constraint_type = constr.type
            if constr not in solved_constraints and constr in self.constraint_map:
                hyper_edges = self.constraint_map[constr]
                status, newly_added_symbols = constr(hyper_edges)
                if constraint_type is UpdateType.SHAPE:
                    self.update_shapes(newly_added_symbols)
                updates |= newly_added_symbols
                new_constraints = newly_added_symbols.constraints[constraint_type]

                # If a constraint is solved, get its post_constraints and add to
                # constraints set.
                if status:
                    solved_constraints.add(constr)
                    self.constraint_map.pop(constr)
                    # Remove constraint from hyper_edges' data.
                    for hyper_edge in hyper_edges:
                        hyper_edge.remove_constraint(constr)

                    post_constraints = constr.create_post_constraints()
                    for post_constr in post_constraints:
                        self.constraint_map[post_constr] = hyper_edges

                        # Add post_constraints to hyper_edges' data.
                        for hyper_edge in hyper_edges:
                            hyper_edge.add_constraint(post_constr)

                    constraints |= post_constraints

                constraints |= new_constraints
                constraints.discard(constr)
                updates.constraints[constraint_type].discard(constr)

    @staticmethod
    def _combine_nodes(updates: Updates) -> None:
        # Check if any node could be reduced after variadic updates add into
        # node_updates field.
        while updates.node_updates:
            node = updates.node_updates.pop()
            updates |= node.combine()

    def _reduce_uniadic_referees(self, updates: Updates) -> None:
        while updates.uniadic_updates:
            uni = updates.uniadic_updates.pop()
            uni_val = uni.value
            rec = uni.metadata
            for var in list(rec.vars_dict):
                # TODO: Use also pos_val!
                lengths = rec.vars_dict.get(var)
                if lengths is not None:
                    updates |= var.update_possibilities(lengths)
            # Update symbol store.
            if uni_val is not None:
                if valued_uni := self.symbol_store.get(uni_val):
                    # directly take from symbolstore if an uniadic with a same value
                    # already exists
                    valued_uni.match(uni)
                    uni = valued_uni
                    # TODO: Decide if we need to add match updates to updates
                    # (seems like no need)!
                else:
                    self.symbol_store[uni_val] = uni
            rec = uni.metadata
            # Reduce referees of rec to 1.
            # NOTE: Update all vars in these uniadics (UniadicRecord) accordingly.
            for repr, indices in rec.reprs_dict.items():
                for idx in indices:
                    if repr[idx].metadata != rec:
                        raise KeyError("Uniadic record index mismatch.")
                    repr[idx] = uni
            rec.referees = {uni}

    @staticmethod
    def _find_intersection_reprs(repr1: ShapeRepr) -> set[ShapeRepr]:
        intersection_reprs: set[ShapeRepr] = set()
        # Collect visited repr's symbols.
        symbols = repr1.prefix + repr1.suffix

        if repr1.root is not None:
            intersection_reprs = set(repr1.root.reprs)

        elif len(symbols) >= 1:
            intersection_reprs = set(symbols.pop().metadata.reprs_dict.keys())

        # Iterate over reprs symbols.
        for symbol in symbols:
            # Find intersection of all symbols' reprs.
            if intersection_reprs:
                intersection_reprs &= symbol.metadata.reprs_dict.keys()

        return intersection_reprs

    @staticmethod
    def _add_sublists(
        repr1: ShapeRepr,
        intersection_reprs: set[ShapeRepr],
        deletion_nodes: dict[ShapeNode, set[ShapeNode]],
    ) -> Updates:
        updates = Updates()
        for repr2 in intersection_reprs:
            if (repr1.node != repr2.node) and (repr1 in repr2):
                if repr2 in repr1:
                    # Find duplicated nodes and add them to deletion_nodes.
                    update_equivalence_table(repr1.node, repr2.node, deletion_nodes)
                else:
                    updates |= subset_match(repr1, repr2)

        return updates

    def clear(self) -> None:
        self.symbol_store = {}
        self.constraint_map = {}
        self.empty_node = None

    @staticmethod
    def _delete_nodes(deletion_nodes: dict[ShapeNode, set[ShapeNode]]) -> Updates:
        updates = Updates()
        # Delete duplicated nodes
        while deletion_nodes:
            # Select one remaining node from the set.
            remaining = next(iter(deletion_nodes))
            deletion_set = deletion_nodes.pop(remaining)

            for deleted in deletion_set:
                if deleted != remaining:
                    updates |= ConstraintSolver._delete_node(remaining, deleted)
                    # clear deletion_nodes
                    deletion_nodes.pop(deleted)
        return updates

    @staticmethod
    def _delete_node(remaining: ShapeNode, deleted: ShapeNode) -> Updates:
        # Merge remaining node with the node that will be deleted.
        updates = remaining.merge(deleted)
        # Iterate over deleted nodes referees to remove deleted node.
        for ref in deleted.referees:
            ref.override_shape(remaining)
            remaining.referees.add(ref)

        deleted.referees = set()
        deleted.reprs = []
        return updates

    def update_shapes(self, updates: Updates) -> None:
        deletion_nodes: dict[ShapeNode, set[ShapeNode]] = {}
        # Reduce updated nodes' reprs if possible.
        self._combine_nodes(updates)
        # Reduce updated UniadicRecords' referees field.
        self._reduce_uniadic_referees(updates)

        all_reprs = {
            repr for update in updates.shape_updates for repr in update.shape.reprs
        }

        # Visit all updated tensors' nodes' reprs.
        assert self.empty_node is not None
        for repr in all_reprs:
            if repr.root is None and repr.prefix == [] and self.empty_node != repr.node:
                # Unify all empty ShapeReprs use same Node
                self._delete_node(self.empty_node, repr.node)

            intersection_reprs = self._find_intersection_reprs(repr)
            # Iterate over intersections.
            updates |= self._add_sublists(repr, intersection_reprs, deletion_nodes)

        updates |= self._delete_nodes(deletion_nodes)

        # Reduce updated nodes' reprs if possible.
        self._combine_nodes(updates)
        # Reduce updated UniadicRecords' referees field.
        self._reduce_uniadic_referees(updates)

    def update_constraint_map(self, new: IOHyperEdge, old: IOHyperEdge) -> None:
        # Replaces old hyperedge with the new one in constraint_map.
        for constr in old.all_constraints:
            old_edges = self.constraint_map[constr]
            new_edges = [new if key is old else key for key in old_edges]
            self.constraint_map[constr] = new_edges

    def match(self, other: ConstraintSolver) -> Updates:
        # This method updates symbol store values.
        # TODO: Do we need to clear other
        updates = Updates()
        for val, uni in other.symbol_store.items():
            if (current_uni := self.symbol_store.get(val)) is not None:
                updates |= current_uni.match(uni)
                other.symbol_store[val] = uni
        self.symbol_store |= other.symbol_store
        self.constraint_map |= other.constraint_map
        return updates


@dataclass
class Updates:
    shape_updates: set[IOHyperEdge] = field(default_factory=lambda: set())
    value_updates: set[IOHyperEdge] = field(default_factory=lambda: set())
    uniadic_updates: set[Uniadic] = field(default_factory=lambda: set())
    node_updates: set[ShapeNode] = field(default_factory=lambda: set())
    constraints: dict[UpdateType, set[Constraint]] = field(
        default_factory=lambda: {UpdateType.SHAPE: set(), UpdateType.TYPE: set()}
    )

    def add(
        self,
        symbol: IOHyperEdge | Uniadic | Variadic,
        update_type: UpdateType = UpdateType.SHAPE,
    ) -> None:
        # TODO: Use match case here
        if update_type == UpdateType.SHAPE:
            if isinstance(symbol, Uniadic):
                self._add_uniadic(symbol)
            elif isinstance(symbol, Variadic):
                self._add_variadic(symbol)
            else:
                self._add_edge(symbol)

            # TODO: Fill here after type_updates added to class
        elif update_type == UpdateType.TYPE:
            assert isinstance(symbol, IOHyperEdge)
            self._add_type_update(symbol)

<<<<<<< HEAD
    def _add_edge(self, symbol: IOHyperEdge):
=======
    def _add_edge(self, symbol: Scalar | Tensor) -> None:
>>>>>>> d65d0134
        self.value_updates.add(symbol)
        self.constraints[UpdateType.SHAPE] |= symbol.shape_constraints

    def _add_uniadic(self, symbol: Uniadic) -> None:
        self.uniadic_updates.add(symbol)
        for repr in symbol.metadata.reprs_dict:
            for tensor in repr.node.referees:
                self.shape_updates.add(tensor)
                self.constraints[UpdateType.SHAPE] |= tensor.shape_constraints

    def _add_variadic(self, symbol: Variadic) -> None:
        # self.symbol_updates.add(symbol)
        for repr in symbol.reprs:
            self.node_updates.add(repr.node)
            for tensor in repr.node.referees:
                self.shape_updates.add(tensor)
                self.constraints[UpdateType.SHAPE] |= tensor.shape_constraints

<<<<<<< HEAD
    def _add_type_update(self, symbol: IOHyperEdge):
=======
    def _add_type_update(self, symbol: Tensor | Scalar) -> None:
>>>>>>> d65d0134
        self.constraints[UpdateType.TYPE] |= symbol.type_constraints

    def __ior__(self, other: Updates) -> Updates:
        self.constraints[UpdateType.SHAPE] |= other.constraints[UpdateType.SHAPE]
        self.constraints[UpdateType.TYPE] |= other.constraints[UpdateType.TYPE]
        self.shape_updates |= other.shape_updates
        self.uniadic_updates |= other.uniadic_updates
        self.node_updates |= other.node_updates
        self.value_updates |= other.value_updates
        return self


def get_shapes(
    data_dict: dict[str, IOHyperEdge],
    uniadic_keys: dict[UniadicRecord, str] | None = None,
    varadic_keys: dict[Variadic, str] | None = None,
    symbolic: bool = True,
    verbose: bool = False,
    key_mappings: dict[str, str] | None = None,
) -> dict[str, ShapeTemplateType | list[ShapeTemplateType] | None]:
    if key_mappings is None:
        key_mappings = {}
    if uniadic_keys is None:
        uniadic_keys = {}
    if varadic_keys is None:
        varadic_keys = {}
    shapes: dict[str, ShapeTemplateType | list[ShapeTemplateType] | None] = {}
    for key, data in data_dict.items():
        key_name = key_mappings.get(key, key)
        if data.edge_type is MyTensor:
            shapes[key_name] = data.shape.get_shapes(
                uniadic_keys, varadic_keys, symbolic, verbose
            )
        else:
            shapes[key_name] = None
    return shapes


AllType = _TensorTypes | ScalarType | UnionType
AllValueType = TensorValueType | ScalarValueType
T = TypeVar("T", _TensorTypes, ScalarType)


def _find_type(value: MyTensor | ScalarValueType) -> type[MyTensor] | ScalarType:
    typ: type[MyTensor] | ScalarType
    if isinstance(value, MyTensor):
        typ = MyTensor[value.type]
    elif isinstance(value, Constant):
        typ = constant_type_table[value]
    else:
        typ = find_type(value)
    return typ


# TODO: Convert MyTensor to Tensor when Tensor and Scalar is removed
class MyTensor(Generic[TypeVarTensorType]):
    def __init__(
        self,
        value: TensorValueType = TBD,
        type: _TensorTypes = _UltimateTensorValueTypes,
        shape: ShapeNode | None = None,
    ):
        if shape is None:
            # If shape is not provided, create a new shape with a Variadic root.
            shape = ShapeRepr(root=Variadic()).node
        self.shape: ShapeNode = shape
        self.type: _TensorTypes = type
        self.referees: set[IOHyperEdge] = set()
        # Initialize value as TBD and then set if any value is provided.
        self.value: TensorValueType = TBD
        if value is not TBD:
            self.set_value(value)

    def set_type(self, typ: _TensorTypes) -> Updates:
        updates = Updates()
        if self.type != typ:
            new_type = find_intersection_type(typ, self.type)
            if not new_type:
                raise TypeError(
                    f"Acceptable types are {self.type}, but {typ} type value "
                    "is provided!"
                )
            self.type = new_type
            # Add all referee edges into the updates.
            for edge in self.referees:
                updates.add(edge, UpdateType.TYPE)
        return updates

    def set_value(self, value: TensorValueType) -> Updates:
        if self.value is not TBD and self.value != value:
            raise ValueError(
                f"Value is set before as {self.value}. A value can not be reset."
            )
        updates = Updates()
        # Find and set type.
        updates |= self.set_type(find_dominant_type(value))
        # Set value.
        if self.value is TBD:
            # Add all referee edges into the updates.
            for edge in self.referees:
                updates.add(edge)
            self.value = value
            # Infer shape from the value and set.
            shape = list_shape(value)
            updates |= self.shape.set_values(shape)
        return updates

    def match(self, other: MyTensor) -> Updates:
        updates = Updates()
        # TODO: Should it be "self is not other" instead of "self != other"?
        if self != other:
            updates |= self.set_type(other.type)
            updates |= other.set_type(self.type)
            updates |= self.match_shapes(other)
            if self.value is not TBD or other.value is not TBD:
                valued, non_valued = (
                    (other, self) if other.value is not TBD else (self, other)
                )
                updates |= non_valued.set_value(valued.value)
            # Transfer all referees of other to self and update all
            # Tensors in all edges of other with self.
            self.referees |= other.referees
            for edge in other.referees:
                # TODO: Update here when we have list of tensors in an edge.
                edge._value = self
            other.referees = set()
        return updates

    def match_shapes(self, other: MyTensor):
        updates = Updates()
        # TODO: Should it be "other.shape is not self.shape"
        # instead of "other.shape != self.shape"?
        if other.shape != self.shape:
            updates |= self.shape.merge(other.shape)
            self.shape.referees |= other.shape.referees
            prev_node = other.shape
            for ref in other.shape.referees:
                assert isinstance(ref._value, MyTensor)
                ref._value.shape = self.shape
            prev_node.reprs = []
            prev_node.referees = set()
        return updates


class IOHyperEdge:
    def __init__(
        self,
        type: type[MyTensor] | ScalarType | ToBeDetermined = TBD,
        value: MyTensor | ScalarValueType = TBD,
        key_origin: str | None = None,
        interval: list[float | int] | None = None,
    ) -> None:
        self.key_origin = key_origin
        self._type = type
        self.shape_constraints: set[Constraint] = set()
        self.type_constraints: set[Constraint] = set()
        self._temp_shape: ShapeRepr | None = None  # set random repr
        # Initialize value as TBD and then set if any value is provided.
        self._value: MyTensor | ScalarValueType = TBD
        # If any value is provided, set it.
        if value is not TBD:
            self._value = value
            if isinstance(self._value, MyTensor):
                self._type = MyTensor
                self._value.referees.add(self)
                self._value.shape.referees.add(self)
            else:
                val_typ = _find_type(value)
                if self._type is TBD:
                    self._type = val_typ
                else:
                    self._type = find_intersection_type(val_typ, self._type)
        # If Tensor type is provided, create a new Tensor object and
        # set it as value. If a generic type provided take types in it
        # into account.
        if type is MyTensor or get_origin(type) is MyTensor:
            available_types = (
                _UltimateTensorValueTypes if type is MyTensor else get_args(type)[0]
            )
            self._create_and_set_tensor_value(available_types)

        self.interval: list[float | int] | None = interval
        self.differentiable: bool = (
            self.value is TBD if self._type is MyTensor else False
        )

    @property
    def is_non_diff(self) -> bool:
        return not self.differentiable

    @property
    def is_valued(self) -> bool:
        return self.value is not TBD

    @property
    def all_constraints(self) -> set[Constraint]:
        return self.shape_constraints | self.type_constraints

<<<<<<< HEAD
    @property
    def value(self) -> _TensorValueType | ScalarValueType:
        return self._value.value if isinstance(self._value, MyTensor) else self._value
=======
    def finalize_match(self, other: BaseData[T]) -> None:
        if (typ_1 := type(other)) != (typ_2 := type(self)):
            raise TypeError(
                f"Replacement can be done for only same types. Got {typ_1} and {typ_2}"
            )
>>>>>>> d65d0134

    @property
    def shape(self) -> ShapeNode | None:
        return self._value.shape if isinstance(self._value, MyTensor) else None

    @property
    def type(self) -> type[MyTensor] | ScalarType:
        return (
            MyTensor[self._value.type]
            if isinstance(self._value, MyTensor)
            else self._type
        )

    @property
    def value_type(self):
        return self._value.type if isinstance(self._value, MyTensor) else self._type

    @property
    def edge_type(self):
        return self._type

    def _create_and_set_tensor_value(self, typ: _TensorTypes) -> Updates:
        updates = Updates()
        # Create a new repr with a Varidadic field since we don't
        # know its final shape.
        shape_node = ShapeRepr(root=Variadic()).node
        # Create a new tensor with the shape node and add self to
        # its referees and shape referees.
        tensor = MyTensor(type=typ, shape=shape_node)
        tensor.referees.add(self)
        tensor.shape.referees.add(self)
        # Set type of the edge to MyTensor.
        if self._type is not MyTensor:
            self._type = MyTensor
            updates.add(self, UpdateType.TYPE)
        # Set value as the created tensor using set_value API if
        # self._value is MyTensor object else directly set _value.
        if isinstance(self._value, MyTensor):
            updates |= self.set_value(tensor)
        else:
            self._value = tensor
            # updates.add(self)
        return updates

    def _types_equal(self, other_type: type[MyTensor] | ScalarType) -> bool:
        self_type: type[MyTensor] | ScalarType | ToBeDetermined

        if isinstance(self._type, NestedListType):
            self_type = self._type.base_type
        else:
            self_type = self._type

        if isinstance(other_type, NestedListType):
            other_type = other_type.base_type
        else:
            other_type = other_type

        return self_type == other_type

<<<<<<< HEAD
    def _values_equal(self, other_value: MyTensor | ScalarValueType) -> bool:
        # TODO: Can we use values_equal function instead of this method??
        # Checks other_value and self.value equality.
        if other_value is TBD or (
            isinstance(other_value, MyTensor) and other_value.value is TBD
        ):
            return True
        other_value = (
            other_value.value if isinstance(other_value, MyTensor) else other_value
        )
        return self.value == other_value
=======
    def add_constraint(self, constraint: Constraint) -> None:
        if constraint.type == UpdateType.SHAPE:
            self.shape_constraints.add(constraint)
        elif constraint.type == UpdateType.TYPE:
            self.type_constraints.add(constraint)

    def remove_constraint(self, constraint: Constraint) -> None:
        # TODO: check why pop raises!
        if constraint.type == UpdateType.SHAPE:
            self.shape_constraints.discard(constraint)
        elif constraint.type == UpdateType.TYPE:
            self.type_constraints.discard(constraint)
>>>>>>> d65d0134

    def set_type(self, typ: type[MyTensor] | ScalarType | ToBeDetermined) -> Updates:
        updates = Updates()
        # Tensor type setting.
        if (is_generic := (get_origin(typ) is MyTensor)) or typ is MyTensor:
            if not (self._type is MyTensor or self._type is TBD):
                raise TypeError("Can not set Tensor type to a Scalar edge.")

            available_types = (
                get_args(typ)[0] if is_generic else _UltimateTensorValueTypes
            )
            if self._type is TBD:
                # This is the case when the base type is not determined yet,
                # meaning it can be of any type. So, if it is requested
                # to set type to MyTensor, we need to create a new MyTensor
                # with a shape of Variadic type.
                updates |= self._create_and_set_tensor_value(available_types)
            else:
                # Set type of MyTensor object using available_types
                assert isinstance(self._value, MyTensor)
                updates |= self._value.set_type(available_types)
            self.differentiable = (self.value is TBD) and bool(
                find_intersection_type(float, self._value.type)
            )
            return updates

        # Scalar type setting.
        if self._type is MyTensor and typ is not TBD:
            raise TypeError("Can not set Scalar type to a Tensor edge.")

        if not (typ is TBD or self._types_equal(typ)):
            updates.add(self, UpdateType.TYPE)
            new_type = (
                find_intersection_type(typ, self._type)
                if self._type is not TBD
                else typ
            )
            if not new_type:
                raise TypeError(
                    f"Acceptable types are {self._type}, but {typ} type value "
                    "is provided!"
                )
            self._type = new_type
            self.differentiable = False
        return updates

    def set_value(self, value: MyTensor | ScalarValueType) -> Updates:
        updates = Updates()
        # If type of self and type of value is not compatible, raise an error.
        if isinstance(value, MyTensor) and (self._type not in (MyTensor, TBD)):
            raise ValueError("Can not set Tensor value to a Scalar edge.")
        if not isinstance(value, MyTensor) and self._type is MyTensor:
            raise ValueError("Can not set Scalar value to a Tensor edge.")

        if self.value is not TBD and not self._values_equal(value):
            raise ValueError(
                f"Value is set before as {self.value}. A value can not be reset."
            )

        if isinstance(value, MyTensor) or not (
            isinstance(value, ToBeDetermined) or values_equal(self._value, value)
        ):
            # If both values are MyTensor, match them.
            if isinstance(self._value, MyTensor) and isinstance(value, MyTensor):
                updates |= self._value.match(value)
            elif self.edge_type is TBD and isinstance(value, MyTensor):
                # Value updates will be added in the last step before return.
                # TODO: Consider to provide value type of given
                # MyTensor object, not _UltimateTensorValueTypes.
                updates |= self._create_and_set_tensor_value(value.type)
                assert isinstance(self._value, MyTensor)
                updates |= self._value.match(value)
            else:
                updates |= self.set_type(_find_type(value))
                self._value = value
            # Add self to referees of value and shape.
            if isinstance(self._value, MyTensor):
                self._value.referees.add(self)
                self._value.shape.referees.add(self)
            # Add self to updates.
            updates.add(self)
            self.differentiable = self.value is TBD
        return updates

<<<<<<< HEAD
    def match(self, other: IOHyperEdge) -> Updates:
        # TODO: Get gloabal Updates object for global consistency.
        updates = Updates()
        # TODO: Should it be "self is not other" instead of "self != other"?
        if self != other:
            # TODO: If any valued edge, set_value only since it sets types as well.
            updates |= self.set_type(other._type)
            updates |= other.set_type(self._type)

            if isinstance(self._value, MyTensor) and isinstance(other._value, MyTensor):
                updates |= self._value.match(other._value)
                self._value.referees.discard(other)
                self._value.shape.referees.discard(other)
                updates.shape_updates.discard(other)
=======
    def find_type(self, value: AllValueType) -> type:
        if isinstance(value, Constant):
            return constant_type_table[value]
        else:
            return find_dominant_type(value) if self.is_tensor else find_type(value)

    def make_physical(
        self, backend: Backend[DataType], memo: dict[int, Tensor | Scalar]
    ) -> Tensor | Scalar:
        if id(self) in memo:
            return memo[id(self)]

        physical_data = deepcopy(self, memo)
        if isinstance(self.value, Constant):
            physical_data.value = epsilon_table[backend.precision][self.value]
        return physical_data  # type: ignore

    def match_shapes(self, other: BaseData[T]) -> Updates:
        assert isinstance(other.shape, ShapeNode)
        assert isinstance(self.shape, ShapeNode)
>>>>>>> d65d0134

            elif self.is_valued or other.is_valued:
                valued, non_valued = (other, self) if other.is_valued else (self, other)
                updates |= non_valued.set_value(valued._value)
                if non_valued is other:
                    updates.value_updates.discard(other)
                    updates.shape_updates.discard(other)

            self.finalize_match(other)
        return updates

    def add_constraint(self, constraint: Constraint):
        if constraint.type == UpdateType.SHAPE:
            self.shape_constraints.add(constraint)
        elif constraint.type == UpdateType.TYPE:
            self.type_constraints.add(constraint)

    def remove_constraint(self, constraint: Constraint):
        # TODO: check why pop raises!
        if constraint.type == UpdateType.SHAPE:
            self.shape_constraints.discard(constraint)
        elif constraint.type == UpdateType.TYPE:
            self.type_constraints.discard(constraint)

    def finalize_match(self, other: IOHyperEdge):
        # After modifications propagate other constraints into self.
        self.shape_constraints |= other.shape_constraints
        self.type_constraints |= other.type_constraints
        other.shape_constraints = set()
        other.type_constraints = set()
        # Update differentiability if edge_type is Tensor and value is TBD.
        # No update required if edge_type is Scalar or value is not TBD.
        if isinstance(self._value, MyTensor) and self._value.value is TBD:
            is_diff = self.differentiable | other.differentiable
            self.differentiable = other.differentiable = is_diff

    def override_shape(self, shape: ShapeNode) -> None:
        if not isinstance(self._value, MyTensor):
            raise ValueError("Scalar edges cannot have any shape.")
        self._value.shape = shape

    def make_physical(self, backend: Backend[DataType], memo: dict[int, Any]):
        if id(self) in memo:
            return memo[id(self)]

        physical_data = deepcopy(self, memo)
        if isinstance(self.value, Constant):
            final_val = epsilon_table[backend.precision][self.value]
            if isinstance(physical_data._value, MyTensor):
                physical_data._value.value = final_val
            else:
                physical_data._value = final_val
            # physical_data.value = epsilon_table[backend.precision][self.value]
        return physical_data


# Check if a type is a specialization of MyTensor
def is_mytensor_type(type_obj) -> bool:
    return type_obj is MyTensor or get_origin(type_obj) is MyTensor


# Check if a type is a specialization of MyTensor
def get_mytensor_subtype(type_obj: Any) -> type:
    return get_args(type_obj)[0]


class TemplateBase:
    def __getitem__(
        self,
        key: slice
        | int
        | EllipsisType
        | tuple[slice | int | None | EllipsisType | TemplateBase, ...]
        | IOKey
        | TemplateBase
        | None,
    ) -> ExtendTemplate:
        match key:
            case slice():
                slice_output = ExtendTemplate(
                    connections=[key.start, key.stop, key.step], model="slice"
                )
                output = ExtendTemplate(
                    connections=[self, slice_output], model="indexer"
                )

            case int() | EllipsisType() | None:
                output = ExtendTemplate(connections=[self, key], model="indexer")

            case tuple():
                connections: list[TemplateBase | int | None | EllipsisType] = []
                for item in key:
                    if isinstance(item, slice):
                        slice_output = ExtendTemplate(
                            connections=[item.start, item.stop, item.step],
                            model="slice",
                        )
                        connections.append(slice_output)
                    else:
                        connections.append(item)
                tuple_template = ExtendTemplate(
                    connections=connections,  # type: ignore
                    model="to_tuple",
                    defaults={"n": len(key)},
                )
                output = ExtendTemplate(
                    connections=[self, tuple_template], model="indexer"
                )
        return output

    def __add__(self, other: TemplateConnectionType) -> ExtendTemplate:
        return ExtendTemplate(connections=[self, other], model="add")

    def __radd__(self, other: TemplateConnectionType) -> ExtendTemplate:
        return ExtendTemplate(connections=[other, self], model="add")

    def __sub__(self, other: TemplateConnectionType) -> ExtendTemplate:
        return ExtendTemplate(connections=[self, other], model="sub")

    def __rsub__(self, other: TemplateConnectionType) -> ExtendTemplate:
        return ExtendTemplate(connections=[other, self], model="sub")

    def __mul__(self, other: TemplateConnectionType) -> ExtendTemplate:
        return ExtendTemplate(connections=[self, other], model="mul")

    def __rmul__(self, other: TemplateConnectionType) -> ExtendTemplate:
        return ExtendTemplate(connections=[other, self], model="mul")

    def __truediv__(self, other: TemplateConnectionType) -> ExtendTemplate:
        return ExtendTemplate(connections=[self, other], model="div")

    def __rtruediv__(self, other: TemplateConnectionType) -> ExtendTemplate:
        return ExtendTemplate(connections=[other, self], model="div")

    def __floordiv__(self, other: TemplateConnectionType) -> ExtendTemplate:
        return ExtendTemplate(connections=[self, other], model="fdiv")

    def __rfloordiv__(self, other: TemplateConnectionType) -> ExtendTemplate:
        return ExtendTemplate(connections=[other, self], model="fdiv")

    def __pow__(self, other: TemplateConnectionType) -> ExtendTemplate:
        return ExtendTemplate(
            connections=[self, other], model="pow", defaults={"robust": False}
        )

    def __rpow__(self, other: TemplateConnectionType) -> ExtendTemplate:
        return ExtendTemplate(
            connections=[other, self], model="pow", defaults={"robust": False}
        )

    def __matmul__(self, other: TemplateConnectionType) -> ExtendTemplate:
        return ExtendTemplate(connections=[self, other], model="matmul")

    def __gt__(self, other: TemplateConnectionType) -> ExtendTemplate:
        return ExtendTemplate(connections=[self, other], model="gt")

    def __rgt__(self, other: TemplateConnectionType) -> ExtendTemplate:
        return ExtendTemplate(connections=[other, self], model="gt")

    def __ge__(self, other: TemplateConnectionType) -> ExtendTemplate:
        return ExtendTemplate(connections=[self, other], model="ge")

    def __rge__(self, other: TemplateConnectionType) -> ExtendTemplate:
        return ExtendTemplate(connections=[other, self], model="ge")

    def __lt__(self, other: TemplateConnectionType) -> ExtendTemplate:
        return ExtendTemplate(connections=[self, other], model="lt")

    def __rlt__(self, other: TemplateConnectionType) -> ExtendTemplate:
        return ExtendTemplate(connections=[other, self], model="lt")

    def __le__(self, other: TemplateConnectionType) -> ExtendTemplate:
        return ExtendTemplate(connections=[self, other], model="le")

    def __rle__(self, other: TemplateConnectionType) -> ExtendTemplate:
        return ExtendTemplate(connections=[other, self], model="le")

<<<<<<< HEAD
    def __eq__(self, other: object):
        if isinstance(
            other, int | float | bool | list | Connection | IOKey | tuple | MyTensor
        ):
=======
    def __eq__(self, other: object) -> ExtendTemplate:  # type: ignore[override]
        if isinstance(other, int | float | bool | list | Connection | IOKey | tuple):
>>>>>>> d65d0134
            return ExtendTemplate(connections=[self, other], model="eq")
        else:
            raise ValueError("Unsupported type for equality operation.")

    def __req__(self, other: TemplateConnectionType) -> ExtendTemplate:
        return ExtendTemplate(connections=[other, self], model="eq")

<<<<<<< HEAD
    def __ne__(self, other: object):
        if isinstance(
            other, int | float | bool | list | Connection | IOKey | tuple | MyTensor
        ):
=======
    def __ne__(self, other: object) -> ExtendTemplate:  # type: ignore[override]
        if isinstance(other, int | float | bool | list | Connection | IOKey | tuple):
>>>>>>> d65d0134
            return ExtendTemplate(connections=[self, other], model="ne")
        else:
            raise ValueError("Unsupported type for equality operation.")

    def __rne__(self, other: TemplateConnectionType) -> ExtendTemplate:
        return ExtendTemplate(connections=[other, self], model="ne")

    def __and__(self, other: TemplateConnectionType) -> ExtendTemplate:
        return ExtendTemplate(connections=[self, other], model="and")

    def __rand__(self, other: TemplateConnectionType) -> ExtendTemplate:
        return ExtendTemplate(connections=[other, self], model="and")

    def __or__(self, other: TemplateConnectionType) -> ExtendTemplate:
        return ExtendTemplate(connections=[self, other], model="or")

    def __ror__(self, other: TemplateConnectionType) -> ExtendTemplate:
        return ExtendTemplate(connections=[other, self], model="or")

    def __xor__(self, other: TemplateConnectionType) -> ExtendTemplate:
        return ExtendTemplate(connections=[self, other], model="xor")

    def __rxor__(self, other: TemplateConnectionType) -> ExtendTemplate:
        return ExtendTemplate(connections=[other, self], model="xor")

    def __lshift__(self, other: TemplateConnectionType) -> ExtendTemplate:
        return ExtendTemplate(connections=[self, other], model="lshift")

    def __rlshift__(self, other: TemplateConnectionType) -> ExtendTemplate:
        return ExtendTemplate(connections=[other, self], model="lshift")

    def __rshift__(self, other: TemplateConnectionType) -> ExtendTemplate:
        return ExtendTemplate(connections=[self, other], model="rshift")

    def __rrshift__(self, other: TemplateConnectionType) -> ExtendTemplate:
        return ExtendTemplate(connections=[other, self], model="rshift")

    def __invert__(self) -> ExtendTemplate:
        return ExtendTemplate(connections=[self], model="not")

    def __neg__(self) -> ExtendTemplate:
        return ExtendTemplate(connections=[self], model="minus")

    def abs(self) -> ExtendTemplate:
        return ExtendTemplate(connections=[self], model="abs")

    def len(self) -> ExtendTemplate:
        return ExtendTemplate(connections=[self], model="len")

    @property
    def shape(self) -> ExtendTemplate:
        return ExtendTemplate(connections=[self], model="shape")

    def reshape(
        self, shape: tuple[int | TemplateBase, ...] | TemplateBase
    ) -> ExtendTemplate:
        return ExtendTemplate(connections=[self, shape], model="reshape")

    def size(
        self, dim: int | tuple[int, ...] | TemplateBase | None = None
    ) -> ExtendTemplate:
        return ExtendTemplate(connections=[self, dim], model="size")

    def tensor(self) -> ExtendTemplate:
        return ExtendTemplate(connections=[self], model="tensor")

    def mean(
        self,
        axis: int | tuple[int, ...] | TemplateBase | None = None,
        keepdim: bool = False,
    ) -> ExtendTemplate:
        return ExtendTemplate(connections=[self, axis, keepdim], model="mean")

    def sum(
        self,
        axis: int | tuple[int, ...] | TemplateBase | None = None,
        keepdim: bool = False,
    ) -> ExtendTemplate:
        return ExtendTemplate(connections=[self, axis, keepdim], model="sum")

    def max(
        self,
        axis: int | tuple[int, ...] | TemplateBase | None = None,
        keepdim: bool = False,
    ) -> ExtendTemplate:
        return ExtendTemplate(connections=[self, axis, keepdim], model="max")

    def min(
        self,
        axis: int | tuple[int, ...] | TemplateBase | None = None,
        keepdim: bool = False,
    ) -> ExtendTemplate:
        return ExtendTemplate(connections=[self, axis, keepdim], model="min")

    def prod(
        self,
        axis: int | tuple[int, ...] | TemplateBase | None = None,
        keepdim: bool = False,
    ) -> ExtendTemplate:
        return ExtendTemplate(connections=[self, axis, keepdim], model="prod")

    def var(
        self,
        axis: int | tuple[int, ...] | TemplateBase | None = None,
        keepdim: bool = False,
        correction: float | None = 0.0,
    ) -> ExtendTemplate:
        return ExtendTemplate(
            connections=[self, axis, keepdim, correction], model="var"
        )

    def sqrt(self) -> ExtendTemplate:
        return ExtendTemplate(
            connections=[self], model="sqrt", defaults={"robust": False}
        )

    def exp(self) -> ExtendTemplate:
        return ExtendTemplate(connections=[self], model="exp")

    def transpose(
        self, axes: tuple[int, ...] | TemplateBase | None = None
    ) -> ExtendTemplate:
        return ExtendTemplate(connections=[self, axes], model="transpose")

    def split(self, split_size: int, axis: int) -> ExtendTemplate:
        return ExtendTemplate(connections=[self, split_size, axis], model="split")

    def item(self) -> ExtendTemplate:
        return ExtendTemplate(connections=[self], model="item")


class ExtendTemplate(TemplateBase):
    output_connection: ConnectionData | None

    def __init__(
        self,
        connections: list[TemplateConnectionType],
        model: str,
        defaults: dict[str, Any] | None = None,
    ) -> None:
        for connection in connections:
            if isinstance(connection, str):
                raise ValueError(
                    "In extend template operations, 'str' is not a valid type."
                )

        self.connections = connections
        self.model = model

        if defaults is None:
            defaults = {}
        self.defaults = defaults
        self.output_connection = None


@dataclass
class BaseKey:
    value: TensorValueType | MainValueType | ToBeDetermined | str = TBD
    shape: ShapeTemplateType | None = None
    type: NestedListType | UnionType | type | MyTensor | None = None
    interval: list[float | int] | None = None


class IOKey(TemplateBase):
    def __init__(
        self,
        name: str | None = None,
        value: MyTensor | MainValueType | ToBeDetermined | str = TBD,
        shape: ShapeTemplateType | None = None,
        type: type[MyTensor] | NestedListType | UnionType | type | None = None,
        expose: bool | None = None,
        interval: list[float | int] | None = None,
        connections: set[Connection | str] | None = None,
    ) -> None:
        super().__init__()
        # If shape is provided, type should be MyTensor.
        if shape is not None:
            if type is None:
                type = MyTensor
            elif (type is not MyTensor) and (get_origin(type) is not MyTensor):
                raise TypeError("Shape can not be provided for a non-tensor type!")

        self.name = name
        self.expose = expose
        if connections is None:
            connections = set()
        self.connections: set[Connection | str] = connections
        self.data = BaseKey(value, shape, type, interval)
        # TODO: Shape should not be [] also!
        if (
            self.data.value is not TBD
            and self.data.shape is not None
            and self.data.shape != []
        ):
            raise ValueError(
                f"Scalar values are shapeless, shape should be None or []. "
                f"Got {self.data.shape}."
            )

        if self.data.value is not TBD and self.data.type is not None:
            value_type = find_type(self.data.value)
            if find_intersection_type(value_type, self.data.type) is None:
                raise TypeError(
                    f"type of the given value and given type does not match. Given "
                    f"type is {self.data.type} while type of value is {value_type}"
                )


class Connection(TemplateBase):
    def __init__(self, key: str, metadata: IOHyperEdge, is_key_autogenerated: bool):
        self.data = ConnectionData(key, metadata, is_key_autogenerated, self)

    @property
    def key(self) -> str:
        return self.data.key

    @property
    def metadata(self) -> IOHyperEdge:
        return self.data.metadata

    def set_differentiable(self, differentiable: bool = True) -> None:
        self.data.set_differentiable(differentiable)

    def __hash__(self) -> int:
        return hash(id(self))


ShapesType = (
    Mapping[str | Connection, ShapeTemplateType]
    | Mapping[str, ShapeTemplateType]
    | Mapping[Connection, ShapeTemplateType]
)
ShapeResultType = Mapping[str, ShapeTemplateType | list[ShapeTemplateType] | None]


@dataclass
class ConnectionData:
    # TODO: This class updated as mutable. Update docstrings accordingly!
    """Immutable dataclass object which holds model instance, key
    and I/O info. It is immutable because once a model's input-output
    names are defined, changing them is not allowed for proper DAG
    connections.
    """

    key: str
    metadata: IOHyperEdge
    # TODO: remove is_key_autogenerated field
    is_key_autogenerated: bool
    conn: Connection

    def __hash__(self) -> int:
        return hash(id(self))

    def __eq__(self, other: object) -> bool:
        return id(self) == id(other)

    def set_differentiable(self, differentiable: bool = True) -> None:
        # TODO: Move this method to Model class as set_shapes, set_types etc.
        if self.metadata.edge_type is MyTensor:
            self.metadata.differentiable = differentiable
        elif differentiable:
            if self.metadata.edge_type is not TBD:
                raise ValueError("Scalar data can not be set as differentiable.")
            self.metadata.differentiable = differentiable


TemplateConnectionType = (
    TemplateBase
    | int
    | float
    | list[int | float]
    | EllipsisType
    | tuple[slice | int | None | EllipsisType | TemplateBase, ...]
    | None
)


ConnectionType = (
    str
    | MainValueType
    | ExtendTemplate
    | NullConnection
    | IOKey
    | Connection
    | NotAvailable
    | MyTensor
)

ConnectionInstanceType = (
    str
    | MainValueInstance
    | ExtendTemplate
    | NullConnection
    | IOKey
    | Connection
    | NotAvailable
    | MyTensor
)


class Connections:
    """This class maintains all the connections and their operations in model.
    _input_dict, _output_dict and _internal_dict stores added / updated connections
    and metadata_dict contains all metadata of the connections in _input_dict,
    _output_dict and _internal_dict. Metadata dict is updated in case of metadata
    merger.
    """

    def __init__(self) -> None:
        self._connection_dict: dict[KeyType, dict[str, ConnectionData]] = {
            key_type: {} for key_type in KeyType
        }

        self.metadata_dict: dict[IOHyperEdge, set[ConnectionData]] = {}
        self.connections_dict: dict[IOHyperEdge, set[Connections]] = {}

    @property
    def input_keys(self) -> KeysView[str]:
        return self._connection_dict[KeyType.INPUT].keys()

    @property
    def input_connections(self) -> ValuesView[ConnectionData]:
        return self._connection_dict[KeyType.INPUT].values()

    @property
    def output_keys(self) -> KeysView[str]:
        return self._connection_dict[KeyType.OUTPUT].keys()

    @property
    def output_connections(self) -> ValuesView[ConnectionData]:
        return self._connection_dict[KeyType.OUTPUT].values()

    @property
    def internal_keys(self) -> KeysView[str]:
        return self._connection_dict[KeyType.INTERNAL].keys()

    @property
    def internal_connections(self) -> ValuesView[ConnectionData]:
        return self._connection_dict[KeyType.INTERNAL].values()

    @property
    def latent_input_keys(self) -> KeysView[str]:
        return self._connection_dict[KeyType.LATENT_INPUT].keys()

    @property
    def latent_input_connections(self) -> ValuesView[ConnectionData]:
        return self._connection_dict[KeyType.LATENT_INPUT].values()

    @property
    def all(self) -> dict[str, ConnectionData]:
        return (
            self._connection_dict[KeyType.INTERNAL]
            | self._connection_dict[KeyType.INPUT]
            | self._connection_dict[KeyType.OUTPUT]
            | self._connection_dict[KeyType.LATENT_INPUT]
        )

    @property
    def io_keys(self) -> KeysView[str]:
        return (
            self._connection_dict[KeyType.INPUT] | self._connection_dict[KeyType.OUTPUT]
        ).keys()

    def add(
        self,
        connection: ConnectionData,
    ) -> None:
        metadata = connection.metadata
        self.metadata_dict.setdefault(metadata, set()).add(connection)
        self.connections_dict.setdefault(metadata, set()).add(self)

    def set_connection_type(
        self,
        connection: ConnectionData,
        con_type: KeyType,
        safe: bool = True,
    ) -> None:
        if safe and con_type == KeyType.OUTPUT and connection.is_key_autogenerated:
            raise KeyError("Connection without a name cannot be set as output")
        key = connection.key
        for _type in KeyType:
            if _type == con_type:
                self._connection_dict[_type][key] = connection
            else:
                self._connection_dict[_type].pop(key, None)

    def remove_connection(self, connection: ConnectionData) -> None:
        for _type in KeyType:
            self._connection_dict[_type].pop(connection.key, None)

    def get_data(self, key: str) -> IOHyperEdge:
        return self.get_metadata(key)

<<<<<<< HEAD
    def get_non_diff_keys(self):
        return {key for key, conn in self.all.items() if conn.metadata.is_non_diff}
=======
    def get_non_diff_keys(self) -> set[str]:
        return {key for key, conn in self.all.items() if conn.metadata.data.is_non_diff}
>>>>>>> d65d0134

    def is_key_non_diff(self, key: str) -> bool:
        return self.get_data(key).is_non_diff

    def get_connection(self, key: str) -> ConnectionData | None:
        internals = self._connection_dict[KeyType.INTERNAL]
        inputs = self._connection_dict[KeyType.INPUT]
        outputs = self._connection_dict[KeyType.OUTPUT]
        latent_inputs = self._connection_dict[KeyType.LATENT_INPUT]
        return internals.get(
            key, inputs.get(key, outputs.get(key, latent_inputs.get(key)))
        )

    def get_con_by_metadata(self, key: IOHyperEdge) -> ConnectionData | None:
        conns = self.metadata_dict.get(key)
        if conns is not None:
            return next(iter(conns))
        return conns

    def get_cons_by_metadata(self, key: IOHyperEdge) -> set[ConnectionData] | None:
        return self.metadata_dict.get(key)

    def get_metadata(self, key: str) -> IOHyperEdge:
        if (con := self.get_connection(key)) is not None:
            return con.metadata
        raise KeyError(f"Key '{key}' is not found in connections.")

    def get_key_origin(self, key: str) -> str | None:
        return self.get_metadata(key).key_origin

    def get_shape_node(self, key: str) -> ShapeNode:
        edge = self.get_metadata(key)
        if edge.edge_type is not MyTensor:
            raise ValueError("'Only Tensor type connections has shape!'")
        return edge.shape

    def set_value(self, con: ConnectionData, value: MainValueType) -> None:
        self.get_data(con.key).set_value(value)

    def extract_metadata(self, key: str | Connection) -> IOHyperEdge:
        if isinstance(key, Connection):
            # Extract the key from the Connection object.
            metadata = key.metadata
        else:
            metadata = self.get_metadata(key)
        return metadata


class Uniadic:
    def __init__(self, value: int | set[int] | None = None) -> None:
        # TODO: we could accept *value as input to initialize Uniadic.
        self.metadata = UniadicRecord()
        self.metadata.update_possible_values(value)
        self.metadata.referees.add(self)

    @property
    def value(self) -> int | None:
        return self.metadata.value

    @property
    def possible_values(self) -> set[int] | None:
        return self.metadata.possible_values

    @property
    def reprs(self) -> KeysView[ShapeRepr]:
        return self.metadata.reprs

    def __hash__(self) -> int:
        return hash(id(self))

    def __eq__(self, other: Uniadic) -> bool:  # type: ignore
        return id(self.metadata) == id(other.metadata)

    def set_value(self, value: int | set[int] | None) -> bool:  # Do we need set_value
        prev_value = self.metadata.possible_values
        new_value = self.metadata.update_possible_values(value)
        return prev_value != new_value

    def update_possible_values(self, values: int | set[int] | None) -> Updates:
        updates = Updates()
        prev_values = self.metadata.possible_values
        new_values = self.metadata.update_possible_values(values)
        if prev_values != new_values:
            updates.add(self)
        return updates

    def match(self, other: Uniadic) -> Updates:
        updates = Updates()
        if self.metadata != other.metadata:
            if self.value == other.value and (
                len(self.metadata.reprs_dict) > 0 and len(other.metadata.reprs_dict) > 0
            ):
                updates.add(self)
            else:
                main_pos_val = copy(self.possible_values)
                updates |= self.update_possible_values(other.possible_values)
                updates |= other.update_possible_values(main_pos_val)
            self.metadata.match(other.metadata)
        return updates

    def __and__(self, other: Uniadic) -> set[int] | None:
        match (self.possible_values, other.possible_values):
            case (None, _ as pos) | (_ as pos, None):
                return pos
            case _:
                return self.possible_values & other.possible_values  # type: ignore

    # def __and__(self, other: Uniadic) -> set[int] | None:
    #     match (self.possible_values, other.possible_values):
    #         case (None, _ as pos) | (_ as pos, None):
    #             return pos
    #         case (int() as _number, set() as pos) | (set() as pos, int() as _number):
    #             return pos & {_number}
    #         case _:
    #             return self.possible_values & other.possible_values


@dataclass
class UniadicRecord:
    possible_values: set[int] | None = None
    referees: set[Uniadic] = field(default_factory=lambda: set())
    reprs_dict: dict[ShapeRepr, set[int]] = field(default_factory=lambda: {})
    vars_dict: dict[Variadic, set[int]] = field(default_factory=lambda: {})

    @property
    def reprs(self) -> KeysView[ShapeRepr]:
        return self.reprs_dict.keys()

    @property
    def value(self) -> int | None:
        if self.possible_values is not None and len(self.possible_values) == 1:
            return next(iter(self.possible_values))
        else:
            return None

    def __deepcopy__(self, memo: dict[int, Any]) -> UniadicRecord:
        if id(self) in memo:
            return memo[id(self)]
        new_instance = self.__class__.__new__(self.__class__)
        memo[id(self)] = new_instance
        # First copy referee Uniadics.
        deepcopy(self.referees, memo)
        for k, v in self.__dict__.items():
            setattr(new_instance, k, deepcopy(v, memo))
        return new_instance

    def update_possible_values(self, values: int | set[int] | None) -> set[int] | None:
        # TODO: Check if all elements of set are int!
        if isinstance(values, int):
            values = {values}
        if values == set():
            raise ValueError("Possible value set could not be empty!")
        elif values is None:
            return self.possible_values
        elif self.possible_values is None:
            self.possible_values = values
        elif len(intersect := self.possible_values & values) > 0:
            self.possible_values = intersect
        else:
            raise ValueError("Possible values mismatch!")
        return self.possible_values

    def match(self, other: UniadicRecord) -> int | None:
        if id(self) != id(other):
            self.update_possible_values(other.possible_values)
            # TODO: Is it required to check other.referees!
            # if not other.referees:
            #     raise ValueError("Encountered a removed UniadicRecord!")
            for uniadic in other.referees:
                # Update all referees' metadata
                uniadic.metadata = self
                self.referees.add(uniadic)
            for repr, indices in other.reprs_dict.items():
                self.reprs_dict.setdefault(repr, set()).update(indices)
            for var, pos_set in other.vars_dict.items():
                self.vars_dict.setdefault(var, set()).update(pos_set)
                var.uni_metadata_set.discard(other)
                var.uni_metadata_set.add(self)
            other.reprs_dict = {}
            other.referees = set()
            return self.value
        else:
            return None

    def __hash__(self) -> int:
        return hash(id(self))


def intersect_values(
    values1: set[int] | None, values2: set[int] | None
) -> set[int] | None:
    if values1 is None and values2 is None:
        return None
    elif values1 is None:
        return values2
    elif values2 is None:
        return values1
    else:
        return values1 & values2


@dataclass
class Equivalences:
    uniadics: set[Uniadic] = field(default_factory=lambda: set())
    values: set[int] | None = None

    def __contains__(self, other: Equivalences) -> bool:
        for uni in other.uniadics:
            # TODO: list makes this comparison N2 complexity.
            # Note that set looks for hash values but we have
            # __eq__ method for Uniadic class.
            if uni not in list(self.uniadics):
                return False
        if other.values is not None:
            if self.values is None:
                return True
            return self.values.issubset(other.values)
        return True

    def add_uniadic(self, uni: Uniadic) -> tuple[bool, bool]:
        self.uniadics.add(uni)
        return self.intersect_values(uni.possible_values)

    def intersect_values(self, values: set[int] | None) -> tuple[bool, bool]:
        # Returns tuple[is_applicable, is_updated]
        prev_val = None if self.values is None else set(self.values)
        self.values = intersect_values(self.values, values)
        return self.values != set(), prev_val != self.values


@dataclass
class PossibleValues:
    # Expresses Variadic's single possible value in terms of Possible Uniadics.
    uniadics: tuple[Uniadic, ...] = ()
    # Expresses required condition of given Possible Uniadics in Disjunctive Normal Form
    dnf_list: list[DNF] = field(default_factory=lambda: [])

    def __post_init__(self) -> None:
        # TODO: Check applicability
        self._is_applicable: bool = True
        self.dnf_lookup_table: dict[Uniadic, Equivalences] = {}
        self.update_dnf()

    @property
    def is_applicable(self) -> bool:
        return self._is_applicable

    def check_is_subset(self, other: PossibleValues) -> bool:
        # If any Uniadics differ, return False
        for other_uni, self_uni in zip(other.uniadics, self.uniadics, strict=False):
            if other_uni != self_uni:
                look_up = self.dnf_lookup_table.get(self_uni)
                if look_up is None or other_uni not in look_up.uniadics:
                    return False

        # if self.uniadics != other.uniadics:
        #     return False

        for uni, equ in other.dnf_lookup_table.items():
            if (self_equ := self.dnf_lookup_table.get(uni)) is None:
                for _uni, val in self.dnf_lookup_table.items():
                    if uni.metadata == _uni.metadata:
                        self_equ = val
            if self_equ is None or equ not in self_equ:
                return False
        return True

    # def merge(self, other: PossibleValues) -> tuple[bool, bool]:
    #     # Add other's dnf_list and uniadics equality to dnf_list
    #     if self == other or self.check_is_subset(other):
    #         return True, False
    #     # TODO: Check if other has same info but different object
    #     self.dnf_list += other.dnf_list + [
    #         DNF([AND({u1: u2})])
    #         for u1, u2 in zip(self.uniadics, other.uniadics, strict=True)
    #     ]

    #     # Update dnf
    #     return self.update_dnf(), True

    def merge(self, other: PossibleValues) -> tuple[bool, Updates]:
        # Add other's dnf_list and uniadics equality to dnf_list
        updates = Updates()
        if self == other or self.check_is_subset(other):
            return True, updates
        # TODO: Check if other has same info but different object
        for u1, u2 in zip(self.uniadics, other.uniadics, strict=True):
            if u1.metadata != u2.metadata:
                updates.add(u2)
        self.dnf_list += other.dnf_list + [
            DNF([AND({u1: u2})])
            for u1, u2 in zip(self.uniadics, other.uniadics, strict=True)
        ]

        # Update dnf
        return self.update_dnf(), updates

    def update_dnf(self) -> bool:
        while True:
            is_updated = False
            for dnf in self.dnf_list:
                is_applicable, _is_updated, new_dnfs = dnf.update(self.dnf_lookup_table)
                self.dnf_list += new_dnfs
                is_updated |= _is_updated
                if not is_applicable:
                    # TODO: DELETE PossibleValues from all Uniadics in this
                    # PossibleValues.
                    self._is_applicable = False
                    return False
            if not is_updated:
                break
        return True

    def get_all_uniadics(self) -> set[Uniadic]:
        # TODO: add all ANDs Uniadics into lookup table, then remove this method and
        # directly call self.lookup_table.keys()
        uniadics: set[Uniadic] = set()
        for dnf in self.dnf_list:
            for item in dnf.item_list:
                for key, value in item.uni_table.items():
                    uniadics.add(key)
                    if isinstance(value, Uniadic):
                        uniadics.add(value)
        return uniadics


@dataclass
class AND:
    uni_table: dict[Uniadic, Uniadic | int]

    def check(self, lookup_table: dict[Uniadic, Equivalences]) -> bool:
        result = True
        local_lookup: dict[Uniadic, set[int] | None] = {}
        for key, value in self.uni_table.items():
            if key in lookup_table:
                local_lookup |= {
                    _key: lookup_table[key].values
                    for _key in lookup_table[key].uniadics
                }
            else:
                local_lookup[key] = key.possible_values

            if isinstance(value, Uniadic):
                if value in lookup_table:
                    local_lookup |= {
                        _key: lookup_table[value].values
                        for _key in lookup_table[value].uniadics
                    }
                else:
                    local_lookup[value] = value.possible_values
                eq_val = local_lookup[value]
            else:
                eq_val = {value}
            result &= intersect_values(local_lookup[key], eq_val) != set()
            # TODO: break if false?
        return result

    def is_equal(self, other: AND) -> bool:
        if len(self.uni_table) != len(other.uni_table):
            return False
        for uni1, val1 in self.uni_table.items():
            for uni2, val2 in self.uni_table.items():
                if uni1 == uni2 and val1 == val2:
                    break
            else:
                return False
        return True


@dataclass
class DNF:
    item_list: list[AND]

    def update(
        self, lookup_table: dict[Uniadic, Equivalences]
    ) -> tuple[bool, bool, list[DNF]]:
        current_len = len(self.item_list)
        # Returns tuple[is_applicable, is_updated]
        self.item_list = [item for item in self.item_list if item.check(lookup_table)]
        if len(self.item_list) == 0:
            return current_len != 0, current_len != len(self.item_list), []
        elif len(self.item_list) == 1:
            # Update lookup table
            for key, value in self.item_list[0].uni_table.items():
                if key not in lookup_table:
                    lookup_table[key] = Equivalences()
                is_applicable, is_updated = lookup_table[key].add_uniadic(key)
                if isinstance(value, Uniadic):
                    if value in lookup_table:
                        _is_applicable, _is_updated = lookup_table[
                            key
                        ].intersect_values(lookup_table[value].values)
                        is_applicable &= _is_applicable
                        is_updated |= _is_updated
                        for uni in lookup_table[value].uniadics:
                            lookup_table[uni] = lookup_table[key]
                            lookup_table[key].uniadics.add(uni)
                    else:
                        lookup_table[value] = lookup_table[key]
                    _is_applicable, _is_updated = lookup_table[key].add_uniadic(value)
                else:
                    _is_applicable, _is_updated = lookup_table[key].intersect_values(
                        {value}
                    )
                is_applicable &= _is_applicable
                is_updated |= _is_updated
                if not is_applicable:
                    return is_applicable, is_updated, []
            return is_applicable, is_updated, []

        # Extract common terms in ANDs
        uniadics: dict[Uniadic, Uniadic | int] = {}
        for idx, item in enumerate(self.item_list):
            if idx == 0:
                uniadics |= item.uni_table
            elif intersect := (uniadics.keys() & item.uni_table.keys()):
                uniadics = {
                    uni: uniadics[uni]
                    for uni in intersect
                    if uniadics[uni] == item.uni_table[uni]
                }
            else:
                uniadics = {}
                break

        new_dnfs = []
        for uni, value in uniadics.items():
            new_dnfs.append(DNF([AND({uni: value})]))
            # get rid of this uni in all ANDs
            for _item in self.item_list:
                _item.uni_table.pop(uni, None)

        return True, new_dnfs != [], new_dnfs


@dataclass
class Variadic:
    reprs: set[ShapeRepr] = field(default_factory=lambda: set())
    # Key indicates the length of possible values length is unique.
    possibles: dict[int, PossibleValues] | None = None
    uni_metadata_set: set[UniadicRecord] = field(default_factory=lambda: set())

    def __deepcopy__(self, memo: dict[int, Any]) -> Variadic:
        if id(self) in memo:
            return memo[id(self)]
        new_instance = self.__class__.__new__(self.__class__)
        memo[id(self)] = new_instance
        # First copy shape reprs.
        deepcopy(self.reprs, memo)
        for k, v in self.__dict__.items():
            setattr(new_instance, k, deepcopy(v, memo))
        return new_instance

    def _match(
        self,
        new_root: Variadic | None,
        new_prefix: list[Uniadic],
        new_suffix: list[Uniadic],
    ) -> Updates:
        for repr in self.reprs:
            if repr.root != new_root:
                # Update reprs_dict indices for new suffix and new_prefix.
                for idx, uniadic in enumerate(new_prefix):
                    uniadic.metadata.reprs_dict.setdefault(repr, set()).add(
                        len(repr.prefix) + idx
                    )
                for idx, uniadic in enumerate(new_suffix[::-1]):
                    uniadic.metadata.reprs_dict.setdefault(repr, set()).add(
                        -(len(repr.suffix) + idx + 1)
                    )
                # Update repr's root, prefix and suffix accordingly.
                repr.root = new_root
                if new_root is not None:
                    new_root.reprs.add(repr)
                    repr.prefix += new_prefix
                    repr.suffix = new_suffix + repr.suffix
                else:
                    repr.prefix += new_prefix + repr.suffix
                    repr.suffix = []
        updates = Updates()
        updates.add(self)
        # Add uniadics to only uniadic_updates
        updates.uniadic_updates |= {
            uni for uni in new_prefix + new_suffix if uni.value is not None
        }
        # TODO: Remove self.uni_metadata_set access uniadics using DNF as below:
        for metadata in self.uni_metadata_set:
            metadata.vars_dict.pop(self, None)
        return updates

    def match(
        self,
        new_root: Variadic | None = None,
        new_prefix: list[Uniadic] | None = None,
        new_suffix: list[Uniadic] | None = None,
    ) -> Updates:
        if new_prefix is None:
            new_prefix = []
        if new_suffix is None:
            new_suffix = []
        updates = self._match(new_root, new_prefix, new_suffix)
        if new_root is not None:
            if self.possibles is not None:
                updates |= self._match_possibles(new_root, new_prefix, new_suffix)
        else:
            if new_suffix != []:
                raise ValueError(
                    "Suffix could only be non-empty if another root is given!"
                )
            updates |= self.update_possible_values(PossibleValues(tuple(new_prefix)))
        self.reprs = set()
        return updates

    def _match_possibles(
        self, root: Variadic, prefix: list[Uniadic], suffix: list[Uniadic]
    ) -> Updates:
        assert self.possibles is not None
        updates = Updates()
        # Clip self.possibles with new_prefix and new_suffix
        # Add clipped uniadics to new equivalences.
        possibles: list[PossibleValues] = []
        for _len, pos in self.possibles.items():
            if _len < len(prefix) + len(suffix):
                continue
            # Insert equivalences after clipping
            prefix_eq = [
                DNF([AND({u1: u2})])
                for u1, u2 in zip(prefix, pos.uniadics, strict=False)
            ]
            suffix_eq = [
                DNF([AND({u1: u2})])
                for u1, u2 in zip(suffix[::-1], pos.uniadics[::-1], strict=False)
            ]
            # Clip possible values according to given prefix and suffix
            pos = PossibleValues(
                pos.uniadics[len(prefix) : len(pos.uniadics) - len(suffix)],
                pos.dnf_list + prefix_eq + suffix_eq,
            )
            # if pos.is_applicable:
            possibles.append(pos)

        updates |= root.update_possible_values(*possibles)
        return updates

    def update_possible_values(self, *possibles: PossibleValues) -> Updates:
        updates = Updates()
        # This method accepts all possible values for the Variadic.
        if len(possibles) == 0:
            raise ValueError("Variadic possible values could not be empty!")

        possibles_dict: dict[int, PossibleValues] = {
            len(pos.uniadics): pos for pos in possibles
        }
        for length, pos in possibles_dict.items():
            for uni in pos.get_all_uniadics():
                uni.metadata.vars_dict.setdefault(self, set()).add(length)
                self.uni_metadata_set.add(uni.metadata)

        # Initially set possibles
        if self.possibles is None:
            self.possibles = possibles_dict
            updates.add(self)
        else:
            _possibles = {}
            for _len in self.possibles.keys() & possibles_dict.keys():
                status, _updates = self.possibles[_len].merge(possibles_dict[_len])
                if status:
                    _possibles[_len] = self.possibles[_len]
                updates |= _updates

            if len(_possibles) != len(self.possibles):
                updates.add(self)

            self.possibles = _possibles

        # TODO: DNFs updated two times!
        updates |= self.update_possibilities()
        return updates

    def extract_uniadics(self) -> Updates:
        # Extract uniadic if it exists in all possible values.
        updates = Updates()
        if self.possibles is None or self.min_len == 0:
            return updates

        # Initially check from prefix.
        extracted_prefix: list[Uniadic] = []
        for idx, uni in enumerate(self.possibles[self.min_len].uniadics):
            extracted_uni_len = len(extracted_prefix)
            for pos in self.possibles.values():
                unis = pos.uniadics
                u_idx = unis[idx]
                if u_idx.metadata != uni.metadata or (
                    u_idx.value is not None and u_idx.value != uni.value
                ):
                    break
            else:
                extracted_prefix.append(uni)

            if extracted_uni_len == len(extracted_prefix):  # No uniadic extracted
                break

        # After checking from prefix then check from suffix.
        # TODO: Functionalize this part
        extracted_suffix: list[Uniadic] = []
        for idx, uni in enumerate(self.possibles[self.min_len].uniadics[::-1]):
            rev_idx = -idx - 1
            if self.min_len - len(extracted_prefix) - len(extracted_suffix) <= 0:
                break
            extracted_len = len(extracted_suffix)
            for pos in self.possibles.values():
                unis = pos.uniadics
                _uni = unis[rev_idx]
                if (
                    len(unis) <= idx
                    or _uni.metadata != uni.metadata
                    or (_uni.value is not None and _uni.value != uni.value)
                ):
                    break
            else:
                extracted_suffix.append(uni)

            if extracted_len == len(extracted_suffix):  # No uniadic extracted
                break
        extracted_suffix = extracted_suffix[::-1]

        if extracted_prefix != [] or extracted_suffix != []:
            new_root = Variadic()
            updates |= self.match(new_root, extracted_prefix, extracted_suffix)

        return updates

    def update_possibilities(self, lengths: set[int] | None = None) -> Updates:
        updates = Updates()
        if self.possibles is None:
            return updates

        if lengths is None:
            lengths = set(self.possibles.keys())

        # Iterate over all possibilities
        single_dnfs: list[DNF] | None = None
        for _len in set(self.possibles.keys()):
            # Check validity of PossibleValues considering
            # its cnf & equivalences, also update cnf.
            if _len in lengths and not self.possibles[_len].update_dnf():
                updates.add(self)
                pos = self.possibles.pop(_len)
                # Remove Variadic from corresponding Uniadics vars_dict.
                for uni in pos.get_all_uniadics():
                    vars_dict = uni.metadata.vars_dict
                    # Another Uniadic may have same UniadicRecord with this Uniadic
                    # and already removed required _len or self. Check if self
                    # exists in vars_dict first.
                    if self in vars_dict:
                        vars_dict[self].discard(_len)
                        # If no index left for this Variadic,
                        # remove it from vars_dict.
                        if vars_dict[self] == []:
                            vars_dict.pop(self)

            elif single_dnfs is None:
                # Initially fill single_dnfs with first length.
                single_dnfs = []
                for dnf in self.possibles[_len].dnf_list:
                    if len(dnf.item_list) == 1:
                        single_dnfs.append(dnf)
            elif single_dnfs != []:
                # Intersect with existing single dnfs. If single_dnfs == [] this
                # means intersection is empty, no need for further intersection.
                _single_dnfs = []
                for dnf in self.possibles[_len].dnf_list:
                    if len(dnf.item_list) == 1:
                        and1 = dnf.item_list[0]
                        for s_dnf in single_dnfs:
                            if and1.is_equal(s_dnf.item_list[0]):
                                _single_dnfs.append(dnf)
                                break
                single_dnfs = _single_dnfs

        if single_dnfs is not None:
            for dnf in single_dnfs:
                # TODO: clear applied DNFs from possible values
                for uni, val in dnf.item_list[0].uni_table.items():
                    # TODO: clear matched uniadics' vars_dict
                    if isinstance(val, Uniadic):
                        updates |= uni.match(val)
                    else:
                        if uni.set_value(val):
                            updates.add(uni)

        # If there exists single possibility, apply post processes.
        if len(self.possibles) == 1:
            # Match all equivalences in this possibility
            possibles_vals: PossibleValues = next(iter(self.possibles.values()))
            for dnf in possibles_vals.dnf_list:
                if len(dnf.item_list) != 1:
                    break
            else:
                # Apply DNF conditions
                for dnf in possibles_vals.dnf_list:
                    for key, value in dnf.item_list[0].uni_table.items():
                        if isinstance(value, Uniadic):
                            updates |= key.match(value)
                        else:
                            if key.set_value(value):
                                updates.add(key)

                # If there exists single dnf possibilities,
                # then update Uniadics with values in dnf.
                self.possibles = None

                updates |= self._match(
                    new_root=None,
                    new_prefix=list(possibles_vals.uniadics),
                    new_suffix=[],
                )

                # Remove Variadic from corresponding Uniadics vars_dict.
                for uni in possibles_vals.get_all_uniadics():
                    # NOTE: Uniadics which share same UniadicRecord can call
                    # pop method multiple times. So we add None into pop method.
                    uni.metadata.vars_dict.pop(self, None)
                return updates

        elif self.possibles == {}:
            # raise ValueError("Possible values of Variadic could not be empty!")
            raise ValueError("Incompatible possible values for Variadic!")

        updates |= self.extract_uniadics()
        return updates

    @property  # TODO: If not necessary, remove it
    def min_len(self) -> int:
        assert self.possibles is not None
        return min(self.possibles.keys())

    @property  # TODO: If not necessary, remove it
    def max_len(self) -> int:
        assert self.possibles is not None
        return max(self.possibles.keys())

    def __hash__(self) -> int:
        return hash(id(self))


def subset_match(sub_repr: ShapeRepr, main_repr: ShapeRepr) -> Updates:
    updates = Updates()
    for nodes_repr in list(sub_repr.node.reprs):
        if not nodes_repr.is_equal(sub_repr):
            prefix = (
                main_repr.prefix[: len(main_repr.prefix) - len(sub_repr.prefix)]
                + nodes_repr.prefix
            )
            suffix = nodes_repr.suffix + main_repr.suffix[len(sub_repr.suffix) :]
            for repr in list(main_repr.node.reprs):
                if not (
                    (len(prefix) > len(repr.prefix) and len(suffix) < len(repr.suffix))
                    or (
                        (len(prefix) < len(repr.prefix))
                        and (len(suffix) > len(repr.suffix))
                    )
                ):
                    # Match corresponding parts and break the loop
                    updates |= repr.inner_match(prefix, nodes_repr.root, suffix)
                    break
            else:
                main_repr.node.add_repr(ShapeRepr(prefix, nodes_repr.root, suffix))
    return updates


def are_unis_identical(unis1: list[Uniadic], unis2: list[Uniadic]) -> bool:
    for uni1, uni2 in zip(unis1, unis2, strict=False):
        # if (
        #     uni1.possible_values is None
        #     or uni2.possible_values is None
        #     or uni1.possible_values & uni2.possible_values == set()
        # ):
        if (
            uni1.possible_values is not None
            and uni2.possible_values is not None
            and uni1.possible_values & uni2.possible_values == set()
        ):
            return False
    return True


def handle_numerical_incompatibility(
    main_root: Variadic,
    other_root: Variadic,
    remaining_prefix: list[Uniadic],
    remaining_suffix: list[Uniadic],
) -> tuple[Updates, bool]:
    updates = Updates()
    update_status = False

    # In the case of one of the remaining affix has longer length than
    # other one, clip the long one to the length of small one
    if len(remaining_prefix) > len(remaining_suffix):
        # clipped suffix will remain same in this case
        clipped_prefix = remaining_prefix[
            len(remaining_prefix) - len(remaining_suffix) :
        ]
        clipped_suffix = remaining_suffix

    elif len(remaining_prefix) < len(remaining_suffix):
        # clipped prefix will remain same in this case
        clipped_suffix = remaining_suffix[: len(remaining_prefix)]
        clipped_prefix = remaining_prefix
    else:
        # both will remain same as they have equal lenghts
        clipped_prefix = remaining_prefix
        clipped_suffix = remaining_suffix

    # find clipped amonut for each prefix and suffix
    clipped_prefix_amount = len(remaining_prefix) - len(clipped_prefix)
    clipped_suffix_amount = len(remaining_suffix) - len(clipped_suffix)

    for idx in range(len(clipped_prefix)):
        # Check all combinations of clipped_prefix and clipped_suffix,
        # Find the first combination that can be identical and break the loop
        if are_unis_identical(
            clipped_suffix[: len(clipped_prefix) - idx], clipped_prefix[idx:]
        ):
            if idx > 0:
                # meaning that first few combinations of prefix and suffix cannot be
                # the same. However, latter combinations of prefix and suffix can
                # overlap and different variadics cannot be removed

                # Example case:
                # [1, 2, V1] => [1, 2, V3, 3]
                # [V2, 2, 3]    [1, V4, 2, 3]

                update_status = True
                updates |= main_root.match(
                    Variadic(),
                    [],
                    remaining_suffix[
                        len(remaining_suffix) - idx - clipped_suffix_amount :
                    ],
                )
                updates |= other_root.match(
                    Variadic(), remaining_prefix[: idx + clipped_prefix_amount], []
                )
            break
    else:
        # meaning that any combinations of prefix and suffix uniadics cannot be the
        # same, This means their roots will be the same.

        # Example case:
        # [1, V1] => [1, V3, 2]
        # [V2, 2]

        update_status = True
        _root = Variadic()
        updates |= main_root.match(_root, [], remaining_suffix)
        updates |= other_root.match(_root, remaining_prefix, [])

    return updates, update_status


class ShapeNode:
    __slots__ = "reprs", "referees"

    def __init__(self) -> None:
        self.reprs: list[ShapeRepr] = []
        self.referees: set[IOHyperEdge] = set()

    def __deepcopy__(self, memo: dict[int, Any]) -> ShapeNode:
        if id(self) in memo:
            return memo[id(self)]
        new_instance = self.__class__.__new__(self.__class__)
        memo[id(self)] = new_instance
        # First copy shape reprs.
        deepcopy(self.reprs, memo)
        for k in self.__slots__:
            setattr(new_instance, k, deepcopy(getattr(self, k), memo))
        return new_instance

    def add_repr(self, repr: ShapeRepr) -> None:
        self.reprs.append(repr)
        repr.node = self

    def merge(self, other: ShapeNode) -> Updates:
        updates = Updates()
        resolved_reprs: set[ShapeRepr] = set()
        remaining_reprs: list[ShapeRepr] = []
        add_constraint = False

        if self != other:
            for repr2 in other.reprs:
                for repr1 in self.reprs:
                    # Match all reprs of other with self.reprs.
                    updates |= repr1.match(repr2)
                    if (
                        len(repr1.prefix) == len(repr2.prefix)
                        and len(repr1.suffix) == len(repr2.suffix)
                        and repr1.root == repr2.root
                    ):
                        resolved_reprs.add(repr2)
                        break
                else:
                    # If other.reprs could not match with any of self.reprs
                    # add it to remaining_reprs and set repr2's root to updates.
                    remaining_reprs.append(repr2)
                    add_constraint = True

            for repr in remaining_reprs:
                self.add_repr(repr)

            if add_constraint:
                for tensor in self.referees:
                    updates.constraints[UpdateType.SHAPE] |= tensor.shape_constraints

            for repr in resolved_reprs:
                # remove_repr_from_symbols(repr)
                repr.clear()

        return updates

    def combine(self) -> Updates:
        updates = Updates()
        same_reprs: set[ShapeRepr] = set()
        # Iterate over all repr pairs and remove matching reprs.
        for repr, other_repr in combinations(self.reprs, 2):
            if repr not in same_reprs and other_repr not in same_reprs:
                updates |= repr.match(other_repr)
                if (
                    len(repr.prefix) == len(other_repr.prefix)
                    and len(repr.suffix) == len(other_repr.suffix)
                    and repr.root == other_repr.root
                ):
                    same_reprs.add(other_repr)
                    # remove_repr_from_symbols(other_repr)
                    other_repr.clear()
                    # other_repr.node = None

        self.reprs = [repr for repr in self.reprs if repr not in same_reprs]

        return updates

    def set_values(self, values: Sequence[int | None]) -> Updates:
        updates = Updates()
        for repr in self.reprs:
            updates |= repr.set_values(values)
        return updates

    def get_shapes(
        self,
        u_keys: dict[UniadicRecord, str] | None = None,
        v_keys: dict[Variadic, str] | None = None,
        symbolic: bool = True,
        verbose: bool = False,
    ) -> ShapeTemplateType | list[ShapeTemplateType]:
        if u_keys is None:
            u_keys = {}
        if v_keys is None:
            v_keys = {}

        if verbose and len(self.reprs) > 1:
            return [repr.get_shapes(u_keys, v_keys, symbolic) for repr in self.reprs]
        else:
            repr = self.get_most_informative_repr()
            return repr.get_shapes(u_keys, v_keys, symbolic)

    def get_most_informative_repr(self) -> ShapeRepr:
        """
        Loop through all Shape representations and get the most informative one.
        Rule 1: The most informative repr is the one with the most uniadics in
            prefix and suffix.
        Rule 2: The most informative repr is the one with the most valued uniadics.
        Rule 3: The most informative repr is the one with the its uniadics and
            variadics is used most.
        Rule 4: The most informative repr is the one with the most prefix uniadics.
        """
        most_informative_repr = None
        for repr in self.reprs:
            # Rule 1
            if most_informative_repr is None or len(repr) > len(most_informative_repr):
                most_informative_repr = repr
            elif len(repr) == len(most_informative_repr):
                # Count valued uniadics in current repr
                valued_uniadics = sum(1 for uni in repr.prefix if uni.value is not None)
                valued_uniadics += sum(
                    1 for uni in repr.suffix if uni.value is not None
                )

                # Count valued uniadics in most informative repr
                best_valued_uniadics = sum(
                    1 for uni in most_informative_repr.prefix if uni.value is not None
                )
                best_valued_uniadics += sum(
                    1 for uni in most_informative_repr.suffix if uni.value is not None
                )

                # Count number of used reprs
                n_reprs: set[ShapeRepr] = set()
                for uni in repr.prefix + repr.suffix:
                    n_reprs |= uni.reprs

                if repr.root is not None:
                    n_reprs |= repr.root.reprs

                best_n_reprs: set[ShapeRepr] = set()
                for uni in most_informative_repr.prefix + most_informative_repr.suffix:
                    best_n_reprs |= uni.reprs

                if most_informative_repr.root is not None:
                    best_n_reprs |= most_informative_repr.root.reprs

                # Rule 2
                if (
                    valued_uniadics > best_valued_uniadics
                    or len(n_reprs) > len(best_n_reprs)
                    or (
                        valued_uniadics == best_valued_uniadics
                        and len(repr.prefix) > len(most_informative_repr.prefix)
                        and len(n_reprs) == len(best_n_reprs)
                    )
                ):
                    most_informative_repr = repr
        if most_informative_repr is None:
            ...
        assert most_informative_repr is not None
        return most_informative_repr


type ShapeType = Uniadic | Variadic
type ConstrainResultType = tuple[bool, Updates]
type ConstraintFunctionType = Callable[..., ConstrainResultType]


class ShapeRepr:
    __slots__ = "prefix", "root", "suffix", "node"

    def __init__(
        self,
        prefix: list[Uniadic] | None = None,
        root: Variadic | None = None,
        suffix: list[Uniadic] | None = None,
    ) -> None:
        if prefix is None:
            prefix = []
        self.prefix = prefix

        if suffix is None:
            suffix = []
        self.suffix = suffix

        self.root = root
        self.node: ShapeNode = ShapeNode()
        self.node.add_repr(self)

        self.set_symbol_order()
        if isinstance(self.root, Variadic):
            self.root.reprs.add(self)

    def __deepcopy__(self, memo: dict[int, Any]) -> ShapeRepr:
        if id(self) in memo:
            return memo[id(self)]
        new_instance = self.__class__.__new__(self.__class__)
        memo[id(self)] = new_instance
        # First copy shape node.
        deepcopy(self.node, memo)
        for k in self.__slots__:
            setattr(new_instance, k, deepcopy(getattr(self, k), memo))
        return new_instance

    @property
    def reverse(self) -> list[Uniadic]:
        return self.suffix[::-1] if self.root is not None else self.prefix[::-1]

    def set_symbol_order(self) -> None:
        for idx, uni in enumerate(self.prefix):
            uni.metadata.reprs_dict.setdefault(self, set()).add(idx)
        if self.root is None:
            for idx, uni in enumerate(self.suffix):
                uni.metadata.reprs_dict.setdefault(self, set()).add(
                    len(self.prefix) + idx
                )
        else:
            for idx, uni in enumerate(self.suffix[::-1]):
                uni.metadata.reprs_dict.setdefault(self, set()).add(-(idx + 1))

    @staticmethod
    def _is_subset(main_list: list[Uniadic], sub_list: list[Uniadic]) -> bool:
        return all(uni == main_list[idx] for idx, uni in enumerate(sub_list))

    @staticmethod
    def _is_subset_rootless(main_list: list[Uniadic], sub_list: list[Uniadic]) -> bool:
        # NOTE: This check is not very efficient and currently not used, try not to use
        # if not necessary!
        if not sub_list:
            return True

        sub_list_len = len(sub_list)
        for i in range(len(main_list) - sub_list_len + 1):
            if main_list[i : i + sub_list_len] == sub_list:
                return True
        return False

    def is_equal(self, other: ShapeRepr) -> bool:
        if self.root != other.root:
            return False
        else:
            if self.root is not None:
                if len(self.prefix) != len(other.prefix) and len(self.suffix) != len(
                    other.suffix
                ):
                    return False
                else:
                    return self._is_subset(
                        self.prefix[::-1], other.prefix[::-1]
                    ) and self._is_subset(self.suffix, other.suffix)
            else:
                if len(self.prefix) != len(other.prefix):
                    return False
                else:
                    return self._is_subset(self.prefix, other.prefix)

    def __contains__(self, key: ShapeRepr) -> bool:
        if self.root == key.root:
            if self.root is None:
                return self._is_subset_rootless(self.prefix, key.prefix)
            elif len(self.prefix) >= len(key.prefix) and len(self.suffix) >= len(
                key.suffix
            ):
                return self._is_subset(
                    self.prefix[::-1], key.prefix[::-1]
                ) and self._is_subset(self.suffix, key.suffix)
        elif self.root is not None and key.root is None:
            return self._is_subset_rootless(
                self.prefix, key.prefix
            ) or self._is_subset_rootless(self.suffix, key.prefix)
        return False

    def __getitem__(self, position: int) -> Uniadic:
        # TODO: Currently position could only be int, but we should support slicing
        # operations too (e.g. repr[:2]) if it is possible (if index of Variadic
        # field allows the operation).
        if position < 0 and self.root is not None:
            return self.suffix[position]
        else:
            return self.prefix[position]

    def __setitem__(self, position: int, new_item: Uniadic) -> None:
        if position < 0 and self.root is not None:
            self.suffix[position] = new_item
        else:
            self.prefix[position] = new_item

    def remove_variadic(self, exact_list: list[Uniadic]) -> Updates:
        if (root := self.root) is None:
            raise ValueError("Requires Variadic Shape Representation.")
        else:
            exact_len = len(exact_list)
            if exact_len < len(self):
                raise ValueError(
                    f"Requires minimum of {len(self)} dimensionality, got {exact_len}."
                )
            var_list = exact_list[len(self.prefix) : exact_len - len(self.suffix)]
            return root.match(new_prefix=var_list, new_root=None, new_suffix=[])

    def __len__(self) -> int:
        return len(self.prefix) + len(self.suffix)

    @staticmethod
    def update_uniadics(
        outer_list: list[Uniadic], inner_list: list[Uniadic]
    ) -> Updates:
        updates = Updates()
        for outer, inner in zip(outer_list, inner_list, strict=False):
            if outer.metadata != inner.metadata:
                updates |= outer.match(inner)
        return updates

    def get_shapes(
        self,
        u_keys: dict[UniadicRecord, str] | None = None,
        v_keys: dict[Variadic, str] | None = None,
        symbolic: bool = True,
    ) -> ShapeTemplateType:
        if u_keys is None:
            u_keys = {}
        if v_keys is None:
            v_keys = {}
        prefix_list = self._get_uniadic_shapes(self.prefix, u_keys, symbolic=symbolic)
        var_list = []
        if self.root is not None:
            if symbolic:
                var_list = [
                    v_keys.setdefault(
                        self.root, ("(V" + str(len(v_keys) + 1) + ", ...)")
                    )
                ]
            else:
                var_list = [v_keys.setdefault(self.root, "...")]
        suffix_list = self._get_uniadic_shapes(self.suffix, u_keys, symbolic=symbolic)
        return prefix_list + var_list + suffix_list

    @staticmethod
    def _get_uniadic_shapes(
        uniadic_list: list[Uniadic],
        cache: dict[UniadicRecord, str],
        symbolic: bool = True,
    ) -> list[int | str | None]:
        final_list: list[int | str | None] = []
        for uniadic in uniadic_list:
            if (value := uniadic.value) is None and symbolic:
                _value = cache.setdefault(uniadic.metadata, "u" + str(len(cache) + 1))
                final_list.append(_value)
            else:
                final_list.append(value)
        return final_list

    @staticmethod
    def get_remainings(
        outer_list: list[Uniadic], inner_list: list[Uniadic]
    ) -> list[Uniadic]:
        if (out_len := len(outer_list)) < (in_len := len(inner_list)):
            remaining = inner_list[out_len:]
        else:
            remaining = outer_list[in_len:]
        return remaining

    def inner_match(
        self,
        prefix: list[Uniadic] | None = None,
        root: Variadic | None = None,
        suffix: list[Uniadic] | None = None,
    ) -> Updates:
        if prefix is None:
            prefix = []
        if suffix is None:
            suffix = []
        updates = Updates()
        other_len = len(prefix) + len(suffix)
        if root is None and self.root is None and other_len != len(self):
            raise ValueError(
                "Determined shape representations should have same length."
            )
        # Match all parallel uniadics.
        updates |= self.update_uniadics(self.prefix, prefix)
        updates |= self.update_uniadics(
            self.reverse, suffix[::-1] if root is not None else prefix[::-1]
        )
        if bool(root) ^ bool(self.root):
            # If only one root is not None: remove single Variadic
            if root is None:
                updates |= self.remove_variadic(prefix)
            else:
                exact_len = len(self.prefix)
                if exact_len < len(prefix) + len(suffix):
                    raise ValueError(
                        f"Requires minimum of {len(prefix) + len(suffix)} "
                        f"dimensionality, got {exact_len}."
                    )
                var_list = self.prefix[len(prefix) : len(self.prefix) - len(suffix)]
                updates |= root.match(new_prefix=var_list, new_root=None, new_suffix=[])
                # updates |= other.remove_variadic(self.prefix)
        elif root is not None and self.root is not None:
            if id(self.root) == id(root) and len(self) != other_len:
                raise ValueError("Shape mismatch!")
            elif self.root != root:
                # If only two different roots exists
                # Find all leftover prefixes and suffixes
                remaining_prefix = self.get_remainings(self.prefix, prefix)
                remaining_suffix = self.get_remainings(self.reverse, suffix[::-1])[::-1]
                # Find which root will be updated.
                if len(self) >= other_len:
                    removed_root = root
                    new_root = self.root
                else:
                    removed_root = self.root
                    new_root = root

                is_prefix_longer = len(self.prefix) > len(prefix)
                is_prefix_shorter = len(self.prefix) < len(prefix)
                is_suffix_longer = len(self.suffix) > len(suffix)
                is_suffix_shorter = len(self.suffix) < len(suffix)

                if (
                    is_prefix_longer
                    and is_suffix_shorter
                    or is_prefix_shorter
                    and is_suffix_longer
                ):
                    # This case is the unmatchable repr case
                    # Update remaining_suffix and prefix accordingly.
                    # This will also equalize lengths of reprs.
                    if is_prefix_longer and is_suffix_shorter:
                        main_root = self.root
                        other_root = root
                    else:
                        main_root = root
                        other_root = self.root

                    _updates, is_updated = handle_numerical_incompatibility(
                        main_root, other_root, remaining_prefix, remaining_suffix
                    )
                    updates |= _updates

                    if not is_updated and len(self) != other_len:
                        if len(remaining_prefix) < len(remaining_suffix):
                            remaining_suffix = remaining_suffix[len(remaining_prefix) :]
                            remaining_prefix = []
                        else:
                            remaining_prefix = remaining_prefix[
                                : len(remaining_prefix) - len(remaining_suffix)
                            ]
                            remaining_suffix = []
                        updates |= removed_root.match(
                            Variadic(), remaining_prefix, remaining_suffix
                        )

                else:
                    updates |= removed_root.match(
                        new_root, remaining_prefix, remaining_suffix
                    )
        return updates

    def match(self, other: ShapeRepr) -> Updates:
        return self.inner_match(other.prefix, other.root, other.suffix)

    def set_values(self, values: Sequence[int | None]) -> Updates:
        updates = Updates()
        if self.root is not None:
            uniadics = [Uniadic(value) for value in values]
            updates |= self.update_uniadics(self.prefix, uniadics)
            updates |= self.update_uniadics(self.reverse, uniadics[::-1])
            updates |= self.remove_variadic(uniadics)
            # updates -= set(uniadics)
        else:
            if len(values) != len(self.prefix):
                raise ValueError(
                    "Shape representation's dimension mismatched with given "
                    "list of values."
                )
            for uni, value in zip(self.prefix, values, strict=False):
                if uni.set_value(value):
                    updates.add(uni)
        return updates

    def clear(self) -> None:
        # Clear given repr's symbols' reprs field from itself.
        for symbol in self.prefix + self.suffix:
            # symbol.reprs.discard(repr)
            symbol.metadata.reprs_dict.pop(self, None)
        if self.root is not None:
            self.root.reprs.discard(self)

        self.root = None
        self.prefix = []
        self.suffix = []
        # self.node.reprs.remove(self)


# # Below functions are used in various constraints.
# prod_fn = lambda a, b: (a if isinstance(a, int) else a.value) * (b if
# isinstance(b, int) else b.value)
# is_repr_known = lambda repr: repr.root is None and repr.prefix and
# all([uni.value is not None for uni in repr.prefix])
@dataclass
class Constraint:
    fn: ConstraintFunctionType
    type: UpdateType = UpdateType.SHAPE
    call_counter: int = 0
    post_processes: set[tuple[ConstraintFunctionType, UpdateType]] = field(
        default_factory=lambda: set()
    )

    def __call__(self, keys: list[IOHyperEdge]) -> ConstrainResultType:
        status = False
        updates = Updates()
        if self.type == UpdateType.SHAPE:
            tensor_keys = [key for key in keys if key.edge_type is MyTensor]
            for reprs in product(*[key.shape.reprs for key in tensor_keys]):
                for idx, repr in enumerate(reprs):
                    tensor_keys[idx]._temp_shape = repr
                status, newly_added_symbols = self.fn(*keys)
                updates |= newly_added_symbols
                # Clear temp_shape.
                for idx, _ in enumerate(reprs):
                    tensor_keys[idx]._temp_shape = None
        elif self.type == UpdateType.TYPE:
            status, newly_added_symbols = self.fn(*keys)
            updates |= newly_added_symbols

        self.call_counter += 1
        return status, updates

<<<<<<< HEAD
    def add_post_process(self, process: tuple[ConstraintFunctionType, UpdateType]):
        self.post_processes.add(process)
=======
    def add_post_process(self, fn: ConstraintFunctionType) -> None:
        self.post_processes.add(fn)
>>>>>>> d65d0134

    def create_post_constraints(self) -> set[Constraint]:
        constraints: set[Constraint] = set()
        for process in self.post_processes:
            fn, type = process
            constraints.add(Constraint(fn, type))
        return constraints

    def __hash__(self) -> int:
        return hash(id(self))


@overload
def add_lengths(x: int, y: int, const: Iterator[int]) -> int: ...


@overload
def add_lengths(x: str, y: str, const: Iterator[str]) -> str: ...


def add_lengths(x: str | int, y: str | int, const: Iterator[str | int]) -> str | int:
    return x + next(const) + y  # type: ignore


type RowColumnType = list[str | list[str]] | list[str] | list[list[str]]


class Table:
    """
    Class for creating summary tables
    """

    def __init__(self, name: str = "") -> None:
        self.name = name
        self.headers: list[RowColumnType] = []
        self.cells: list[RowColumnType] = []
        self.cell_str = ""
        self.header_str = ""

    def add_header(self, header: list[str]) -> None:
        self.headers.append(header)

    def add_row(self, row: RowColumnType) -> None:
        self.cells.append(row)

    def add_column(self, column: RowColumnType) -> None:
        for idx, row in enumerate(column[: len(self.headers)]):
            self.headers[idx].append(row)  # type: ignore

        for idx_, row in enumerate(column[len(self.headers) :]):
            self.cells[idx_].append(row)  # type: ignore

    def _calculate_table_specs(self) -> None:
        """Calculates table specifications for constructing the table. Calculates cell
        widths for each column and calculates cell heights for each column
        """

        # concatenate all headers and cells into a one list
        all_elems = self.headers + self.cells

        #  Initialize cell_heights and cell_widths lists, these
        # lists will hold minimum height and width that every cell
        # can have respectively.
        cell_heights: list[list[int]] = []
        cell_widths: list[list[int]] = []

        for row in all_elems:
            row_heights: list[int] = []
            row_widths: list[int] = []
            for cell in row:
                if isinstance(cell, list):
                    # if cell is a list, length of the list will give minimum height
                    # of the cell. And maximum length of of each string in the list
                    # will give minimum width of the cell
                    row_widths.append(len(max(cell, key=len)))
                    row_heights.append(len(cell))
                else:
                    # if cell is a string, minimum height of that cell will be equal
                    # to 1. And minimum width of the cell will be equal to length of
                    # that string
                    row_widths.append(len(cell))
                    row_heights.append(1)
            cell_heights.append(row_heights)
            cell_widths.append(row_widths)

        # width of each column should be equal to maximum of widths in that column
        self.each_row_width = [
            max(cell_widths[k][i] for k in range(len(cell_widths)))
            for i in range(len(cell_heights[0]))
        ]

        # similarly, height of each row should be equal to maximum of heights in
        # each row
        self.each_col_height = [max(cell_height) for cell_height in cell_heights]

        # TODO: change names self.each_row_width -> self.each_col_width and
        # self.each_col_height -> self.each_row_height

    def _adjust_table(self) -> None:
        """Adjusts the table and manipulates the cells and headers based on already
        calculated each_col_height and each_row_width"""
        # partialize the self.fill_spaces function as it will be used multiple times
        fill_fn_left = partial(self.fill_spaces, align="left")
        # seperate row heights of headers and row heights of cells
        header_col_height, cell_col_height = (
            self.each_col_height[: len(self.headers)],
            self.each_col_height[len(self.headers) :],
        )

        # make adjustments in headers according to each_col_width and each_row_height
        # (set row width of that cell to corresponding max_row_width and set column
        # height of that cell to corresponding max_col_height)
        for i, row in enumerate(self.headers):
            self.headers[i] = list(
                map(
                    partial(fill_fn_left, max_height=header_col_height[i]),
                    row,
                    self.each_row_width,
                )
            )
        # also make adjustments in cells according to each_col_width and each_row_weight
        for i, row in enumerate(self.cells):
            self.cells[i] = list(
                map(
                    partial(fill_fn_left, max_height=cell_col_height[i]),
                    row,
                    self.each_row_width,
                )
            )

    def compile(
        self,
        row_sep: str | list[str] = "   |   ",
        col_sep: str = "-",
        table_sep: str = "=",
        empty_row_sep: bool = False,
    ) -> None:
        # TODO: Swap the names of row_sep and col_sep
        """compiles the table and constructs pretty printable cell strings and
            header strings

        Args:
            row_sep (str, optional): seperator of columns. Defaults to "   |   ".
            col_sep (str, optional): seperator of rows. Defaults to "-".
            table_sep (str, optional): seperator of headers and cells. Defaults to "=".
        """
        # Initialize the strings
        header_str = ""
        cell_str = ""
        row_sep = (
            [row_sep] * len(self.headers[0])
            if (self.headers and isinstance(row_sep, str))
            else row_sep
        )

        # calculate table specs
        self._calculate_table_specs()
        # adjust the table accordingly
        self._adjust_table()
        # calculate total table width
        table_width = reduce(
            partial(add_lengths, const=(len(row) for row in row_sep)),
            self.each_row_width,
        )
        table_constructor_fn: Callable[[str, str], str] = partial(
            add_lengths, const=cycle(row_sep)
        )  # type: ignore
        table_constructor_fn_w_spaces: Callable[[str, str], str] = partial(  # type: ignore
            add_lengths, const=cycle(len(row) * " " for row in row_sep)
        )
        end = "\n"
        header_list: list[str] = []
        cell_list: list[str] = []

        # Construct the header if it exists
        header_list.append(self.name.center(table_width) + end)
        if self.headers:
            header_list.append(col_sep * table_width + end)
            for row in self.headers:
                for idx in range(len(row[0])):
                    header_list.append(
                        reduce(table_constructor_fn, [cell[idx] for cell in row]) + end
                    )
        header_list.append(table_sep * table_width)
        header_str = header_str.join(header_list)

        # Construct the cells
        for _row in self.cells:
            for idx in range(len(_row[0])):
                if empty_row_sep:
                    if idx == 0:
                        cell_list.append(
                            reduce(table_constructor_fn, [cell[idx] for cell in _row])
                            + end
                        )
                    else:
                        cell_list.append(
                            reduce(
                                table_constructor_fn_w_spaces,
                                [cell[idx] for cell in _row],
                            )
                            + end
                        )
                cell_list.append(
                    reduce(table_constructor_fn, [cell[idx] for cell in _row]) + end
                )
            cell_list.append(col_sep * table_width + end)
        cell_str = cell_str.join(cell_list) + end
        self.header_str = header_str
        self.cell_str = cell_str

    def display(self) -> None:
        """Prints the table"""
        print(self.header_str)
        print(self.cell_str)

    @staticmethod
    def construct_subtable_row(
        stub: str,
        arg_max_lengths: list[int],
        adjustments: list[str],
        *args: list[list[str]],
    ) -> list[str]:
        # Constructs subtable with given args
        subtable_list: list[str] = []
        elems: tuple[list[str], ...]
        for elems in zip(*args, strict=False):
            elem: tuple[str, ...]
            for idx, elem in enumerate(zip_longest(*elems, fillvalue="")):
                stub_str = stub + " : " if not subtable_list else " " * (len(stub) + 3)
                split = " : " if idx == 0 else "   "
                row_str = stub_str + Table.construct_subtable_str(
                    elem, arg_max_lengths, adjustments, split
                )
                subtable_list.append(row_str)
        return subtable_list

    @staticmethod
    def construct_subtable_str(
        args: tuple[str, ...] | list[str],
        arg_max_lengths: list[int],
        adjustments: list[str],
        split: str = " : ",
    ) -> str:
        row_str = ""
        for single_elem, max_len, adjustment in zip(
            args, arg_max_lengths, adjustments, strict=False
        ):
            if adjustment == "left":
                row_str += single_elem.ljust(max_len) + split
            elif adjustment == "right":
                row_str += single_elem.rjust(max_len) + split
        row_str = row_str[:-3]
        return row_str

    @staticmethod
    def fill_spaces(
        value: list[str] | str,
        max_width: int = 0,
        max_height: int = 0,
        align: Literal["left", "right", "center"] = "left",
    ) -> list[str]:
        """Adjust given list of string based on maximum length of strigs in that list

        Examples:

        >>> list_1 = ["abcd", "def, "g"]
        >>> aligned_list = table.fill_spaces(list_1)
        >>> list_1
        ["abcd", "def ", "g   "]

        Args:
            value (list | str): list of strings or string to be aligned
            max_width (int, optional): Maximum width of the list. If specified,
                length of every string of the list at least will be equal to max_width.
                Defaults to 0.
            max_height (int, optional): maximum height of a string. If specified,
                length of the list at least will be equal to max_height. Defaults
                to 0.
            align (str, optional): alignment mode. Defaults to "left".

        Returns:
            list[str]: aligned list
        """
        if isinstance(value, str):
            value = [value]
        elif not value:
            value = ["None"]
        value += [""] * max(max_height - len(value), 0)
        max_width = max(len(max(value, key=len)), max_width)
        match align:
            case "left":
                return [row.ljust(max_width) for row in value]
            case "right":
                return [row.rjust(max_width) for row in value]
            case "center":
                return [row.center(max_width) for row in value]

    @staticmethod
    def adjust_list(strings: list[str], max_len: int = 0) -> list[str]:
        """Adjusts and reconstucts a list based on specified maximum length.
        takes all strings in the list, put it to new string seperated
        with comma, if length of the string exceeds the max_len, append this string to a
        new list and continue to proceed

        Examples:
        >>> list1 = ["abcdef", "ghf", "1234", "ab", "c"]
        >>> list2 = Table.adjust_list(list1, 7)
        >>> list2
        ["abcdef, ",
        "ghf, 1234, ",
        "ab, c"]

        Args:
            strings (list[str]): list of strings
            max_len (int, optional): maximum length of a string in a list. Defaults
                to 0.

        Returns:
            list[str]: list of re-oredered strings
        """
        if not strings:
            #  Fill empty strings with None
            new_list: list[str] = ["None"]
        else:
            line_len = 0
            new_str = ""
            new_list = []
            for string in strings:
                new_str += string + ", "
                line_len += len(string) + 2
                if line_len > max_len:
                    new_list.append(new_str)
                    line_len = 0
                    new_str = ""
            new_list.append(new_str)
            new_list[-1] = new_list[-1][:-2]
        return new_list

    @staticmethod
    def dict_to_table(
        in_dict: Mapping[str, list[str] | dict[str, Any]],
        seperator: str = " : ",
        left_align: Literal["left", "right", "center"] = "left",
        right_align: Literal["left", "right", "center"] = "left",
        left_length: int = 0,
        right_length: int = 0,
        len_space: int = 0,
        space_fill: str = "-",
        r_len: int = 0,
    ) -> list[str]:
        """takes a dicts and creates a list of strings from that dict by filling empty
        spaces and making necessary alignments This function will work recursivey of
        values of the input dict is also dicts

        Examples:

        >>> dict1 = {
            "key_1": ["val_1", "val_2", "val_3"],
            "key_2": ["val_21", "val_22", "val_23"],
        }
        >>> table = Table.dict_to_table(dict1)
        >>> table
        ["key_1 : val_1 ",
         "        val_2 ",
         "        val_3 ",
         "key_2 : val_21",
         "        val_22",
         "        val_23"]

        Args:
            in_dict (dict[str, list  |  dict]): input dict
            seperator (_type_, optional): seperator between key and value pairs.
                Defaults to " : ".
            left_align (str, optional): alignment mode of keys. Defaults to "left".
            right_align (str, optional): alignment mode of values. Defaults to "left".
            left_length (int, optional): initial length of keys, if it is bigger than
                maximum length of keys, adjustments will be made according to this
                number. Defaults to 0.
            right_length (int, optional): initial length of values, if it is bigger
                than maximum length of values, adjustments will be made according to
                this number. Defaults to 0.
            len_space (int, optional): vertical space between each key value list of
                tables. Defaults to 0.
            space_fill (str, optional): if len_space is specified, fill the spaces with
                that value. Defaults to "-".

        Returns:
            list[str]: list of strings with same length
        """

        table: list[str] = []
        left_list: list[str] = []
        right_list: list[str] = []

        # run the funcion recursively if value is dict
        new_dict = {
            key: Table.dict_to_table(value) if isinstance(value, dict) else value
            for key, value in in_dict.items()
        }
        sep_indexes = [0]
        for _key, value in new_dict.items():
            if r_len != 0:
                value = Table.adjust_list(value, r_len)
            if isinstance(_key, tuple):
                key = list(_key)
                k_len = len(key)
            else:
                key = [_key]
                k_len = 1
            v_len = len(value)
            max_len = max(k_len, v_len)
            right_list.extend(value + ["" for _ in range(len_space + max_len - v_len)])
            left_list.extend(key + ["" for _ in range(len_space + max_len - k_len)])
            sep_indexes.append(sep_indexes[-1] + max_len + len_space)
        right_list = Table.fill_spaces(
            right_list, align=right_align, max_width=right_length
        )
        left_list = Table.fill_spaces(
            left_list, align=left_align, max_width=left_length
        )
        for idx, (left, right) in enumerate(zip(left_list, right_list, strict=False)):
            sep = (" " * len(seperator)) if idx not in sep_indexes else seperator
            row = left + sep + right
            if row.isspace():
                row = row.replace(" ", space_fill)
            table.append(row)
        return table


UsedKeysType = dict[str | int, ShapeType] | dict[int, ShapeType] | dict[str, ShapeType]


def create_shape_map(
    shape_template: Mapping[str, ShapeTemplateType],
    solver: ConstraintSolver,
) -> dict[str, ShapeRepr]:
    used_keys: UsedKeysType = {}
    return {
        key: create_shape_repr(shp_list, solver, used_keys)
        for key, shp_list in shape_template.items()
    }


def create_shape_repr(
    shp_list: ShapeTemplateType,
    solver: ConstraintSolver,
    used_keys: UsedKeysType | None = None,
) -> ShapeRepr:
    if used_keys is None:
        _used_keys: UsedKeysType = {}
    else:
        _used_keys = used_keys
    if shp_list == []:
        assert solver.empty_node is not None
        return next(iter(solver.empty_node.reprs))

    shp_prefix: list[Uniadic] = []
    shp_root: Variadic | None = None
    shp_suffix: list[Uniadic] = []

    for symbol in shp_list:
        symbol_obj: Uniadic | Variadic | None
        key_symbol: str | int
        if isinstance(symbol, tuple):
            if len(symbol) != 2 or symbol[1] != ...:
                raise KeyError("Requires valid variadic format!")
            # Get symbol of variadic
            symbol_obj = _used_keys.get(key_symbol := symbol[0], Variadic())  # type: ignore
            assert isinstance(symbol_obj, Variadic), "Must be Variadic!"
            shp_root = symbol_obj
        else:
            key_symbol = symbol  # type: ignore
            if symbol not in _used_keys:
                match symbol:
                    case int() if not isinstance(symbol, bool):
                        if (_uni := solver.symbol_store.get(symbol)) is not None:
                            symbol_obj = _uni
                        else:
                            symbol_obj = solver.symbol_store[symbol] = Uniadic(symbol)
                    case str() | None:
                        symbol_obj = Uniadic()
                    case _:
                        raise TypeError(
                            f"Given type ({type(symbol)}) is not supported. Only int, "
                            "str, or None types are accepted."
                        )
            else:
                assert isinstance(symbol, str | int)
                symbol_obj = _used_keys[symbol]  # type: ignore

            assert isinstance(symbol_obj, Uniadic), "Must be Uniadic!"

            if shp_root is None:
                shp_prefix.append(symbol_obj)
            else:
                shp_suffix.append(symbol_obj)

        if symbol is not None:
            _used_keys[key_symbol] = symbol_obj  # type: ignore

    return ShapeRepr(prefix=shp_prefix, root=shp_root, suffix=shp_suffix)


def get_summary(
    conns: dict[str, tuple[dict[str, list[str]], dict[str, list[str]]]],
    name: str,
    shape: dict[str, tuple[dict[str, list[str]], dict[str, list[str]]]] | None = None,
    types: dict[str, tuple[dict[str, str], dict[str, str]]] | None = None,
    params: dict[str, tuple[dict[str, str], dict[str, str]]] | None = None,
) -> Table:
    stub_input = "Inputs"
    stub_output = "Outputs"
    stub_len = len(max(stub_input, stub_output, key=len))
    stub_input = stub_input.ljust(stub_len)
    stub_output = stub_output.ljust(stub_len)

    keys_name = "Keys"
    shapes_name = "Shapes"
    conn_name = "Connections"
    type_name = "Types"
    params_name = "Parameters"
    sub_columns = [keys_name, shapes_name, type_name, conn_name, params_name]
    adjustments = ["left", "right", "left", "left", "right"]

    removed_cols: list[int] = []
    if shape is not None:
        align_shapes(
            [shape_dict for shape_tuple in shape.values() for shape_dict in shape_tuple]
        )
    else:
        # if shape is not given, add it to the removed cols, shape sub column will be
        # removed after
        shape = {}
        removed_cols.append(1)

    if params is None:
        # if params is not given, add it to the removed cols, params subcolumn will be
        # removed after
        params = {}
        removed_cols.append(4)

    if types is None:
        # if types is not given, add it to the removed cols, types subcolumn will be
        # removed after
        types = {}
        removed_cols.append(2)

    all_keys = {keys_name}
    all_shapes = {shapes_name}
    all_types = {type_name}
    all_connections = {conn_name}
    all_params = {params_name}

    for model_name in conns:
        # collect all keys and conections into a their corresponding sets (also shape
        # and params if possible) these sets will be used in finding their
        # corresponding column lengths
        io_conn_tuple = conns.get(model_name, ({}, {}))
        io_shape_tuple = shape.get(model_name, ({}, {}))
        io_param_tuple = params.get(model_name, ({}, {}))
        io_type_tuple = types.get(model_name, ({}, {}))

        input_conns, output_conns = io_conn_tuple
        input_shape, output_shape = io_shape_tuple
        input_params, output_params = io_param_tuple
        input_types, output_types = io_type_tuple

        all_keys.update(input_conns.keys())
        all_keys.update(output_conns.keys())

        all_connections.update(*input_conns.values())
        all_connections.update(*output_conns.values())

        all_shapes.update(*input_shape.values())
        all_shapes.update(*output_shape.values())

        all_params.update(input_params.values())
        all_params.update(output_params.values())

        all_types.update(input_types.values())
        all_types.update(output_types.values())

    # Find max lengths of each sets
    max_key_len = len(max(*all_keys, key=len))
    max_conn_len = len(max(*all_connections, key=len))
    max_shape_len = len(max(*all_shapes, key=len))
    max_params_len = len(max(*all_params, key=len))
    max_types_len = len(max(*all_types, key=len))

    sub_column_lengths = [
        max_key_len,
        max_shape_len,
        max_types_len,
        max_conn_len,
        max_params_len,
    ]

    # remove not given columns
    sub_column_lengths = [
        col for idx, col in enumerate(sub_column_lengths) if idx not in removed_cols
    ]
    adjustments = [
        col for idx, col in enumerate(adjustments) if idx not in removed_cols
    ]
    sub_columns = [
        col for idx, col in enumerate(sub_columns) if idx not in removed_cols
    ]

    table = Table(name=name)

    for model_name in conns:
        # iterate in all models, construct spanner columns
        input_shape, output_shape = shape.get(model_name, ({}, {}))
        input_conn, output_conn = conns.get(model_name, ({}, {}))
        input_params, output_params = params.get(model_name, ({}, {}))
        input_types, output_types = types.get(model_name, ({}, {}))

        in_keys = [[key] for key in input_conn]
        out_keys = [[key] for key in output_conn]

        input_shapes = list(input_shape.values())
        output_shapes = list(output_shape.values())

        in_types = [[key] for key in input_types.values()]
        out_types = [[key] for key in output_types.values()]

        model_input_conn = [value if value else ["--"] for value in input_conn.values()]
        model_output_conn = [
            value if value else ["--"] for value in output_conn.values()
        ]

        in_params = [[param] for param in input_params.values()]
        out_params = [[param] for param in output_params.values()]

        input_args = [in_keys, input_shapes, in_types, model_input_conn, in_params]
        output_args = [
            out_keys,
            output_shapes,
            out_types,
            model_output_conn,
            out_params,
        ]

        # remove not given columns
        input_args = [
            col for idx, col in enumerate(input_args) if idx not in removed_cols
        ]
        output_args = [
            col for idx, col in enumerate(output_args) if idx not in removed_cols
        ]

        # construct Inputs and outputs stub
        input_table = table.construct_subtable_row(
            stub_input, sub_column_lengths, adjustments, *input_args
        )
        sep = ["-" * len(input_table[0])]
        output_table = table.construct_subtable_row(
            stub_output, sub_column_lengths, adjustments, *output_args
        )

        cell = input_table + sep + output_table
        table.add_row([[model_name], cell])

    subheader_adjustments = ["left", "left", "left", "left", "left"]
    subheader_adjustments = [
        col for idx, col in enumerate(subheader_adjustments) if idx not in removed_cols
    ]

    sub_row_header = table.construct_subtable_str(
        sub_columns, sub_column_lengths, subheader_adjustments
    )
    sub_row_length = len(sub_row_header)
    header_stub_space = " " * (stub_len + 3)
    table.add_header(
        ["Model Name", header_stub_space + "Model Keys".center(sub_row_length)]
    )
    table.add_header(["", header_stub_space + "-" * sub_row_length])
    table.add_header(["", header_stub_space + sub_row_header])
    return table


def get_summary_shapes(
    model_shapes: dict[str, ShapeResultType],
    conn_info: dict[str, tuple[dict[str, list[str]], dict[str, list[str]]]],
) -> dict[str, tuple[ShapeResultType, ShapeResultType]]:
    shape_info: dict[str, tuple[ShapeResultType, ShapeResultType]] = {}
    for model_name in conn_info:
        shape = model_shapes[model_name]
        input_conns, output_conns = conn_info[model_name]
        input_shapes = {key: shape[key] for key in input_conns}
        output_shapes = {key: shape[key] for key in output_conns}
        shape_info[model_name] = (input_shapes, output_shapes)
    return shape_info


# TODO: Name mappings in there should more specialized as Any is not a good choice
# name mappings should be dict[BaseModel, str]
# data_memo should be dict[int, IOHyperEdge]
# however, if this happens, there will be circular import problem
# So carrying this function to another module may be a better idea
# (maybe this function could be a method of BaseModel?)
def get_summary_types(
    name_mappings: dict[Any, Any], data_memo: dict[Any, Any] | None = None
) -> dict[str, tuple[dict[str, str], dict[str, str]]]:
    if data_memo is None:
        data_memo = {}

    type_info: dict[str, tuple[dict[str, str], dict[str, str]]] = {}

    for model, model_name in name_mappings.items():
        in_dict, out_dict = type_info.setdefault(model_name, ({}, {}))
        for key in model.conns.all:
            key_mappings = model.generate_keys(include_outputs=True)
            in_key = key_mappings.get(key, key)
            data = model.conns.get_data(key)
            pm_data = data_memo.get(id(data), data)
            data_type = pm_data.value_type
            if not hasattr(data_type, "__args__"):
                str_type = data_type.__name__
            else:
                sorted_type = sort_type(pm_data.value_type)
                str_type = str(sorted_type)
            if key in model.input_keys:
                in_dict[in_key] = str_type
            else:
                out_dict[in_key] = str_type
    return type_info


<<<<<<< HEAD
def is_type_adjustment_required(data: dict[str, IOHyperEdge], inputs: list[str]):
=======
def is_type_adjustment_required(
    data: dict[str, Tensor | Scalar], inputs: list[str]
) -> bool:
>>>>>>> d65d0134
    if len(inputs) <= 2:
        return False
    inputs = inputs[:2]
    left = data[inputs[0]]
    right = data[inputs[1]]
    if not (isinstance(left._value, MyTensor) and isinstance(right._value, MyTensor)):
        return False

    rule1 = issubclass(float, left.value_type) and issubclass(int, right.value_type)
    rule2 = issubclass(float, right.value_type) and issubclass(int, left.value_type)

    return rule1 | rule2<|MERGE_RESOLUTION|>--- conflicted
+++ resolved
@@ -576,11 +576,7 @@
             assert isinstance(symbol, IOHyperEdge)
             self._add_type_update(symbol)
 
-<<<<<<< HEAD
-    def _add_edge(self, symbol: IOHyperEdge):
-=======
-    def _add_edge(self, symbol: Scalar | Tensor) -> None:
->>>>>>> d65d0134
+    def _add_edge(self, symbol: IOHyperEdge) -> None:
         self.value_updates.add(symbol)
         self.constraints[UpdateType.SHAPE] |= symbol.shape_constraints
 
@@ -599,11 +595,7 @@
                 self.shape_updates.add(tensor)
                 self.constraints[UpdateType.SHAPE] |= tensor.shape_constraints
 
-<<<<<<< HEAD
-    def _add_type_update(self, symbol: IOHyperEdge):
-=======
-    def _add_type_update(self, symbol: Tensor | Scalar) -> None:
->>>>>>> d65d0134
+    def _add_type_update(self, symbol: IOHyperEdge) -> None:
         self.constraints[UpdateType.TYPE] |= symbol.type_constraints
 
     def __ior__(self, other: Updates) -> Updates:
@@ -802,17 +794,9 @@
     def all_constraints(self) -> set[Constraint]:
         return self.shape_constraints | self.type_constraints
 
-<<<<<<< HEAD
     @property
     def value(self) -> _TensorValueType | ScalarValueType:
         return self._value.value if isinstance(self._value, MyTensor) else self._value
-=======
-    def finalize_match(self, other: BaseData[T]) -> None:
-        if (typ_1 := type(other)) != (typ_2 := type(self)):
-            raise TypeError(
-                f"Replacement can be done for only same types. Got {typ_1} and {typ_2}"
-            )
->>>>>>> d65d0134
 
     @property
     def shape(self) -> ShapeNode | None:
@@ -872,7 +856,6 @@
 
         return self_type == other_type
 
-<<<<<<< HEAD
     def _values_equal(self, other_value: MyTensor | ScalarValueType) -> bool:
         # TODO: Can we use values_equal function instead of this method??
         # Checks other_value and self.value equality.
@@ -884,20 +867,6 @@
             other_value.value if isinstance(other_value, MyTensor) else other_value
         )
         return self.value == other_value
-=======
-    def add_constraint(self, constraint: Constraint) -> None:
-        if constraint.type == UpdateType.SHAPE:
-            self.shape_constraints.add(constraint)
-        elif constraint.type == UpdateType.TYPE:
-            self.type_constraints.add(constraint)
-
-    def remove_constraint(self, constraint: Constraint) -> None:
-        # TODO: check why pop raises!
-        if constraint.type == UpdateType.SHAPE:
-            self.shape_constraints.discard(constraint)
-        elif constraint.type == UpdateType.TYPE:
-            self.type_constraints.discard(constraint)
->>>>>>> d65d0134
 
     def set_type(self, typ: type[MyTensor] | ScalarType | ToBeDetermined) -> Updates:
         updates = Updates()
@@ -982,7 +951,6 @@
             self.differentiable = self.value is TBD
         return updates
 
-<<<<<<< HEAD
     def match(self, other: IOHyperEdge) -> Updates:
         # TODO: Get gloabal Updates object for global consistency.
         updates = Updates()
@@ -997,28 +965,6 @@
                 self._value.referees.discard(other)
                 self._value.shape.referees.discard(other)
                 updates.shape_updates.discard(other)
-=======
-    def find_type(self, value: AllValueType) -> type:
-        if isinstance(value, Constant):
-            return constant_type_table[value]
-        else:
-            return find_dominant_type(value) if self.is_tensor else find_type(value)
-
-    def make_physical(
-        self, backend: Backend[DataType], memo: dict[int, Tensor | Scalar]
-    ) -> Tensor | Scalar:
-        if id(self) in memo:
-            return memo[id(self)]
-
-        physical_data = deepcopy(self, memo)
-        if isinstance(self.value, Constant):
-            physical_data.value = epsilon_table[backend.precision][self.value]
-        return physical_data  # type: ignore
-
-    def match_shapes(self, other: BaseData[T]) -> Updates:
-        assert isinstance(other.shape, ShapeNode)
-        assert isinstance(self.shape, ShapeNode)
->>>>>>> d65d0134
 
             elif self.is_valued or other.is_valued:
                 valued, non_valued = (other, self) if other.is_valued else (self, other)
@@ -1036,14 +982,14 @@
         elif constraint.type == UpdateType.TYPE:
             self.type_constraints.add(constraint)
 
-    def remove_constraint(self, constraint: Constraint):
+    def remove_constraint(self, constraint: Constraint) -> None:
         # TODO: check why pop raises!
         if constraint.type == UpdateType.SHAPE:
             self.shape_constraints.discard(constraint)
         elif constraint.type == UpdateType.TYPE:
             self.type_constraints.discard(constraint)
 
-    def finalize_match(self, other: IOHyperEdge):
+    def finalize_match(self, other: IOHyperEdge) -> None:
         # After modifications propagate other constraints into self.
         self.shape_constraints |= other.shape_constraints
         self.type_constraints |= other.type_constraints
@@ -1060,7 +1006,9 @@
             raise ValueError("Scalar edges cannot have any shape.")
         self._value.shape = shape
 
-    def make_physical(self, backend: Backend[DataType], memo: dict[int, Any]):
+    def make_physical(
+        self, backend: Backend[DataType], memo: dict[int, IOHyperEdge]
+    ) -> IOHyperEdge:
         if id(self) in memo:
             return memo[id(self)]
 
@@ -1196,15 +1144,10 @@
     def __rle__(self, other: TemplateConnectionType) -> ExtendTemplate:
         return ExtendTemplate(connections=[other, self], model="le")
 
-<<<<<<< HEAD
-    def __eq__(self, other: object):
+    def __eq__(self, other: object) -> ExtendTemplate:  # type: ignore[override]
         if isinstance(
             other, int | float | bool | list | Connection | IOKey | tuple | MyTensor
         ):
-=======
-    def __eq__(self, other: object) -> ExtendTemplate:  # type: ignore[override]
-        if isinstance(other, int | float | bool | list | Connection | IOKey | tuple):
->>>>>>> d65d0134
             return ExtendTemplate(connections=[self, other], model="eq")
         else:
             raise ValueError("Unsupported type for equality operation.")
@@ -1212,15 +1155,10 @@
     def __req__(self, other: TemplateConnectionType) -> ExtendTemplate:
         return ExtendTemplate(connections=[other, self], model="eq")
 
-<<<<<<< HEAD
-    def __ne__(self, other: object):
+    def __ne__(self, other: object) -> ExtendTemplate:  # type: ignore[override]
         if isinstance(
             other, int | float | bool | list | Connection | IOKey | tuple | MyTensor
         ):
-=======
-    def __ne__(self, other: object) -> ExtendTemplate:  # type: ignore[override]
-        if isinstance(other, int | float | bool | list | Connection | IOKey | tuple):
->>>>>>> d65d0134
             return ExtendTemplate(connections=[self, other], model="ne")
         else:
             raise ValueError("Unsupported type for equality operation.")
@@ -1614,13 +1552,8 @@
     def get_data(self, key: str) -> IOHyperEdge:
         return self.get_metadata(key)
 
-<<<<<<< HEAD
-    def get_non_diff_keys(self):
+    def get_non_diff_keys(self) -> set[str]:
         return {key for key, conn in self.all.items() if conn.metadata.is_non_diff}
-=======
-    def get_non_diff_keys(self) -> set[str]:
-        return {key for key, conn in self.all.items() if conn.metadata.data.is_non_diff}
->>>>>>> d65d0134
 
     def is_key_non_diff(self, key: str) -> bool:
         return self.get_data(key).is_non_diff
@@ -1802,8 +1735,7 @@
             other.reprs_dict = {}
             other.referees = set()
             return self.value
-        else:
-            return None
+        return None
 
     def __hash__(self) -> int:
         return hash(id(self))
@@ -3012,13 +2944,10 @@
         self.call_counter += 1
         return status, updates
 
-<<<<<<< HEAD
-    def add_post_process(self, process: tuple[ConstraintFunctionType, UpdateType]):
+    def add_post_process(
+        self, process: tuple[ConstraintFunctionType, UpdateType]
+    ) -> None:
         self.post_processes.add(process)
-=======
-    def add_post_process(self, fn: ConstraintFunctionType) -> None:
-        self.post_processes.add(fn)
->>>>>>> d65d0134
 
     def create_post_constraints(self) -> set[Constraint]:
         constraints: set[Constraint] = set()
@@ -3749,13 +3678,9 @@
     return type_info
 
 
-<<<<<<< HEAD
-def is_type_adjustment_required(data: dict[str, IOHyperEdge], inputs: list[str]):
-=======
 def is_type_adjustment_required(
-    data: dict[str, Tensor | Scalar], inputs: list[str]
+    data: dict[str, IOHyperEdge], inputs: list[str]
 ) -> bool:
->>>>>>> d65d0134
     if len(inputs) <= 2:
         return False
     inputs = inputs[:2]
