# Copyright 2022 Synnada, Inc.
#
# Licensed under the Apache License, Version 2.0 (the "License");
# you may not use this file except in compliance with the License.
# You may obtain a copy of the License at
#
#     http://www.apache.org/licenses/LICENSE-2.0
#
# Unless required by applicable law or agreed to in writing, software
# distributed under the License is distributed on an "AS IS" BASIS,
# WITHOUT WARRANTIES OR CONDITIONS OF ANY KIND, either express or implied.
# See the License for the specific language governing permissions and
# limitations under the License.

from __future__ import annotations

from collections.abc import Callable, Iterator, KeysView, Mapping, Sequence, ValuesView, Iterable
from copy import copy, deepcopy
from dataclasses import dataclass, field
from enum import Enum
from functools import partial, reduce
from itertools import combinations, cycle, product, zip_longest, chain
from types import EllipsisType, GenericAlias, UnionType
from typing import (
    Any,
    Generic,
    Literal,
    Protocol,
    TypedDict,
    TypeGuard,
    TypeVar,
    Union,
    get_args,
    get_origin,
    overload,
)

from ..core import (
    Constant,
    DataType,
    Dtype,
    constant_type_table,
)
from ..utils.utils import PaddingType
from .utils import (
    align_shapes,
    sort_type,
)

__all__ = [
    "get_shapes",
    "NOT_GIVEN",
    "TBD",
    "KeyType",
    "ConnectionDataType",
    "ConnectionDataInstanceType",
    "IOHyperEdge",
    "ConnectionData",
    "Connections",
    "Tensor",
    "ShapeNode",
    "ShapeRepr",
    "Constraint",
    "create_shape_map",
    "ShapesType",
    "ShapeResultType",
    "get_summary_shapes",
    "get_summary_types",
    "ConstraintSolver",
]


class SingletonObject:
    _instance = None
    """
    A base class for custom objects that ensures a singleton pattern.
    def __new__(cls, *args, **kwargs):
        if cls._instance is None:
            cls._instance = super().__new__(cls, *args, **kwargs)
        return cls._instance
    It ensures that only one instance of any subclass is created (singleton pattern).
    Usage:
        class MySingletonObject(SingletonObject):
            pass
        obj1 = MySingletonObject()
        obj2 = MySingletonObject()
        assert obj1 is obj2  # True, both are the same instance
    """

    def __new__(cls, *args: Any, **kwargs: Any) -> Any:
        if cls._instance is None:
            cls._instance = super().__new__(cls, *args, **kwargs)
        return cls._instance


class NullConnection(SingletonObject):
    """
    A singleton class representing a null connection indicating
    that no connection is specified.
    """

    pass


class ToBeDetermined(SingletonObject):
    """
    A singleton class representing a null data indicating
    that no data is provided.
    """

    pass


NOT_GIVEN = NullConnection()
TBD = ToBeDetermined()


class UpdateType(Enum):
    SHAPE = 1
    TYPE = 2
    VALUE = 3


class KeyType(Enum):
    INPUT = 1
    OUTPUT = 2
    LATENT_INPUT = 3
    INTERNAL = 4
    LATENT_OUTPUT = 5


type FixedValueType = (
    None
    | int
    | tuple[int, ...]
    | list[int]
    | dict[Any, Any]
    | slice
    | Constant
    | tuple[int | None, ...]
    | str
)
type DeferredValueType = (
    float | tuple[float, ...] | list[float] | EllipsisType | ToBeDetermined
)
type TypeValueType = Dtype
type ValueType = FixedValueType | DeferredValueType | TypeValueType
type ScalarType = (
    type[int]
    | type[float]
    | type[bool]
    | type[Sequence[Any]]
    | type[dict[Any, Any]]
    | type[Mapping[Any, Any]]
    | type[Constant]
    | type[slice]
    | type[PaddingType]
    | type[EllipsisType]
    | type[ToBeDetermined]
    | type[str]
    | type[None]
    | type[Dtype]
    | UnionType
    | GenericAlias
)
ScalarValueType = (
    int
    | float
    | bool
    | Sequence[Any]
    | dict[Any, Any]
    | Constant
    | slice
    | PaddingType
    | EllipsisType
    | Dtype
    | ToBeDetermined
    | str
    | None
)
ShapeTemplateType = Sequence[int | str | tuple[str, EllipsisType] | None]
ReduceType = int | tuple[int, ...] | None | ToBeDetermined
MainValueType = (
    int
    | float
    | Sequence[Any]
    | dict[Any, Any]
    | bool
    | None
    | EllipsisType
    | PaddingType
    | Constant
    | slice
    | Dtype
    | ToBeDetermined
)
# Mainvalue type for isintance check
MainValueInstance = (
    int
    | float
    | Sequence  # type: ignore
    | dict  # type: ignore
    | bool
    | None
    | EllipsisType
    | PaddingType
    | Constant
    | slice
    | Dtype
)

TypeVarTensorType = TypeVar(
    "TypeVarTensorType",
    bound=int | float | bool,
    covariant=True,
)
# Availale types for Tensor type ("_type" attribute of Tensor class).
_TensorTypes = type[int] | type[float] | type[bool] | UnionType
ValType = int | float | bool
SequenceValType = (
    Sequence[ValType]
    | Sequence[Sequence[ValType]]
    | Sequence[Sequence[Sequence[ValType]]]
    | Sequence[Sequence[Sequence[Sequence[ValType]]]]
    | Sequence[Sequence[Sequence[Sequence[Sequence[ValType]]]]]
)
ListValType = (
    list[ValType]
    | list[list[ValType]]
    | list[list[list[ValType]]]
    | list[list[list[list[ValType]]]]
    | list[list[list[list[list[ValType]]]]]
)
# Nested Sequence type values for Tensor class.
_TensorValueType = ValType | SequenceValType
# Logical value types for Tensor class (i.e. "value" attribute of
# Tensor class).
TensorValueType = _TensorValueType | Constant

# TODO: This kind of type definitions will be updated as recursive
# definitions when mypy supports recursive types.
TensorToListType = ValType | ListValType

MaxNestedListDepth = 5

ParamsEvalType = dict[str, DataType]
DataEvalType = Mapping[str, DataType | ScalarValueType | str]


class EvaluateType(Protocol, Generic[DataType]):
    def __call__(
        self,
        params: ParamsEvalType[DataType] | None,
        data: DataEvalType[DataType] | None,
    ) -> DataEvalType[DataType]: ...


class EvaluateGradientsType(Protocol, Generic[DataType]):
    def __call__(
        self,
        params: ParamsEvalType[DataType] | None,
        data: DataEvalType[DataType] | None,
        output_gradients: ParamsEvalType[DataType] | None,
    ) -> ParamsEvalType[DataType]: ...


class EvaluateAllType(Protocol, Generic[DataType]):
    def __call__(
        self,
        params: ParamsEvalType[DataType] | None,
        data: DataEvalType[DataType] | None,
        output_gradients: ParamsEvalType[DataType] | None,
    ) -> tuple[DataEvalType[DataType], ParamsEvalType[DataType]]: ...


class AssignedConstraintType(TypedDict):
    fn: str
    keys: list[str]


LossKey = "loss"
FinalCost = "final_cost"

ItemType = TypeVar("ItemType")


def update_equivalence_table(
    item1: ItemType, item2: ItemType, lookup_table: dict[ItemType, set[ItemType]]
) -> None:
    item_set1 = lookup_table.get(item1)
    item_set2 = lookup_table.get(item2)
    if item_set1 is None and item_set2 is None:
        items = {item1, item2}
        lookup_table[item1] = lookup_table[item2] = items
    elif item_set1 is None and item_set2 is not None:
        item_set2.add(item1)
        lookup_table[item1] = item_set2
    elif item_set1 is not None and item_set2 is None:
        item_set1.add(item2)
        lookup_table[item2] = item_set1
    elif item_set1 is not None and item_set2 is not None:
        item_set1 |= item_set2
        for _item in item_set2:
            lookup_table[_item] = item_set1


@dataclass
class ConstraintSolver:
    symbol_store: dict[int, Uniadic] = field(
        default_factory=lambda: {}
    )  # contains valued Uniadics' UniadicRecords
    # TODO: empty_node will not be None when it is created
    # with weak_ref.
    empty_node: ShapeNode | None = field(default_factory=lambda: ShapeRepr().node)
    constraint_map: dict[Constraint, list[IOHyperEdge]] = field(
        default_factory=lambda: {}
    )

    def __call__(self, updates: Updates) -> None:
        self.update_shapes(updates)
        # Here we are updating Updates object because we are
        # using it in DataStore's `update_cached_data`.
        updates |= self.solver_loop(updates.constraints)

    def solver_loop(self, constraints: set[Constraint]) -> Updates:
        updates = Updates()
        while constraints:
            constr = constraints.pop()
            if (not constr.parents) and (constr in self.constraint_map):
                hyper_edges = self.constraint_map[constr]
                status, newly_added_symbols = constr(hyper_edges)
                if UpdateType.SHAPE in constr.types:
                    self.update_shapes(newly_added_symbols)
                updates |= newly_added_symbols
                new_constraints = newly_added_symbols.constraints

                if status:
                    # Remove all occurences of constraint.
                    self.constraint_map.pop(constr)
                    for hyper_edge in hyper_edges:
                        hyper_edge.remove_constraint(constr)

                constraints |= new_constraints
                constraints.discard(constr)
        return updates

    @staticmethod
    def _combine_nodes(updates: Updates) -> None:
        # Check if any node could be reduced after variadic updates add into
        # node_updates field.
        while updates.node_updates:
            node = updates.node_updates.pop()
            updates |= node.combine()

    def _reduce_uniadic_referees(self, updates: Updates) -> None:
        while updates.uniadic_updates:
            uni = updates.uniadic_updates.pop()
            uni_val = uni.value
            rec = uni.metadata
            for var in list(rec.vars_dict):
                # TODO: Use also pos_val!
                lengths = rec.vars_dict.get(var)
                if lengths is not None:
                    updates |= var.update_possibilities(lengths)
            # Update symbol store.
            if uni_val is not None:
                if valued_uni := self.symbol_store.get(uni_val):
                    # directly take from symbolstore if an uniadic with a same value
                    # already exists
                    valued_uni.match(uni)
                    uni = valued_uni
                    # TODO: Decide if we need to add match updates to updates
                    # (seems like no need)!
                else:
                    self.symbol_store[uni_val] = uni
            rec = uni.metadata
            # Reduce referees of rec to 1.
            # NOTE: Update all vars in these uniadics (UniadicRecord) accordingly.
            for repr, indices in rec.reprs_dict.items():
                for idx in indices:
                    if repr[idx].metadata != rec:
                        raise KeyError("Uniadic record index mismatch.")
                    repr[idx] = uni
            rec.referees = {uni}

    @staticmethod
    def _find_intersection_reprs(repr1: ShapeRepr) -> set[ShapeRepr]:
        intersection_reprs: set[ShapeRepr] = set()
        # Collect visited repr's symbols.
        symbols = repr1.prefix + repr1.suffix

        if repr1.root is not None:
            intersection_reprs = set(repr1.root.reprs)

        elif len(symbols) >= 1:
            intersection_reprs = set(symbols.pop().metadata.reprs_dict.keys())

        # Iterate over reprs symbols.
        for symbol in symbols:
            # Find intersection of all symbols' reprs.
            if intersection_reprs:
                intersection_reprs &= symbol.metadata.reprs_dict.keys()

        return intersection_reprs

    @staticmethod
    def _add_sublists(
        repr1: ShapeRepr,
        intersection_reprs: set[ShapeRepr],
        deletion_nodes: dict[ShapeNode, set[ShapeNode]],
    ) -> Updates:
        updates = Updates()
        for repr2 in intersection_reprs:
            if (repr1.node != repr2.node) and (repr1 in repr2):
                if repr2 in repr1:
                    # Find duplicated nodes and add them to deletion_nodes.
                    update_equivalence_table(repr1.node, repr2.node, deletion_nodes)
                else:
                    updates |= subset_match(repr1, repr2)

        return updates

    def clear(self) -> None:
        self.symbol_store = {}
        self.constraint_map = {}
        self.empty_node = None

    @staticmethod
    def _delete_nodes(deletion_nodes: dict[ShapeNode, set[ShapeNode]]) -> Updates:
        updates = Updates()
        # Delete duplicated nodes
        while deletion_nodes:
            # Select one remaining node from the set.
            remaining = next(iter(deletion_nodes))
            deletion_set = deletion_nodes.pop(remaining)

            for deleted in deletion_set:
                if deleted != remaining:
                    updates |= ConstraintSolver._delete_node(remaining, deleted)
                    # clear deletion_nodes
                    deletion_nodes.pop(deleted)
        return updates

    @staticmethod
    def _delete_node(remaining: ShapeNode, deleted: ShapeNode) -> Updates:
        # Merge remaining node with the node that will be deleted.
        updates = remaining.merge(deleted)
        # Iterate over deleted nodes referees to remove deleted node.
        for tensor in deleted.referees:
            # if get_origin(ref.edge_type) is not Tensor:
            #     raise ValueError("Non-tensor edges cannot have any shape.")
            # assert isinstance(ref._value, Tensor)
            tensor.shape = remaining
            remaining.referees.add(tensor)

        deleted.referees = set()
        deleted.reprs = []
        return updates

    def update_shapes(self, updates: Updates) -> None:
        deletion_nodes: dict[ShapeNode, set[ShapeNode]] = {}
        # Reduce updated nodes' reprs if possible.
        self._combine_nodes(updates)
        # Reduce updated UniadicRecords' referees field.
        self._reduce_uniadic_referees(updates)

        all_reprs = {
            repr for tensor in updates.shape_updates for repr in tensor.shape.reprs
        }

        # Visit all updated tensors' nodes' reprs.
        assert self.empty_node is not None
        for repr in all_reprs:
            if repr.root is None and repr.prefix == [] and self.empty_node != repr.node:
                # Unify all empty ShapeReprs use same Node
                self._delete_node(self.empty_node, repr.node)

            intersection_reprs = self._find_intersection_reprs(repr)
            # Iterate over intersections.
            updates |= self._add_sublists(repr, intersection_reprs, deletion_nodes)

        updates |= self._delete_nodes(deletion_nodes)

        # Reduce updated nodes' reprs if possible.
        self._combine_nodes(updates)
        # Reduce updated UniadicRecords' referees field.
        self._reduce_uniadic_referees(updates)

    def update_constraint_map(self, new: IOHyperEdge, old: IOHyperEdge) -> None:
        # Replaces old hyperedge with the new one in constraint_map.
        for constr in old.all_constraints:
            old_edges = self.constraint_map[constr]
            new_edges = [new if key is old else key for key in old_edges]
            self.constraint_map[constr] = new_edges

    def match(self, other: ConstraintSolver) -> Updates:
        # This method updates symbol store values.
        # TODO: Do we need to clear other
        updates = Updates()
        for val, uni in other.symbol_store.items():
            if (current_uni := self.symbol_store.get(val)) is not None:
                updates |= current_uni.match(uni)
                other.symbol_store[val] = uni
        self.symbol_store |= other.symbol_store
        self.constraint_map |= other.constraint_map
        return updates


@dataclass
class Updates:
    shape_updates: set[Tensor[int | float | bool]] = field(
        default_factory=lambda: set()
    )
    value_updates: set[IOHyperEdge] = field(default_factory=lambda: set())
    uniadic_updates: set[Uniadic] = field(default_factory=lambda: set())
    node_updates: set[ShapeNode] = field(default_factory=lambda: set())
    constraints: set[Constraint] = field(default_factory=lambda: set())

    def add(
        self,
        symbol: IOHyperEdge | Uniadic | Variadic,
        update_type: UpdateType = UpdateType.SHAPE,
    ) -> None:
        match symbol:
            case Uniadic():
                self._add_uniadic(symbol)
            case Variadic():
                self._add_variadic(symbol)
            case IOHyperEdge():
                self.constraints |= symbol.constraints[update_type]

    def _add_uniadic(self, symbol: Uniadic) -> None:
        self.uniadic_updates.add(symbol)
        for repr in symbol.metadata.reprs_dict:
            for tensor in repr.node.referees:
                self.shape_updates.add(tensor)
                for edge in tensor.referees:
                    self.constraints |= edge.constraints[UpdateType.SHAPE]

    def _add_variadic(self, symbol: Variadic) -> None:
        for repr in symbol.reprs:
            self.node_updates.add(repr.node)
            for tensor in repr.node.referees:
                self.shape_updates.add(tensor)
                for edge in tensor.referees:
                    self.constraints |= edge.constraints[UpdateType.SHAPE]

    def __ior__(self, other: Updates) -> Updates:
        self.constraints |= other.constraints
        self.shape_updates |= other.shape_updates
        self.uniadic_updates |= other.uniadic_updates
        self.node_updates |= other.node_updates
        self.value_updates |= other.value_updates
        return self


def get_shapes(
    data_dict: dict[str, IOHyperEdge],
    uniadic_keys: dict[UniadicRecord, str] | None = None,
    varadic_keys: dict[Variadic, str] | None = None,
    symbolic: bool = True,
    verbose: bool = False,
    key_mappings: dict[str, str] | None = None,
) -> dict[str, ShapeTemplateType | list[ShapeTemplateType] | None]:
    if key_mappings is None:
        key_mappings = {}
    if uniadic_keys is None:
        uniadic_keys = {}
    if varadic_keys is None:
        varadic_keys = {}
    shapes: dict[str, ShapeTemplateType | list[ShapeTemplateType] | None] = {}
    for key, data in data_dict.items():
        key_name = key_mappings.get(key, key)
        if data.is_tensor:
            assert data.shape is not None
            shapes[key_name] = data.shape.get_shapes(
                uniadic_keys, varadic_keys, symbolic, verbose
            )
        else:
            shapes[key_name] = None
    return shapes


AllValueType = TensorValueType | ScalarValueType | ToBeDetermined


def find_type[T](connection: T) -> type[T] | type[Tensor[int | float | bool]]:
    if isinstance(connection, tuple | list):
        element_types: list[Any] = [find_type(elem) for elem in connection]
        if isinstance(connection, tuple):
            return tuple[*element_types]  # type: ignore
        else:
            result: UnionType | type = reduce(lambda x, y: x | y, element_types)
            return list[result]  # type: ignore
    elif isinstance(connection, Tensor):
        return Tensor[connection.type]  # type: ignore
    else:
        return type(connection)


@overload
def _find_type(value: Constant) -> type[int] | type[float] | type[bool]: ...
@overload
def _find_type(
    value: Tensor[int | float | bool],
) -> type[Tensor[int | float | bool]]: ...
@overload
def _find_type(value: range) -> list[int]: ...
@overload
def _find_type(value: ScalarValueType) -> ScalarType: ...


def _find_type(
    value: Tensor[int | float | bool] | ScalarValueType | range,
) -> type[Tensor[int | float | bool]] | ScalarType | list[int]:
    typ: type
    if isinstance(value, Tensor):
        typ = Tensor[value.type]  # type: ignore
    elif isinstance(value, Constant):
        typ = constant_type_table[value]
    else:
        typ = find_type(value)
    return typ


def check_uniformity(sublist: SequenceValType) -> None:
    """Check if all sublists have the same length."""
    lengths = {len(item) if isinstance(item, Sequence) else -1 for item in sublist}
    if len(lengths) > 1:
        raise ValueError("Inconsistent dimensions found in the list.")


def process_value(
    value: TensorValueType,
) -> tuple[list[int], TensorValueType, type[int] | type[float] | type[bool]]:
    # If value is not a sequence, directly return empty shape, value and
    # its type directly.
    if not isinstance(value, tuple | list | range):
        return (
            [],
            value,
            type(value) if not isinstance(value, Constant) else _find_type(value),
        )  # type: ignore

    # Convert range types into list.
    elif isinstance(value, range):
        value = list(value)
    else:
        # Check for incompatible dimensions.
        check_uniformity(value)

    # Initialize result as an empty sequence of same type as value.
    result: list[Any] | tuple[Any, ...] = list() if isinstance(value, list) else tuple()

    dominant_type: type[bool] | type[int] | type[float] = bool
    for item in value:
        # Recursively determine the shape, value and type of sub items.
        sub_shape, sub_val, sub_type = process_value(item)
        assert not isinstance(sub_val, Constant)

        if isinstance(result, list):
            result.append(sub_val)
        else:
            result += (sub_val,)

        if sub_type is float:
            dominant_type = float
        elif sub_type is int and dominant_type is bool:
            dominant_type = int

    return [len(result)] + sub_shape, result, dominant_type


def find_intersection_type(
    type_1: type | UnionType | GenericAlias | type[Tensor[int | float | bool]],
    type_2: type | UnionType | GenericAlias | type[Tensor[int | float | bool]],
    squash: bool = True,
) -> type | UnionType | GenericAlias | type[Tensor[int | float | bool]] | None:
    intersect = set()
    if squash:
        # TODO: Optimize squashing. Since find_intersection_type is recursive,
        # and also squash_tensor_types is, there exists inefficiency here. Maybe
        # squashing can be done at the same time at each level of recursion.
        type_1 = squash_tensor_types(type_1)
        type_2 = squash_tensor_types(type_2)
    # ToBeDetermined type can be coerced to all types.
    if type_1 in (ToBeDetermined, Any):
        return type_2
    if type_2 in (ToBeDetermined, Any):
        return type_1

    # First find direct intersections.
    subtypes_1 = (
        set(get_args(type_1)) if get_origin(type_1) in (UnionType, Union) else {type_1}
    )
    subtypes_2 = (
        set(get_args(type_2)) if get_origin(type_2) in (UnionType, Union) else {type_2}
    )
    intersect |= subtypes_1 & subtypes_2

    # Handle coercion of Any (typing.Any) type to all other types.
    if Any in subtypes_1:
        intersect.update(subtypes_2)
        subtypes_1.remove(Any)
    if Any in subtypes_2:
        intersect.update(subtypes_1)
        subtypes_2.remove(Any)

    # if one of the subtypes have list or tuple without an origin (without square
    # brackets, ex: tuple), look for other set if it contains corresponding type
    # with origin (ex: tuple[int, int]) if the set contains it, add that type with
    # origin (since it contains more information)

    for s_types in (subtypes_1, subtypes_2):
        other_set = subtypes_2 if s_types == subtypes_1 else subtypes_1
        for orig_type in (list, tuple, range):
            if orig_type in s_types:
                for typ in other_set:
                    if isinstance(typ, GenericAlias):
                        if typ.__origin__ == orig_type:
                            intersect.add(typ)
                        elif typ.__origin__ == Sequence:
                            if orig_type is range:
                                if find_intersection_type(
                                    int, typ.__args__[0], squash=False
                                ):
                                    intersect.add(range)
                            else:
                                intersect.add(
                                    orig_type[reduce(lambda x, y: x | y, typ.__args__)]  # type: ignore
                                )

    # Take tuple types from remaining sets and find intesection types
    # of all consistent pairs of cartesian product.
    for typ_1 in subtypes_1.difference(intersect):
        # if not isinstance(typ_1, GenericAlias):
        if get_origin(typ_1) is not None:
            args_1 = typ_1.__args__
            for typ_2 in subtypes_2.difference(intersect):
                # if not isinstance(typ_2, GenericAlias):
                if get_origin(typ_2) is not None:
                    args_2 = typ_2.__args__
                    if typ_1.__origin__ == typ_2.__origin__:
                        if len(args_1) == 0 or len(args_2) == 0:
                            # if one of the lengths of the args_1 and args_2 are zero,
                            # this means one of the types with origin are empty list or
                            # tuple, in that case, take the empty one (tuple[()], or
                            # list[()]) as intersection type.
                            common: Any = typ_1.__origin__[()]

                        elif typ_1.__origin__ is tuple:
                            ellipsis_1 = ... in args_1
                            ellipsis_2 = ... in args_2
                            common = False
                            if ellipsis_1 and ellipsis_2:
                                common = find_intersection_type(
                                    args_1[0], args_2[0], squash=False
                                )
                                if common:
                                    common = [common, ...]
                            elif ellipsis_1:
                                # Remove ellipsis and replace it with base type
                                # as many times as length of args_2
                                common = [
                                    find_intersection_type(
                                        args_1[0], args_2[i], squash=False
                                    )
                                    for i in range(len(args_2))
                                ]
                            elif ellipsis_2:
                                # Remove ellipsis and replace it with base type
                                # as many times as length of args_1
                                common = [
                                    find_intersection_type(
                                        args_1[i], args_2[0], squash=False
                                    )
                                    for i in range(len(args_1))
                                ]
                            elif len(args_1) == len(args_2):
                                common = [
                                    find_intersection_type(
                                        args_1[i], args_2[i], squash=False
                                    )
                                    for i in range(len(args_1))
                                ]
                            if common and None not in common:
                                intersect.add(tuple[*common])

                        elif typ_1.__origin__ in (list, Tensor):
                            if len(args_2) > 1 or len(args_1) > 1:
                                raise TypeError(
                                    f"args of type {typ_1.__origin__} cannot take "
                                    "more than 1 element"
                                )
                            else:
                                common = find_intersection_type(
                                    args_1[0], args_2[0], squash=False
                                )
                            if common:
                                intersect.add(
                                    list[common]
                                    if typ_1.__origin__ is list
                                    else Tensor[common]
                                )
                        # TODO: Below code is duplicate of above code, refactor it.
                        elif typ_1.__origin__ is Sequence:
                            if len(args_2) > 1 or len(args_1) > 1:
                                raise TypeError(
                                    "args of type Sequence cannot take "
                                    "more than 1 element"
                                )
                            else:
                                common = find_intersection_type(
                                    args_1[0], args_2[0], squash=False
                                )
                            if common:
                                intersect.add(Sequence[common])

                    elif Sequence in (typ_1.__origin__, typ_2.__origin__):
                        if typ_1.__origin__ == Sequence:
                            coerced_type = typ_1
                            other_type = typ_2
                        else:
                            coerced_type = typ_2
                            other_type = typ_1

                        other_origin = other_type.__origin__
                        if other_origin is not Tensor:
                            # Sequence type can only be replaced with list or tuple.
                            assert isinstance(other_origin, type(list) | type(tuple))

                            # Replace Sequence with other origin type and resend them
                            # to find_intersection_type.
                            inner_args = reduce(
                                lambda x, y: x | y, coerced_type.__args__
                            )
                            updated_type = (
                                other_origin[inner_args]
                                if other_type.__origin__ is list
                                else other_origin[inner_args, ...]
                            )
                            common = find_intersection_type(
                                updated_type, other_type, squash=False
                            )
                            if common:
                                intersect.add(common)

    if intersect:
        result = reduce(lambda x, y: x | y, intersect)
        return result
    return None


def is_tensor_type(
    typ: type | UnionType | GenericAlias | type[Tensor[int | float | bool]] | None,
) -> TypeGuard[type[Tensor[int | float | bool]]]:
    return get_origin(typ) is Tensor or typ is Tensor


def squash_tensor_types(typ: Any) -> Any:
    # Reduces multiple Tensor types declerations in a single
    # Tensor[...] type with all subtypes of all declared ones. Also expands
    # "Tensor" type to "Tensor[int | float | bool]".
    # Example: Tensor[int] | Tensor[float] -> Tensor[int | float]
    # Example: Tensor[int | float] | bool -> Tensor[int | float] | bool
    # Example: Tensor -> Tensor[int | float | bool]
    if typ is Tensor:
        typ = Tensor[int | float | bool]
    if (origin := get_origin(typ)) in (Union, UnionType):
        updated_args = set()
        regular_args = set()
        for arg in get_args(typ):
            if is_tensor_type(arg):
                if arg is Tensor:
                    arg = Tensor[int | float | bool]
                updated_args |= set(get_args(arg))
            else:
                regular_args.add(arg)
        if updated_args:
            tensor_type = Tensor[reduce(lambda x, y: x | y, updated_args)]  # type: ignore
            squashed_regulars = [squash_tensor_types(arg) for arg in regular_args]
            if squashed_regulars:
                regular_types = reduce(lambda x, y: x | y, squashed_regulars)
                return tensor_type | regular_types
            return tensor_type
    elif origin is not None:
        # NOTE: Tuple type can contain ellipsis in its args.
        squashed_args = [
            squash_tensor_types(arg) for arg in get_args(typ) if arg != ...
        ]
        return (
            origin[*squashed_args, ...]
            if ... in get_args(typ)
            else origin[*squashed_args]
        )
    return typ


def replace_tensor(
    current_tensor: Tensor[int | float | bool],
    new_tensor: Tensor[int | float | bool],
    value: Tensor[int | float | bool] | ScalarValueType | ToBeDetermined | None = None,
) -> Tensor[int | float | bool] | ScalarValueType:
    if value is current_tensor:
        value = new_tensor
    elif isinstance(value, list | tuple):
        new_value = [replace_tensor(current_tensor, new_tensor, item) for item in value]
        value = tuple(new_value) if isinstance(value, tuple) else new_value
    elif isinstance(value, dict):
        value = {
            key: replace_tensor(current_tensor, new_tensor, val)
            for key, val in value.items()
        }
    return value


def any_differentiable(value: Any) -> bool:
    if isinstance(value, Tensor):
        return value.differentiable
    elif isinstance(value, list | tuple):
        for item in value:
            if any_differentiable(item):
                return True
    elif isinstance(value, dict):
        for val in value.values():
            if any_differentiable(val):
                return True
    return False

def get_tensors(value: Any) -> list[Tensor[int | float | bool]]:
    tensors = []
    if isinstance(value, Tensor):
        tensors.append(value)
    elif isinstance(value, list | tuple):
        for item in value:
            tensors += get_tensors(item)
    elif isinstance(value, dict):
        for val in value.values():
            tensors += get_tensors(val)
    return tensors

class Tensor(Generic[TypeVarTensorType]):
    def __init__(
        self,
        value: TensorValueType | ToBeDetermined = TBD,
        type: _TensorTypes = int | float | bool,
        shape: ShapeNode | None = None,
<<<<<<< HEAD
        differentiable: bool = True,
=======
        differentiable: bool = False,
>>>>>>> 5b9d92c4
    ):
        if shape is None:
            # If shape is not provided, create a new shape with a Variadic root.
            shape = ShapeRepr(root=Variadic()).node
        shape.referees.add(self)
        self.shape: ShapeNode = shape
        self._temp_shape: ShapeRepr | None = None  # set random repr
        self.type: _TensorTypes = type
        self.referees: set[IOHyperEdge] = set()
<<<<<<< HEAD
        self.differentiable = differentiable if self.type is float or float in get_args(self.type) else False
=======
        self.differentiable = differentiable
>>>>>>> 5b9d92c4
        # Initialize value as TBD and then set if any value is provided.
        self.value: TensorValueType | ToBeDetermined = TBD
        if not isinstance(value, ToBeDetermined):
            self.set_value(value)

    def set_type(self, typ: _TensorTypes) -> Updates:
        updates = Updates()
        if self.type != (new_type := find_intersection_type(typ, self.type)):
            if not new_type:
                raise TypeError(
                    f"Acceptable types are {sort_type(self.type)}, but "
                    f"{sort_type(typ)} type is provided!"
                )
            # TODO: Update below assertion!
            assert not (is_tensor_type(new_type) or isinstance(new_type, GenericAlias))
            self.type = new_type
            # Add all referee edges into the updates.
            for edge in self.referees:
                updates.add(edge, UpdateType.TYPE)
        return updates

    def set_value(self, value: TensorValueType) -> Updates:
        if self.value is not TBD and self.value != value:
            raise ValueError(
                f"Value is set before as {self.value}. A value can not be reset."
            )

        updates = Updates()
        # Set value.
        if self.value is TBD:
            # Infer shape, final_value and type from the value.
            shape, val, typ = process_value(value)
            # Set type.
            updates |= self.set_type(typ)
            # Set shape.
            updates |= self.shape.set_values(shape)
            # Add all referee edges into the updates.
            for edge in self.referees:
                updates.add(edge, update_type=UpdateType.VALUE)
                updates.add(edge, update_type=UpdateType.SHAPE)
                updates.value_updates.add(edge)
            self.value = val
<<<<<<< HEAD
            if self.value is not TBD:
                self.differentiable = False
=======

        self.differentiable = False
>>>>>>> 5b9d92c4
        return updates

    def match(self, other: Tensor[int | float | bool]) -> Updates:
        updates = Updates()
        if self is not other:
            updates |= self.set_type(other.type)
            updates |= other.set_type(self.type)
            if self.value is not TBD or other.value is not TBD:
                valued, non_valued = (
                    (other, self) if other.value is not TBD else (self, other)
                )
                assert not isinstance(valued.value, ToBeDetermined)
                updates |= non_valued.set_value(valued.value)
<<<<<<< HEAD
            updates |= self.match_shapes(other.shape)
            updates.shape_updates.discard(other)
            # Transfer all referees of other to self and update all
            # Tensors in all edges of other with self.
            self.referees |= other.referees
            self.differentiable |= other.differentiable
            # Remove other from referees of shape node.
            self.shape.referees.discard(other)
=======

                self.differentiable = False
                other.differentiable = False
            else:
                self.differentiable |= other.differentiable

            # Transfer all referees of other to self and update all
            # Tensors in all edges of other with self.
            self.referees |= other.referees

>>>>>>> 5b9d92c4
            for edge in other.referees:
                edge.replace_tensor(other, self)
            other.referees = set()
        return updates

    def match_shapes(self, node: ShapeNode) -> Updates:
        updates = Updates()
        if node is not self.shape:
            updates |= self.shape.merge(node)
            self.shape.referees |= node.referees
            prev_node = node
            for ref in node.referees:
                # assert isinstance(ref._value, Tensor)
                ref.shape = self.shape
            prev_node.reprs = []
            prev_node.referees = set()
        return updates


class IOHyperEdge:
    _type: type[Tensor[int | float | bool]] | ScalarType
    _value: Tensor[int | float | bool] | ScalarValueType

    def __init__(
        self,
        type: type[Tensor[int | float | bool]] | ScalarType = ToBeDetermined,
        value: Tensor[int | float | bool] | ScalarValueType = TBD,
        key_origin: str | None = None,
        interval: list[float | int] | None = None,
    ) -> None:
        self.key_origin = key_origin
        self.constraints: dict[UpdateType, set[Constraint]] = {
            type: set() for type in UpdateType
        }
<<<<<<< HEAD
        # self._differentiable: bool = False
=======
        self._temp_shape: ShapeRepr | None = None  # set random repr
>>>>>>> 5b9d92c4
        self.interval: list[float | int] | None = interval
        # Initially set type and value as not determined yet.
        self._type = ToBeDetermined
        self._value = TBD
        # Set given type.
        self.set_type(type)
        # If any value is provided, set it.
        if value is not TBD:
            self.set_value(value)

    @property
<<<<<<< HEAD
    def _temp_shape(self) -> ShapeRepr | None:
        if isinstance(self._value, Tensor):
            return self._value._temp_shape
        return None

    @property
    def differentiable(self) -> bool:
        return any_differentiable(self._value)
    
    @property
    def tensors(self) -> set[Tensor[int | float | bool]]:
        return set(get_tensors(self._value))
=======
    def differentiable(self) -> bool:
        if self.is_tensor:
            assert isinstance(self._value, Tensor)
            return self._value.differentiable
        return False
>>>>>>> 5b9d92c4

    @property
    def is_polymorphic(self) -> bool:
        # Returns if the edge is of polymorphic type or not.
        if self._type is ToBeDetermined:
            return True
        # Look for possible tensor and scalar types.
        return not (self.is_tensor or self.is_scalar)

    @property
    def is_tensor(self) -> bool:
        return get_origin(self._type) is Tensor

    @property
    def is_scalar(self) -> bool:
        has_tensor = bool(
            find_intersection_type(Tensor[int | float | bool], self._type)
        )
        is_tbd = self._type is ToBeDetermined
        return not (is_tbd or has_tensor)

    @property
    def is_non_diff(self) -> bool:
        return not self.differentiable

    @property
    def is_valued(self) -> bool:
        return self._value is not TBD

    @property
    def all_constraints(self) -> set[Constraint]:
        result: set[Constraint] = set().union(*self.constraints.values())
        return result

    @property
    def value(self) -> _TensorValueType | ScalarValueType | ToBeDetermined:
        return self._value.value if isinstance(self._value, Tensor) else self._value

    @property
    def shape(self) -> ShapeNode | None:
        if isinstance(self._value, Tensor):
            return self._value.shape
        return None

    @property
    def value_type(self) -> _TensorTypes | ScalarType:
        if isinstance(self._value, Tensor):
            return self._value.type
        else:
            return self._type  # type: ignore

    @property
    def edge_type(self) -> type[Tensor[int | float | bool]] | ScalarType:
        return self._type

    @staticmethod
    def _discard_edge_from_tensors(
        edge: IOHyperEdge,
        value: Tensor[int | float | bool] | ScalarValueType | ToBeDetermined,
    ) -> None:
        if isinstance(value, Tensor):
            # Add self to referees of value and shape.
            value.referees.discard(edge)
        elif isinstance(value, Sequence):
            # If value is a Sequence, update all its values.
            for val in value:
                IOHyperEdge._discard_edge_from_tensors(edge, val)
        elif isinstance(value, dict):
            # If value is a dict, update all its values.
            for val in value.values():
                IOHyperEdge._discard_edge_from_tensors(edge, val)

    def _create_and_set_tensor_value(
        self, typ: type[Tensor[int | float | bool]]
    ) -> Updates:
        updates = Updates()
        # Create a new tensor and add self to its referees
        # and shape referees.
        tensor_typ = get_args(typ)[0]
        tensor: Tensor[int | float | bool] = Tensor(type=tensor_typ)
        tensor.referees.add(self)
        tensor.shape.referees.add(tensor)
        # Set type of the edge to Tensor.
        self._type = typ
        updates.add(self, UpdateType.TYPE)
        updates.add(self, UpdateType.VALUE)
        updates.add(self, UpdateType.SHAPE)
        self._value = tensor
        return updates

    def _value_compatible(
        self, other_value: Tensor[int | float | bool] | ScalarValueType | ToBeDetermined
    ) -> bool:
        if self._value is not TBD:
            if type(self._value) is not type(other_value):
                return False
            _other_value = (
                other_value.value if isinstance(other_value, Tensor) else other_value
            )
            return self.value is TBD or self.value == _other_value
        return True

<<<<<<< HEAD
    def replace_tensor(
        self,
        current_tensor: Tensor[int | float | bool],
        new_tensor: Tensor[int | float | bool],
    ) -> None:
        self._value = replace_tensor(current_tensor, new_tensor, self._value)

    def set_type(
        self,
        typ: type[Tensor[int | float | bool]] | ScalarType,
        create_tensor: bool = True,
    ) -> Updates:
=======
    def set_differentiability(self, differentiable: bool) -> None:
        if self.is_tensor:
            assert isinstance(self._value, Tensor)
            self._value.differentiable = differentiable
        elif differentiable:
            raise ValueError("Non-tensor edges cannot be differentiable.")

    def set_type(self, typ: type[Tensor[int | float | bool]] | ScalarType) -> Updates:
>>>>>>> 5b9d92c4
        updates = Updates()
        if self._type != typ:
            new_type = find_intersection_type(self._type, typ)
            # If new_type is not different from the current type, return updates.
            if self._type == new_type:
                return updates
            # None new_type means incompatible types are provided,
            # raise TypeError.
            if new_type is None:
                raise TypeError(
                    f"Acceptable types are {sort_type(self._type)}, but "
                    f"{sort_type(typ)} type is provided!"
                )
            elif is_tensor_type(new_type):
                # new_type is strictly a tensor type.
                if not isinstance(self._value, Tensor):
                    if create_tensor:
                        # This is the case when the base type is not determined yet,
                        # meaning it can be of any type. So, if it is requested
                        # to set type to Tensor, we need to create a new Tensor
                        # and set it as the value of the edge.
                        updates |= self._create_and_set_tensor_value(new_type)
                else:
                    # Set type of Tensor object using available_types
                    updates |= self._value.set_type(get_args(new_type)[0])
            # Add self as type update, set new type and update differentiability.
            updates.add(self, UpdateType.TYPE)
            self._type = new_type
<<<<<<< HEAD
            # self.differentiable = (self.value is TBD) and bool(
            #     find_intersection_type(Tensor[float], self._type)
            # )
=======

>>>>>>> 5b9d92c4
        return updates

    def _set_value_recursively(
        self,
        value: Tensor[int | float | bool] | ScalarValueType | ToBeDetermined,
        self_value: Tensor[int | float | bool] | ScalarValueType | ToBeDetermined,
        updates: Updates,
    ) -> None:
        # Traverses over the value and sets the value of each item
        # in self._value recursively.
        if isinstance(value, Tensor):
            assert isinstance(self_value, Tensor)
            # If both values are Tensor, match them.
            updates |= self_value.match(value)
        elif isinstance(value, list | tuple):
            # TODO: Update below assertion type!!!
            assert isinstance(self_value, list | tuple)
            for val, self_val in zip(value, self_value, strict=False):
                self._set_value_recursively(val, self_val, updates)
        elif isinstance(value, dict):
            assert isinstance(self_value, dict)
            for key in value:
                if key not in self_value:
                    raise ValueError("Incompatible value types.")
                self._set_value_recursively(value[key], self_value[key], updates)
        elif value != self_value:
            # Simply compare values. If not equal, raise ValueError.
            raise ValueError(
                f"Value is set before as {self._value}. A value can not be reset."
            )

    def update_tensor_values(
        self,
        value: Tensor[int | float | bool] | ScalarValueType | ToBeDetermined,
        updates: Updates,
    ) -> None:
        # Updates all required fields of all tensor values in value and
        # update Updates object accordingly
        if isinstance(value, Tensor):
            # Add self to referees of value and shape.
            value.referees.add(self)
            # TODO: When two edges set to the same tensor value using
            # different Tensor objects, we need to merge their nodes into
            # a single node. In order to track this, we need to add all
            # uniadic symbols of all reprs to the updates.
            for repr in value.shape.reprs:
                for symbol in repr.prefix + repr.suffix:
                    updates.add(symbol)
        elif isinstance(value, list | tuple):
            # If value is a Sequence, update all its values.
            for val in value:
                self.update_tensor_values(val, updates)
        elif isinstance(value, dict):
            # If value is a dict, update all its values.
            for val in value.values():
                self.update_tensor_values(val, updates)

    def set_value(
        self, value: Tensor[int | float | bool] | ScalarValueType | ToBeDetermined
    ) -> Updates:
        updates = Updates()
        # Note that two tensor objects having same value are not equal.
        # Tensor values always have to be matched with the existing one
        # or set as the new value.
        if not (isinstance(value, ToBeDetermined) or self._value == value):
            # Set new type without automatic tensor value creation.
            # Note that this first type setting actually validates or
            # rejects value setting based on the compatibility of two types.
            # If they are incompatible, raises an error and value setting is
            # not performed. Else, type is updated, value is set and then
            # type is re-updated based on the final value.
            updates |= self.set_type(_find_type(value), create_tensor=False)
            if self._value is not TBD:
                self._set_value_recursively(value, self._value, updates)
            else:
                self._value = value
                self.update_tensor_values(value, updates)
                # Add self to updates as value update.
                updates.add(self, UpdateType.VALUE)
                updates.value_updates.add(self)
<<<<<<< HEAD
            # Update new type without automatic tensor value creation.
            updates |= self.set_type(_find_type(self._value), create_tensor=False)
            # self.differentiable = self.value is TBD
            if self.value != TBD:
                self.set_differentiablity(False)
=======

            # # Add self to updates.
            if self.value != TBD:
                self.set_differentiability(False)

>>>>>>> 5b9d92c4
        return updates

    def match(self, other: IOHyperEdge) -> Updates:
        # TODO: Get global Updates object for global consistency.
        updates = Updates()
        if self is not other:
            # TODO: If any valued edge, set_value only since it sets types as well.
            updates |= self.set_type(other._type)
            updates |= other.set_type(self._type)
            if self.is_valued or other.is_valued:
                valued, non_valued = (other, self) if other.is_valued else (self, other)
                updates |= non_valued.set_value(valued._value)
                # updates |= self.set_value(other._value)
                # if non_valued is other:
                updates.value_updates.discard(other)
                # updates.shape_updates.discard(other)
                IOHyperEdge._discard_edge_from_tensors(other, self._value)

        # After modifications done, propagate other constraints into self.
        for type in UpdateType:
            self.constraints[type] |= other.constraints[type]
            other.constraints[type] = set()

<<<<<<< HEAD
        # # Update differentiability.
        # if isinstance(self._value, Tensor) and self._value.value is TBD:
        #     is_diff = self.differentiable | other.differentiable
        #     # TODO: Is it required to set other as well?
        #     self.differentiable = other.differentiable = is_diff
=======
>>>>>>> 5b9d92c4
        return updates
    
    def set_differentiablity(self, differentiable: bool) -> None:
        if self.is_tensor:
            assert isinstance(self._value, Tensor)
            self._value.differentiable = differentiable
        elif differentiable:
            raise ValueError("Non-tensor edges cannot be differentiable.")

    def add_constraint(self, constraint: Constraint) -> None:
        for type in constraint.types:
            self.constraints[type].add(constraint)

    def remove_constraint(self, constraint: Constraint) -> None:
        for type in constraint.types:
            self.constraints[type].discard(constraint)


class BaseKey:
    def __init__(
        self,
        name: str | None = None,
        value: Tensor[int | float | bool]
        | ScalarValueType
        | ToBeDetermined
        | str = TBD,
        shape: ShapeTemplateType | None = None,
        type: UnionType
        | type
        | type[Tensor[int | float | bool]]
        | ScalarType
        | None = None,
        expose: bool | None = None,
        differentiable: bool = False,
        interval: list[float | int] | None = None,
        connections: set[ConnectionData | str] | None = None,
    ) -> None:
        # If shape is provided, type should be Tensor.
        if shape is not None:
            if type is Tensor:
                type = Tensor[int | float | bool]
            if type is None:
                type = Tensor[int | float | bool]
            elif get_origin(type) is not Tensor:
                raise TypeError("Shape can not be provided for a non-tensor type!")
        elif type is Tensor:
            # Convert to generic Tensor type if Tensor type is provided.
            type = Tensor[int | float | bool]

        if differentiable:
            type = Tensor[float]

        self.name = name
        self.expose = expose
        if connections is None:
            connections = set()
        self.connections: set[ConnectionData | str] = connections
        # TODO: Shape should not be [] also!
        if (
            value is not TBD
            and not isinstance(value, Tensor)
            and shape is not None
            and shape != []
        ):
            raise ValueError(
                f"Scalar values are shapeless, shape should be None or []. "
                f"Got {shape}."
            )

        if differentiable and value is not TBD:
            raise ValueError("Scalar values can not be set as differentiable.")

        if value is not TBD and type is not None:
            value_type = find_type(value)
            if find_intersection_type(value_type, type) is None:
                raise TypeError(
                    "type of the given value and given type does not match. Given "
                    f"type is {type} while type of value is {value_type}"
                )
        self.value = value
        self.value_shape = shape
        self.type = type
        self.interval = interval
        self.differentiable = differentiable


@dataclass
class ConnectionData:
    # TODO: This class updated as mutable. Update docstrings accordingly!
    """Immutable dataclass object which holds model instance, key
    and I/O info. It is immutable because once a model's input-output
    names are defined, changing them is not allowed for proper DAG
    connections.
    """

    key: str
    metadata: IOHyperEdge
    # TODO: remove is_key_autogenerated field
    is_key_autogenerated: bool

    def __hash__(self) -> int:
        return hash(id(self))

    def __eq__(self, other: object) -> bool:
        return id(self) == id(other)

<<<<<<< HEAD
    def set_differentiable(self, differentiable: bool = True) -> None:
        self.metadata.set_differentiablity(differentiable)
        # # TODO: Move this method to Model class as set_shapes, set_types etc.
        # if self.metadata.is_tensor:
        #     self.metadata.differentiable = differentiable
        # elif differentiable:
        #     if self.metadata.edge_type is not ToBeDetermined:
        #         raise ValueError("Scalar data can not be set as differentiable.")
        #     self.metadata.differentiable = differentiable
=======
    def set_differentiability(self, differentiable: bool = True) -> Updates:
        updates = Updates()
        # TODO: Move this method to Model class as set_shapes, set_types etc.
        if self.metadata.is_tensor:
            self.metadata.set_differentiability(differentiable)
        elif differentiable:
            updates |= self.metadata.set_type(Tensor[float])
            self.metadata.set_differentiability(differentiable)

        return updates
>>>>>>> 5b9d92c4


ShapesType = (
    Mapping[str | ConnectionData, ShapeTemplateType]
    | Mapping[str, ShapeTemplateType]
    | Mapping[ConnectionData, ShapeTemplateType]
)
ShapeResultType = Mapping[str, ShapeTemplateType | list[ShapeTemplateType] | None]


ConnectionDataType = (
    str
    | MainValueType
    | NullConnection
    | BaseKey
    | ConnectionData
    | Tensor[int | float | bool]
)

ConnectionDataInstanceType = (
    str | MainValueInstance | NullConnection | BaseKey | ConnectionData | Tensor  # type: ignore
)


class Connections:
    """This class maintains all the connections and their operations in model.
    _input_dict, _output_dict and _internal_dict stores added / updated connections
    and metadata_dict contains all metadata of the connections in _input_dict,
    _output_dict and _internal_dict. Metadata dict is updated in case of metadata
    merger.
    """

    def __init__(self) -> None:
        self._connection_dict: dict[KeyType, dict[str, ConnectionData]] = {
            key_type: {} for key_type in KeyType
        }

        self.metadata_dict: dict[IOHyperEdge, set[ConnectionData]] = {}
        self.connections_dict: dict[IOHyperEdge, set[Connections]] = {}
        self.cins: set[ConnectionData] = set()
        self.couts: set[ConnectionData] = set()

    @property
    def input_keys(self) -> KeysView[str]:
        return self._connection_dict[KeyType.INPUT].keys()

    @property
    def input_connections(self) -> ValuesView[ConnectionData]:
        return self._connection_dict[KeyType.INPUT].values()

    @property
    def output_keys(self) -> KeysView[str]:
        return self._connection_dict[KeyType.OUTPUT].keys()

    @property
    def output_connections(self) -> ValuesView[ConnectionData]:
        return self._connection_dict[KeyType.OUTPUT].values()

    @property
    def internal_keys(self) -> KeysView[str]:
        return self._connection_dict[KeyType.INTERNAL].keys()

    @property
    def internal_connections(self) -> ValuesView[ConnectionData]:
        return self._connection_dict[KeyType.INTERNAL].values()

    @property
    def latent_output_keys(self) -> KeysView[str]:
        return self._connection_dict[KeyType.LATENT_OUTPUT].keys()

    @property
    def latent_output_connections(self) -> ValuesView[ConnectionData]:
        return self._connection_dict[KeyType.LATENT_OUTPUT].values()

    @property
    def latent_input_keys(self) -> KeysView[str]:
        return self._connection_dict[KeyType.LATENT_INPUT].keys()

    @property
    def latent_input_connections(self) -> ValuesView[ConnectionData]:
        return self._connection_dict[KeyType.LATENT_INPUT].values()

    @property
    def all(self) -> dict[str, ConnectionData]:
        return (
            self._connection_dict[KeyType.INTERNAL]
            | self._connection_dict[KeyType.INPUT]
            | self._connection_dict[KeyType.OUTPUT]
            | self._connection_dict[KeyType.LATENT_INPUT]
            | self._connection_dict[KeyType.LATENT_OUTPUT]
        )

    @property
    def io_keys(self) -> KeysView[str]:
        return (
            self._connection_dict[KeyType.INPUT] | self._connection_dict[KeyType.OUTPUT]
        ).keys()

    def add(
        self,
        connection: ConnectionData,
    ) -> None:
        metadata = connection.metadata
        self.metadata_dict.setdefault(metadata, set()).add(connection)
        self.connections_dict.setdefault(metadata, set()).add(self)

    def set_connection_type(
        self,
        connection: ConnectionData,
        con_type: KeyType,
        safe: bool = True,
    ) -> None:
        if safe and con_type == KeyType.OUTPUT and connection.is_key_autogenerated:
            raise KeyError("Connection without a name cannot be set as output")
        key = connection.key
        if connection in self.couts and con_type == KeyType.INTERNAL:
            self.couts.discard(connection)
        if connection in self.cins and con_type != KeyType.INPUT:
            self.cins.discard(connection)
        for _type in KeyType:
            if _type == con_type:
                self._connection_dict[_type][key] = connection
            else:
                self._connection_dict[_type].pop(key, None)

    def remove_connection(self, connection: ConnectionData) -> None:
        for _type in KeyType:
            self._connection_dict[_type].pop(connection.key, None)
            self.cins.discard(connection)
            self.couts.discard(connection)

    def get_data(self, key: str) -> IOHyperEdge:
        return self.get_metadata(key)

    def get_type(self, key: ConnectionData) -> KeyType:
        con_data = self.get_extracted_connection(key)
        for _key_type in KeyType:
            key_dict = self._connection_dict[_key_type]
            if key_dict.get(con_data.key) is not None:
                return _key_type
        raise ValueError("No matching key type found!")

    def get_non_diff_keys(self) -> set[str]:
        return {
            key for key, conn in self.all.items() if not conn.metadata.differentiable
        }

    def get_connection(self, key: str) -> ConnectionData | None:
        internals = self._connection_dict[KeyType.INTERNAL]
        inputs = self._connection_dict[KeyType.INPUT]
        outputs = self._connection_dict[KeyType.OUTPUT]
        latent_inputs = self._connection_dict[KeyType.LATENT_INPUT]
        latent_outputs = self._connection_dict[KeyType.LATENT_OUTPUT]
        return internals.get(
            key,
            inputs.get(
                key, outputs.get(key, latent_inputs.get(key, latent_outputs.get(key)))
            ),
        )

    def get_con_by_metadata(self, key: IOHyperEdge) -> ConnectionData | None:
        conns = self.metadata_dict.get(key)
        if conns is not None:
            return next(iter(conns))
        return conns

    def get_cons_by_metadata(self, key: IOHyperEdge) -> set[ConnectionData] | None:
        return self.metadata_dict.get(key)

    def get_metadata(self, key: str) -> IOHyperEdge:
        if (con := self.get_connection(key)) is not None:
            return con.metadata
        raise KeyError(f"Key '{key}' is not found in connections.")

    def get_key_origin(self, key: str) -> str | None:
        return self.get_metadata(key).key_origin

    def get_shape_node(self, key: str) -> ShapeNode:
        edge = self.get_metadata(key)
        if not edge.is_tensor:
            raise ValueError("'Only Tensor type connections has shape!'")
        assert edge.shape is not None
        return edge.shape

    def set_value(self, con: ConnectionData, value: MainValueType) -> None:
        self.get_data(con.key).set_value(value)

    def extract_metadata(self, key: str | ConnectionData) -> IOHyperEdge:
        if isinstance(key, ConnectionData):
            # Extract the key from the Connection object.
            metadata = key.metadata
        else:
            metadata = self.get_metadata(key)
        return metadata

    def get_extracted_connection(self, key: str | ConnectionData) -> ConnectionData:
        if (result := self.get_con_by_metadata(self.extract_metadata(key))) is None:
            raise KeyError("Connection is not found!")
        return result


class Uniadic:
    def __init__(self, value: int | set[int] | None = None) -> None:
        # TODO: we could accept *value as input to initialize Uniadic.
        self.metadata = UniadicRecord()
        self.metadata.update_possible_values(value)
        self.metadata.referees.add(self)

    @property
    def value(self) -> int | None:
        return self.metadata.value

    @property
    def possible_values(self) -> set[int] | None:
        return self.metadata.possible_values

    @property
    def reprs(self) -> KeysView[ShapeRepr]:
        return self.metadata.reprs

    def __hash__(self) -> int:
        return hash(id(self))

    def __eq__(self, other: Uniadic) -> bool:  # type: ignore
        return id(self.metadata) == id(other.metadata)

    def set_value(self, value: int | set[int] | None) -> bool:  # Do we need set_value
        prev_value = self.metadata.possible_values
        new_value = self.metadata.update_possible_values(value)
        return prev_value != new_value

    def update_possible_values(self, values: int | set[int] | None) -> Updates:
        updates = Updates()
        prev_values = self.metadata.possible_values
        new_values = self.metadata.update_possible_values(values)
        if prev_values != new_values:
            updates.add(self)
        return updates

    def match(self, other: Uniadic) -> Updates:
        updates = Updates()
        if self.metadata != other.metadata:
            if self.value == other.value and (
                len(self.metadata.reprs_dict) > 0 and len(other.metadata.reprs_dict) > 0
            ):
                updates.add(self)
            else:
                main_pos_val = copy(self.possible_values)
                updates |= self.update_possible_values(other.possible_values)
                updates |= other.update_possible_values(main_pos_val)
            self.metadata.match(other.metadata)
        return updates

    def __and__(self, other: Uniadic) -> set[int] | None:
        match (self.possible_values, other.possible_values):
            case (None, _ as pos) | (_ as pos, None):
                return pos
            case _:
                return self.possible_values & other.possible_values  # type: ignore

    # def __and__(self, other: Uniadic) -> set[int] | None:
    #     match (self.possible_values, other.possible_values):
    #         case (None, _ as pos) | (_ as pos, None):
    #             return pos
    #         case (int() as _number, set() as pos) | (set() as pos, int() as _number):
    #             return pos & {_number}
    #         case _:
    #             return self.possible_values & other.possible_values


@dataclass
class UniadicRecord:
    possible_values: set[int] | None = None
    referees: set[Uniadic] = field(default_factory=lambda: set())
    reprs_dict: dict[ShapeRepr, set[int]] = field(default_factory=lambda: {})
    vars_dict: dict[Variadic, set[int]] = field(default_factory=lambda: {})

    @property
    def reprs(self) -> KeysView[ShapeRepr]:
        return self.reprs_dict.keys()

    @property
    def value(self) -> int | None:
        if self.possible_values is not None and len(self.possible_values) == 1:
            return next(iter(self.possible_values))
        else:
            return None

    def __deepcopy__(self, memo: dict[int, Any]) -> UniadicRecord:
        if id(self) in memo:
            return memo[id(self)]
        new_instance = self.__class__.__new__(self.__class__)
        memo[id(self)] = new_instance
        # First copy referee Uniadics.
        deepcopy(self.referees, memo)
        for k, v in self.__dict__.items():
            setattr(new_instance, k, deepcopy(v, memo))
        return new_instance

    def update_possible_values(self, values: int | set[int] | None) -> set[int] | None:
        # TODO: Check if all elements of set are int!
        if isinstance(values, int):
            values = {values}
        if values == set():
            raise ValueError("Possible value set could not be empty!")
        elif values is None:
            return self.possible_values
        elif self.possible_values is None:
            self.possible_values = values
        elif len(intersect := self.possible_values & values) > 0:
            self.possible_values = intersect
        else:
            raise ValueError("Possible values mismatch!")
        return self.possible_values

    def match(self, other: UniadicRecord) -> int | None:
        if id(self) != id(other):
            self.update_possible_values(other.possible_values)
            # TODO: Is it required to check other.referees!
            # if not other.referees:
            #     raise ValueError("Encountered a removed UniadicRecord!")
            for uniadic in other.referees:
                # Update all referees' metadata
                uniadic.metadata = self
                self.referees.add(uniadic)
            for repr, indices in other.reprs_dict.items():
                self.reprs_dict.setdefault(repr, set()).update(indices)
            for var, pos_set in other.vars_dict.items():
                self.vars_dict.setdefault(var, set()).update(pos_set)
                var.uni_metadata_set.discard(other)
                var.uni_metadata_set.add(self)
            other.reprs_dict = {}
            other.referees = set()
            return self.value
        return None

    def __hash__(self) -> int:
        return hash(id(self))


def intersect_values(
    values1: set[int] | None, values2: set[int] | None
) -> set[int] | None:
    if values1 is None and values2 is None:
        return None
    elif values1 is None:
        return values2
    elif values2 is None:
        return values1
    else:
        return values1 & values2


@dataclass
class Equivalences:
    uniadics: set[Uniadic] = field(default_factory=lambda: set())
    values: set[int] | None = None

    def __contains__(self, other: Equivalences) -> bool:
        for uni in other.uniadics:
            # TODO: list makes this comparison N2 complexity.
            # Note that set looks for hash values but we have
            # __eq__ method for Uniadic class.
            if uni not in list(self.uniadics):
                return False
        if other.values is not None:
            if self.values is None:
                return True
            return self.values.issubset(other.values)
        return True

    def add_uniadic(self, uni: Uniadic) -> tuple[bool, bool]:
        self.uniadics.add(uni)
        return self.intersect_values(uni.possible_values)

    def intersect_values(self, values: set[int] | None) -> tuple[bool, bool]:
        # Returns tuple[is_applicable, is_updated]
        prev_val = None if self.values is None else set(self.values)
        self.values = intersect_values(self.values, values)
        return self.values != set(), prev_val != self.values


@dataclass
class PossibleValues:
    # Expresses Variadic's single possible value in terms of Possible Uniadics.
    uniadics: tuple[Uniadic, ...] = ()
    # Expresses required condition of given Possible Uniadics in Disjunctive Normal Form
    dnf_list: list[DNF] = field(default_factory=lambda: [])

    def __post_init__(self) -> None:
        # TODO: Check applicability
        self._is_applicable: bool = True
        self.dnf_lookup_table: dict[Uniadic, Equivalences] = {}
        self.update_dnf()

    @property
    def is_applicable(self) -> bool:
        return self._is_applicable

    def check_is_subset(self, other: PossibleValues) -> bool:
        # If any Uniadics differ, return False
        for other_uni, self_uni in zip(other.uniadics, self.uniadics, strict=False):
            if other_uni != self_uni:
                look_up = self.dnf_lookup_table.get(self_uni)
                if look_up is None or other_uni not in look_up.uniadics:
                    return False

        # if self.uniadics != other.uniadics:
        #     return False

        for uni, equ in other.dnf_lookup_table.items():
            if (self_equ := self.dnf_lookup_table.get(uni)) is None:
                for _uni, val in self.dnf_lookup_table.items():
                    if uni.metadata == _uni.metadata:
                        self_equ = val
            if self_equ is None or equ not in self_equ:
                return False
        return True

    # def merge(self, other: PossibleValues) -> tuple[bool, bool]:
    #     # Add other's dnf_list and uniadics equality to dnf_list
    #     if self == other or self.check_is_subset(other):
    #         return True, False
    #     # TODO: Check if other has same info but different object
    #     self.dnf_list += other.dnf_list + [
    #         DNF([AND({u1: u2})])
    #         for u1, u2 in zip(self.uniadics, other.uniadics, strict=True)
    #     ]

    #     # Update dnf
    #     return self.update_dnf(), True

    def merge(self, other: PossibleValues) -> tuple[bool, Updates]:
        # Add other's dnf_list and uniadics equality to dnf_list
        updates = Updates()
        if self == other or self.check_is_subset(other):
            return True, updates
        # TODO: Check if other has same info but different object
        for u1, u2 in zip(self.uniadics, other.uniadics, strict=True):
            if u1.metadata != u2.metadata:
                updates.add(u2)
        self.dnf_list += other.dnf_list + [
            DNF([AND({u1: u2})])
            for u1, u2 in zip(self.uniadics, other.uniadics, strict=True)
        ]

        # Update dnf
        return self.update_dnf(), updates

    def update_dnf(self) -> bool:
        while True:
            is_updated = False
            for dnf in self.dnf_list:
                is_applicable, _is_updated, new_dnfs = dnf.update(self.dnf_lookup_table)
                self.dnf_list += new_dnfs
                is_updated |= _is_updated
                if not is_applicable:
                    # TODO: DELETE PossibleValues from all Uniadics in this
                    # PossibleValues.
                    self._is_applicable = False
                    return False
            if not is_updated:
                break
        return True

    def get_all_uniadics(self) -> set[Uniadic]:
        # TODO: add all ANDs Uniadics into lookup table, then remove this method and
        # directly call self.lookup_table.keys()
        uniadics: set[Uniadic] = set()
        for dnf in self.dnf_list:
            for item in dnf.item_list:
                for key, value in item.uni_table.items():
                    uniadics.add(key)
                    if isinstance(value, Uniadic):
                        uniadics.add(value)
        return uniadics


@dataclass
class AND:
    uni_table: dict[Uniadic, Uniadic | int]

    def check(self, lookup_table: dict[Uniadic, Equivalences]) -> bool:
        result = True
        local_lookup: dict[Uniadic, set[int] | None] = {}
        for key, value in self.uni_table.items():
            if key in lookup_table:
                local_lookup |= {
                    _key: lookup_table[key].values
                    for _key in lookup_table[key].uniadics
                }
            else:
                local_lookup[key] = key.possible_values

            if isinstance(value, Uniadic):
                if value in lookup_table:
                    local_lookup |= {
                        _key: lookup_table[value].values
                        for _key in lookup_table[value].uniadics
                    }
                else:
                    local_lookup[value] = value.possible_values
                eq_val = local_lookup[value]
            else:
                eq_val = {value}
            result &= intersect_values(local_lookup[key], eq_val) != set()
            # TODO: break if false?
        return result

    def is_equal(self, other: AND) -> bool:
        if len(self.uni_table) != len(other.uni_table):
            return False
        for uni1, val1 in self.uni_table.items():
            for uni2, val2 in self.uni_table.items():
                if uni1 == uni2 and val1 == val2:
                    break
            else:
                return False
        return True


@dataclass
class DNF:
    item_list: list[AND]

    def update(
        self, lookup_table: dict[Uniadic, Equivalences]
    ) -> tuple[bool, bool, list[DNF]]:
        current_len = len(self.item_list)
        # Returns tuple[is_applicable, is_updated]
        self.item_list = [item for item in self.item_list if item.check(lookup_table)]
        if len(self.item_list) == 0:
            return current_len != 0, current_len != len(self.item_list), []
        elif len(self.item_list) == 1:
            # Update lookup table
            for key, value in self.item_list[0].uni_table.items():
                if key not in lookup_table:
                    lookup_table[key] = Equivalences()
                is_applicable, is_updated = lookup_table[key].add_uniadic(key)
                if isinstance(value, Uniadic):
                    if value in lookup_table:
                        _is_applicable, _is_updated = lookup_table[
                            key
                        ].intersect_values(lookup_table[value].values)
                        is_applicable &= _is_applicable
                        is_updated |= _is_updated
                        for uni in lookup_table[value].uniadics:
                            lookup_table[uni] = lookup_table[key]
                            lookup_table[key].uniadics.add(uni)
                    else:
                        lookup_table[value] = lookup_table[key]
                    _is_applicable, _is_updated = lookup_table[key].add_uniadic(value)
                else:
                    _is_applicable, _is_updated = lookup_table[key].intersect_values(
                        {value}
                    )
                is_applicable &= _is_applicable
                is_updated |= _is_updated
                if not is_applicable:
                    return is_applicable, is_updated, []
            return is_applicable, is_updated, []

        # Extract common terms in ANDs
        uniadics: dict[Uniadic, Uniadic | int] = {}
        for idx, item in enumerate(self.item_list):
            if idx == 0:
                uniadics |= item.uni_table
            elif intersect := (uniadics.keys() & item.uni_table.keys()):
                uniadics = {
                    uni: uniadics[uni]
                    for uni in intersect
                    if uniadics[uni] == item.uni_table[uni]
                }
            else:
                uniadics = {}
                break

        new_dnfs = []
        for uni, value in uniadics.items():
            new_dnfs.append(DNF([AND({uni: value})]))
            # get rid of this uni in all ANDs
            for _item in self.item_list:
                _item.uni_table.pop(uni, None)

        return True, new_dnfs != [], new_dnfs


@dataclass
class Variadic:
    reprs: set[ShapeRepr] = field(default_factory=lambda: set())
    # Key indicates the length of possible values length is unique.
    possibles: dict[int, PossibleValues] | None = None
    uni_metadata_set: set[UniadicRecord] = field(default_factory=lambda: set())

    def __deepcopy__(self, memo: dict[int, Any]) -> Variadic:
        if id(self) in memo:
            return memo[id(self)]
        new_instance = self.__class__.__new__(self.__class__)
        memo[id(self)] = new_instance
        # First copy shape reprs.
        deepcopy(self.reprs, memo)
        for k, v in self.__dict__.items():
            setattr(new_instance, k, deepcopy(v, memo))
        return new_instance

    def _match(
        self,
        new_root: Variadic | None,
        new_prefix: list[Uniadic],
        new_suffix: list[Uniadic],
    ) -> Updates:
        for repr in self.reprs:
            if repr.root != new_root:
                # Update reprs_dict indices for new suffix and new_prefix.
                for idx, uniadic in enumerate(new_prefix):
                    uniadic.metadata.reprs_dict.setdefault(repr, set()).add(
                        len(repr.prefix) + idx
                    )
                for idx, uniadic in enumerate(new_suffix[::-1]):
                    uniadic.metadata.reprs_dict.setdefault(repr, set()).add(
                        -(len(repr.suffix) + idx + 1)
                    )
                # Update repr's root, prefix and suffix accordingly.
                repr.root = new_root
                if new_root is not None:
                    new_root.reprs.add(repr)
                    repr.prefix += new_prefix
                    repr.suffix = new_suffix + repr.suffix
                else:
                    repr.prefix += new_prefix + repr.suffix
                    repr.suffix = []
        updates = Updates()
        updates.add(self)
        # Add uniadics to only uniadic_updates
        updates.uniadic_updates |= {
            uni for uni in new_prefix + new_suffix if uni.value is not None
        }
        # TODO: Remove self.uni_metadata_set access uniadics using DNF as below:
        for metadata in self.uni_metadata_set:
            metadata.vars_dict.pop(self, None)
        return updates

    def match(
        self,
        new_root: Variadic | None = None,
        new_prefix: list[Uniadic] | None = None,
        new_suffix: list[Uniadic] | None = None,
    ) -> Updates:
        if new_prefix is None:
            new_prefix = []
        if new_suffix is None:
            new_suffix = []
        updates = self._match(new_root, new_prefix, new_suffix)
        if new_root is not None:
            if self.possibles is not None:
                updates |= self._match_possibles(new_root, new_prefix, new_suffix)
        else:
            if new_suffix != []:
                raise ValueError(
                    "Suffix could only be non-empty if another root is given!"
                )
            updates |= self.update_possible_values(PossibleValues(tuple(new_prefix)))
        self.reprs = set()
        return updates

    def _match_possibles(
        self, root: Variadic, prefix: list[Uniadic], suffix: list[Uniadic]
    ) -> Updates:
        assert self.possibles is not None
        updates = Updates()
        # Clip self.possibles with new_prefix and new_suffix
        # Add clipped uniadics to new equivalences.
        possibles: list[PossibleValues] = []
        for _len, pos in self.possibles.items():
            if _len < len(prefix) + len(suffix):
                continue
            # Insert equivalences after clipping
            prefix_eq = [
                DNF([AND({u1: u2})])
                for u1, u2 in zip(prefix, pos.uniadics, strict=False)
            ]
            suffix_eq = [
                DNF([AND({u1: u2})])
                for u1, u2 in zip(suffix[::-1], pos.uniadics[::-1], strict=False)
            ]
            # Clip possible values according to given prefix and suffix
            pos = PossibleValues(
                pos.uniadics[len(prefix) : len(pos.uniadics) - len(suffix)],
                pos.dnf_list + prefix_eq + suffix_eq,
            )
            # if pos.is_applicable:
            possibles.append(pos)

        updates |= root.update_possible_values(*possibles)
        return updates

    def update_possible_values(self, *possibles: PossibleValues) -> Updates:
        updates = Updates()
        # This method accepts all possible values for the Variadic.
        if len(possibles) == 0:
            raise ValueError("Variadic possible values could not be empty!")

        possibles_dict: dict[int, PossibleValues] = {
            len(pos.uniadics): pos for pos in possibles
        }
        for length, pos in possibles_dict.items():
            for uni in pos.get_all_uniadics():
                uni.metadata.vars_dict.setdefault(self, set()).add(length)
                self.uni_metadata_set.add(uni.metadata)

        # Initially set possibles
        if self.possibles is None:
            self.possibles = possibles_dict
            updates.add(self)
        else:
            _possibles = {}
            for _len in self.possibles.keys() & possibles_dict.keys():
                status, _updates = self.possibles[_len].merge(possibles_dict[_len])
                if status:
                    _possibles[_len] = self.possibles[_len]
                updates |= _updates

            if len(_possibles) != len(self.possibles):
                updates.add(self)

            self.possibles = _possibles

        # TODO: DNFs updated two times!
        updates |= self.update_possibilities()
        return updates

    def extract_uniadics(self) -> Updates:
        # Extract uniadic if it exists in all possible values.
        updates = Updates()
        if self.possibles is None or self.min_len == 0:
            return updates

        # Initially check from prefix.
        extracted_prefix: list[Uniadic] = []
        for idx, uni in enumerate(self.possibles[self.min_len].uniadics):
            extracted_uni_len = len(extracted_prefix)
            for pos in self.possibles.values():
                unis = pos.uniadics
                u_idx = unis[idx]
                if u_idx.metadata != uni.metadata or (
                    u_idx.value is not None and u_idx.value != uni.value
                ):
                    break
            else:
                extracted_prefix.append(uni)

            if extracted_uni_len == len(extracted_prefix):  # No uniadic extracted
                break

        # After checking from prefix then check from suffix.
        # TODO: Functionalize this part
        extracted_suffix: list[Uniadic] = []
        for idx, uni in enumerate(self.possibles[self.min_len].uniadics[::-1]):
            rev_idx = -idx - 1
            if self.min_len - len(extracted_prefix) - len(extracted_suffix) <= 0:
                break
            extracted_len = len(extracted_suffix)
            for pos in self.possibles.values():
                unis = pos.uniadics
                _uni = unis[rev_idx]
                if (
                    len(unis) <= idx
                    or _uni.metadata != uni.metadata
                    or (_uni.value is not None and _uni.value != uni.value)
                ):
                    break
            else:
                extracted_suffix.append(uni)

            if extracted_len == len(extracted_suffix):  # No uniadic extracted
                break
        extracted_suffix = extracted_suffix[::-1]

        if extracted_prefix != [] or extracted_suffix != []:
            new_root = Variadic()
            updates |= self.match(new_root, extracted_prefix, extracted_suffix)

        return updates

    def update_possibilities(self, lengths: set[int] | None = None) -> Updates:
        updates = Updates()
        if self.possibles is None:
            return updates

        if lengths is None:
            lengths = set(self.possibles.keys())

        # Iterate over all possibilities
        single_dnfs: list[DNF] | None = None
        for _len in set(self.possibles.keys()):
            # Check validity of PossibleValues considering
            # its cnf & equivalences, also update cnf.
            if _len in lengths and not self.possibles[_len].update_dnf():
                updates.add(self)
                pos = self.possibles.pop(_len)
                # Remove Variadic from corresponding Uniadics vars_dict.
                for uni in pos.get_all_uniadics():
                    vars_dict = uni.metadata.vars_dict
                    # Another Uniadic may have same UniadicRecord with this Uniadic
                    # and already removed required _len or self. Check if self
                    # exists in vars_dict first.
                    if self in vars_dict:
                        vars_dict[self].discard(_len)
                        # If no index left for this Variadic,
                        # remove it from vars_dict.
                        if vars_dict[self] == []:
                            vars_dict.pop(self)

            elif single_dnfs is None:
                # Initially fill single_dnfs with first length.
                single_dnfs = []
                for dnf in self.possibles[_len].dnf_list:
                    if len(dnf.item_list) == 1:
                        single_dnfs.append(dnf)
            elif single_dnfs != []:
                # Intersect with existing single dnfs. If single_dnfs == [] this
                # means intersection is empty, no need for further intersection.
                _single_dnfs = []
                for dnf in self.possibles[_len].dnf_list:
                    if len(dnf.item_list) == 1:
                        and1 = dnf.item_list[0]
                        for s_dnf in single_dnfs:
                            if and1.is_equal(s_dnf.item_list[0]):
                                _single_dnfs.append(dnf)
                                break
                single_dnfs = _single_dnfs

        if single_dnfs is not None:
            for dnf in single_dnfs:
                # TODO: clear applied DNFs from possible values
                for uni, val in dnf.item_list[0].uni_table.items():
                    # TODO: clear matched uniadics' vars_dict
                    if isinstance(val, Uniadic):
                        updates |= uni.match(val)
                    else:
                        if uni.set_value(val):
                            updates.add(uni)

        # If there exists single possibility, apply post processes.
        if len(self.possibles) == 1:
            # Match all equivalences in this possibility
            possibles_vals: PossibleValues = next(iter(self.possibles.values()))
            for dnf in possibles_vals.dnf_list:
                if len(dnf.item_list) != 1:
                    break
            else:
                # Apply DNF conditions
                for dnf in possibles_vals.dnf_list:
                    for key, value in dnf.item_list[0].uni_table.items():
                        if isinstance(value, Uniadic):
                            updates |= key.match(value)
                        else:
                            if key.set_value(value):
                                updates.add(key)

                # If there exists single dnf possibilities,
                # then update Uniadics with values in dnf.
                self.possibles = None

                updates |= self._match(
                    new_root=None,
                    new_prefix=list(possibles_vals.uniadics),
                    new_suffix=[],
                )

                # Remove Variadic from corresponding Uniadics vars_dict.
                for uni in possibles_vals.get_all_uniadics():
                    # NOTE: Uniadics which share same UniadicRecord can call
                    # pop method multiple times. So we add None into pop method.
                    uni.metadata.vars_dict.pop(self, None)
                return updates

        elif self.possibles == {}:
            # raise ValueError("Possible values of Variadic could not be empty!")
            raise ValueError("Incompatible possible values for Variadic!")

        updates |= self.extract_uniadics()
        return updates

    @property  # TODO: If not necessary, remove it
    def min_len(self) -> int:
        assert self.possibles is not None
        return min(self.possibles.keys())

    @property  # TODO: If not necessary, remove it
    def max_len(self) -> int:
        assert self.possibles is not None
        return max(self.possibles.keys())

    def __hash__(self) -> int:
        return hash(id(self))


def subset_match(sub_repr: ShapeRepr, main_repr: ShapeRepr) -> Updates:
    updates = Updates()
    for nodes_repr in list(sub_repr.node.reprs):
        if not nodes_repr.is_equal(sub_repr):
            prefix = (
                main_repr.prefix[: len(main_repr.prefix) - len(sub_repr.prefix)]
                + nodes_repr.prefix
            )
            suffix = nodes_repr.suffix + main_repr.suffix[len(sub_repr.suffix) :]
            for repr in list(main_repr.node.reprs):
                if not (
                    (len(prefix) > len(repr.prefix) and len(suffix) < len(repr.suffix))
                    or (
                        (len(prefix) < len(repr.prefix))
                        and (len(suffix) > len(repr.suffix))
                    )
                ):
                    # Match corresponding parts and break the loop
                    updates |= repr.inner_match(prefix, nodes_repr.root, suffix)
                    break
            else:
                main_repr.node.add_repr(ShapeRepr(prefix, nodes_repr.root, suffix))
    return updates


def are_unis_identical(unis1: list[Uniadic], unis2: list[Uniadic]) -> bool:
    for uni1, uni2 in zip(unis1, unis2, strict=False):
        # if (
        #     uni1.possible_values is None
        #     or uni2.possible_values is None
        #     or uni1.possible_values & uni2.possible_values == set()
        # ):
        if (
            uni1.possible_values is not None
            and uni2.possible_values is not None
            and uni1.possible_values & uni2.possible_values == set()
        ):
            return False
    return True


def handle_numerical_incompatibility(
    main_root: Variadic,
    other_root: Variadic,
    remaining_prefix: list[Uniadic],
    remaining_suffix: list[Uniadic],
) -> tuple[Updates, bool]:
    updates = Updates()
    update_status = False

    # In the case of one of the remaining affix has longer length than
    # other one, clip the long one to the length of small one
    if len(remaining_prefix) > len(remaining_suffix):
        # clipped suffix will remain same in this case
        clipped_prefix = remaining_prefix[
            len(remaining_prefix) - len(remaining_suffix) :
        ]
        clipped_suffix = remaining_suffix

    elif len(remaining_prefix) < len(remaining_suffix):
        # clipped prefix will remain same in this case
        clipped_suffix = remaining_suffix[: len(remaining_prefix)]
        clipped_prefix = remaining_prefix
    else:
        # both will remain same as they have equal lenghts
        clipped_prefix = remaining_prefix
        clipped_suffix = remaining_suffix

    # find clipped amonut for each prefix and suffix
    clipped_prefix_amount = len(remaining_prefix) - len(clipped_prefix)
    clipped_suffix_amount = len(remaining_suffix) - len(clipped_suffix)

    for idx in range(len(clipped_prefix)):
        # Check all combinations of clipped_prefix and clipped_suffix,
        # Find the first combination that can be identical and break the loop
        if are_unis_identical(
            clipped_suffix[: len(clipped_prefix) - idx], clipped_prefix[idx:]
        ):
            if idx > 0:
                # meaning that first few combinations of prefix and suffix cannot be
                # the same. However, latter combinations of prefix and suffix can
                # overlap and different variadics cannot be removed

                # Example case:
                # [1, 2, V1] => [1, 2, V3, 3]
                # [V2, 2, 3]    [1, V4, 2, 3]

                update_status = True
                updates |= main_root.match(
                    Variadic(),
                    [],
                    remaining_suffix[
                        len(remaining_suffix) - idx - clipped_suffix_amount :
                    ],
                )
                updates |= other_root.match(
                    Variadic(), remaining_prefix[: idx + clipped_prefix_amount], []
                )
            break
    else:
        # meaning that any combinations of prefix and suffix uniadics cannot be the
        # same, This means their roots will be the same.

        # Example case:
        # [1, V1] => [1, V3, 2]
        # [V2, 2]

        update_status = True
        _root = Variadic()
        updates |= main_root.match(_root, [], remaining_suffix)
        updates |= other_root.match(_root, remaining_prefix, [])

    return updates, update_status


class ShapeNode:
    __slots__ = "reprs", "referees"

    def __init__(self) -> None:
        self.reprs: list[ShapeRepr] = []
        self.referees: set[Tensor[int | float | bool]] = set()

    def __deepcopy__(self, memo: dict[int, Any]) -> ShapeNode:
        if id(self) in memo:
            return memo[id(self)]
        new_instance = self.__class__.__new__(self.__class__)
        memo[id(self)] = new_instance
        # First copy shape reprs.
        deepcopy(self.reprs, memo)
        for k in self.__slots__:
            setattr(new_instance, k, deepcopy(getattr(self, k), memo))
        return new_instance

    def add_repr(self, repr: ShapeRepr) -> None:
        self.reprs.append(repr)
        repr.node = self

    def merge(self, other: ShapeNode) -> Updates:
        updates = Updates()
        resolved_reprs: set[ShapeRepr] = set()
        remaining_reprs: list[ShapeRepr] = []
        add_constraint = False

        if self != other:
            for repr2 in other.reprs:
                for repr1 in self.reprs:
                    # Match all reprs of other with self.reprs.
                    updates |= repr1.match(repr2)
                    if (
                        len(repr1.prefix) == len(repr2.prefix)
                        and len(repr1.suffix) == len(repr2.suffix)
                        and repr1.root == repr2.root
                    ):
                        resolved_reprs.add(repr2)
                        break
                else:
                    # If other.reprs could not match with any of self.reprs
                    # add it to remaining_reprs and set repr2's root to updates.
                    remaining_reprs.append(repr2)
                    add_constraint = True

            for repr in remaining_reprs:
                self.add_repr(repr)

            if add_constraint:
                for tensor in self.referees:
                    for edge in tensor.referees:
                        updates.constraints |= edge.constraints[UpdateType.SHAPE]

            for repr in resolved_reprs:
                # remove_repr_from_symbols(repr)
                repr.clear()

        return updates

    def combine(self) -> Updates:
        updates = Updates()
        same_reprs: set[ShapeRepr] = set()
        # Iterate over all repr pairs and remove matching reprs.
        for repr, other_repr in combinations(self.reprs, 2):
            if repr not in same_reprs and other_repr not in same_reprs:
                updates |= repr.match(other_repr)
                if (
                    len(repr.prefix) == len(other_repr.prefix)
                    and len(repr.suffix) == len(other_repr.suffix)
                    and repr.root == other_repr.root
                ):
                    same_reprs.add(other_repr)
                    # remove_repr_from_symbols(other_repr)
                    other_repr.clear()
                    # other_repr.node = None

        self.reprs = [repr for repr in self.reprs if repr not in same_reprs]

        return updates

    def set_values(self, values: Sequence[int | None]) -> Updates:
        updates = Updates()
        for repr in self.reprs:
            updates |= repr.set_values(values)
        return updates

    def get_shapes(
        self,
        u_keys: dict[UniadicRecord, str] | None = None,
        v_keys: dict[Variadic, str] | None = None,
        symbolic: bool = True,
        verbose: bool = False,
    ) -> ShapeTemplateType | list[ShapeTemplateType]:
        if u_keys is None:
            u_keys = {}
        if v_keys is None:
            v_keys = {}

        if verbose and len(self.reprs) > 1:
            return [repr.get_shapes(u_keys, v_keys, symbolic) for repr in self.reprs]
        else:
            repr = self.get_most_informative_repr()
            return repr.get_shapes(u_keys, v_keys, symbolic)

    def get_most_informative_repr(self) -> ShapeRepr:
        """
        Loop through all Shape representations and get the most informative one.
        Rule 1: The most informative repr is the one with the most uniadics in
            prefix and suffix.
        Rule 2: The most informative repr is the one with the most valued uniadics.
        Rule 3: The most informative repr is the one with the its uniadics and
            variadics is used most.
        Rule 4: The most informative repr is the one with the most prefix uniadics.
        """
        most_informative_repr = None
        for repr in self.reprs:
            # Rule 1
            if most_informative_repr is None or len(repr) > len(most_informative_repr):
                most_informative_repr = repr
            elif len(repr) == len(most_informative_repr):
                # Count valued uniadics in current repr
                valued_uniadics = sum(1 for uni in repr.prefix if uni.value is not None)
                valued_uniadics += sum(
                    1 for uni in repr.suffix if uni.value is not None
                )

                # Count valued uniadics in most informative repr
                best_valued_uniadics = sum(
                    1 for uni in most_informative_repr.prefix if uni.value is not None
                )
                best_valued_uniadics += sum(
                    1 for uni in most_informative_repr.suffix if uni.value is not None
                )

                # Count number of used reprs
                n_reprs: set[ShapeRepr] = set()
                for uni in repr.prefix + repr.suffix:
                    n_reprs |= uni.reprs

                if repr.root is not None:
                    n_reprs |= repr.root.reprs

                best_n_reprs: set[ShapeRepr] = set()
                for uni in most_informative_repr.prefix + most_informative_repr.suffix:
                    best_n_reprs |= uni.reprs

                if most_informative_repr.root is not None:
                    best_n_reprs |= most_informative_repr.root.reprs

                # Rule 2
                if (
                    valued_uniadics > best_valued_uniadics
                    or len(n_reprs) > len(best_n_reprs)
                    or (
                        valued_uniadics == best_valued_uniadics
                        and len(repr.prefix) > len(most_informative_repr.prefix)
                        and len(n_reprs) == len(best_n_reprs)
                    )
                ):
                    most_informative_repr = repr
        assert most_informative_repr is not None
        return most_informative_repr


type ShapeType = Uniadic | Variadic
type ConstrainResultType = tuple[bool, Updates]
type ConstraintFunctionType = Callable[..., ConstrainResultType]


class ShapeRepr:
    __slots__ = "prefix", "root", "suffix", "node"

    def __init__(
        self,
        prefix: list[Uniadic] | None = None,
        root: Variadic | None = None,
        suffix: list[Uniadic] | None = None,
    ) -> None:
        if prefix is None:
            prefix = []
        self.prefix = prefix

        if suffix is None:
            suffix = []
        self.suffix = suffix

        self.root = root
        self.node: ShapeNode = ShapeNode()
        self.node.add_repr(self)

        self.set_symbol_order()
        if isinstance(self.root, Variadic):
            self.root.reprs.add(self)

    def __deepcopy__(self, memo: dict[int, Any]) -> ShapeRepr:
        if id(self) in memo:
            return memo[id(self)]
        new_instance = self.__class__.__new__(self.__class__)
        memo[id(self)] = new_instance
        # First copy shape node.
        deepcopy(self.node, memo)
        for k in self.__slots__:
            setattr(new_instance, k, deepcopy(getattr(self, k), memo))
        return new_instance

    @property
    def reverse(self) -> list[Uniadic]:
        return self.suffix[::-1] if self.root is not None else self.prefix[::-1]

    def set_symbol_order(self) -> None:
        for idx, uni in enumerate(self.prefix):
            uni.metadata.reprs_dict.setdefault(self, set()).add(idx)
        if self.root is None:
            for idx, uni in enumerate(self.suffix):
                uni.metadata.reprs_dict.setdefault(self, set()).add(
                    len(self.prefix) + idx
                )
        else:
            for idx, uni in enumerate(self.suffix[::-1]):
                uni.metadata.reprs_dict.setdefault(self, set()).add(-(idx + 1))

    @staticmethod
    def _is_subset(main_list: list[Uniadic], sub_list: list[Uniadic]) -> bool:
        return all(uni == main_list[idx] for idx, uni in enumerate(sub_list))

    @staticmethod
    def _is_subset_rootless(main_list: list[Uniadic], sub_list: list[Uniadic]) -> bool:
        # NOTE: This check is not very efficient and currently not used, try not to use
        # if not necessary!
        if not sub_list:
            return True

        sub_list_len = len(sub_list)
        for i in range(len(main_list) - sub_list_len + 1):
            if main_list[i : i + sub_list_len] == sub_list:
                return True
        return False

    def is_equal(self, other: ShapeRepr) -> bool:
        if self.root != other.root:
            return False
        else:
            if self.root is not None:
                if len(self.prefix) != len(other.prefix) and len(self.suffix) != len(
                    other.suffix
                ):
                    return False
                else:
                    return self._is_subset(
                        self.prefix[::-1], other.prefix[::-1]
                    ) and self._is_subset(self.suffix, other.suffix)
            else:
                if len(self.prefix) != len(other.prefix):
                    return False
                else:
                    return self._is_subset(self.prefix, other.prefix)

    def __contains__(self, key: ShapeRepr) -> bool:
        if self.root == key.root:
            if self.root is None:
                return self._is_subset_rootless(self.prefix, key.prefix)
            elif len(self.prefix) >= len(key.prefix) and len(self.suffix) >= len(
                key.suffix
            ):
                return self._is_subset(
                    self.prefix[::-1], key.prefix[::-1]
                ) and self._is_subset(self.suffix, key.suffix)
        elif self.root is not None and key.root is None:
            return self._is_subset_rootless(
                self.prefix, key.prefix
            ) or self._is_subset_rootless(self.suffix, key.prefix)
        return False

    def __getitem__(self, position: int) -> Uniadic:
        # TODO: Currently position could only be int, but we should support slicing
        # operations too (e.g. repr[:2]) if it is possible (if index of Variadic
        # field allows the operation).
        if position < 0 and self.root is not None:
            return self.suffix[position]
        else:
            return self.prefix[position]

    def __setitem__(self, position: int, new_item: Uniadic) -> None:
        if position < 0 and self.root is not None:
            self.suffix[position] = new_item
        else:
            self.prefix[position] = new_item

    def remove_variadic(self, exact_list: list[Uniadic]) -> Updates:
        if (root := self.root) is None:
            raise ValueError("Requires Variadic Shape Representation.")
        else:
            exact_len = len(exact_list)
            if exact_len < len(self):
                raise ValueError(
                    f"Requires minimum of {len(self)} dimensionality, got {exact_len}."
                )
            var_list = exact_list[len(self.prefix) : exact_len - len(self.suffix)]
            return root.match(new_prefix=var_list, new_root=None, new_suffix=[])

    def __len__(self) -> int:
        return len(self.prefix) + len(self.suffix)

    @staticmethod
    def update_uniadics(
        outer_list: list[Uniadic], inner_list: list[Uniadic]
    ) -> Updates:
        updates = Updates()
        for outer, inner in zip(outer_list, inner_list, strict=False):
            if outer.metadata != inner.metadata:
                updates |= outer.match(inner)
        return updates

    def get_shapes(
        self,
        u_keys: dict[UniadicRecord, str] | None = None,
        v_keys: dict[Variadic, str] | None = None,
        symbolic: bool = True,
    ) -> ShapeTemplateType:
        if u_keys is None:
            u_keys = {}
        if v_keys is None:
            v_keys = {}
        prefix_list = self._get_uniadic_shapes(self.prefix, u_keys, symbolic=symbolic)
        var_list = []
        if self.root is not None:
            if symbolic:
                var_list = [
                    v_keys.setdefault(
                        self.root, ("(V" + str(len(v_keys) + 1) + ", ...)")
                    )
                ]
            else:
                var_list = [v_keys.setdefault(self.root, "...")]
        suffix_list = self._get_uniadic_shapes(self.suffix, u_keys, symbolic=symbolic)
        return prefix_list + var_list + suffix_list

    @staticmethod
    def _get_uniadic_shapes(
        uniadic_list: list[Uniadic],
        cache: dict[UniadicRecord, str],
        symbolic: bool = True,
    ) -> list[int | str | None]:
        final_list: list[int | str | None] = []
        for uniadic in uniadic_list:
            if (value := uniadic.value) is None and symbolic:
                _value = cache.setdefault(uniadic.metadata, "u" + str(len(cache) + 1))
                final_list.append(_value)
            else:
                final_list.append(value)
        return final_list

    @staticmethod
    def get_remainings(
        outer_list: list[Uniadic], inner_list: list[Uniadic]
    ) -> list[Uniadic]:
        if (out_len := len(outer_list)) < (in_len := len(inner_list)):
            remaining = inner_list[out_len:]
        else:
            remaining = outer_list[in_len:]
        return remaining

    def inner_match(
        self,
        prefix: list[Uniadic] | None = None,
        root: Variadic | None = None,
        suffix: list[Uniadic] | None = None,
    ) -> Updates:
        if prefix is None:
            prefix = []
        if suffix is None:
            suffix = []
        updates = Updates()
        other_len = len(prefix) + len(suffix)
        if root is None and self.root is None and other_len != len(self):
            raise ValueError(
                "Determined shape representations should have same length."
            )
        # Match all parallel uniadics.
        updates |= self.update_uniadics(self.prefix, prefix)
        updates |= self.update_uniadics(
            self.reverse, suffix[::-1] if root is not None else prefix[::-1]
        )
        if bool(root) ^ bool(self.root):
            # If only one root is not None: remove single Variadic
            if root is None:
                updates |= self.remove_variadic(prefix)
            else:
                exact_len = len(self.prefix)
                if exact_len < len(prefix) + len(suffix):
                    raise ValueError(
                        f"Requires minimum of {len(prefix) + len(suffix)} "
                        f"dimensionality, got {exact_len}."
                    )
                var_list = self.prefix[len(prefix) : len(self.prefix) - len(suffix)]
                updates |= root.match(new_prefix=var_list, new_root=None, new_suffix=[])
                # updates |= other.remove_variadic(self.prefix)
        elif root is not None and self.root is not None:
            if id(self.root) == id(root) and len(self) != other_len:
                raise ValueError("Shape mismatch!")
            elif self.root != root:
                # If only two different roots exists
                # Find all leftover prefixes and suffixes
                remaining_prefix = self.get_remainings(self.prefix, prefix)
                remaining_suffix = self.get_remainings(self.reverse, suffix[::-1])[::-1]
                # Find which root will be updated.
                if len(self) >= other_len:
                    removed_root = root
                    new_root = self.root
                else:
                    removed_root = self.root
                    new_root = root

                is_prefix_longer = len(self.prefix) > len(prefix)
                is_prefix_shorter = len(self.prefix) < len(prefix)
                is_suffix_longer = len(self.suffix) > len(suffix)
                is_suffix_shorter = len(self.suffix) < len(suffix)

                if (
                    is_prefix_longer
                    and is_suffix_shorter
                    or is_prefix_shorter
                    and is_suffix_longer
                ):
                    # This case is the unmatchable repr case
                    # Update remaining_suffix and prefix accordingly.
                    # This will also equalize lengths of reprs.
                    if is_prefix_longer and is_suffix_shorter:
                        main_root = self.root
                        other_root = root
                    else:
                        main_root = root
                        other_root = self.root

                    _updates, is_updated = handle_numerical_incompatibility(
                        main_root, other_root, remaining_prefix, remaining_suffix
                    )
                    updates |= _updates

                    if not is_updated and len(self) != other_len:
                        if len(remaining_prefix) < len(remaining_suffix):
                            remaining_suffix = remaining_suffix[len(remaining_prefix) :]
                            remaining_prefix = []
                        else:
                            remaining_prefix = remaining_prefix[
                                : len(remaining_prefix) - len(remaining_suffix)
                            ]
                            remaining_suffix = []
                        updates |= removed_root.match(
                            Variadic(), remaining_prefix, remaining_suffix
                        )

                else:
                    updates |= removed_root.match(
                        new_root, remaining_prefix, remaining_suffix
                    )
        return updates

    def match(self, other: ShapeRepr) -> Updates:
        return self.inner_match(other.prefix, other.root, other.suffix)

    def set_values(self, values: Sequence[int | None]) -> Updates:
        updates = Updates()
        if self.root is not None:
            uniadics = [Uniadic(value) for value in values]
            updates |= self.update_uniadics(self.prefix, uniadics)
            updates |= self.update_uniadics(self.reverse, uniadics[::-1])
            updates |= self.remove_variadic(uniadics)
            # updates -= set(uniadics)
        else:
            if len(values) != len(self.prefix):
                raise ValueError(
                    "Shape representation's dimension mismatched with given "
                    "list of values."
                )
            for uni, value in zip(self.prefix, values, strict=False):
                if uni.set_value(value):
                    updates.add(uni)
        return updates

    def clear(self) -> None:
        # Clear given repr's symbols' reprs field from itself.
        for symbol in self.prefix + self.suffix:
            # symbol.reprs.discard(repr)
            symbol.metadata.reprs_dict.pop(self, None)
        if self.root is not None:
            self.root.reprs.discard(self)

        self.root = None
        self.prefix = []
        self.suffix = []
        # self.node.reprs.remove(self)


# # Below functions are used in various constraints.
# prod_fn = lambda a, b: (a if isinstance(a, int) else a.value) * (b if
# isinstance(b, int) else b.value)
# is_repr_known = lambda repr: repr.root is None and repr.prefix and
# all([uni.value is not None for uni in repr.prefix])
@dataclass
class Constraint:
    fn: ConstraintFunctionType
    types: list[UpdateType] = field(default_factory=lambda: [UpdateType.SHAPE])
    call_counter: int = 0
    parents: set[Constraint] = field(default_factory=lambda: set())
    children: set[Constraint] = field(default_factory=lambda: set())

    def __call__(self, keys: list[IOHyperEdge]) -> ConstrainResultType:
        status = False
        updates = Updates()
        if UpdateType.SHAPE in self.types:
            # tensor_keys = [key for key in keys if key.is_tensor]
            tensor_keys: list[Tensor[int | float | bool]] = list(chain(*[key.tensors for key in keys]))
            for reprs in product(*[key.shape.reprs for key in tensor_keys]):
                for idx, repr in enumerate(reprs):
                    tensor_keys[idx]._temp_shape = repr
                status, newly_added_symbols = self.fn(*keys)
                updates |= newly_added_symbols
                # Clear temp_shape.
                for idx in range(len(reprs)):
                    tensor_keys[idx]._temp_shape = None
        else:
            status, newly_added_symbols = self.fn(*keys)
            updates |= newly_added_symbols
        if status:
            updates.constraints |= self.children
            self.clear()
        self.call_counter += 1
        return status, updates

    def add_dependencies(self, *args: Constraint) -> None:
        self.parents.update(args)
        for constr in args:
            constr.children.add(self)

    def clear(self) -> None:
        for constr in self.children:
            constr.parents.remove(self)

        for constr in self.parents:
            constr.children.remove(self)

        self.parents = set()
        self.children = set()

    def __hash__(self) -> int:
        return hash(id(self))


@overload
def add_lengths(x: int, y: int, const: Iterator[int]) -> int: ...


@overload
def add_lengths(x: str, y: str, const: Iterator[str]) -> str: ...


def add_lengths(x: str | int, y: str | int, const: Iterator[str | int]) -> str | int:
    return x + next(const) + y  # type: ignore


type RowColumnType = list[str | list[str]] | list[str] | list[list[str]]


class Table:
    """
    Class for creating summary tables
    """

    def __init__(self, name: str = "") -> None:
        self.name = name
        self.headers: list[RowColumnType] = []
        self.cells: list[RowColumnType] = []
        self.cell_str = ""
        self.header_str = ""

    def add_header(self, header: list[str]) -> None:
        self.headers.append(header)

    def add_row(self, row: RowColumnType) -> None:
        self.cells.append(row)

    def add_column(self, column: RowColumnType) -> None:
        for idx, row in enumerate(column[: len(self.headers)]):
            self.headers[idx].append(row)  # type: ignore

        for idx_, row in enumerate(column[len(self.headers) :]):
            self.cells[idx_].append(row)  # type: ignore

    def _calculate_table_specs(self) -> None:
        """Calculates table specifications for constructing the table. Calculates cell
        widths for each column and calculates cell heights for each column
        """

        # concatenate all headers and cells into a one list
        all_elems = self.headers + self.cells

        #  Initialize cell_heights and cell_widths lists, these
        # lists will hold minimum height and width that every cell
        # can have respectively.
        cell_heights: list[list[int]] = []
        cell_widths: list[list[int]] = []

        for row in all_elems:
            row_heights: list[int] = []
            row_widths: list[int] = []
            for cell in row:
                if isinstance(cell, list):
                    # if cell is a list, length of the list will give minimum height
                    # of the cell. And maximum length of of each string in the list
                    # will give minimum width of the cell
                    row_widths.append(len(max(cell, key=len)))
                    row_heights.append(len(cell))
                else:
                    # if cell is a string, minimum height of that cell will be equal
                    # to 1. And minimum width of the cell will be equal to length of
                    # that string
                    row_widths.append(len(cell))
                    row_heights.append(1)
            cell_heights.append(row_heights)
            cell_widths.append(row_widths)

        # width of each column should be equal to maximum of widths in that column
        self.each_row_width = [
            max(cell_widths[k][i] for k in range(len(cell_widths)))
            for i in range(len(cell_heights[0]))
        ]

        # similarly, height of each row should be equal to maximum of heights in
        # each row
        self.each_col_height = [max(cell_height) for cell_height in cell_heights]

        # TODO: change names self.each_row_width -> self.each_col_width and
        # self.each_col_height -> self.each_row_height

    def _adjust_table(self) -> None:
        """Adjusts the table and manipulates the cells and headers based on already
        calculated each_col_height and each_row_width"""
        # partialize the self.fill_spaces function as it will be used multiple times
        fill_fn_left = partial(self.fill_spaces, align="left")
        # seperate row heights of headers and row heights of cells
        header_col_height, cell_col_height = (
            self.each_col_height[: len(self.headers)],
            self.each_col_height[len(self.headers) :],
        )

        # make adjustments in headers according to each_col_width and each_row_height
        # (set row width of that cell to corresponding max_row_width and set column
        # height of that cell to corresponding max_col_height)
        for i, row in enumerate(self.headers):
            self.headers[i] = list(
                map(
                    partial(fill_fn_left, max_height=header_col_height[i]),
                    row,
                    self.each_row_width,
                )
            )
        # also make adjustments in cells according to each_col_width and each_row_weight
        for i, row in enumerate(self.cells):
            self.cells[i] = list(
                map(
                    partial(fill_fn_left, max_height=cell_col_height[i]),
                    row,
                    self.each_row_width,
                )
            )

    def compile(
        self,
        row_sep: str | list[str] = "   |   ",
        col_sep: str = "-",
        table_sep: str = "=",
        empty_row_sep: bool = False,
    ) -> None:
        # TODO: Swap the names of row_sep and col_sep
        """compiles the table and constructs pretty printable cell strings and
            header strings

        Args:
            row_sep (str, optional): seperator of columns. Defaults to "   |   ".
            col_sep (str, optional): seperator of rows. Defaults to "-".
            table_sep (str, optional): seperator of headers and cells. Defaults to "=".
        """
        # Initialize the strings
        header_str = ""
        cell_str = ""
        row_sep = (
            [row_sep] * len(self.headers[0])
            if (self.headers and isinstance(row_sep, str))
            else row_sep
        )

        # calculate table specs
        self._calculate_table_specs()
        # adjust the table accordingly
        self._adjust_table()
        # calculate total table width
        table_width = reduce(
            partial(add_lengths, const=(len(row) for row in row_sep)),
            self.each_row_width,
        )
        table_constructor_fn: Callable[[str, str], str] = partial(
            add_lengths, const=cycle(row_sep)
        )  # type: ignore
        table_constructor_fn_w_spaces: Callable[[str, str], str] = partial(  # type: ignore
            add_lengths, const=cycle(len(row) * " " for row in row_sep)
        )
        end = "\n"
        header_list: list[str] = []
        cell_list: list[str] = []

        # Construct the header if it exists
        header_list.append(self.name.center(table_width) + end)
        if self.headers:
            header_list.append(col_sep * table_width + end)
            for row in self.headers:
                for idx in range(len(row[0])):
                    header_list.append(
                        reduce(table_constructor_fn, [cell[idx] for cell in row]) + end
                    )
        header_list.append(table_sep * table_width)
        header_str = header_str.join(header_list)

        # Construct the cells
        for _row in self.cells:
            for idx in range(len(_row[0])):
                if empty_row_sep:
                    if idx == 0:
                        cell_list.append(
                            reduce(table_constructor_fn, [cell[idx] for cell in _row])
                            + end
                        )
                    else:
                        cell_list.append(
                            reduce(
                                table_constructor_fn_w_spaces,
                                [cell[idx] for cell in _row],
                            )
                            + end
                        )
                cell_list.append(
                    reduce(table_constructor_fn, [cell[idx] for cell in _row]) + end
                )
            cell_list.append(col_sep * table_width + end)
        cell_str = cell_str.join(cell_list) + end
        self.header_str = header_str
        self.cell_str = cell_str

    def display(self) -> None:
        """Prints the table"""
        print(self.header_str)
        print(self.cell_str)

    @staticmethod
    def construct_subtable_row(
        stub: str,
        arg_max_lengths: list[int],
        adjustments: list[str],
        *args: list[list[str]],
    ) -> list[str]:
        # Constructs subtable with given args
        subtable_list: list[str] = []
        elems: tuple[list[str], ...]
        for elems in zip(*args, strict=False):
            elem: tuple[str, ...]
            for idx, elem in enumerate(zip_longest(*elems, fillvalue="")):
                stub_str = stub + " : " if not subtable_list else " " * (len(stub) + 3)
                split = " : " if idx == 0 else "   "
                row_str = stub_str + Table.construct_subtable_str(
                    elem, arg_max_lengths, adjustments, split
                )
                subtable_list.append(row_str)
        return subtable_list

    @staticmethod
    def construct_subtable_str(
        args: tuple[str, ...] | list[str],
        arg_max_lengths: list[int],
        adjustments: list[str],
        split: str = " : ",
    ) -> str:
        row_str = ""
        for single_elem, max_len, adjustment in zip(
            args, arg_max_lengths, adjustments, strict=False
        ):
            if adjustment == "left":
                row_str += single_elem.ljust(max_len) + split
            elif adjustment == "right":
                row_str += single_elem.rjust(max_len) + split
        row_str = row_str[:-3]
        return row_str

    @staticmethod
    def fill_spaces(
        value: list[str] | str,
        max_width: int = 0,
        max_height: int = 0,
        align: Literal["left", "right", "center"] = "left",
    ) -> list[str]:
        """Adjust given list of string based on maximum length of strigs in that list

        Examples:

        >>> list_1 = ["abcd", "def, "g"]
        >>> aligned_list = table.fill_spaces(list_1)
        >>> list_1
        ["abcd", "def ", "g   "]

        Args:
            value (list | str): list of strings or string to be aligned
            max_width (int, optional): Maximum width of the list. If specified,
                length of every string of the list at least will be equal to max_width.
                Defaults to 0.
            max_height (int, optional): maximum height of a string. If specified,
                length of the list at least will be equal to max_height. Defaults
                to 0.
            align (str, optional): alignment mode. Defaults to "left".

        Returns:
            list[str]: aligned list
        """
        if isinstance(value, str):
            value = [value]
        elif not value:
            value = ["None"]
        value += [""] * max(max_height - len(value), 0)
        max_width = max(len(max(value, key=len)), max_width)
        match align:
            case "left":
                return [row.ljust(max_width) for row in value]
            case "right":
                return [row.rjust(max_width) for row in value]
            case "center":
                return [row.center(max_width) for row in value]

    @staticmethod
    def adjust_list(strings: list[str], max_len: int = 0) -> list[str]:
        """Adjusts and reconstucts a list based on specified maximum length.
        takes all strings in the list, put it to new string seperated
        with comma, if length of the string exceeds the max_len, append this string to a
        new list and continue to proceed

        Examples:
        >>> list1 = ["abcdef", "ghf", "1234", "ab", "c"]
        >>> list2 = Table.adjust_list(list1, 7)
        >>> list2
        ["abcdef, ",
        "ghf, 1234, ",
        "ab, c"]

        Args:
            strings (list[str]): list of strings
            max_len (int, optional): maximum length of a string in a list. Defaults
                to 0.

        Returns:
            list[str]: list of re-oredered strings
        """
        if not strings:
            #  Fill empty strings with None
            new_list: list[str] = ["None"]
        else:
            line_len = 0
            new_str = ""
            new_list = []
            for string in strings:
                new_str += string + ", "
                line_len += len(string) + 2
                if line_len > max_len:
                    new_list.append(new_str)
                    line_len = 0
                    new_str = ""
            new_list.append(new_str)
            new_list[-1] = new_list[-1][:-2]
        return new_list

    @staticmethod
    def dict_to_table(
        in_dict: Mapping[str, list[str] | dict[str, Any]],
        seperator: str = " : ",
        left_align: Literal["left", "right", "center"] = "left",
        right_align: Literal["left", "right", "center"] = "left",
        left_length: int = 0,
        right_length: int = 0,
        len_space: int = 0,
        space_fill: str = "-",
        r_len: int = 0,
    ) -> list[str]:
        """takes a dicts and creates a list of strings from that dict by filling empty
        spaces and making necessary alignments This function will work recursivey of
        values of the input dict is also dicts

        Examples:

        >>> dict1 = {
            "key_1": ["val_1", "val_2", "val_3"],
            "key_2": ["val_21", "val_22", "val_23"],
        }
        >>> table = Table.dict_to_table(dict1)
        >>> table
        ["key_1 : val_1 ",
         "        val_2 ",
         "        val_3 ",
         "key_2 : val_21",
         "        val_22",
         "        val_23"]

        Args:
            in_dict (dict[str, list  |  dict]): input dict
            seperator (_type_, optional): seperator between key and value pairs.
                Defaults to " : ".
            left_align (str, optional): alignment mode of keys. Defaults to "left".
            right_align (str, optional): alignment mode of values. Defaults to "left".
            left_length (int, optional): initial length of keys, if it is bigger than
                maximum length of keys, adjustments will be made according to this
                number. Defaults to 0.
            right_length (int, optional): initial length of values, if it is bigger
                than maximum length of values, adjustments will be made according to
                this number. Defaults to 0.
            len_space (int, optional): vertical space between each key value list of
                tables. Defaults to 0.
            space_fill (str, optional): if len_space is specified, fill the spaces with
                that value. Defaults to "-".

        Returns:
            list[str]: list of strings with same length
        """

        table: list[str] = []
        left_list: list[str] = []
        right_list: list[str] = []

        # run the funcion recursively if value is dict
        new_dict = {
            key: Table.dict_to_table(value) if isinstance(value, dict) else value
            for key, value in in_dict.items()
        }
        sep_indexes = [0]
        for _key, value in new_dict.items():
            if r_len != 0:
                value = Table.adjust_list(value, r_len)
            if isinstance(_key, tuple):
                key = list(_key)
                k_len = len(key)
            else:
                key = [_key]
                k_len = 1
            v_len = len(value)
            max_len = max(k_len, v_len)
            right_list.extend(value + ["" for _ in range(len_space + max_len - v_len)])
            left_list.extend(key + ["" for _ in range(len_space + max_len - k_len)])
            sep_indexes.append(sep_indexes[-1] + max_len + len_space)
        right_list = Table.fill_spaces(
            right_list, align=right_align, max_width=right_length
        )
        left_list = Table.fill_spaces(
            left_list, align=left_align, max_width=left_length
        )
        for idx, (left, right) in enumerate(zip(left_list, right_list, strict=False)):
            sep = (" " * len(seperator)) if idx not in sep_indexes else seperator
            row = left + sep + right
            if row.isspace():
                row = row.replace(" ", space_fill)
            table.append(row)
        return table


UsedKeysType = dict[str | int, ShapeType] | dict[int, ShapeType] | dict[str, ShapeType]


def create_shape_map(
    shape_template: Mapping[str, ShapeTemplateType],
    solver: ConstraintSolver,
) -> dict[str, ShapeRepr]:
    used_keys: UsedKeysType = {}
    return {
        key: create_shape_repr(shp_list, solver, used_keys)
        for key, shp_list in shape_template.items()
    }


def create_shape_repr(
    shp_list: ShapeTemplateType,
    solver: ConstraintSolver,
    used_keys: UsedKeysType | None = None,
) -> ShapeRepr:
    if used_keys is None:
        _used_keys: UsedKeysType = {}
    else:
        _used_keys = used_keys
    if shp_list == []:
        assert solver.empty_node is not None
        return next(iter(solver.empty_node.reprs))

    shp_prefix: list[Uniadic] = []
    shp_root: Variadic | None = None
    shp_suffix: list[Uniadic] = []

    for symbol in shp_list:
        symbol_obj: Uniadic | Variadic | None
        key_symbol: str | int
        if isinstance(symbol, tuple):
            if len(symbol) != 2 or symbol[1] != ...:
                raise KeyError("Requires valid variadic format!")
            # Get symbol of variadic
            symbol_obj = _used_keys.get(key_symbol := symbol[0], Variadic())  # type: ignore
            assert isinstance(symbol_obj, Variadic), "Must be Variadic!"
            shp_root = symbol_obj
        else:
            key_symbol = symbol  # type: ignore
            if symbol not in _used_keys:
                match symbol:
                    case int() if not isinstance(symbol, bool):
                        if (_uni := solver.symbol_store.get(symbol)) is not None:
                            symbol_obj = _uni
                        else:
                            symbol_obj = solver.symbol_store[symbol] = Uniadic(symbol)
                    case str() | None:
                        symbol_obj = Uniadic()
                    case _:
                        raise TypeError(
                            f"Given type ({type(symbol)}) is not supported. Only int, "
                            "str, or None types are accepted."
                        )
            else:
                assert isinstance(symbol, str | int)
                symbol_obj = _used_keys[symbol]  # type: ignore

            assert isinstance(symbol_obj, Uniadic), "Must be Uniadic!"

            if shp_root is None:
                shp_prefix.append(symbol_obj)
            else:
                shp_suffix.append(symbol_obj)

        if symbol is not None:
            _used_keys[key_symbol] = symbol_obj  # type: ignore

    return ShapeRepr(prefix=shp_prefix, root=shp_root, suffix=shp_suffix)


def get_summary(
    conns: dict[str, tuple[dict[str, list[str]], dict[str, list[str]]]],
    name: str,
    shape: dict[str, tuple[dict[str, list[str]], dict[str, list[str]]]] | None = None,
    types: dict[str, tuple[dict[str, str], dict[str, str]]] | None = None,
    params: dict[str, tuple[dict[str, str], dict[str, str]]] | None = None,
) -> Table:
    stub_input = "Inputs"
    stub_output = "Outputs"
    stub_len = len(max(stub_input, stub_output, key=len))
    stub_input = stub_input.ljust(stub_len)
    stub_output = stub_output.ljust(stub_len)

    keys_name = "Keys"
    shapes_name = "Shapes"
    conn_name = "Connections"
    type_name = "Types"
    params_name = "Parameters"
    sub_columns = [keys_name, shapes_name, type_name, conn_name, params_name]
    adjustments = ["left", "right", "left", "left", "right"]

    removed_cols: list[int] = []
    if shape is not None:
        align_shapes(
            [shape_dict for shape_tuple in shape.values() for shape_dict in shape_tuple]
        )
    else:
        # if shape is not given, add it to the removed cols, shape sub column will be
        # removed after
        shape = {}
        removed_cols.append(1)

    if params is None:
        # if params is not given, add it to the removed cols, params subcolumn will be
        # removed after
        params = {}
        removed_cols.append(4)

    if types is None:
        # if types is not given, add it to the removed cols, types subcolumn will be
        # removed after
        types = {}
        removed_cols.append(2)

    all_keys = {keys_name}
    all_shapes = {shapes_name}
    all_types = {type_name}
    all_connections = {conn_name}
    all_params = {params_name}

    for model_name in conns:
        # collect all keys and conections into a their corresponding sets (also shape
        # and params if possible) these sets will be used in finding their
        # corresponding column lengths
        io_conn_tuple = conns.get(model_name, ({}, {}))
        io_shape_tuple = shape.get(model_name, ({}, {}))
        io_param_tuple = params.get(model_name, ({}, {}))
        io_type_tuple = types.get(model_name, ({}, {}))

        input_conns, output_conns = io_conn_tuple
        input_shape, output_shape = io_shape_tuple
        input_params, output_params = io_param_tuple
        input_types, output_types = io_type_tuple

        all_keys.update(input_conns.keys())
        all_keys.update(output_conns.keys())

        all_connections.update(*input_conns.values())
        all_connections.update(*output_conns.values())

        all_shapes.update(*input_shape.values())
        all_shapes.update(*output_shape.values())

        all_params.update(input_params.values())
        all_params.update(output_params.values())

        all_types.update(input_types.values())
        all_types.update(output_types.values())

    # Find max lengths of each sets
    max_key_len = len(max(*all_keys, key=len))
    max_conn_len = len(max(*all_connections, key=len))
    max_shape_len = len(max(*all_shapes, key=len))
    max_params_len = len(max(*all_params, key=len))
    max_types_len = len(max(*all_types, key=len))

    sub_column_lengths = [
        max_key_len,
        max_shape_len,
        max_types_len,
        max_conn_len,
        max_params_len,
    ]

    # remove not given columns
    sub_column_lengths = [
        col for idx, col in enumerate(sub_column_lengths) if idx not in removed_cols
    ]
    adjustments = [
        col for idx, col in enumerate(adjustments) if idx not in removed_cols
    ]
    sub_columns = [
        col for idx, col in enumerate(sub_columns) if idx not in removed_cols
    ]

    table = Table(name=name)

    for model_name in conns:
        # iterate in all models, construct spanner columns
        input_shape, output_shape = shape.get(model_name, ({}, {}))
        input_conn, output_conn = conns.get(model_name, ({}, {}))
        input_params, output_params = params.get(model_name, ({}, {}))
        input_types, output_types = types.get(model_name, ({}, {}))

        in_keys = [[key] for key in input_conn]
        out_keys = [[key] for key in output_conn]

        input_shapes = list(input_shape.values())
        output_shapes = list(output_shape.values())

        in_types = [[key] for key in input_types.values()]
        out_types = [[key] for key in output_types.values()]

        model_input_conn = [value if value else ["--"] for value in input_conn.values()]
        model_output_conn = [
            value if value else ["--"] for value in output_conn.values()
        ]

        in_params = [[param] for param in input_params.values()]
        out_params = [[param] for param in output_params.values()]

        input_args = [in_keys, input_shapes, in_types, model_input_conn, in_params]
        output_args = [
            out_keys,
            output_shapes,
            out_types,
            model_output_conn,
            out_params,
        ]

        # remove not given columns
        input_args = [
            col for idx, col in enumerate(input_args) if idx not in removed_cols
        ]
        output_args = [
            col for idx, col in enumerate(output_args) if idx not in removed_cols
        ]

        # construct Inputs and outputs stub
        input_table = table.construct_subtable_row(
            stub_input, sub_column_lengths, adjustments, *input_args
        )
        sep = ["-" * len(input_table[0])]
        output_table = table.construct_subtable_row(
            stub_output, sub_column_lengths, adjustments, *output_args
        )

        cell = input_table + sep + output_table
        table.add_row([[model_name], cell])

    subheader_adjustments = ["left", "left", "left", "left", "left"]
    subheader_adjustments = [
        col for idx, col in enumerate(subheader_adjustments) if idx not in removed_cols
    ]

    sub_row_header = table.construct_subtable_str(
        sub_columns, sub_column_lengths, subheader_adjustments
    )
    sub_row_length = len(sub_row_header)
    header_stub_space = " " * (stub_len + 3)
    table.add_header(
        ["Model Name", header_stub_space + "Model Keys".center(sub_row_length)]
    )
    table.add_header(["", header_stub_space + "-" * sub_row_length])
    table.add_header(["", header_stub_space + sub_row_header])
    return table


def get_summary_shapes(
    model_shapes: dict[str, ShapeResultType],
    conn_info: dict[str, tuple[dict[str, list[str]], dict[str, list[str]]]],
) -> dict[str, tuple[ShapeResultType, ShapeResultType]]:
    shape_info: dict[str, tuple[ShapeResultType, ShapeResultType]] = {}
    for model_name in conn_info:
        shape = model_shapes[model_name]
        input_conns, output_conns = conn_info[model_name]
        input_shapes = {key: shape[key] for key in input_conns}
        output_shapes = {key: shape[key] for key in output_conns}
        shape_info[model_name] = (input_shapes, output_shapes)
    return shape_info


# TODO: Name mappings in there should more specialized as Any is not a good choice
# name mappings should be dict[BaseModel, str]
# data_memo should be dict[int, IOHyperEdge]
# however, if this happens, there will be circular import problem
# So carrying this function to another module may be a better idea
# (maybe this function could be a method of BaseModel?)
def get_summary_types(
    name_mappings: dict[Any, Any], data_memo: dict[Any, Any] | None = None
) -> dict[str, tuple[dict[str, str], dict[str, str]]]:
    if data_memo is None:
        data_memo = {}

    type_info: dict[str, tuple[dict[str, str], dict[str, str]]] = {}

    for model, model_name in name_mappings.items():
        in_dict, out_dict = type_info.setdefault(model_name, ({}, {}))
        for key in model.conns.all:
            key_mappings = model.generate_keys(include_outputs=True)
            in_key = key_mappings.get(key, key)
            data = model.conns.get_data(key)
            pm_data = data_memo.get(id(data), data)
            data_type = pm_data.value_type
            if not hasattr(data_type, "__args__"):
                str_type = data_type.__name__
            else:
                sorted_type = sort_type(pm_data.value_type)
                str_type = str(sorted_type)
            if key in model.input_keys:
                in_dict[in_key] = str_type
            else:
                out_dict[in_key] = str_type
    return type_info


def is_type_adjustment_required(
    data: dict[str, IOHyperEdge], inputs: list[str]
) -> bool:
    if len(inputs) <= 2:
        return False
    inputs = inputs[:2]
    left = data[inputs[0]]
    right = data[inputs[1]]
    if not (isinstance(left._value, Tensor) and isinstance(right._value, Tensor)):
        return False

    rule1 = issubclass(float, left._value.type) and issubclass(int, right._value.type)
    rule2 = issubclass(float, right._value.type) and issubclass(int, left._value.type)

    return rule1 | rule2
<|MERGE_RESOLUTION|>--- conflicted
+++ resolved
@@ -14,12 +14,19 @@
 
 from __future__ import annotations
 
-from collections.abc import Callable, Iterator, KeysView, Mapping, Sequence, ValuesView, Iterable
+from collections.abc import (
+    Callable,
+    Iterator,
+    KeysView,
+    Mapping,
+    Sequence,
+    ValuesView,
+)
 from copy import copy, deepcopy
 from dataclasses import dataclass, field
 from enum import Enum
 from functools import partial, reduce
-from itertools import combinations, cycle, product, zip_longest, chain
+from itertools import chain, combinations, cycle, product, zip_longest
 from types import EllipsisType, GenericAlias, UnionType
 from typing import (
     Any,
@@ -41,7 +48,7 @@
     Dtype,
     constant_type_table,
 )
-from ..utils.utils import PaddingType
+from ..utils.utils import PaddingType, get_specific_types_from_value
 from .utils import (
     align_shapes,
     sort_type,
@@ -927,17 +934,6 @@
                 return True
     return False
 
-def get_tensors(value: Any) -> list[Tensor[int | float | bool]]:
-    tensors = []
-    if isinstance(value, Tensor):
-        tensors.append(value)
-    elif isinstance(value, list | tuple):
-        for item in value:
-            tensors += get_tensors(item)
-    elif isinstance(value, dict):
-        for val in value.values():
-            tensors += get_tensors(val)
-    return tensors
 
 class Tensor(Generic[TypeVarTensorType]):
     def __init__(
@@ -945,11 +941,7 @@
         value: TensorValueType | ToBeDetermined = TBD,
         type: _TensorTypes = int | float | bool,
         shape: ShapeNode | None = None,
-<<<<<<< HEAD
-        differentiable: bool = True,
-=======
         differentiable: bool = False,
->>>>>>> 5b9d92c4
     ):
         if shape is None:
             # If shape is not provided, create a new shape with a Variadic root.
@@ -959,11 +951,9 @@
         self._temp_shape: ShapeRepr | None = None  # set random repr
         self.type: _TensorTypes = type
         self.referees: set[IOHyperEdge] = set()
-<<<<<<< HEAD
-        self.differentiable = differentiable if self.type is float or float in get_args(self.type) else False
-=======
         self.differentiable = differentiable
->>>>>>> 5b9d92c4
+        if differentiable:
+            self.set_type(float)
         # Initialize value as TBD and then set if any value is provided.
         self.value: TensorValueType | ToBeDetermined = TBD
         if not isinstance(value, ToBeDetermined):
@@ -1006,13 +996,8 @@
                 updates.add(edge, update_type=UpdateType.SHAPE)
                 updates.value_updates.add(edge)
             self.value = val
-<<<<<<< HEAD
-            if self.value is not TBD:
-                self.differentiable = False
-=======
 
         self.differentiable = False
->>>>>>> 5b9d92c4
         return updates
 
     def match(self, other: Tensor[int | float | bool]) -> Updates:
@@ -1026,7 +1011,11 @@
                 )
                 assert not isinstance(valued.value, ToBeDetermined)
                 updates |= non_valued.set_value(valued.value)
-<<<<<<< HEAD
+                self.differentiable = False
+                other.differentiable = False
+            else:
+                self.differentiable |= other.differentiable
+            # Match shapes.
             updates |= self.match_shapes(other.shape)
             updates.shape_updates.discard(other)
             # Transfer all referees of other to self and update all
@@ -1035,18 +1024,7 @@
             self.differentiable |= other.differentiable
             # Remove other from referees of shape node.
             self.shape.referees.discard(other)
-=======
-
-                self.differentiable = False
-                other.differentiable = False
-            else:
-                self.differentiable |= other.differentiable
-
-            # Transfer all referees of other to self and update all
-            # Tensors in all edges of other with self.
-            self.referees |= other.referees
-
->>>>>>> 5b9d92c4
+
             for edge in other.referees:
                 edge.replace_tensor(other, self)
             other.referees = set()
@@ -1081,11 +1059,7 @@
         self.constraints: dict[UpdateType, set[Constraint]] = {
             type: set() for type in UpdateType
         }
-<<<<<<< HEAD
-        # self._differentiable: bool = False
-=======
-        self._temp_shape: ShapeRepr | None = None  # set random repr
->>>>>>> 5b9d92c4
+        # self._temp_shape: ShapeRepr | None = None  # set random repr
         self.interval: list[float | int] | None = interval
         # Initially set type and value as not determined yet.
         self._type = ToBeDetermined
@@ -1097,7 +1071,6 @@
             self.set_value(value)
 
     @property
-<<<<<<< HEAD
     def _temp_shape(self) -> ShapeRepr | None:
         if isinstance(self._value, Tensor):
             return self._value._temp_shape
@@ -1106,17 +1079,10 @@
     @property
     def differentiable(self) -> bool:
         return any_differentiable(self._value)
-    
+
     @property
     def tensors(self) -> set[Tensor[int | float | bool]]:
-        return set(get_tensors(self._value))
-=======
-    def differentiable(self) -> bool:
-        if self.is_tensor:
-            assert isinstance(self._value, Tensor)
-            return self._value.differentiable
-        return False
->>>>>>> 5b9d92c4
+        return set(get_specific_types_from_value(self._value, Tensor))
 
     @property
     def is_polymorphic(self) -> bool:
@@ -1144,7 +1110,12 @@
 
     @property
     def is_valued(self) -> bool:
-        return self._value is not TBD
+        tensors = self.tensors
+        return (
+            all(tensor.value is not TBD for tensor in tensors)
+            if tensors
+            else self._value is not TBD
+        )
 
     @property
     def all_constraints(self) -> set[Constraint]:
@@ -1219,7 +1190,6 @@
             return self.value is TBD or self.value == _other_value
         return True
 
-<<<<<<< HEAD
     def replace_tensor(
         self,
         current_tensor: Tensor[int | float | bool],
@@ -1232,16 +1202,6 @@
         typ: type[Tensor[int | float | bool]] | ScalarType,
         create_tensor: bool = True,
     ) -> Updates:
-=======
-    def set_differentiability(self, differentiable: bool) -> None:
-        if self.is_tensor:
-            assert isinstance(self._value, Tensor)
-            self._value.differentiable = differentiable
-        elif differentiable:
-            raise ValueError("Non-tensor edges cannot be differentiable.")
-
-    def set_type(self, typ: type[Tensor[int | float | bool]] | ScalarType) -> Updates:
->>>>>>> 5b9d92c4
         updates = Updates()
         if self._type != typ:
             new_type = find_intersection_type(self._type, typ)
@@ -1270,13 +1230,6 @@
             # Add self as type update, set new type and update differentiability.
             updates.add(self, UpdateType.TYPE)
             self._type = new_type
-<<<<<<< HEAD
-            # self.differentiable = (self.value is TBD) and bool(
-            #     find_intersection_type(Tensor[float], self._type)
-            # )
-=======
-
->>>>>>> 5b9d92c4
         return updates
 
     def _set_value_recursively(
@@ -1357,19 +1310,10 @@
                 # Add self to updates as value update.
                 updates.add(self, UpdateType.VALUE)
                 updates.value_updates.add(self)
-<<<<<<< HEAD
             # Update new type without automatic tensor value creation.
             updates |= self.set_type(_find_type(self._value), create_tensor=False)
-            # self.differentiable = self.value is TBD
-            if self.value != TBD:
-                self.set_differentiablity(False)
-=======
-
-            # # Add self to updates.
             if self.value != TBD:
                 self.set_differentiability(False)
-
->>>>>>> 5b9d92c4
         return updates
 
     def match(self, other: IOHyperEdge) -> Updates:
@@ -1379,13 +1323,12 @@
             # TODO: If any valued edge, set_value only since it sets types as well.
             updates |= self.set_type(other._type)
             updates |= other.set_type(self._type)
-            if self.is_valued or other.is_valued:
-                valued, non_valued = (other, self) if other.is_valued else (self, other)
+            if self._value is not TBD or other._value is not TBD:
+                valued, non_valued = (
+                    (other, self) if other._value is not TBD else (self, other)
+                )
                 updates |= non_valued.set_value(valued._value)
-                # updates |= self.set_value(other._value)
-                # if non_valued is other:
                 updates.value_updates.discard(other)
-                # updates.shape_updates.discard(other)
                 IOHyperEdge._discard_edge_from_tensors(other, self._value)
 
         # After modifications done, propagate other constraints into self.
@@ -1393,17 +1336,9 @@
             self.constraints[type] |= other.constraints[type]
             other.constraints[type] = set()
 
-<<<<<<< HEAD
-        # # Update differentiability.
-        # if isinstance(self._value, Tensor) and self._value.value is TBD:
-        #     is_diff = self.differentiable | other.differentiable
-        #     # TODO: Is it required to set other as well?
-        #     self.differentiable = other.differentiable = is_diff
-=======
->>>>>>> 5b9d92c4
         return updates
-    
-    def set_differentiablity(self, differentiable: bool) -> None:
+
+    def set_differentiability(self, differentiable: bool) -> None:
         if self.is_tensor:
             assert isinstance(self._value, Tensor)
             self._value.differentiable = differentiable
@@ -1507,17 +1442,6 @@
     def __eq__(self, other: object) -> bool:
         return id(self) == id(other)
 
-<<<<<<< HEAD
-    def set_differentiable(self, differentiable: bool = True) -> None:
-        self.metadata.set_differentiablity(differentiable)
-        # # TODO: Move this method to Model class as set_shapes, set_types etc.
-        # if self.metadata.is_tensor:
-        #     self.metadata.differentiable = differentiable
-        # elif differentiable:
-        #     if self.metadata.edge_type is not ToBeDetermined:
-        #         raise ValueError("Scalar data can not be set as differentiable.")
-        #     self.metadata.differentiable = differentiable
-=======
     def set_differentiability(self, differentiable: bool = True) -> Updates:
         updates = Updates()
         # TODO: Move this method to Model class as set_shapes, set_types etc.
@@ -1528,7 +1452,6 @@
             self.metadata.set_differentiability(differentiable)
 
         return updates
->>>>>>> 5b9d92c4
 
 
 ShapesType = (
@@ -3055,7 +2978,9 @@
         updates = Updates()
         if UpdateType.SHAPE in self.types:
             # tensor_keys = [key for key in keys if key.is_tensor]
-            tensor_keys: list[Tensor[int | float | bool]] = list(chain(*[key.tensors for key in keys]))
+            tensor_keys: list[Tensor[int | float | bool]] = list(
+                chain(*[key.tensors for key in keys])
+            )
             for reprs in product(*[key.shape.reprs for key in tensor_keys]):
                 for idx, repr in enumerate(reprs):
                     tensor_keys[idx]._temp_shape = repr
@@ -3824,4 +3749,4 @@
     rule1 = issubclass(float, left._value.type) and issubclass(int, right._value.type)
     rule2 = issubclass(float, right._value.type) and issubclass(int, left._value.type)
 
-    return rule1 | rule2
+    return rule1 | rule2