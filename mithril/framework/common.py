# Copyright 2022 Synnada, Inc.
#
# Licensed under the Apache License, Version 2.0 (the "License");
# you may not use this file except in compliance with the License.
# You may obtain a copy of the License at
#
#     http://www.apache.org/licenses/LICENSE-2.0
#
# Unless required by applicable law or agreed to in writing, software
# distributed under the License is distributed on an "AS IS" BASIS,
# WITHOUT WARRANTIES OR CONDITIONS OF ANY KIND, either express or implied.
# See the License for the specific language governing permissions and
# limitations under the License.

from __future__ import annotations

from collections.abc import Callable, Iterator, Mapping, Sequence
from copy import copy, deepcopy
from dataclasses import dataclass, field
from enum import Enum
from functools import partial, reduce
from itertools import combinations, cycle, product, zip_longest
from types import EllipsisType, GenericAlias, UnionType
from typing import (
    Any,
    Generic,
    Literal,
    Protocol,
    TypeVar,
    get_args,
    get_origin,
    overload,
)

from ..backends.backend import Backend
from ..core import (
    Constant,
    DataType,
    Dtype,
    constant_type_table,
    epsilon_table,
)
from ..utils.utils import OrderedSet, PaddingType, find_dominant_type
from .utils import (
    NestedListType,
    align_shapes,
    find_intersection_type,
    find_type,
    list_shape,
    sort_type,
)

__all__ = [
    "_get_shapes",
    "NOT_GIVEN",
    "TBD",
    "IOKey",
    "KeyType",
    "ConnectionType",
    "IOHyperEdge",
    "Connection",
    "ConnectionData",
    "Connections",
    "ShapeNode",
    "ShapeRepr",
    "Constraint",
    "create_shape_map",
    "ShapesType",
    "_ShapesType",
    "get_summary_shapes",
    "get_summary_types",
    "ConstraintSolver",
    "NOT_AVAILABLE",
    "NotAvailable",
]


def values_equal(
    value1: MyTensor | ScalarValueType, value2: MyTensor | ScalarValueType
) -> bool:
    if type(value1) is not type(value2):
        return False
    val1 = value1 if not isinstance(value1, MyTensor) else value1.value
    val2 = value2 if not isinstance(value2, MyTensor) else value2.value
    return val1 == val2


class SingletonObject:
    _instance = None
    """
    A base class for custom objects that ensures a singleton pattern.
    def __new__(cls, *args, **kwargs):
        if cls._instance is None:
            cls._instance = super().__new__(cls, *args, **kwargs)
        return cls._instance
    It ensures that only one instance of any subclass is created (singleton pattern).
    Usage:
        class MySingletonObject(SingletonObject):
            pass
        obj1 = MySingletonObject()
        obj2 = MySingletonObject()
        assert obj1 is obj2  # True, both are the same instance
    """

    def __new__(cls, *args: Any, **kwargs: Any):
        if cls._instance is None:
            cls._instance = super().__new__(cls, *args, **kwargs)
        return cls._instance


class NullConnection(SingletonObject):
    """
    A singleton class representing a null connection indicating
    that no connection is specified.
    """

    pass


class NotAvailable(SingletonObject):
    key: str  # TODO: Remove key from NotAvailable
    """
    A singleton class representing a state where the connection is not available.
    """

    pass


class Auto(SingletonObject):
    """
    A singleton class representing a configuration
    setting of automatically handled arguments.
    """

    pass


class ToBeDetermined(SingletonObject):
    """
    A singleton class representing a null data indicating
    that no data is provided.
    """

    pass


NOT_GIVEN = NullConnection()
NOT_AVAILABLE = NotAvailable()
TBD = ToBeDetermined()
AUTO = Auto()


class UpdateType(Enum):
    SHAPE = 1
    TYPE = 2


class KeyType(Enum):
    INPUT = 1
    OUTPUT = 2
    LATENT_INPUT = 3
    INTERNAL = 4


type FixedValueType = (
    None
    | int
    | tuple[int, ...]
    | list[int]
    | dict[Any, Any]
    | slice
    | Constant
    | tuple[int | None, ...]
    | str
)
type DeferredValueType = (
    float | tuple[float, ...] | list[float] | EllipsisType | ToBeDetermined
)
type TypeValueType = Dtype
type ValueType = FixedValueType | DeferredValueType | TypeValueType
type ScalarType = (
    type[int]
    | type[float]
    | type[bool]
    | type[tuple[Any, ...]]
    | type[list[Any]]
    | type[dict[Any, Any]]
    | type[Constant]
    | type[slice]
    | type[PaddingType]
    | type[EllipsisType]
    | type[ToBeDetermined]
    | type[str]
    | NestedListType
    | type[None]
    | UnionType
    | GenericAlias
)
ScalarValueType = (
    int
    | float
    | bool
    | tuple[Any, ...]
    | list[Any]
    | dict[Any, Any]
    | Constant
    | slice
    | PaddingType
    | EllipsisType
    | ToBeDetermined
    | str
    # | NestedListType
    | None
)
ShapeTemplateType = Sequence[int | str | tuple[str, EllipsisType] | None]
ReduceType = int | tuple[int, ...] | None | ToBeDetermined
MainValueType = (
    int
    | float
    | tuple[Any, ...]
    | list[Any]
    | dict[Any, Any]
    | bool
    | None
    | EllipsisType
    | PaddingType
    | Constant
    | slice
    | Dtype
)
# Mainvalue type for isintance check
MainValueInstance = (
    int
    | float
    | tuple  # type: ignore
    | list  # type: ignore
    | dict  # type: ignore
    | bool
    | None
    | EllipsisType
    | PaddingType
    | Constant
    | slice
    | Dtype
)


TypeVarTensorType = TypeVar("TypeVarTensorType", int, float, bool)
# Availale types for MyTensor type ("_type" attribute of MyTensor class).
_TensorTypes = type[int] | type[float] | type[bool] | UnionType
# Ultimate tensor value types for MyTensor class. This is the
# final types of physical tensors.
_UltimateTensorValueTypes = int | float | bool
# Nested list type values for MyTensor class.
_TensorValueType = (
    _UltimateTensorValueTypes
    | tuple["_TensorValueType", ...]
    | list["_TensorValueType"]
)
# Logical value types for MyTensor class("value" attribute of
# MyTensor class).
TensorValueType = _TensorValueType | Constant | ToBeDetermined

ParamsEvalType = dict[str, DataType]
DataEvalType = Mapping[str, DataType | MainValueType | str]


class EvaluateType(Protocol, Generic[DataType]):
    def __call__(
        self,
        params: ParamsEvalType[DataType] | None,
        data: DataEvalType[DataType] | None,
    ) -> DataEvalType[DataType]: ...


class EvaluateGradientsType(Protocol, Generic[DataType]):
    def __call__(
        self,
        params: ParamsEvalType[DataType] | None,
        data: DataEvalType[DataType] | None,
        output_gradients: ParamsEvalType[DataType] | None,
    ) -> ParamsEvalType[DataType]: ...


class EvaluateAllType(Protocol, Generic[DataType]):
    def __call__(
        self,
        params: ParamsEvalType[DataType] | None,
        data: DataEvalType[DataType] | None,
        output_gradients: ParamsEvalType[DataType] | None,
    ) -> tuple[DataEvalType[DataType], ParamsEvalType[DataType]]: ...


LossKey = "loss"
FinalCost = "final_cost"

ItemType = TypeVar("ItemType")


def update_equivalence_table(
    item1: ItemType, item2: ItemType, lookup_table: dict[ItemType, set[ItemType]]
):
    item_set1 = lookup_table.get(item1)
    item_set2 = lookup_table.get(item2)
    if item_set1 is None and item_set2 is None:
        items = {item1, item2}
        lookup_table[item1] = lookup_table[item2] = items
    elif item_set1 is None and item_set2 is not None:
        item_set2.add(item1)
        lookup_table[item1] = item_set2
    elif item_set1 is not None and item_set2 is None:
        item_set1.add(item2)
        lookup_table[item2] = item_set1
    elif item_set1 is not None and item_set2 is not None:
        item_set1 |= item_set2
        for _item in item_set2:
            lookup_table[_item] = item_set1


@dataclass
class ConstraintSolver:
    symbol_store: dict[int, Uniadic] = field(
        default_factory=lambda: {}
    )  # contains valued Uniadics' UniadicRecords
    # TODO: empty_node will not be None when it is created
    # with weak_ref.
    empty_node: ShapeNode | None = field(default_factory=lambda: ShapeRepr().node)
    constraint_map: dict[Constraint, list[IOHyperEdge]] = field(
        default_factory=lambda: {}
    )

    def __call__(self, updates: Updates):
        self.update_shapes(updates)
        solved_constrs: set[Constraint] = set()
        for constr_type in UpdateType:
            self._solver_loop(constr_type, updates, solved_constrs)

    def _solver_loop(
        self,
        constraint_type: UpdateType,
        updates: Updates,
        solved_constraints: set[Constraint],
    ):
        constraints = updates.constraints[constraint_type]
        while constraints:
            constr = constraints.pop()

            if constr not in solved_constraints and constr in self.constraint_map:
                hyper_edges = self.constraint_map[constr]
                status, newly_added_symbols = constr(hyper_edges)
                if constraint_type is UpdateType.SHAPE:
                    self.update_shapes(newly_added_symbols)
                updates |= newly_added_symbols
                new_constraints = newly_added_symbols.constraints[constraint_type]

                # If a constraint is solved, get its post_constraints and add to
                # constraints set.
                if status:
                    solved_constraints.add(constr)
                    self.constraint_map.pop(constr)
                    # Remove constraint from hyper_edges' data.
                    for hyper_edge in hyper_edges:
                        hyper_edge.remove_constraint(constr)

                    post_constraints = constr.create_post_constraints()
                    for post_constr in post_constraints:
                        self.constraint_map[post_constr] = hyper_edges

                        # Add post_constraints to hyper_edges' data.
                        for hyper_edge in hyper_edges:
                            hyper_edge.add_constraint(post_constr)

                    constraints |= post_constraints

                constraints |= new_constraints
                constraints.discard(constr)

    @staticmethod
    def _combine_nodes(updates: Updates):
        # Check if any node could be reduced after variadic updates add into
        # node_updates field.
        while updates.node_updates:
            node = updates.node_updates.pop()
            updates |= node.combine()

    def _reduce_uniadic_referees(self, updates: Updates):
        while updates.uniadic_updates:
            uni = updates.uniadic_updates.pop()
            uni_val = uni.value
            rec = uni.metadata
            for var in list(rec.vars_dict):
                # TODO: Use also pos_val!
                lengths = rec.vars_dict.get(var)
                if lengths is not None:
                    updates |= var.update_possibilities(lengths)
            # Update symbol store.
            if uni_val is not None:
                if valued_uni := self.symbol_store.get(uni_val):
                    # directly take from symbolstore if an uniadic with a same value
                    # already exists
                    valued_uni.match(uni)
                    uni = valued_uni
                    # TODO: Decide if we need to add match updates to updates
                    # (seems like no need)!
                else:
                    self.symbol_store[uni_val] = uni
            rec = uni.metadata
            # Reduce referees of rec to 1.
            # NOTE: Update all vars in these uniadics (UniadicRecord) accordingly.
            for repr, indices in rec.reprs_dict.items():
                for idx in indices:
                    if repr[idx].metadata != rec:
                        raise KeyError("Uniadic record index mismatch.")
                    repr[idx] = uni
            rec.referees = {uni}

    @staticmethod
    def _find_intersection_reprs(repr1: ShapeRepr) -> set[ShapeRepr]:
        intersection_reprs: set[ShapeRepr] = set()
        # Collect visited repr's symbols.
        symbols = repr1.prefix + repr1.suffix

        if repr1.root is not None:
            intersection_reprs = set(repr1.root.reprs)

        elif len(symbols) >= 1:
            intersection_reprs = set(symbols.pop().metadata.reprs_dict.keys())

        # Iterate over reprs symbols.
        for symbol in symbols:
            # Find intersection of all symbols' reprs.
            if intersection_reprs:
                intersection_reprs &= symbol.metadata.reprs_dict.keys()

        return intersection_reprs

    @staticmethod
    def _add_sublists(
        repr1: ShapeRepr,
        intersection_reprs: set[ShapeRepr],
        deletion_nodes: dict[ShapeNode, set[ShapeNode]],
    ) -> Updates:
        updates = Updates()
        for repr2 in intersection_reprs:
            if (repr1.node != repr2.node) and (repr1 in repr2):
                if repr2 in repr1:
                    # Find duplicated nodes and add them to deletion_nodes.
                    update_equivalence_table(repr1.node, repr2.node, deletion_nodes)
                else:
                    updates |= subset_match(repr1, repr2)

        return updates

    def clear(self):
        self.symbol_store = {}
        self.constraint_map = {}
        self.empty_node = None

    @staticmethod
    def _delete_nodes(deletion_nodes: dict[ShapeNode, set[ShapeNode]]) -> Updates:
        updates = Updates()
        # Delete duplicated nodes
        while deletion_nodes:
            # Select one remaining node from the set.
            remaining = next(iter(deletion_nodes))
            deletion_set = deletion_nodes.pop(remaining)

            for deleted in deletion_set:
                if deleted != remaining:
                    updates |= ConstraintSolver._delete_node(remaining, deleted)
                    # clear deletion_nodes
                    deletion_nodes.pop(deleted)
        return updates

    @staticmethod
    def _delete_node(remaining: ShapeNode, deleted: ShapeNode) -> Updates:
        # Merge remaining node with the node that will be deleted.
        updates = remaining.merge(deleted)
        # Iterate over deleted nodes referees to remove deleted node.
        for ref in deleted.referees:
            ref.override_shape(remaining)
            remaining.referees.add(ref)

        deleted.referees = set()
        deleted.reprs = []
        return updates

    def update_shapes(self, updates: Updates):
        deletion_nodes: dict[ShapeNode, set[ShapeNode]] = {}
        # Reduce updated nodes' reprs if possible.
        self._combine_nodes(updates)
        # Reduce updated UniadicRecords' referees field.
        self._reduce_uniadic_referees(updates)

        all_reprs = {
            repr for update in updates.shape_updates for repr in update.shape.reprs
        }

        # Visit all updated tensors' nodes' reprs.
        assert self.empty_node is not None
        for repr in all_reprs:
            if repr.root is None and repr.prefix == [] and self.empty_node != repr.node:
                # Unify all empty ShapeReprs use same Node
                self._delete_node(self.empty_node, repr.node)

            intersection_reprs = self._find_intersection_reprs(repr)
            # Iterate over intersections.
            updates |= self._add_sublists(repr, intersection_reprs, deletion_nodes)

        updates |= self._delete_nodes(deletion_nodes)

        # Reduce updated nodes' reprs if possible.
        self._combine_nodes(updates)
        # Reduce updated UniadicRecords' referees field.
        self._reduce_uniadic_referees(updates)

    def update_constraint_map(self, new: IOHyperEdge, old: IOHyperEdge) -> None:
        # Replaces old hyperedge with the new one in constraint_map.
        for constr in old.all_constraints:
            old_edges = self.constraint_map[constr]
            new_edges = [new if key is old else key for key in old_edges]
            self.constraint_map[constr] = new_edges

    def match(self, other: ConstraintSolver) -> Updates:
        # This method updates symbol store values.
        # TODO: Do we need to clear other
        updates = Updates()
        for val, uni in other.symbol_store.items():
            if (current_uni := self.symbol_store.get(val)) is not None:
                updates |= current_uni.match(uni)
                other.symbol_store[val] = uni
        self.symbol_store |= other.symbol_store
        self.constraint_map |= other.constraint_map
        return updates


@dataclass
class Updates:
    shape_updates: set[IOHyperEdge] = field(default_factory=lambda: set())
    value_updates: set[IOHyperEdge] = field(default_factory=lambda: set())
    uniadic_updates: set[Uniadic] = field(default_factory=lambda: set())
    node_updates: set[ShapeNode] = field(default_factory=lambda: set())
    constraints: dict[UpdateType, set[Constraint]] = field(
        default_factory=lambda: {UpdateType.SHAPE: set(), UpdateType.TYPE: set()}
    )

    def add(
        self,
        symbol: IOHyperEdge | Uniadic | Variadic,
        update_type: UpdateType = UpdateType.SHAPE,
    ) -> None:
        # TODO: Use match case here
        if update_type == UpdateType.SHAPE:
            if isinstance(symbol, Uniadic):
                self._add_uniadic(symbol)
            elif isinstance(symbol, Variadic):
                self._add_variadic(symbol)
            else:
                self._add_edge(symbol)

            # TODO: Fill here after type_updates added to class
        elif update_type == UpdateType.TYPE:
            assert isinstance(symbol, IOHyperEdge)
            self._add_type_update(symbol)

    def _add_edge(self, symbol: IOHyperEdge):
        self.value_updates.add(symbol)
        self.constraints[UpdateType.SHAPE] |= symbol.shape_constraints

    def _add_uniadic(self, symbol: Uniadic):
        self.uniadic_updates.add(symbol)
        for repr in symbol.metadata.reprs_dict:
            for tensor in repr.node.referees:
                self.shape_updates.add(tensor)
                self.constraints[UpdateType.SHAPE] |= tensor.shape_constraints

    def _add_variadic(self, symbol: Variadic):
        # self.symbol_updates.add(symbol)
        for repr in symbol.reprs:
            self.node_updates.add(repr.node)
            for tensor in repr.node.referees:
                self.shape_updates.add(tensor)
                self.constraints[UpdateType.SHAPE] |= tensor.shape_constraints

    def _add_type_update(self, symbol: IOHyperEdge):
        self.constraints[UpdateType.TYPE] |= symbol.type_constraints

    def __ior__(self, other: Updates) -> Updates:
        self.constraints[UpdateType.SHAPE] |= other.constraints[UpdateType.SHAPE]
        self.constraints[UpdateType.TYPE] |= other.constraints[UpdateType.TYPE]
        self.shape_updates |= other.shape_updates
        self.uniadic_updates |= other.uniadic_updates
        self.node_updates |= other.node_updates
        self.value_updates |= other.value_updates
        return self


def _get_shapes(
    data_dict: dict[str, IOHyperEdge],
    uniadic_keys: dict[UniadicRecord, str] | None = None,
    varadic_keys: dict[Variadic, str] | None = None,
    symbolic: bool = True,
    verbose: bool = False,
    key_mappings: dict[str, str] | None = None,
) -> dict[str, ShapeTemplateType | list[ShapeTemplateType] | None]:
    if key_mappings is None:
        key_mappings = {}
    if uniadic_keys is None:
        uniadic_keys = {}
    if varadic_keys is None:
        varadic_keys = {}
    shapes: dict[str, ShapeTemplateType | list[ShapeTemplateType] | None] = {}
    for key, data in data_dict.items():
        key_name = key_mappings.get(key, key)
        if data.edge_type is MyTensor:
            shapes[key_name] = data.shape.get_shapes(
                uniadic_keys, varadic_keys, symbolic, verbose
            )
        else:
            shapes[key_name] = None
    return shapes


AllType = _TensorTypes | ScalarType | UnionType
AllValueType = TensorValueType | ScalarValueType
T = TypeVar("T", _TensorTypes, ScalarType)


def _find_type(value: MyTensor | ScalarValueType) -> type[MyTensor] | ScalarType:
    typ: type[MyTensor] | ScalarType
    if isinstance(value, MyTensor):
        typ = MyTensor[value.type]
    elif isinstance(value, Constant):
        typ = constant_type_table[value]
    else:
        typ = find_type(value)
    return typ


# TODO: Convert MyTensor to Tensor when Tensor and Scalar is removed
class MyTensor(Generic[TypeVarTensorType]):
    def __init__(
        self,
        value: TensorValueType = TBD,
        type: _TensorTypes = _UltimateTensorValueTypes,
        shape: ShapeNode | None = None,
    ):
        if shape is None:
            # If shape is not provided, create a new shape with a Variadic root.
            shape = ShapeRepr(root=Variadic()).node
        self.shape: ShapeNode = shape
        self.type: _TensorTypes = type
        self.referees: set[IOHyperEdge] = set()
        # Initialize value as TBD and then set if any value is provided.
        self.value: TensorValueType = TBD
        if value is not TBD:
            self.set_value(value)

    def set_type(self, typ: _TensorTypes) -> Updates:
        updates = Updates()
        if self.type != typ:
            new_type = find_intersection_type(typ, self.type)
            if not new_type:
                raise TypeError(
                    f"Acceptable types are {self.type}, but {typ} type value "
                    "is provided!"
                )
            self.type = new_type
            # Add all referee edges into the updates.
            for edge in self.referees:
                updates.add(edge, UpdateType.TYPE)
        return updates

    def set_value(self, value: TensorValueType) -> Updates:
        if self.value is not TBD and self.value != value:
            raise ValueError(
                f"Value is set before as {self.value}. A value can not be reset."
            )
        updates = Updates()
        # Find and set type.
        updates |= self.set_type(find_dominant_type(value))
        # Set value.
        if self.value is TBD:
            # Add all referee edges into the updates.
            for edge in self.referees:
                updates.add(edge)
            self.value = value
            # Infer shape from the value and set.
            shape = list_shape(value)
            updates |= self.shape.set_values(shape)
        return updates

    def match(self, other: MyTensor) -> Updates:
        updates = Updates()
        if self != other:
            updates = Updates()
            updates |= self.set_type(other.type)
            updates |= other.set_type(self.type)
            updates |= self.match_shapes(other)
            if self.value is not TBD or other.value is not TBD:
                valued, non_valued = (
                    (self, other) if self.value is not TBD else (other, self)
                )
                updates |= non_valued.set_value(valued.value)
            # Transfer all referees of other to self and update all
            # Tensors in all edges of other with self.
            self.referees |= other.referees
            for edge in other.referees:
                # TODO: Update here when we have list of tensors in an edge.
                edge._value = self
            other.referees = set()
        return updates

    def match_shapes(self, other: MyTensor):
        updates = Updates()
        if other.shape != self.shape:
            updates |= self.shape.merge(other.shape)
            self.shape.referees |= other.shape.referees
            prev_node = other.shape
            for ref in other.shape.referees:
                assert isinstance(ref._value, MyTensor)
                ref._value.shape = self.shape
            prev_node.reprs = []
            prev_node.referees = set()
        return updates


class IOHyperEdge:
    def __init__(
        self,
        type: type[MyTensor] | ScalarType | ToBeDetermined = TBD,
        value: MyTensor | ScalarValueType = TBD,
        key_origin: str | None = None,
        interval: list[float | int] | None = None,
    ) -> None:
        self.key_origin = key_origin
        self._type = type
        self.shape_constraints: set[Constraint] = set()
        self.type_constraints: set[Constraint] = set()
        self._temp_shape: ShapeRepr | None = None  # set random repr
        # Initialize value as TBD and then set if any value is provided.
        self._value: MyTensor | ScalarValueType = TBD
        # If any value is provided, set it.
        if value is not TBD:
            self.set_value(value)
        elif type is MyTensor or get_origin(type) is MyTensor:
            # If MyTensor type is provided, create a new MyTensor object and
            # set it as value. Use given generic types if any.
            available_types = (
                _UltimateTensorValueTypes if type is MyTensor else get_args(type)[0]
            )
            self._create_and_set_tensor_value(available_types)
        self.interval: list[float | int] | None = interval
        self._differentiable: bool = (
            self.value is TBD if self._type is MyTensor else False
        )

    @property
    def is_non_diff(self) -> bool:
        return not self._differentiable

    @property
    def is_valued(self) -> bool:
        return self.value is not TBD

    @property
    def all_constraints(self) -> set[Constraint]:
        return self.shape_constraints | self.type_constraints

    @property
    def value(self) -> _TensorValueType | ScalarValueType:
        return self._value.value if isinstance(self._value, MyTensor) else self._value

    @property
    def shape(self) -> ShapeNode | None:
        return self._value.shape if isinstance(self._value, MyTensor) else None

    @property
    def value_type(self):
        return self._value.type if isinstance(self._value, MyTensor) else self._type

    @property
    def edge_type(self):
        return self._type

    def _create_and_set_tensor_value(self, typ: _TensorTypes) -> Updates:
        updates = Updates()
        # Create a new repr with a Varidadic field since we don't
        # know its final shape.
        shape_node = ShapeRepr(root=Variadic()).node
        # Create a new tensor with the shape node and add self to
        # its referees and shape referees.
        tensor = MyTensor(type=typ, shape=shape_node)
        tensor.referees.add(self)
        tensor.shape.referees.add(self)
        # Set type of the edge to MyTensor.
        if self._type is not MyTensor:
            self._type = MyTensor
            updates.add(self, UpdateType.TYPE)
        # Set value as the created tensor using set_value API
        # if self._value is MyTensor object else directly set _value.
        if isinstance(self._value, MyTensor):
            updates |= self.set_value(tensor)
        else:
            self._value = tensor
            updates.add(self)
        return updates

    def _types_equal(self, other_type: type[MyTensor] | ScalarType) -> bool:
        self_type: type[MyTensor] | ScalarType | ToBeDetermined

        if isinstance(self._type, NestedListType):
            self_type = self._type.base_type
        else:
            self_type = self._type

        if isinstance(other_type, NestedListType):
            other_type = other_type.base_type
        else:
            other_type = other_type

        return self_type == other_type

    def _values_equal(self, other_value: MyTensor | ScalarValueType) -> bool:
        # Checks other_value and self.value equality.
        other_value = (
            other_value.value if isinstance(other_value, MyTensor) else other_value
        )
        return self.value == other_value

    def set_type(self, typ: type[MyTensor] | ScalarType | ToBeDetermined) -> Updates:
        updates = Updates()
        # Tensor type setting.
        if (is_generic := (get_origin(typ) is MyTensor)) or typ is MyTensor:
            if not (self._type is MyTensor or self._type is TBD):
                raise TypeError("Can not set Tensor type to a Scalar edge.")

            available_types = (
                get_args(typ)[0] if is_generic else _UltimateTensorValueTypes
            )
            if self._type is TBD:
                # This is the case when the base type is not determined yet,
                # meaning it can be of any type. So, if it is requested
                # to set type to MyTensor, we need to create a new MyTensor
                # with a shape of Variadic type.
                self._create_and_set_tensor_value(available_types)
            # Set type of MyTensor object using available_types
            assert isinstance(self._value, MyTensor)
            updates |= self._value.set_type(available_types)
            return updates

        # Scalar type setting.
        if self._type is MyTensor:
            raise TypeError("Can not set Scalar type to a Tensor edge.")

        if not (typ is TBD or self._types_equal(typ)):
            updates.add(self, UpdateType.TYPE)
            new_type = (
                find_intersection_type(typ, self._type)
                if self._type is not TBD
                else typ
            )
            if not new_type:
                raise TypeError(
                    f"Acceptable types are {self._type}, but {typ} type value "
                    "is provided!"
                )
            self._type = new_type
        return updates

    def set_value(self, value: MyTensor | ScalarValueType) -> Updates:
        updates = Updates()
        # If type of self and type of value is not compatible, raise an error.
        if isinstance(value, MyTensor) and (self._type not in (MyTensor, TBD)):
            raise ValueError("Can not set Tensor value to a Scalar edge.")
        if not isinstance(value, MyTensor) and self._type is MyTensor:
            raise ValueError("Can not set Scalar value to a Tensor edge.")

        if self.value is not TBD and not self._values_equal(value):
            raise ValueError(
                f"Value is set before as {self.value}. A value can not be reset."
            )

        if not isinstance(value, ToBeDetermined):
            # Store current value in order to detect any value changes.
            prev_value = self.value  # TODO: Update here as _value
            # If both values are MyTensor, match them.
            if isinstance(self._value, MyTensor) and isinstance(value, MyTensor):
                updates |= self._value.match(value)
            else:
                self._value = value
                if self.value != prev_value:
                    updates.add(self)
            # Update type.
            if not isinstance(value, MyTensor):
                updates |= self.set_type(_find_type(value))
            else:
                value.referees.add(self)
                value.shape.referees.add(self)
                self._type = MyTensor
            self._differentiable = False
        return updates

    def match(self, other: IOHyperEdge) -> Updates:
        # TODO: Get gloabal Updates object for global consistency.
        updates = Updates()
        if self != other:
            updates = Updates()
            updates |= self.set_type(other._type)
            updates |= other.set_type(self._type)

            if isinstance(self._value, MyTensor) and isinstance(other._value, MyTensor):
                updates |= self._value.match(other._value)
                self._value.referees.discard(other)
                self._value.shape.referees.discard(other)
                updates.shape_updates.discard(other)

            if self.is_valued or other.is_valued:
                valued, non_valued = (self, other) if self.is_valued else (other, self)
                updates |= non_valued.set_value(valued._value)
                if non_valued is other:
                    updates.value_updates.discard(other)
                    updates.shape_updates.discard(other)
            self.finalize_match(other)
        return updates

    def add_constraint(self, constraint: Constraint):
        if constraint.type == UpdateType.SHAPE:
            self.shape_constraints.add(constraint)
        elif constraint.type == UpdateType.TYPE:
            self.type_constraints.add(constraint)

    def remove_constraint(self, constraint: Constraint):
        # TODO: check why pop raises!
        if constraint.type == UpdateType.SHAPE:
            self.shape_constraints.discard(constraint)
        elif constraint.type == UpdateType.TYPE:
            self.type_constraints.discard(constraint)

    def finalize_match(self, other: IOHyperEdge):
        # After modifications propagate other constraints into self.
        self.shape_constraints |= other.shape_constraints
        self.type_constraints |= other.type_constraints
        other.shape_constraints = set()
        other.type_constraints = set()
        # Update differentiability.
        is_diff = self._differentiable | other._differentiable
        self._differentiable = other._differentiable = is_diff

    def override_shape(self, shape: ShapeNode) -> None:
        if not isinstance(self._value, MyTensor):
            raise ValueError("Scalar edges cannot have any shape.")
        self._value.shape = shape

    def make_physical(self, backend: Backend[DataType], memo: dict[int, Any]):
        if id(self) in memo:
            return memo[id(self)]

        physical_data = deepcopy(self, memo)
        if isinstance(self.value, Constant):
            final_val = epsilon_table[backend.precision][self.value]
            if isinstance(physical_data._value, MyTensor):
                physical_data._value.value = final_val
            else:
                physical_data._value = final_val
            # physical_data.value = epsilon_table[backend.precision][self.value]
        return physical_data


# Check if a type is a specialization of MyTensor
def is_mytensor_type(type_obj) -> bool:
    return type_obj is MyTensor or get_origin(type_obj) is MyTensor


# Check if a type is a specialization of MyTensor
def get_mytensor_subtype(type_obj: MyTensor) -> type:
    return get_args(type_obj)[0]


class TemplateBase:
    def __getitem__(
        self,
        key: slice
        | int
        | EllipsisType
        | tuple[slice | int | None | EllipsisType, ...]
        | IOKey
        | None,
    ):
        if key is ...:
            key = slice(None)
        if isinstance(key, slice):
            start, stop, step = key.start, key.stop, key.step
            return ExtendTemplate(connections=[self, start, stop, step], model="slice")
        elif isinstance(key, int | tuple):
            return ExtendTemplate(connections=[self, key], model="get_item")
        else:
            raise TypeError(f"Unsupported key type: {type(key)}")

    def __add__(self, other: TemplateConnectionType):
        return ExtendTemplate(connections=[self, other], model="add")

    def __radd__(self, other: TemplateConnectionType):
        return ExtendTemplate(connections=[other, self], model="add")

    def __sub__(self, other: TemplateConnectionType):
        return ExtendTemplate(connections=[self, other], model="sub")

    def __rsub__(self, other: TemplateConnectionType):
        return ExtendTemplate(connections=[other, self], model="sub")

    def __mul__(self, other: TemplateConnectionType):
        return ExtendTemplate(connections=[self, other], model="mul")

    def __rmul__(self, other: TemplateConnectionType):
        return ExtendTemplate(connections=[other, self], model="mul")

    def __truediv__(self, other: TemplateConnectionType):
        return ExtendTemplate(connections=[self, other], model="div")

    def __rtruediv__(self, other: TemplateConnectionType):
        return ExtendTemplate(connections=[other, self], model="div")

    def __floordiv__(self, other: TemplateConnectionType):
        return ExtendTemplate(connections=[self, other], model="fdiv")

    def __rfloordiv__(self, other: TemplateConnectionType):
        return ExtendTemplate(connections=[other, self], model="fdiv")

    def __pow__(self, other: TemplateConnectionType):
        return ExtendTemplate(
            connections=[self, other], model="pow", defaults={"robust", "threshold"}
        )

    def __rpow__(self, other: TemplateConnectionType):
        return ExtendTemplate(
            connections=[other, self], model="pow", defaults={"robust", "threshold"}
        )

    def __matmul__(self, other: TemplateConnectionType):
        return ExtendTemplate(connections=[self, other], model="matmul")

    def __gt__(self, other: TemplateConnectionType):
        return ExtendTemplate(connections=[self, other], model="gt")

    def __rgt__(self, other: TemplateConnectionType):
        return ExtendTemplate(connections=[other, self], model="gt")

    def __ge__(self, other: TemplateConnectionType):
        return ExtendTemplate(connections=[self, other], model="ge")

    def __rge__(self, other: TemplateConnectionType):
        return ExtendTemplate(connections=[other, self], model="ge")

    def __lt__(self, other: TemplateConnectionType):
        return ExtendTemplate(connections=[self, other], model="lt")

    def __rlt__(self, other: TemplateConnectionType):
        return ExtendTemplate(connections=[other, self], model="lt")

    def __le__(self, other: TemplateConnectionType):
        return ExtendTemplate(connections=[self, other], model="le")

    def __rle__(self, other: TemplateConnectionType):
        return ExtendTemplate(connections=[other, self], model="le")

    def __eq__(self, other: object):
        if isinstance(
            other, int | float | bool | list | Connection | IOKey | tuple | MyTensor
        ):
            return ExtendTemplate(connections=[self, other], model="eq")
        else:
            raise ValueError("Unsupported type for equality operation.")

    def __req__(self, other: TemplateConnectionType):
        return ExtendTemplate(connections=[other, self], model="eq")

    def __ne__(self, other: object):
        if isinstance(
            other, int | float | bool | list | Connection | IOKey | tuple | MyTensor
        ):
            return ExtendTemplate(connections=[self, other], model="ne")
        else:
            raise ValueError("Unsupported type for equality operation.")

    def __rne__(self, other: TemplateConnectionType):
        return ExtendTemplate(connections=[other, self], model="ne")

    def __and__(self, other: TemplateConnectionType):
        return ExtendTemplate(connections=[self, other], model="and")

    def __rand__(self, other: TemplateConnectionType):
        return ExtendTemplate(connections=[other, self], model="and")

    def __or__(self, other: TemplateConnectionType):
        return ExtendTemplate(connections=[self, other], model="or")

    def __ror__(self, other: TemplateConnectionType):
        return ExtendTemplate(connections=[other, self], model="or")

    def __xor__(self, other: TemplateConnectionType):
        return ExtendTemplate(connections=[self, other], model="xor")

    def __rxor__(self, other: TemplateConnectionType):
        return ExtendTemplate(connections=[other, self], model="xor")

    def __lshift__(self, other: TemplateConnectionType):
        return ExtendTemplate(connections=[self, other], model="lshift")

    def __rlshift__(self, other: TemplateConnectionType):
        return ExtendTemplate(connections=[other, self], model="lshift")

    def __rshift__(self, other: TemplateConnectionType):
        return ExtendTemplate(connections=[self, other], model="rshift")

    def __rrshift__(self, other: TemplateConnectionType):
        return ExtendTemplate(connections=[other, self], model="rshift")

    def __invert__(self):
        return ExtendTemplate(connections=[self], model="not")

    def __neg__(self):
        return ExtendTemplate(connections=[self], model="minus")

    def abs(self):
        return ExtendTemplate(connections=[self], model="abs")

    def len(self):
        return ExtendTemplate(connections=[self], model="len")

    def shape(self):
        return ExtendTemplate(connections=[self], model="shape")

    def reshape(self, shape: tuple[int, ...] | TemplateBase):
        return ExtendTemplate(connections=[self, shape], model="reshape")

    def size(self, dim: int | tuple[int, ...] | TemplateBase | None = None):
        return ExtendTemplate(connections=[self, dim], model="size")

    def tensor(self):
        return ExtendTemplate(connections=[self], model="tensor")

    def mean(
        self,
        axis: int | tuple[int, ...] | TemplateBase | None = None,
        keepdim: bool = False,
    ):
        return ExtendTemplate(connections=[self, axis, keepdim], model="mean")

    def sum(
        self,
        axis: int | tuple[int, ...] | TemplateBase | None = None,
        keepdim: bool = False,
    ):
        return ExtendTemplate(connections=[self, axis, keepdim], model="sum")

    def max(
        self,
        axis: int | tuple[int, ...] | TemplateBase | None = None,
        keepdim: bool = False,
    ):
        return ExtendTemplate(connections=[self, axis, keepdim], model="max")

    def min(
        self,
        axis: int | tuple[int, ...] | TemplateBase | None = None,
        keepdim: bool = False,
    ):
        return ExtendTemplate(connections=[self, axis, keepdim], model="min")

    def prod(
        self,
        axis: int | tuple[int, ...] | TemplateBase | None = None,
        keepdim: bool = False,
    ):
        return ExtendTemplate(connections=[self, axis, keepdim], model="prod")

    def var(
        self,
        axis: int | tuple[int, ...] | TemplateBase | None = None,
        keepdim: bool = False,
        correction: float | None = 0.0,
    ):
        return ExtendTemplate(
            connections=[self, axis, keepdim, correction], model="var"
        )

    def sqrt(self):
        return ExtendTemplate(
            connections=[self], model="sqrt", defaults={"robust", "cutoff"}
        )

    def exp(self):
        return ExtendTemplate(connections=[self], model="exp")

    def transpose(self, axes: tuple[int, ...] | TemplateBase | None = None):
        return ExtendTemplate(connections=[self, axes], model="transpose")

    def split(self, split_size: int, axis: int):
        return ExtendTemplate(connections=[self, split_size, axis], model="split")

    def item(self):
        return ExtendTemplate(connections=[self], model="item")


class ExtendTemplate(TemplateBase):
    output_connection: ConnectionData | None

    def __init__(
        self,
        connections: list[TemplateConnectionType],
        model: str,
        defaults: set[str] | None = None,
    ) -> None:
        for connection in connections:
            if isinstance(connection, str):
                raise ValueError(
                    "In extend template operations, 'str' is not a valid type."
                )

        self.connections = connections
        self.model = model

        if defaults is None:
            defaults = set()
        self.defaults = defaults
        self.output_connection = None


class IOKey(TemplateBase):
    def __init__(
        self,
        name: str | None = None,
        value: MyTensor | MainValueType | ToBeDetermined | str = TBD,
        shape: ShapeTemplateType | None = None,
        type: NestedListType | UnionType | type | None = None,
        expose: bool | None = None,
        interval: list[float | int] | None = None,
        connections: list[Connection | str] | None = None,
    ) -> None:
        super().__init__()
        self._name = name
        self._value = value
        self._shape = shape
        self._type = type
        self._expose = expose
        self._interval = interval
        self._connections: OrderedSet[ConnectionData | str] = OrderedSet()

        # TODO: Shape should not be [] also!
        if self._value is not TBD and self._shape is not None and self._shape != []:
            raise ValueError(
                f"Scalar values are shapeless, shape should be None or []. "
                f"Got {self._shape}."
            )

        if self._value is not TBD and self._type is not None:
            value_type = find_type(self._value)
            if find_intersection_type(value_type, self._type) is None:
                raise TypeError(
                    f"type of the given value and given type does not match. Given "
                    f"type is {self._type} while type of value is {value_type}"
                )

        connections = connections or []
        for item in connections:
            conn: ConnectionData | str
            conn = item.data if isinstance(item, Connection) else item
            self._connections.add(conn)


class Connection(TemplateBase):
    def __init__(self, key: str, metadata: IOHyperEdge, is_key_autogenerated: bool):
        self.data = ConnectionData(key, metadata, is_key_autogenerated, self)

    @property
    def key(self) -> str:
        return self.data.key

    @property
    def metadata(self):
        return self.data.metadata

    def set_differentiable(self, differentiable: bool = True):
        self.data.set_differentiable(differentiable)

    def __hash__(self) -> int:
        return hash(id(self))


ShapesType = (
    Mapping[str | Connection, ShapeTemplateType]
    | Mapping[str, ShapeTemplateType]
    | Mapping[Connection, ShapeTemplateType]
)
_ShapesType = Mapping[str, ShapeTemplateType | list[ShapeTemplateType] | None]


@dataclass
class ConnectionData:
    # TODO: This class updated as mutable. Update docstrings accordingly!
    """Immutable dataclass object which holds model instance, key
    and I/O info. It is immutable because once a model's input-output
    names are defined, changing them is not allowed for proper DAG
    connections.
    """

    key: str
    metadata: IOHyperEdge
    # TODO: remove is_key_autogenerated field
    is_key_autogenerated: bool
    conn: Connection

    def __hash__(self) -> int:
        return hash(id(self))

    def __eq__(self, other: object) -> bool:
        return id(self) == id(other)

    def set_differentiable(self, differentiable: bool = True) -> None:
        if self.metadata.edge_type is MyTensor:
            self.metadata._differentiable = differentiable
        else:
            raise ValueError("Scalar data can not be set as differentiable.")


TemplateConnectionType = (
    TemplateBase
    | int
    | float
    | list[int | float]
    | tuple[slice | int | None | EllipsisType, ...]
    | None
)


ConnectionType = (
    str
    | MainValueType
    | ExtendTemplate
    | NullConnection
    | IOKey
    | Connection
    | NotAvailable
<<<<<<< HEAD
    | NestedListType
    | MyTensor
=======
>>>>>>> de075737
)

ConnectionInstanceType = (
    str
    | MainValueInstance
    | ExtendTemplate
    | NullConnection
    | IOKey
    | Connection
    | NotAvailable
<<<<<<< HEAD
    | NestedListType
    | MyTensor
=======
>>>>>>> de075737
)


class Connections:
    """This class maintains all the connections and their operations in model.
    _input_dict, _output_dict and _internal_dict stores added / updated connections
    and metadata_dict contains all metadata of the connections in _input_dict,
    _output_dict and _internal_dict. Metadata dict is updated in case of metadata
    merger.
    """

    def __init__(self) -> None:
        self._connection_dict: dict[KeyType, dict[str, ConnectionData]] = {
            key_type: {} for key_type in KeyType
        }

        self.metadata_dict: dict[IOHyperEdge, set[ConnectionData]] = {}
        self.connections_dict: dict[IOHyperEdge, set[Connections]] = {}

    @property
    def input_keys(self):
        return self._connection_dict[KeyType.INPUT].keys()

    @property
    def input_connections(self):
        return self._connection_dict[KeyType.INPUT].values()

    @property
    def output_keys(self):
        return self._connection_dict[KeyType.OUTPUT].keys()

    @property
    def output_connections(self):
        return self._connection_dict[KeyType.OUTPUT].values()

    @property
    def internal_keys(self):
        return self._connection_dict[KeyType.INTERNAL].keys()

    @property
    def internal_connections(self):
        return self._connection_dict[KeyType.INTERNAL].values()

    @property
    def latent_input_keys(self):
        return self._connection_dict[KeyType.LATENT_INPUT].keys()

    @property
    def latent_input_connections(self):
        return self._connection_dict[KeyType.LATENT_INPUT].values()

    @property
    def all(self) -> dict[str, ConnectionData]:
        return (
            self._connection_dict[KeyType.INTERNAL]
            | self._connection_dict[KeyType.INPUT]
            | self._connection_dict[KeyType.OUTPUT]
            | self._connection_dict[KeyType.LATENT_INPUT]
        )

    @property
    def io_keys(self):
        return (
            self._connection_dict[KeyType.INPUT] | self._connection_dict[KeyType.OUTPUT]
        ).keys()

    def add(
        self,
        connection: ConnectionData,
    ):
        metadata = connection.metadata
        self.metadata_dict.setdefault(metadata, set()).add(connection)
        self.connections_dict.setdefault(metadata, set()).add(self)

    def set_connection_type(
        self, connection: ConnectionData, con_type: KeyType
    ) -> None:
        if con_type == KeyType.OUTPUT and connection.is_key_autogenerated:
            raise KeyError("Connection without a name cannot be set as output")
        self._set_connection_type(connection, con_type)

    def _set_connection_type(
        self, connection: ConnectionData, con_type: KeyType
    ) -> None:
        key = connection.key
        for _type in KeyType:
            if _type == con_type:
                self._connection_dict[_type][key] = connection
            else:
                self._connection_dict[_type].pop(key, None)

    def remove_connection(self, connection: ConnectionData) -> None:
        for _type in KeyType:
            self._connection_dict[_type].pop(connection.key, None)

    def get_data(self, key: str) -> IOHyperEdge:
        return self._get_metadata(key)

    def get_non_diff_keys(self):
        return {key for key, conn in self.all.items() if conn.metadata.is_non_diff}

    def is_key_non_diff(self, key: str) -> bool:
        return self.get_data(key).is_non_diff

    def get_connection(self, key: str) -> ConnectionData | None:
        internals = self._connection_dict[KeyType.INTERNAL]
        inputs = self._connection_dict[KeyType.INPUT]
        outputs = self._connection_dict[KeyType.OUTPUT]
        latent_inputs = self._connection_dict[KeyType.LATENT_INPUT]
        return internals.get(
            key, inputs.get(key, outputs.get(key, latent_inputs.get(key)))
        )

    def get_con_by_metadata(self, key: IOHyperEdge) -> ConnectionData | None:
        conns = self.metadata_dict.get(key)
        if conns is not None:
            return next(iter(conns))
        return conns

    def get_cons_by_metadata(self, key: IOHyperEdge):
        return self.metadata_dict.get(key)

    def _get_metadata(self, key: str) -> IOHyperEdge:
        if (con := self.get_connection(key)) is not None:
            return con.metadata
        raise KeyError(f"Key '{key}' is not found in connections.")

    def get_key_origin(self, key: str) -> str | None:
        return self._get_metadata(key).key_origin

    def get_shape_node(self, key: str) -> ShapeNode:
        edge = self._get_metadata(key)
        if edge.edge_type is not MyTensor:
            raise ValueError("'Shape cannot be set for scalar type values'")
        return edge.shape

    def set_value(self, con: ConnectionData, value: MainValueType):
        self.get_data(con.key).set_value(value)  # type: ignore

    def extract_metadata(self, key: str | Connection) -> IOHyperEdge:
        if isinstance(key, Connection):
            # Extract the key from the Connection object.
            metadata = key.metadata
        else:
            metadata = self._get_metadata(key)
        return metadata


class Uniadic:
    def __init__(self, value: int | set[int] | None = None) -> None:
        # TODO: we could accept *value as input to initialize Uniadic.
        self.metadata = UniadicRecord()
        self.metadata.update_possible_values(value)
        self.metadata.referees.add(self)

    @property
    def value(self):
        return self.metadata.value

    @property
    def possible_values(self):
        return self.metadata.possible_values

    @property
    def reprs(self):
        return self.metadata.reprs

    def __hash__(self) -> int:
        return hash(id(self))

    def __eq__(self, other: Uniadic) -> bool:  # type: ignore
        return id(self.metadata) == id(other.metadata)

    def set_value(self, value: int | set[int] | None):  # Do we need set_value
        prev_value = self.metadata.possible_values
        new_value = self.metadata.update_possible_values(value)
        return prev_value != new_value

    def update_possible_values(self, values: int | set[int] | None) -> Updates:
        updates = Updates()
        prev_values = self.metadata.possible_values
        new_values = self.metadata.update_possible_values(values)
        if prev_values != new_values:
            updates.add(self)
        return updates

    def match(self, other: Uniadic) -> Updates:
        updates = Updates()
        if self.metadata != other.metadata:
            if self.value == other.value and (
                len(self.metadata.reprs_dict) > 0 and len(other.metadata.reprs_dict) > 0
            ):
                updates.add(self)
            else:
                main_pos_val = copy(self.possible_values)
                updates |= self.update_possible_values(other.possible_values)
                updates |= other.update_possible_values(main_pos_val)
            self.metadata.match(other.metadata)
        return updates

    def __and__(self, other: Uniadic) -> set[int] | None:
        match (self.possible_values, other.possible_values):
            case (None, _ as pos) | (_ as pos, None):
                return pos
            case _:
                return self.possible_values & other.possible_values

    # def __and__(self, other: Uniadic) -> set[int] | None:
    #     match (self.possible_values, other.possible_values):
    #         case (None, _ as pos) | (_ as pos, None):
    #             return pos
    #         case (int() as _number, set() as pos) | (set() as pos, int() as _number):
    #             return pos & {_number}
    #         case _:
    #             return self.possible_values & other.possible_values


@dataclass
class UniadicRecord:
    possible_values: set[int] | None = None
    referees: set[Uniadic] = field(default_factory=lambda: set())
    reprs_dict: dict[ShapeRepr, set[int]] = field(default_factory=lambda: {})
    vars_dict: dict[Variadic, set[int]] = field(default_factory=lambda: {})

    @property
    def reprs(self):
        return self.reprs_dict.keys()

    @property
    def value(self):
        if self.possible_values is not None and len(self.possible_values) == 1:
            return next(iter(self.possible_values))
        else:
            return None

    def __deepcopy__(self, memo: dict[int, Any]):
        if id(self) in memo:
            return memo[id(self)]
        new_instance = self.__class__.__new__(self.__class__)
        memo[id(self)] = new_instance
        # First copy referee Uniadics.
        deepcopy(self.referees, memo)
        for k, v in self.__dict__.items():
            setattr(new_instance, k, deepcopy(v, memo))
        return new_instance

    def update_possible_values(self, values: int | set[int] | None) -> set[int] | None:
        # TODO: Check if all elements of set are int!
        if isinstance(values, int):
            values = {values}
        if values == set():
            raise ValueError("Possible value set could not be empty!")
        elif values is None:
            return self.possible_values
        elif self.possible_values is None:
            self.possible_values = values
        elif len(intersect := self.possible_values & values) > 0:
            self.possible_values = intersect
        else:
            raise ValueError("Possible values mismatch!")
        return self.possible_values

    def match(self, other: UniadicRecord):
        if id(self) != id(other):
            self.update_possible_values(other.possible_values)
            # TODO: Is it required to check other.referees!
            # if not other.referees:
            #     raise ValueError("Encountered a removed UniadicRecord!")
            for uniadic in other.referees:
                # Update all referees' metadata
                uniadic.metadata = self
                self.referees.add(uniadic)
            for repr, indices in other.reprs_dict.items():
                self.reprs_dict.setdefault(repr, set()).update(indices)
            for var, pos_set in other.vars_dict.items():
                self.vars_dict.setdefault(var, set()).update(pos_set)
                var.uni_metadata_set.discard(other)
                var.uni_metadata_set.add(self)
            other.reprs_dict = {}
            other.referees = set()
            return self.value

    def __hash__(self) -> int:
        return hash(id(self))


def intersect_values(
    values1: set[int] | None, values2: set[int] | None
) -> set[int] | None:
    if values1 is None and values2 is None:
        return None
    elif values1 is None:
        return values2
    elif values2 is None:
        return values1
    else:
        return values1 & values2


@dataclass
class Equivalences:
    uniadics: set[Uniadic] = field(default_factory=lambda: set())
    values: set[int] | None = None

    def __contains__(self, other: Equivalences) -> bool:
        for uni in other.uniadics:
            # TODO: list makes this comparison N2 complexity.
            # Note that set looks for hash values but we have
            # __eq__ method for Uniadic class.
            if uni not in list(self.uniadics):
                return False
        if other.values is not None:
            if self.values is None:
                return True
            return self.values.issubset(other.values)
        return True

    def add_uniadic(self, uni: Uniadic) -> tuple[bool, bool]:
        self.uniadics.add(uni)
        return self.intersect_values(uni.possible_values)

    def intersect_values(self, values: set[int] | None) -> tuple[bool, bool]:
        # Returns tuple[is_applicable, is_updated]
        prev_val = None if self.values is None else set(self.values)
        self.values = intersect_values(self.values, values)
        return self.values != set(), prev_val != self.values


@dataclass
class PossibleValues:
    # Expresses Variadic's single possible value in terms of Possible Uniadics.
    uniadics: tuple[Uniadic, ...] = ()
    # Expresses required condition of given Possible Uniadics in Disjunctive Normal Form
    dnf_list: list[DNF] = field(default_factory=lambda: [])

    def __post_init__(self):
        # TODO: Check applicability
        self._is_applicable: bool = True
        self.dnf_lookup_table: dict[Uniadic, Equivalences] = {}
        self.update_dnf()

    @property
    def is_applicable(self) -> bool:
        return self._is_applicable

    def check_is_subset(self, other: PossibleValues) -> bool:
        # If any Uniadics differ, return False
        for other_uni, self_uni in zip(other.uniadics, self.uniadics, strict=False):
            if other_uni != self_uni:
                look_up = self.dnf_lookup_table.get(self_uni)
                if look_up is None or other_uni not in look_up.uniadics:
                    return False

        # if self.uniadics != other.uniadics:
        #     return False

        for uni, equ in other.dnf_lookup_table.items():
            if (self_equ := self.dnf_lookup_table.get(uni)) is None:
                for _uni, val in self.dnf_lookup_table.items():
                    if uni.metadata == _uni.metadata:
                        self_equ = val
            if self_equ is None or equ not in self_equ:
                return False
        return True

    # def merge(self, other: PossibleValues) -> tuple[bool, bool]:
    #     # Add other's dnf_list and uniadics equality to dnf_list
    #     if self == other or self.check_is_subset(other):
    #         return True, False
    #     # TODO: Check if other has same info but different object
    #     self.dnf_list += other.dnf_list + [
    #         DNF([AND({u1: u2})])
    #         for u1, u2 in zip(self.uniadics, other.uniadics, strict=True)
    #     ]

    #     # Update dnf
    #     return self.update_dnf(), True

    def merge(self, other: PossibleValues) -> tuple[bool, Updates]:
        # Add other's dnf_list and uniadics equality to dnf_list
        updates = Updates()
        if self == other or self.check_is_subset(other):
            return True, updates
        # TODO: Check if other has same info but different object
        for u1, u2 in zip(self.uniadics, other.uniadics, strict=True):
            if u1.metadata != u2.metadata:
                updates.add(u2)
        self.dnf_list += other.dnf_list + [
            DNF([AND({u1: u2})])
            for u1, u2 in zip(self.uniadics, other.uniadics, strict=True)
        ]

        # Update dnf
        return self.update_dnf(), updates

    def update_dnf(self) -> bool:
        while True:
            is_updated = False
            for dnf in self.dnf_list:
                is_applicable, _is_updated, new_dnfs = dnf.update(self.dnf_lookup_table)
                self.dnf_list += new_dnfs
                is_updated |= _is_updated
                if not is_applicable:
                    # TODO: DELETE PossibleValues from all Uniadics in this
                    # PossibleValues.
                    self._is_applicable = False
                    return False
            if not is_updated:
                break
        return True

    def get_all_uniadics(self) -> set[Uniadic]:
        # TODO: add all ANDs Uniadics into lookup table, then remove this method and
        # directly call self.lookup_table.keys()
        uniadics: set[Uniadic] = set()
        for dnf in self.dnf_list:
            for item in dnf.item_list:
                for key, value in item.uni_table.items():
                    uniadics.add(key)
                    if isinstance(value, Uniadic):
                        uniadics.add(value)
        return uniadics


@dataclass
class AND:
    uni_table: dict[Uniadic, Uniadic | int]

    def check(self, lookup_table: dict[Uniadic, Equivalences]) -> bool:
        result = True
        local_lookup: dict[Uniadic, set[int] | None] = {}
        for key, value in self.uni_table.items():
            if key in lookup_table:
                local_lookup |= {
                    _key: lookup_table[key].values
                    for _key in lookup_table[key].uniadics
                }
            else:
                local_lookup[key] = key.possible_values

            if isinstance(value, Uniadic):
                if value in lookup_table:
                    local_lookup |= {
                        _key: lookup_table[value].values
                        for _key in lookup_table[value].uniadics
                    }
                else:
                    local_lookup[value] = value.possible_values
                eq_val = local_lookup[value]
            else:
                eq_val = {value}
            result &= intersect_values(local_lookup[key], eq_val) != set()
            # TODO: break if false?
        return result

    def is_equal(self, other: AND) -> bool:
        if len(self.uni_table) != len(other.uni_table):
            return False
        for uni1, val1 in self.uni_table.items():
            for uni2, val2 in self.uni_table.items():
                if uni1 == uni2 and val1 == val2:
                    break
            else:
                return False
        return True


@dataclass
class DNF:
    item_list: list[AND]

    def update(
        self, lookup_table: dict[Uniadic, Equivalences]
    ) -> tuple[bool, bool, list[DNF]]:
        current_len = len(self.item_list)
        # Returns tuple[is_applicable, is_updated]
        self.item_list = [item for item in self.item_list if item.check(lookup_table)]
        if len(self.item_list) == 0:
            return current_len != 0, current_len != len(self.item_list), []
        elif len(self.item_list) == 1:
            # Update lookup table
            for key, value in self.item_list[0].uni_table.items():
                if key not in lookup_table:
                    lookup_table[key] = Equivalences()
                is_applicable, is_updated = lookup_table[key].add_uniadic(key)
                if isinstance(value, Uniadic):
                    if value in lookup_table:
                        _is_applicable, _is_updated = lookup_table[
                            key
                        ].intersect_values(lookup_table[value].values)
                        is_applicable &= _is_applicable
                        is_updated |= _is_updated
                        for uni in lookup_table[value].uniadics:
                            lookup_table[uni] = lookup_table[key]
                            lookup_table[key].uniadics.add(uni)
                    else:
                        lookup_table[value] = lookup_table[key]
                    _is_applicable, _is_updated = lookup_table[key].add_uniadic(value)
                else:
                    _is_applicable, _is_updated = lookup_table[key].intersect_values(
                        {value}
                    )
                is_applicable &= _is_applicable
                is_updated |= _is_updated
                if not is_applicable:
                    return is_applicable, is_updated, []
            return is_applicable, is_updated, []

        # Extract common terms in ANDs
        uniadics: dict[Uniadic, Uniadic | int] = {}
        for idx, item in enumerate(self.item_list):
            if idx == 0:
                uniadics |= item.uni_table
            elif intersect := (uniadics.keys() & item.uni_table.keys()):
                uniadics = {
                    uni: uniadics[uni]
                    for uni in intersect
                    if uniadics[uni] == item.uni_table[uni]
                }
            else:
                uniadics = {}
                break

        new_dnfs = []
        for uni, value in uniadics.items():
            new_dnfs.append(DNF([AND({uni: value})]))
            # get rid of this uni in all ANDs
            for _item in self.item_list:
                _item.uni_table.pop(uni, None)

        return True, new_dnfs != [], new_dnfs


@dataclass
class Variadic:
    reprs: set[ShapeRepr] = field(default_factory=lambda: set())
    # Key indicates the length of possible values length is unique.
    possibles: dict[int, PossibleValues] | None = None
    uni_metadata_set: set[UniadicRecord] = field(default_factory=lambda: set())

    def __deepcopy__(self, memo: dict[int, Any]):
        if id(self) in memo:
            return memo[id(self)]
        new_instance = self.__class__.__new__(self.__class__)
        memo[id(self)] = new_instance
        # First copy shape reprs.
        deepcopy(self.reprs, memo)
        for k, v in self.__dict__.items():
            setattr(new_instance, k, deepcopy(v, memo))
        return new_instance

    def _match(
        self,
        new_root: Variadic | None,
        new_prefix: list[Uniadic],
        new_suffix: list[Uniadic],
    ) -> Updates:
        for repr in self.reprs:
            if repr.root != new_root:
                # Update reprs_dict indices for new suffix and new_prefix.
                for idx, uniadic in enumerate(new_prefix):
                    uniadic.metadata.reprs_dict.setdefault(repr, set()).add(
                        len(repr.prefix) + idx
                    )
                for idx, uniadic in enumerate(new_suffix[::-1]):
                    uniadic.metadata.reprs_dict.setdefault(repr, set()).add(
                        -(len(repr.suffix) + idx + 1)
                    )
                # Update repr's root, prefix and suffix accordingly.
                repr.root = new_root
                if new_root is not None:
                    new_root.reprs.add(repr)
                    repr.prefix += new_prefix
                    repr.suffix = new_suffix + repr.suffix
                else:
                    repr.prefix += new_prefix + repr.suffix
                    repr.suffix = []
        updates = Updates()
        updates.add(self)
        # Add uniadics to only uniadic_updates
        updates.uniadic_updates |= {
            uni for uni in new_prefix + new_suffix if uni.value is not None
        }
        # TODO: Remove self.uni_metadata_set access uniadics using DNF as below:
        for metadata in self.uni_metadata_set:
            metadata.vars_dict.pop(self, None)
        return updates

    def match(
        self,
        new_root: Variadic | None = None,
        new_prefix: list[Uniadic] | None = None,
        new_suffix: list[Uniadic] | None = None,
    ) -> Updates:
        if new_prefix is None:
            new_prefix = []
        if new_suffix is None:
            new_suffix = []
        updates = self._match(new_root, new_prefix, new_suffix)
        if new_root is not None:
            if self.possibles is not None:
                updates |= self._match_possibles(new_root, new_prefix, new_suffix)
        else:
            if new_suffix != []:
                raise ValueError(
                    "Suffix could only be non-empty if another root is given!"
                )
            updates |= self.update_possible_values(PossibleValues(tuple(new_prefix)))
        self.reprs = set()
        return updates

    def _match_possibles(
        self, root: Variadic, prefix: list[Uniadic], suffix: list[Uniadic]
    ) -> Updates:
        assert self.possibles is not None
        updates = Updates()
        # Clip self.possibles with new_prefix and new_suffix
        # Add clipped uniadics to new equivalences.
        possibles: list[PossibleValues] = []
        for _len, pos in self.possibles.items():
            if _len < len(prefix) + len(suffix):
                continue
            # Insert equivalences after clipping
            prefix_eq = [
                DNF([AND({u1: u2})])
                for u1, u2 in zip(prefix, pos.uniadics, strict=False)
            ]
            suffix_eq = [
                DNF([AND({u1: u2})])
                for u1, u2 in zip(suffix[::-1], pos.uniadics[::-1], strict=False)
            ]
            # Clip possible values according to given prefix and suffix
            pos = PossibleValues(
                pos.uniadics[len(prefix) : len(pos.uniadics) - len(suffix)],
                pos.dnf_list + prefix_eq + suffix_eq,
            )
            # if pos.is_applicable:
            possibles.append(pos)

        updates |= root.update_possible_values(*possibles)
        return updates

    def update_possible_values(self, *possibles: PossibleValues) -> Updates:
        updates = Updates()
        # This method accepts all possible values for the Variadic.
        if len(possibles) == 0:
            raise ValueError("Variadic possible values could not be empty!")

        possibles_dict: dict[int, PossibleValues] = {
            len(pos.uniadics): pos for pos in possibles
        }
        for length, pos in possibles_dict.items():
            for uni in pos.get_all_uniadics():
                uni.metadata.vars_dict.setdefault(self, set()).add(length)
                self.uni_metadata_set.add(uni.metadata)

        # Initially set possibles
        if self.possibles is None:
            self.possibles = possibles_dict
            updates.add(self)
        else:
            _possibles = {}
            for _len in self.possibles.keys() & possibles_dict.keys():
                status, _updates = self.possibles[_len].merge(possibles_dict[_len])
                if status:
                    _possibles[_len] = self.possibles[_len]
                updates |= _updates

            if len(_possibles) != len(self.possibles):
                updates.add(self)

            self.possibles = _possibles

        # TODO: DNFs updated two times!
        updates |= self.update_possibilities()
        return updates

    def extract_uniadics(self) -> Updates:
        # Extract uniadic if it exists in all possible values.
        updates = Updates()
        if self.possibles is None or self.min_len == 0:
            return updates

        # Initially check from prefix.
        extracted_prefix: list[Uniadic] = []
        for idx, uni in enumerate(self.possibles[self.min_len].uniadics):
            extracted_uni_len = len(extracted_prefix)
            for pos in self.possibles.values():
                unis = pos.uniadics
                u_idx = unis[idx]
                if u_idx.metadata != uni.metadata or (
                    u_idx.value is not None and u_idx.value != uni.value
                ):
                    break
            else:
                extracted_prefix.append(uni)

            if extracted_uni_len == len(extracted_prefix):  # No uniadic extracted
                break

        # After checking from prefix then check from suffix.
        # TODO: Functionalize this part
        extracted_suffix: list[Uniadic] = []
        for idx, uni in enumerate(self.possibles[self.min_len].uniadics[::-1]):
            rev_idx = -idx - 1
            if self.min_len - len(extracted_prefix) - len(extracted_suffix) <= 0:
                break
            extracted_len = len(extracted_suffix)
            for pos in self.possibles.values():
                unis = pos.uniadics
                _uni = unis[rev_idx]
                if (
                    len(unis) <= idx
                    or _uni.metadata != uni.metadata
                    or (_uni.value is not None and _uni.value != uni.value)
                ):
                    break
            else:
                extracted_suffix.append(uni)

            if extracted_len == len(extracted_suffix):  # No uniadic extracted
                break
        extracted_suffix = extracted_suffix[::-1]

        if extracted_prefix != [] or extracted_suffix != []:
            new_root = Variadic()
            updates |= self.match(new_root, extracted_prefix, extracted_suffix)

        return updates

    def update_possibilities(self, lengths: set[int] | None = None) -> Updates:
        updates = Updates()
        if self.possibles is None:
            return updates

        if lengths is None:
            lengths = set(self.possibles.keys())

        # Iterate over all possibilities
        single_dnfs: list[DNF] | None = None
        for _len in set(self.possibles.keys()):
            # Check validity of PossibleValues considering
            # its cnf & equivalences, also update cnf.
            if _len in lengths and not self.possibles[_len].update_dnf():
                updates.add(self)
                pos = self.possibles.pop(_len)
                # Remove Variadic from corresponding Uniadics vars_dict.
                for uni in pos.get_all_uniadics():
                    vars_dict = uni.metadata.vars_dict
                    # Another Uniadic may have same UniadicRecord with this Uniadic
                    # and already removed required _len or self. Check if self
                    # exists in vars_dict first.
                    if self in vars_dict:
                        vars_dict[self].discard(_len)
                        # If no index left for this Variadic,
                        # remove it from vars_dict.
                        if vars_dict[self] == []:
                            vars_dict.pop(self)

            elif single_dnfs is None:
                # Initially fill single_dnfs with first length.
                single_dnfs = []
                for dnf in self.possibles[_len].dnf_list:
                    if len(dnf.item_list) == 1:
                        single_dnfs.append(dnf)
            elif single_dnfs != []:
                # Intersect with existing single dnfs. If single_dnfs == [] this
                # means intersection is empty, no need for further intersection.
                _single_dnfs = []
                for dnf in self.possibles[_len].dnf_list:
                    if len(dnf.item_list) == 1:
                        and1 = dnf.item_list[0]
                        for s_dnf in single_dnfs:
                            if and1.is_equal(s_dnf.item_list[0]):
                                _single_dnfs.append(dnf)
                                break
                single_dnfs = _single_dnfs

        if single_dnfs is not None:
            for dnf in single_dnfs:
                # TODO: clear applied DNFs from possible values
                for uni, val in dnf.item_list[0].uni_table.items():
                    # TODO: clear matched uniadics' vars_dict
                    if isinstance(val, Uniadic):
                        updates |= uni.match(val)
                    else:
                        if uni.set_value(val):
                            updates.add(uni)

        # If there exists single possibility, apply post processes.
        if len(self.possibles) == 1:
            # Match all equivalences in this possibility
            possibles_vals: PossibleValues = next(iter(self.possibles.values()))
            for dnf in possibles_vals.dnf_list:
                if len(dnf.item_list) != 1:
                    break
            else:
                # Apply DNF conditions
                for dnf in possibles_vals.dnf_list:
                    for key, value in dnf.item_list[0].uni_table.items():
                        if isinstance(value, Uniadic):
                            updates |= key.match(value)
                        else:
                            if key.set_value(value):
                                updates.add(key)

                # If there exists single dnf possibilities,
                # then update Uniadics with values in dnf.
                self.possibles = None

                updates |= self._match(
                    new_root=None,
                    new_prefix=list(possibles_vals.uniadics),
                    new_suffix=[],
                )

                # Remove Variadic from corresponding Uniadics vars_dict.
                for uni in possibles_vals.get_all_uniadics():
                    # NOTE: Uniadics which share same UniadicRecord can call
                    # pop method multiple times. So we add None into pop method.
                    uni.metadata.vars_dict.pop(self, None)
                return updates

        elif self.possibles == {}:
            # raise ValueError("Possible values of Variadic could not be empty!")
            raise ValueError("Incompatible possible values for Variadic!")

        updates |= self.extract_uniadics()
        return updates

    @property  # TODO: If not necessary, remove it
    def min_len(self):
        assert self.possibles is not None
        return min(self.possibles.keys())

    @property  # TODO: If not necessary, remove it
    def max_len(self):
        assert self.possibles is not None
        return max(self.possibles.keys())

    def __hash__(self) -> int:
        return hash(id(self))


def subset_match(sub_repr: ShapeRepr, main_repr: ShapeRepr):
    updates = Updates()
    for nodes_repr in list(sub_repr.node.reprs):
        if not nodes_repr.is_equal(sub_repr):
            prefix = (
                main_repr.prefix[: len(main_repr.prefix) - len(sub_repr.prefix)]
                + nodes_repr.prefix
            )
            suffix = nodes_repr.suffix + main_repr.suffix[len(sub_repr.suffix) :]
            for repr in list(main_repr.node.reprs):
                if not (
                    (len(prefix) > len(repr.prefix) and len(suffix) < len(repr.suffix))
                    or (
                        (len(prefix) < len(repr.prefix))
                        and (len(suffix) > len(repr.suffix))
                    )
                ):
                    # Match corresponding parts and break the loop
                    updates |= repr.inner_match(prefix, nodes_repr.root, suffix)
                    break
            else:
                main_repr.node.add_repr(ShapeRepr(prefix, nodes_repr.root, suffix))
    return updates


def are_unis_identical(unis1: list[Uniadic], unis2: list[Uniadic]):
    for uni1, uni2 in zip(unis1, unis2, strict=False):
        # if (
        #     uni1.possible_values is None
        #     or uni2.possible_values is None
        #     or uni1.possible_values & uni2.possible_values == set()
        # ):
        if (
            uni1.possible_values is not None
            and uni2.possible_values is not None
            and uni1.possible_values & uni2.possible_values == set()
        ):
            return False
    return True


def handle_numerical_incompatibility(
    main_root: Variadic,
    other_root: Variadic,
    remaining_prefix: list[Uniadic],
    remaining_suffix: list[Uniadic],
) -> tuple[Updates, bool]:
    updates = Updates()
    update_status = False

    # In the case of one of the remaining affix has longer length than
    # other one, clip the long one to the length of small one
    if len(remaining_prefix) > len(remaining_suffix):
        # clipped suffix will remain same in this case
        clipped_prefix = remaining_prefix[
            len(remaining_prefix) - len(remaining_suffix) :
        ]
        clipped_suffix = remaining_suffix

    elif len(remaining_prefix) < len(remaining_suffix):
        # clipped prefix will remain same in this case
        clipped_suffix = remaining_suffix[: len(remaining_prefix)]
        clipped_prefix = remaining_prefix
    else:
        # both will remain same as they have equal lenghts
        clipped_prefix = remaining_prefix
        clipped_suffix = remaining_suffix

    # find clipped amonut for each prefix and suffix
    clipped_prefix_amount = len(remaining_prefix) - len(clipped_prefix)
    clipped_suffix_amount = len(remaining_suffix) - len(clipped_suffix)

    for idx in range(len(clipped_prefix)):
        # Check all combinations of clipped_prefix and clipped_suffix,
        # Find the first combination that can be identical and break the loop
        if are_unis_identical(
            clipped_suffix[: len(clipped_prefix) - idx], clipped_prefix[idx:]
        ):
            if idx > 0:
                # meaning that first few combinations of prefix and suffix cannot be
                # the same. However, latter combinations of prefix and suffix can
                # overlap and different variadics cannot be removed

                # Example case:
                # [1, 2, V1] => [1, 2, V3, 3]
                # [V2, 2, 3]    [1, V4, 2, 3]

                update_status = True
                updates |= main_root.match(
                    Variadic(),
                    [],
                    remaining_suffix[
                        len(remaining_suffix) - idx - clipped_suffix_amount :
                    ],
                )
                updates |= other_root.match(
                    Variadic(), remaining_prefix[: idx + clipped_prefix_amount], []
                )
            break
    else:
        # meaning that any combinations of prefix and suffix uniadics cannot be the
        # same, This means their roots will be the same.

        # Example case:
        # [1, V1] => [1, V3, 2]
        # [V2, 2]

        update_status = True
        _root = Variadic()
        updates |= main_root.match(_root, [], remaining_suffix)
        updates |= other_root.match(_root, remaining_prefix, [])

    return updates, update_status


class ShapeNode:
    __slots__ = "reprs", "referees"

    def __init__(self) -> None:
        self.reprs: list[ShapeRepr] = []
        self.referees: set[IOHyperEdge] = set()

    def __deepcopy__(self, memo: dict[int, Any]):
        if id(self) in memo:
            return memo[id(self)]
        new_instance = self.__class__.__new__(self.__class__)
        memo[id(self)] = new_instance
        # First copy shape reprs.
        deepcopy(self.reprs, memo)
        for k in self.__slots__:
            setattr(new_instance, k, deepcopy(getattr(self, k), memo))
        return new_instance

    def add_repr(self, repr: ShapeRepr):
        self.reprs.append(repr)
        repr.node = self

    def merge(self, other: ShapeNode) -> Updates:
        updates = Updates()
        resolved_reprs: set[ShapeRepr] = set()
        remaining_reprs: list[ShapeRepr] = []
        add_constraint = False

        if self != other:
            for repr2 in other.reprs:
                for repr1 in self.reprs:
                    # Match all reprs of other with self.reprs.
                    updates |= repr1._match(repr2)
                    if (
                        len(repr1.prefix) == len(repr2.prefix)
                        and len(repr1.suffix) == len(repr2.suffix)
                        and repr1.root == repr2.root
                    ):
                        resolved_reprs.add(repr2)
                        break
                else:
                    # If other.reprs could not match with any of self.reprs
                    # add it to remaining_reprs and set repr2's root to updates.
                    remaining_reprs.append(repr2)
                    add_constraint = True

            for repr in remaining_reprs:
                self.add_repr(repr)

            if add_constraint:
                for tensor in self.referees:
                    updates.constraints[UpdateType.SHAPE] |= tensor.shape_constraints

            for repr in resolved_reprs:
                # remove_repr_from_symbols(repr)
                repr.clear()

        return updates

    def combine(self):
        updates = Updates()
        same_reprs: set[ShapeRepr] = set()
        # Iterate over all repr pairs and remove matching reprs.
        for repr, other_repr in combinations(self.reprs, 2):
            if repr not in same_reprs and other_repr not in same_reprs:
                updates |= repr._match(other_repr)
                if (
                    len(repr.prefix) == len(other_repr.prefix)
                    and len(repr.suffix) == len(other_repr.suffix)
                    and repr.root == other_repr.root
                ):
                    same_reprs.add(other_repr)
                    # remove_repr_from_symbols(other_repr)
                    other_repr.clear()
                    # other_repr.node = None

        self.reprs = [repr for repr in self.reprs if repr not in same_reprs]

        return updates

    def set_values(self, values: Sequence[int | None]):
        updates = Updates()
        for repr in self.reprs:
            updates |= repr.set_values(values)
        return updates

    def get_shapes(
        self,
        u_keys: dict[UniadicRecord, str] | None = None,
        v_keys: dict[Variadic, str] | None = None,
        symbolic: bool = True,
        verbose: bool = False,
    ) -> ShapeTemplateType | list[ShapeTemplateType]:
        if u_keys is None:
            u_keys = {}
        if v_keys is None:
            v_keys = {}

        if verbose and len(self.reprs) > 1:
            return [repr.get_shapes(u_keys, v_keys, symbolic) for repr in self.reprs]
        else:
            repr = self.get_most_informative_repr()
            return repr.get_shapes(u_keys, v_keys, symbolic)

    def get_most_informative_repr(self) -> ShapeRepr:
        """
        Loop through all Shape representations and get the most informative one.
        Rule 1: The most informative repr is the one with the most uniadics in
            prefix and suffix.
        Rule 2: The most informative repr is the one with the most valued uniadics.
        Rule 3: The most informative repr is the one with the its uniadics and
            variadics is used most.
        Rule 4: The most informative repr is the one with the most prefix uniadics.
        """
        most_informative_repr = None
        for repr in self.reprs:
            # Rule 1
            if most_informative_repr is None or len(repr) > len(most_informative_repr):
                most_informative_repr = repr
            elif len(repr) == len(most_informative_repr):
                # Count valued uniadics in current repr
                valued_uniadics = sum(1 for uni in repr.prefix if uni.value is not None)
                valued_uniadics += sum(
                    1 for uni in repr.suffix if uni.value is not None
                )

                # Count valued uniadics in most informative repr
                best_valued_uniadics = sum(
                    1 for uni in most_informative_repr.prefix if uni.value is not None
                )
                best_valued_uniadics += sum(
                    1 for uni in most_informative_repr.suffix if uni.value is not None
                )

                # Count number of used reprs
                n_reprs: set[ShapeRepr] = set()
                for uni in repr.prefix + repr.suffix:
                    n_reprs |= uni.reprs

                if repr.root is not None:
                    n_reprs |= repr.root.reprs

                best_n_reprs: set[ShapeRepr] = set()
                for uni in most_informative_repr.prefix + most_informative_repr.suffix:
                    best_n_reprs |= uni.reprs

                if most_informative_repr.root is not None:
                    best_n_reprs |= most_informative_repr.root.reprs

                # Rule 2
                if (
                    valued_uniadics > best_valued_uniadics
                    or len(n_reprs) > len(best_n_reprs)
                    or (
                        valued_uniadics == best_valued_uniadics
                        and len(repr.prefix) > len(most_informative_repr.prefix)
                        and len(n_reprs) == len(best_n_reprs)
                    )
                ):
                    most_informative_repr = repr
        if most_informative_repr is None:
            ...
        assert most_informative_repr is not None
        return most_informative_repr


type ShapeType = Uniadic | Variadic
type ConstrainResultType = tuple[bool, Updates]
type ConstraintFunctionType = Callable[..., ConstrainResultType]


class ShapeRepr:
    __slots__ = "prefix", "root", "suffix", "node"

    def __init__(
        self,
        prefix: list[Uniadic] | None = None,
        root: Variadic | None = None,
        suffix: list[Uniadic] | None = None,
    ) -> None:
        if prefix is None:
            prefix = []
        self.prefix = prefix

        if suffix is None:
            suffix = []
        self.suffix = suffix

        self.root = root
        self.node: ShapeNode = ShapeNode()
        self.node.add_repr(self)

        self.set_symbol_order()
        if isinstance(self.root, Variadic):
            self.root.reprs.add(self)

    def __deepcopy__(self, memo: dict[int, Any]):
        if id(self) in memo:
            return memo[id(self)]
        new_instance = self.__class__.__new__(self.__class__)
        memo[id(self)] = new_instance
        # First copy shape node.
        deepcopy(self.node, memo)
        for k in self.__slots__:
            setattr(new_instance, k, deepcopy(getattr(self, k), memo))
        return new_instance

    @property
    def reverse(self) -> list[Uniadic]:
        return self.suffix[::-1] if self.root is not None else self.prefix[::-1]

    def set_symbol_order(self):
        for idx, uni in enumerate(self.prefix):
            uni.metadata.reprs_dict.setdefault(self, set()).add(idx)
        if self.root is None:
            for idx, uni in enumerate(self.suffix):
                uni.metadata.reprs_dict.setdefault(self, set()).add(
                    len(self.prefix) + idx
                )
        else:
            for idx, uni in enumerate(self.suffix[::-1]):
                uni.metadata.reprs_dict.setdefault(self, set()).add(-(idx + 1))

    @staticmethod
    def _is_subset(main_list: list[Uniadic], sub_list: list[Uniadic]) -> bool:
        return all(uni == main_list[idx] for idx, uni in enumerate(sub_list))

    @staticmethod
    def _is_subset_rootless(main_list: list[Uniadic], sub_list: list[Uniadic]) -> bool:
        # NOTE: This check is not very efficient and currently not used, try not to use
        # if not necessary!
        if not sub_list:
            return True

        sub_list_len = len(sub_list)
        for i in range(len(main_list) - sub_list_len + 1):
            if main_list[i : i + sub_list_len] == sub_list:
                return True
        return False

    def is_equal(self, other: ShapeRepr):
        if self.root != other.root:
            return False
        else:
            if self.root is not None:
                if len(self.prefix) != len(other.prefix) and len(self.suffix) != len(
                    other.suffix
                ):
                    return False
                else:
                    return self._is_subset(
                        self.prefix[::-1], other.prefix[::-1]
                    ) and self._is_subset(self.suffix, other.suffix)
            else:
                if len(self.prefix) != len(other.prefix):
                    return False
                else:
                    return self._is_subset(self.prefix, other.prefix)

    def __contains__(self, key: ShapeRepr) -> bool:
        if self.root == key.root:
            if self.root is None:
                return self._is_subset_rootless(self.prefix, key.prefix)
            elif len(self.prefix) >= len(key.prefix) and len(self.suffix) >= len(
                key.suffix
            ):
                return self._is_subset(
                    self.prefix[::-1], key.prefix[::-1]
                ) and self._is_subset(self.suffix, key.suffix)
        elif self.root is not None and key.root is None:
            return self._is_subset_rootless(
                self.prefix, key.prefix
            ) or self._is_subset_rootless(self.suffix, key.prefix)
        return False

    def __getitem__(self, position: int):
        # TODO: Currently position could only be int, but we should support slicing
        # operations too (e.g. repr[:2]) if it is possible (if index of Variadic
        # field allows the operation).
        if position < 0 and self.root is not None:
            return self.suffix[position]
        else:
            return self.prefix[position]

    def __setitem__(self, position: int, new_item: Uniadic):
        if position < 0 and self.root is not None:
            self.suffix[position] = new_item
        else:
            self.prefix[position] = new_item

    def remove_variadic(self, exact_list: list[Uniadic]) -> Updates:
        if (root := self.root) is None:
            raise ValueError("Requires Variadic Shape Representation.")
        else:
            exact_len = len(exact_list)
            if exact_len < len(self):
                raise ValueError(
                    f"Requires minimum of {len(self)} dimensionality, got {exact_len}."
                )
            var_list = exact_list[len(self.prefix) : exact_len - len(self.suffix)]
            return root.match(new_prefix=var_list, new_root=None, new_suffix=[])

    def __len__(self) -> int:
        return len(self.prefix) + len(self.suffix)

    @staticmethod
    def _update_uniadics(
        outer_list: list[Uniadic], inner_list: list[Uniadic]
    ) -> Updates:
        updates = Updates()
        for outer, inner in zip(outer_list, inner_list, strict=False):
            if outer.metadata != inner.metadata:
                updates |= outer.match(inner)
        return updates

    def get_shapes(
        self,
        u_keys: dict[UniadicRecord, str] | None = None,
        v_keys: dict[Variadic, str] | None = None,
        symbolic: bool = True,
    ) -> ShapeTemplateType:
        if u_keys is None:
            u_keys = {}
        if v_keys is None:
            v_keys = {}
        prefix_list = self._get_uniadic_shapes(self.prefix, u_keys, symbolic=symbolic)
        var_list = []
        if self.root is not None:
            if symbolic:
                var_list = [
                    v_keys.setdefault(
                        self.root, ("(V" + str(len(v_keys) + 1) + ", ...)")
                    )
                ]
            else:
                var_list = [v_keys.setdefault(self.root, "...")]
        suffix_list = self._get_uniadic_shapes(self.suffix, u_keys, symbolic=symbolic)
        return prefix_list + var_list + suffix_list

    @staticmethod
    def _get_uniadic_shapes(
        uniadic_list: list[Uniadic],
        cache: dict[UniadicRecord, str],
        symbolic: bool = True,
    ):
        final_list: list[int | str | None] = []
        for uniadic in uniadic_list:
            if (value := uniadic.value) is None and symbolic:
                value = cache.setdefault(uniadic.metadata, "u" + str(len(cache) + 1))
            final_list.append(value)
        return final_list

    @staticmethod
    def get_remainings(
        outer_list: list[Uniadic], inner_list: list[Uniadic]
    ) -> list[Uniadic]:
        if (out_len := len(outer_list)) < (in_len := len(inner_list)):
            remaining = inner_list[out_len:]
        else:
            remaining = outer_list[in_len:]
        return remaining

    def inner_match(
        self,
        prefix: list[Uniadic] | None = None,
        root: Variadic | None = None,
        suffix: list[Uniadic] | None = None,
    ) -> Updates:
        if prefix is None:
            prefix = []
        if suffix is None:
            suffix = []
        updates = Updates()
        other_len = len(prefix) + len(suffix)
        if root is None and self.root is None and other_len != len(self):
            raise ValueError(
                "Determined shape representations should have same length."
            )
        # Match all parallel uniadics.
        updates |= self._update_uniadics(self.prefix, prefix)
        updates |= self._update_uniadics(
            self.reverse, suffix[::-1] if root is not None else prefix[::-1]
        )
        if bool(root) ^ bool(self.root):
            # If only one root is not None: remove single Variadic
            if root is None:
                updates |= self.remove_variadic(prefix)
            else:
                exact_len = len(self.prefix)
                if exact_len < len(prefix) + len(suffix):
                    raise ValueError(
                        f"Requires minimum of {len(prefix) + len(suffix)} "
                        f"dimensionality, got {exact_len}."
                    )
                var_list = self.prefix[len(prefix) : len(self.prefix) - len(suffix)]
                updates |= root.match(new_prefix=var_list, new_root=None, new_suffix=[])
                # updates |= other.remove_variadic(self.prefix)
        elif root is not None and self.root is not None:
            if id(self.root) == id(root) and len(self) != other_len:
                raise ValueError("Shape mismatch!")
            elif self.root != root:
                # If only two different roots exists
                # Find all leftover prefixes and suffixes
                remaining_prefix = self.get_remainings(self.prefix, prefix)
                remaining_suffix = self.get_remainings(self.reverse, suffix[::-1])[::-1]
                # Find which root will be updated.
                if len(self) >= other_len:
                    removed_root = root
                    new_root = self.root
                else:
                    removed_root = self.root
                    new_root = root

                is_prefix_longer = len(self.prefix) > len(prefix)
                is_prefix_shorter = len(self.prefix) < len(prefix)
                is_suffix_longer = len(self.suffix) > len(suffix)
                is_suffix_shorter = len(self.suffix) < len(suffix)

                if (
                    is_prefix_longer
                    and is_suffix_shorter
                    or is_prefix_shorter
                    and is_suffix_longer
                ):
                    # This case is the unmatchable repr case
                    # Update remaining_suffix and prefix accordingly.
                    # This will also equalize lengths of reprs.
                    if is_prefix_longer and is_suffix_shorter:
                        main_root = self.root
                        other_root = root
                    else:
                        main_root = root
                        other_root = self.root

                    _updates, is_updated = handle_numerical_incompatibility(
                        main_root, other_root, remaining_prefix, remaining_suffix
                    )
                    updates |= _updates

                    if not is_updated and len(self) != other_len:
                        if len(remaining_prefix) < len(remaining_suffix):
                            remaining_suffix = remaining_suffix[len(remaining_prefix) :]
                            remaining_prefix = []
                        else:
                            remaining_prefix = remaining_prefix[
                                : len(remaining_prefix) - len(remaining_suffix)
                            ]
                            remaining_suffix = []
                        updates |= removed_root.match(
                            Variadic(), remaining_prefix, remaining_suffix
                        )

                else:
                    updates |= removed_root.match(
                        new_root, remaining_prefix, remaining_suffix
                    )
        return updates

    def _match(self, other: ShapeRepr) -> Updates:
        return self.inner_match(other.prefix, other.root, other.suffix)

    def set_values(self, values: Sequence[int | None]) -> Updates:
        updates = Updates()
        if self.root is not None:
            uniadics = [Uniadic(value) for value in values]
            updates |= self._update_uniadics(self.prefix, uniadics)
            updates |= self._update_uniadics(self.reverse, uniadics[::-1])
            updates |= self.remove_variadic(uniadics)
            # updates -= set(uniadics)
        else:
            if len(values) != len(self.prefix):
                raise ValueError(
                    "Shape representation's dimension mismatched with given "
                    "list of values."
                )
            for uni, value in zip(self.prefix, values, strict=False):
                if uni.set_value(value):
                    updates.add(uni)
        return updates

    def clear(self):
        # Clear given repr's symbols' reprs field from itself.
        for symbol in self.prefix + self.suffix:
            # symbol.reprs.discard(repr)
            symbol.metadata.reprs_dict.pop(self, None)
        if self.root is not None:
            self.root.reprs.discard(self)

        self.root = None
        self.prefix = []
        self.suffix = []
        # self.node.reprs.remove(self)


# # Below functions are used in various constraints.
# prod_fn = lambda a, b: (a if isinstance(a, int) else a.value) * (b if
# isinstance(b, int) else b.value)
# is_repr_known = lambda repr: repr.root is None and repr.prefix and
# all([uni.value is not None for uni in repr.prefix])
@dataclass
class Constraint:
    fn: ConstraintFunctionType
    type: UpdateType = UpdateType.SHAPE
    call_counter: int = 0
    post_processes: set[ConstraintFunctionType] = field(default_factory=lambda: set())

    def __call__(self, keys: list[IOHyperEdge]) -> ConstrainResultType:
        status = False
        updates = Updates()
        if self.type == UpdateType.SHAPE:
            tensor_keys = [key for key in keys if key.edge_type is MyTensor]
            for reprs in product(*[key.shape.reprs for key in tensor_keys]):
                for idx, repr in enumerate(reprs):
                    tensor_keys[idx]._temp_shape = repr
                status, newly_added_symbols = self.fn(*keys)
                updates |= newly_added_symbols
        elif self.type == UpdateType.TYPE:
            status, newly_added_symbols = self.fn(*keys)
            updates |= newly_added_symbols

        self.call_counter += 1
        return status, updates

    def add_post_process(self, fn: ConstraintFunctionType):
        self.post_processes.add(fn)

    def create_post_constraints(self):
        constraints: set[Constraint] = set()
        for fn in self.post_processes:
            constraints.add(Constraint(fn, self.type))
        return constraints

    def __hash__(self) -> int:
        return hash(id(self))


@overload
def add_lengths(x: int, y: int, const: Iterator[int]) -> int: ...


@overload
def add_lengths(x: str, y: str, const: Iterator[str]) -> str: ...


def add_lengths(x: str | int, y: str | int, const: Iterator[str | int]) -> str | int:
    return x + next(const) + y  # type: ignore


type RowColumnType = list[str | list[str]] | list[str] | list[list[str]]


class Table:
    """
    Class for creating summary tables
    """

    def __init__(self, name: str = "") -> None:
        self.name = name
        self.headers: list[RowColumnType] = []
        self.cells: list[RowColumnType] = []
        self.cell_str = ""
        self.header_str = ""

    def add_header(self, header: list[str]):
        self.headers.append(header)

    def add_row(self, row: RowColumnType):
        self.cells.append(row)

    def add_column(self, column: RowColumnType):
        for idx, row in enumerate(column[: len(self.headers)]):
            self.headers[idx].append(row)  # type: ignore

        for idx_, row in enumerate(column[len(self.headers) :]):
            self.cells[idx_].append(row)  # type: ignore

    def _calculate_table_specs(self):
        """Calculates table specifications for constructing the table. Calculates cell
        widths for each column and calculates cell heights for each column
        """

        # concatenate all headers and cells into a one list
        all_elems = self.headers + self.cells

        #  Initialize cell_heights and cell_widths lists, these
        # lists will hold minimum height and width that every cell
        # can have respectively.
        cell_heights: list[list[int]] = []
        cell_widths: list[list[int]] = []

        for row in all_elems:
            row_heights: list[int] = []
            row_widths: list[int] = []
            for cell in row:
                if isinstance(cell, list):
                    # if cell is a list, length of the list will give minimum height
                    # of the cell. And maximum length of of each string in the list
                    # will give minimum width of the cell
                    row_widths.append(len(max(cell, key=len)))
                    row_heights.append(len(cell))
                else:
                    # if cell is a string, minimum height of that cell will be equal
                    # to 1. And minimum width of the cell will be equal to length of
                    # that string
                    row_widths.append(len(cell))
                    row_heights.append(1)
            cell_heights.append(row_heights)
            cell_widths.append(row_widths)

        # width of each column should be equal to maximum of widths in that column
        self.each_row_width = [
            max(cell_widths[k][i] for k in range(len(cell_widths)))
            for i in range(len(cell_heights[0]))
        ]

        # similarly, height of each row should be equal to maximum of heights in
        # each row
        self.each_col_height = [max(cell_height) for cell_height in cell_heights]

        # TODO: change names self.each_row_width -> self.each_col_width and
        # self.each_col_height -> self.each_row_height

    def _adjust_table(self):
        """Adjusts the table and manipulates the cells and headers based on already
        calculated each_col_height and each_row_width"""
        # partialize the self.fill_spaces function as it will be used multiple times
        fill_fn_left = partial(self.fill_spaces, align="left")
        # seperate row heights of headers and row heights of cells
        header_col_height, cell_col_height = (
            self.each_col_height[: len(self.headers)],
            self.each_col_height[len(self.headers) :],
        )

        # make adjustments in headers according to each_col_width and each_row_height
        # (set row width of that cell to corresponding max_row_width and set column
        # height of that cell to corresponding max_col_height)
        for i, row in enumerate(self.headers):
            self.headers[i] = list(
                map(
                    partial(fill_fn_left, max_height=header_col_height[i]),
                    row,
                    self.each_row_width,
                )
            )
        # also make adjustments in cells according to each_col_width and each_row_weight
        for i, row in enumerate(self.cells):
            self.cells[i] = list(
                map(
                    partial(fill_fn_left, max_height=cell_col_height[i]),
                    row,
                    self.each_row_width,
                )
            )

    def compile(
        self,
        row_sep: str | list[str] = "   |   ",
        col_sep: str = "-",
        table_sep: str = "=",
        empty_row_sep: bool = False,
    ) -> None:
        # TODO: Swap the names of row_sep and col_sep
        """compiles the table and constructs pretty printable cell strings and
            header strings

        Args:
            row_sep (str, optional): seperator of columns. Defaults to "   |   ".
            col_sep (str, optional): seperator of rows. Defaults to "-".
            table_sep (str, optional): seperator of headers and cells. Defaults to "=".
        """
        # Initialize the strings
        header_str = ""
        cell_str = ""
        row_sep = (
            [row_sep] * len(self.headers[0])
            if (self.headers and isinstance(row_sep, str))
            else row_sep
        )

        # calculate table specs
        self._calculate_table_specs()
        # adjust the table accordingly
        self._adjust_table()
        # calculate total table width
        table_width = reduce(  # type: ignore
            partial(add_lengths, const=(len(row) for row in row_sep)),
            self.each_row_width,
        )
        table_constructor_fn: Callable[[str, str], str] = partial(
            add_lengths, const=cycle(row_sep)
        )  # type: ignore
        table_constructor_fn_w_spaces: Callable[[str, str], str] = partial(  # type: ignore
            add_lengths, const=cycle(len(row) * " " for row in row_sep)
        )
        end = "\n"
        header_list: list[str] = []
        cell_list: list[str] = []

        # Construct the header if it exists
        header_list.append(self.name.center(table_width) + end)
        if self.headers:
            header_list.append(col_sep * table_width + end)
            for row in self.headers:
                for idx in range(len(row[0])):
                    header_list.append(
                        reduce(table_constructor_fn, [cell[idx] for cell in row]) + end
                    )
        header_list.append(table_sep * table_width)
        header_str = header_str.join(header_list)

        # Construct the cells
        for _row in self.cells:
            for idx in range(len(_row[0])):
                if empty_row_sep:
                    if idx == 0:
                        cell_list.append(
                            reduce(table_constructor_fn, [cell[idx] for cell in _row])
                            + end
                        )
                    else:
                        cell_list.append(
                            reduce(
                                table_constructor_fn_w_spaces,
                                [cell[idx] for cell in _row],
                            )
                            + end
                        )
                cell_list.append(
                    reduce(table_constructor_fn, [cell[idx] for cell in _row]) + end
                )
            cell_list.append(col_sep * table_width + end)
        cell_str = cell_str.join(cell_list) + end
        self.header_str = header_str
        self.cell_str = cell_str

    def display(self):
        """Prints the table"""
        print(self.header_str)
        print(self.cell_str)

    @staticmethod
    def construct_subtable_row(
        stub: str,
        arg_max_lengths: list[int],
        adjustments: list[str],
        *args: list[list[str]],
    ):
        # Constructs subtable with given args
        subtable_list: list[str] = []
        elems: tuple[list[str], ...]
        for elems in zip(*args, strict=False):
            elem: tuple[str, ...]
            for idx, elem in enumerate(zip_longest(*elems, fillvalue="")):
                stub_str = stub + " : " if not subtable_list else " " * (len(stub) + 3)
                split = " : " if idx == 0 else "   "
                row_str = stub_str + Table.construct_subtable_str(
                    elem, arg_max_lengths, adjustments, split
                )
                subtable_list.append(row_str)
        return subtable_list

    @staticmethod
    def construct_subtable_str(
        args: tuple[str, ...] | list[str],
        arg_max_lengths: list[int],
        adjustments: list[str],
        split: str = " : ",
    ) -> str:
        row_str = ""
        for single_elem, max_len, adjustment in zip(
            args, arg_max_lengths, adjustments, strict=False
        ):
            if adjustment == "left":
                row_str += single_elem.ljust(max_len) + split
            elif adjustment == "right":
                row_str += single_elem.rjust(max_len) + split
        row_str = row_str[:-3]
        return row_str

    @staticmethod
    def fill_spaces(
        value: list[str] | str,
        max_width: int = 0,
        max_height: int = 0,
        align: Literal["left", "right", "center"] = "left",
    ) -> list[str]:
        """Adjust given list of string based on maximum length of strigs in that list

        Examples:

        >>> list_1 = ["abcd", "def, "g"]
        >>> aligned_list = table.fill_spaces(list_1)
        >>> list_1
        ["abcd", "def ", "g   "]

        Args:
            value (list | str): list of strings or string to be aligned
            max_width (int, optional): Maximum width of the list. If specified,
                length of every string of the list at least will be equal to max_width.
                Defaults to 0.
            max_height (int, optional): maximum height of a string. If specified,
                length of the list at least will be equal to max_height. Defaults
                to 0.
            align (str, optional): alignment mode. Defaults to "left".

        Returns:
            list[str]: aligned list
        """
        if isinstance(value, str):
            value = [value]
        elif not value:
            value = ["None"]
        value += [""] * max(max_height - len(value), 0)
        max_width = max(len(max(value, key=len)), max_width)
        match align:
            case "left":
                return [row.ljust(max_width) for row in value]
            case "right":
                return [row.rjust(max_width) for row in value]
            case "center":
                return [row.center(max_width) for row in value]

    @staticmethod
    def adjust_list(strings: list[str], max_len: int = 0) -> list[str]:
        """Adjusts and reconstucts a list based on specified maximum length.
        takes all strings in the list, put it to new string seperated
        with comma, if length of the string exceeds the max_len, append this string to a
        new list and continue to proceed

        Examples:
        >>> list1 = ["abcdef", "ghf", "1234", "ab", "c"]
        >>> list2 = Table.adjust_list(list1, 7)
        >>> list2
        ["abcdef, ",
        "ghf, 1234, ",
        "ab, c"]

        Args:
            strings (list[str]): list of strings
            max_len (int, optional): maximum length of a string in a list. Defaults
                to 0.

        Returns:
            list[str]: list of re-oredered strings
        """
        if not strings:
            #  Fill empty strings with None
            new_list: list[str] = ["None"]
        else:
            line_len = 0
            new_str = ""
            new_list = []
            for string in strings:
                new_str += string + ", "
                line_len += len(string) + 2
                if line_len > max_len:
                    new_list.append(new_str)
                    line_len = 0
                    new_str = ""
            new_list.append(new_str)
            new_list[-1] = new_list[-1][:-2]
        return new_list

    @staticmethod
    def dict_to_table(
        in_dict: Mapping[str, list[str] | dict[str, Any]],
        seperator: str = " : ",
        left_align: Literal["left", "right", "center"] = "left",
        right_align: Literal["left", "right", "center"] = "left",
        left_length: int = 0,
        right_length: int = 0,
        len_space: int = 0,
        space_fill: str = "-",
        r_len: int = 0,
    ) -> list[str]:
        """takes a dicts and creates a list of strings from that dict by filling empty
        spaces and making necessary alignments This function will work recursivey of
        values of the input dict is also dicts

        Examples:

        >>> dict1 = {
            "key_1": ["val_1", "val_2", "val_3"],
            "key_2": ["val_21", "val_22", "val_23"],
        }
        >>> table = Table.dict_to_table(dict1)
        >>> table
        ["key_1 : val_1 ",
         "        val_2 ",
         "        val_3 ",
         "key_2 : val_21",
         "        val_22",
         "        val_23"]

        Args:
            in_dict (dict[str, list  |  dict]): input dict
            seperator (_type_, optional): seperator between key and value pairs.
                Defaults to " : ".
            left_align (str, optional): alignment mode of keys. Defaults to "left".
            right_align (str, optional): alignment mode of values. Defaults to "left".
            left_length (int, optional): initial length of keys, if it is bigger than
                maximum length of keys, adjustments will be made according to this
                number. Defaults to 0.
            right_length (int, optional): initial length of values, if it is bigger
                than maximum length of values, adjustments will be made according to
                this number. Defaults to 0.
            len_space (int, optional): vertical space between each key value list of
                tables. Defaults to 0.
            space_fill (str, optional): if len_space is specified, fill the spaces with
                that value. Defaults to "-".

        Returns:
            list[str]: list of strings with same length
        """

        table: list[str] = []
        left_list: list[str] = []
        right_list: list[str] = []

        # run the funcion recursively if value is dict
        new_dict = {
            key: Table.dict_to_table(value) if isinstance(value, dict) else value
            for key, value in in_dict.items()
        }
        sep_indexes = [0]
        for _key, value in new_dict.items():
            if r_len != 0:
                value = Table.adjust_list(value, r_len)
            if isinstance(_key, tuple):
                key = list(_key)
                k_len = len(key)
            else:
                key = [_key]
                k_len = 1
            v_len = len(value)
            max_len = max(k_len, v_len)
            right_list.extend(value + ["" for _ in range(len_space + max_len - v_len)])
            left_list.extend(key + ["" for _ in range(len_space + max_len - k_len)])
            sep_indexes.append(sep_indexes[-1] + max_len + len_space)
        right_list = Table.fill_spaces(
            right_list, align=right_align, max_width=right_length
        )
        left_list = Table.fill_spaces(
            left_list, align=left_align, max_width=left_length
        )
        for idx, (left, right) in enumerate(zip(left_list, right_list, strict=False)):
            sep = (" " * len(seperator)) if idx not in sep_indexes else seperator
            row = left + sep + right
            if row.isspace():
                row = row.replace(" ", space_fill)
            table.append(row)
        return table


UsedKeysType = dict[str | int, ShapeType] | dict[int, ShapeType] | dict[str, ShapeType]


def create_shape_map(
    shape_template: Mapping[str, ShapeTemplateType],
    solver: ConstraintSolver,
) -> dict[str, ShapeRepr]:
    used_keys: UsedKeysType = {}
    return {
        key: create_shape_repr(shp_list, solver, used_keys)
        for key, shp_list in shape_template.items()
    }


def create_shape_repr(
    shp_list: ShapeTemplateType,
    solver: ConstraintSolver,
    used_keys: UsedKeysType | None = None,
) -> ShapeRepr:
    if used_keys is None:
        _used_keys: UsedKeysType = {}
    else:
        _used_keys = used_keys
    if shp_list == []:
        assert solver.empty_node is not None
        return next(iter(solver.empty_node.reprs))

    shp_prefix: list[Uniadic] = []
    shp_root: Variadic | None = None
    shp_suffix: list[Uniadic] = []

    for symbol in shp_list:
        symbol_obj: Uniadic | Variadic | None
        key_symbol: str | int
        if isinstance(symbol, tuple):
            if len(symbol) != 2 or symbol[1] != ...:
                raise KeyError("Requires valid variadic format!")
            # Get symbol of variadic
            symbol_obj = _used_keys.get(key_symbol := symbol[0], Variadic())  # type: ignore
            assert isinstance(symbol_obj, Variadic), "Must be Variadic!"
            shp_root = symbol_obj
        else:
            key_symbol = symbol  # type: ignore
            if symbol not in _used_keys:
                match symbol:
                    case int() if not isinstance(symbol, bool):
                        if (_uni := solver.symbol_store.get(symbol)) is not None:
                            symbol_obj = _uni
                        else:
                            symbol_obj = solver.symbol_store[symbol] = Uniadic(symbol)
                    case str() | None:
                        symbol_obj = Uniadic()
                    case _:
                        raise TypeError(
                            f"Given type ({type(symbol)}) is not supported. Only int, "
                            "str, or None types are accepted."
                        )
            else:
                assert isinstance(symbol, str | int)
                symbol_obj = _used_keys[symbol]  # type: ignore

            assert isinstance(symbol_obj, Uniadic), "Must be Uniadic!"

            if shp_root is None:
                shp_prefix.append(symbol_obj)
            else:
                shp_suffix.append(symbol_obj)

        if symbol is not None:
            _used_keys[key_symbol] = symbol_obj  # type: ignore

    return ShapeRepr(prefix=shp_prefix, root=shp_root, suffix=shp_suffix)


def get_summary(
    conns: dict[str, tuple[dict[str, list[str]], dict[str, list[str]]]],
    name: str,
    shape: dict[str, tuple[dict[str, list[str]], dict[str, list[str]]]] | None = None,
    types: dict[str, tuple[dict[str, str], dict[str, str]]] | None = None,
    params: dict[str, tuple[dict[str, str], dict[str, str]]] | None = None,
) -> Table:
    stub_input = "Inputs"
    stub_output = "Outputs"
    stub_len = len(max(stub_input, stub_output, key=len))
    stub_input = stub_input.ljust(stub_len)
    stub_output = stub_output.ljust(stub_len)

    keys_name = "Keys"
    shapes_name = "Shapes"
    conn_name = "Connections"
    type_name = "Types"
    params_name = "Parameters"
    sub_columns = [keys_name, shapes_name, type_name, conn_name, params_name]
    adjustments = ["left", "right", "left", "left", "right"]

    removed_cols: list[int] = []
    if shape is not None:
        align_shapes(
            [shape_dict for shape_tuple in shape.values() for shape_dict in shape_tuple]
        )
    else:
        # if shape is not given, add it to the removed cols, shape sub column will be
        # removed after
        shape = {}
        removed_cols.append(1)

    if params is None:
        # if params is not given, add it to the removed cols, params subcolumn will be
        # removed after
        params = {}
        removed_cols.append(4)

    if types is None:
        # if types is not given, add it to the removed cols, types subcolumn will be
        # removed after
        types = {}
        removed_cols.append(2)

    all_keys = {keys_name}
    all_shapes = {shapes_name}
    all_types = {type_name}
    all_connections = {conn_name}
    all_params = {params_name}

    for model_name in conns:
        # collect all keys and conections into a their corresponding sets (also shape
        # and params if possible) these sets will be used in finding their
        # corresponding column lengths
        io_conn_tuple = conns.get(model_name, ({}, {}))
        io_shape_tuple = shape.get(model_name, ({}, {}))
        io_param_tuple = params.get(model_name, ({}, {}))
        io_type_tuple = types.get(model_name, ({}, {}))

        input_conns, output_conns = io_conn_tuple
        input_shape, output_shape = io_shape_tuple
        input_params, output_params = io_param_tuple
        input_types, output_types = io_type_tuple

        all_keys.update(input_conns.keys())
        all_keys.update(output_conns.keys())

        all_connections.update(*input_conns.values())
        all_connections.update(*output_conns.values())

        all_shapes.update(*input_shape.values())
        all_shapes.update(*output_shape.values())

        all_params.update(input_params.values())
        all_params.update(output_params.values())

        all_types.update(input_types.values())
        all_types.update(output_types.values())

    # Find max lengths of each sets
    max_key_len = len(max(*all_keys, key=len))
    max_conn_len = len(max(*all_connections, key=len))
    max_shape_len = len(max(*all_shapes, key=len))
    max_params_len = len(max(*all_params, key=len))
    max_types_len = len(max(*all_types, key=len))

    sub_column_lengths = [
        max_key_len,
        max_shape_len,
        max_types_len,
        max_conn_len,
        max_params_len,
    ]

    # remove not given columns
    sub_column_lengths = [
        col for idx, col in enumerate(sub_column_lengths) if idx not in removed_cols
    ]
    adjustments = [
        col for idx, col in enumerate(adjustments) if idx not in removed_cols
    ]
    sub_columns = [
        col for idx, col in enumerate(sub_columns) if idx not in removed_cols
    ]

    table = Table(name=name)

    for model_name in conns:
        # iterate in all models, construct spanner columns
        input_shape, output_shape = shape.get(model_name, ({}, {}))
        input_conn, output_conn = conns.get(model_name, ({}, {}))
        input_params, output_params = params.get(model_name, ({}, {}))
        input_types, output_types = types.get(model_name, ({}, {}))

        in_keys = [[key] for key in input_conn]
        out_keys = [[key] for key in output_conn]

        input_shapes = list(input_shape.values())
        output_shapes = list(output_shape.values())

        in_types = [[key] for key in input_types.values()]
        out_types = [[key] for key in output_types.values()]

        model_input_conn = [value if value else ["--"] for value in input_conn.values()]
        model_output_conn = [
            value if value else ["--"] for value in output_conn.values()
        ]

        in_params = [[param] for param in input_params.values()]
        out_params = [[param] for param in output_params.values()]

        input_args = [in_keys, input_shapes, in_types, model_input_conn, in_params]
        output_args = [
            out_keys,
            output_shapes,
            out_types,
            model_output_conn,
            out_params,
        ]

        # remove not given columns
        input_args = [
            col for idx, col in enumerate(input_args) if idx not in removed_cols
        ]
        output_args = [
            col for idx, col in enumerate(output_args) if idx not in removed_cols
        ]

        # construct Inputs and outputs stub
        input_table = table.construct_subtable_row(
            stub_input, sub_column_lengths, adjustments, *input_args
        )
        sep = ["-" * len(input_table[0])]
        output_table = table.construct_subtable_row(
            stub_output, sub_column_lengths, adjustments, *output_args
        )

        cell = input_table + sep + output_table
        table.add_row([model_name, cell])

    subheader_adjustments = ["left", "left", "left", "left", "left"]
    subheader_adjustments = [
        col for idx, col in enumerate(subheader_adjustments) if idx not in removed_cols
    ]

    sub_row_header = table.construct_subtable_str(
        sub_columns, sub_column_lengths, subheader_adjustments
    )
    sub_row_length = len(sub_row_header)
    header_stub_space = " " * (stub_len + 3)
    table.add_header(
        ["Model Name", header_stub_space + "Model Keys".center(sub_row_length)]
    )
    table.add_header(["", header_stub_space + "-" * sub_row_length])
    table.add_header(["", header_stub_space + sub_row_header])
    return table


def get_summary_shapes(
    model_shapes: dict[str, _ShapesType],
    conn_info: dict[str, tuple[dict[str, list[str]], dict[str, list[str]]]],
):
    shape_info: dict[str, tuple[_ShapesType, _ShapesType]] = {}
    for model_name in conn_info:
        shape = model_shapes[model_name]
        input_conns, output_conns = conn_info[model_name]
        input_shapes = {key: shape[key] for key in input_conns}
        output_shapes = {key: shape[key] for key in output_conns}
        shape_info[model_name] = (input_shapes, output_shapes)
    return shape_info


# TODO: Name mappings in there should more specialized as Any is not a good choice
# name mappings should be dict[BaseModel, str]
# data_memo should be dict[int, IOHyperEdge]
# however, if this happens, there will be circular import problem
# So carrying this function to another module may be a better idea
# (maybe this function could be a method of BaseModel?)
def get_summary_types(
    name_mappings: dict[Any, Any], data_memo: dict[Any, Any] | None = None
):
    if data_memo is None:
        data_memo = {}

    type_info: dict[str, tuple[dict[str, str], dict[str, str]]] = {}

    for model, model_name in name_mappings.items():
        in_dict, out_dict = type_info.setdefault(model_name, ({}, {}))
        for key in model.conns.all:
            key_mappings = model._generate_keys(include_outputs=True)
            in_key = key_mappings.get(key, key)
            data = model.conns.get_data(key)
            pm_data = data_memo.get(id(data), data)
            data_type = pm_data.value_type
            if not hasattr(data_type, "__args__"):
                str_type = data_type.__name__
            else:
                sorted_type = sort_type(pm_data.value_type)
                str_type = str(sorted_type)
            if key in model._input_keys:
                in_dict[in_key] = str_type
            else:
                out_dict[in_key] = str_type
    return type_info


def is_type_adjustment_required(data: dict[str, IOHyperEdge], inputs: list[str]):
    if len(inputs) <= 2:
        return False
    inputs = inputs[:2]
    left = data[inputs[0]]
    right = data[inputs[1]]
    if not (isinstance(left._value, MyTensor) and isinstance(right._value, MyTensor)):
        return False

    rule1 = issubclass(float, left._value.type) and issubclass(int, right._value.type)
    rule2 = issubclass(float, right._value.type) and issubclass(int, left._value.type)

    return rule1 | rule2<|MERGE_RESOLUTION|>--- conflicted
+++ resolved
@@ -80,6 +80,11 @@
 ) -> bool:
     if type(value1) is not type(value2):
         return False
+    # If any of values is MyTensor, directly return False in order
+    # to match Tensor values with other possible Tensors.
+    # if isinstance(value1, MyTensor) or isinstance(value2, MyTensor):
+    #     return False
+
     val1 = value1 if not isinstance(value1, MyTensor) else value1.value
     val2 = value2 if not isinstance(value2, MyTensor) else value2.value
     return val1 == val2
@@ -227,6 +232,7 @@
     | Constant
     | slice
     | Dtype
+    | ToBeDetermined
 )
 # Mainvalue type for isintance check
 MainValueInstance = (
@@ -332,19 +338,22 @@
     def __call__(self, updates: Updates):
         self.update_shapes(updates)
         solved_constrs: set[Constraint] = set()
-        for constr_type in UpdateType:
-            self._solver_loop(constr_type, updates, solved_constrs)
+        # for constr_type in UpdateType:
+        self._solver_loop(updates, solved_constrs)
 
     def _solver_loop(
         self,
-        constraint_type: UpdateType,
+        # constraint_type: UpdateType,
         updates: Updates,
         solved_constraints: set[Constraint],
     ):
-        constraints = updates.constraints[constraint_type]
+        # constraints = updates.constraints[constraint_type]
+        # while constraints:
+        #     constr = constraints.pop()
+        constraints = set.union(*updates.constraints.values())
         while constraints:
             constr = constraints.pop()
-
+            constraint_type = constr.type
             if constr not in solved_constraints and constr in self.constraint_map:
                 hyper_edges = self.constraint_map[constr]
                 status, newly_added_symbols = constr(hyper_edges)
@@ -374,6 +383,7 @@
 
                 constraints |= new_constraints
                 constraints.discard(constr)
+                updates.constraints[constraint_type].discard(constr)
 
     @staticmethod
     def _combine_nodes(updates: Updates):
@@ -711,6 +721,19 @@
             other.referees = set()
         return updates
 
+    # def match_shapes(self, shape: ShapeNode):
+    #     updates = Updates()
+    #     if shape != self.shape:
+    #         updates |= self.shape.merge(shape)
+    #         self.shape.referees |= shape.referees
+    #         prev_node = shape
+    #         for ref in shape.referees:
+    #             assert isinstance(ref._value, MyTensor)
+    #             ref._value.shape = self.shape
+    #         prev_node.reprs = []
+    #         prev_node.referees = set()
+    #     return updates
+
     def match_shapes(self, other: MyTensor):
         updates = Updates()
         if other.shape != self.shape:
@@ -742,14 +765,26 @@
         self._value: MyTensor | ScalarValueType = TBD
         # If any value is provided, set it.
         if value is not TBD:
-            self.set_value(value)
-        elif type is MyTensor or get_origin(type) is MyTensor:
-            # If MyTensor type is provided, create a new MyTensor object and
-            # set it as value. Use given generic types if any.
+            self._value = value
+            if isinstance(self._value, MyTensor):
+                self._type = MyTensor
+                self._value.referees.add(self)
+                self._value.shape.referees.add(self)
+            else:
+                val_typ = _find_type(value)
+                if self._type is TBD:
+                    self._type = val_typ
+                else:
+                    self._type = find_intersection_type(val_typ, self._type)
+        # If Tensor type is provided, create a new Tensor object and
+        # set it as value. If a generic type provided take types in it
+        # into account.
+        if type is MyTensor or get_origin(type) is MyTensor:
             available_types = (
                 _UltimateTensorValueTypes if type is MyTensor else get_args(type)[0]
             )
             self._create_and_set_tensor_value(available_types)
+
         self.interval: list[float | int] | None = interval
         self._differentiable: bool = (
             self.value is TBD if self._type is MyTensor else False
@@ -797,13 +832,13 @@
         if self._type is not MyTensor:
             self._type = MyTensor
             updates.add(self, UpdateType.TYPE)
-        # Set value as the created tensor using set_value API
-        # if self._value is MyTensor object else directly set _value.
+        # Set value as the created tensor using set_value API if
+        # self._value is MyTensor object else directly set _value.
         if isinstance(self._value, MyTensor):
             updates |= self.set_value(tensor)
         else:
             self._value = tensor
-            updates.add(self)
+            # updates.add(self)
         return updates
 
     def _types_equal(self, other_type: type[MyTensor] | ScalarType) -> bool:
@@ -822,7 +857,12 @@
         return self_type == other_type
 
     def _values_equal(self, other_value: MyTensor | ScalarValueType) -> bool:
+        # TODO: Can we use values_equal function instead of this method??
         # Checks other_value and self.value equality.
+        if other_value is TBD or (
+            isinstance(other_value, MyTensor) and other_value.value is TBD
+        ):
+            return True
         other_value = (
             other_value.value if isinstance(other_value, MyTensor) else other_value
         )
@@ -843,14 +883,15 @@
                 # meaning it can be of any type. So, if it is requested
                 # to set type to MyTensor, we need to create a new MyTensor
                 # with a shape of Variadic type.
-                self._create_and_set_tensor_value(available_types)
+                updates |= self._create_and_set_tensor_value(available_types)
             # Set type of MyTensor object using available_types
             assert isinstance(self._value, MyTensor)
             updates |= self._value.set_type(available_types)
+            self._differentiable = self.value is TBD
             return updates
 
         # Scalar type setting.
-        if self._type is MyTensor:
+        if self._type is MyTensor and typ is not TBD:
             raise TypeError("Can not set Scalar type to a Tensor edge.")
 
         if not (typ is TBD or self._types_equal(typ)):
@@ -866,6 +907,7 @@
                     "is provided!"
                 )
             self._type = new_type
+            self._differentiable = False
         return updates
 
     def set_value(self, value: MyTensor | ScalarValueType) -> Updates:
@@ -881,24 +923,29 @@
                 f"Value is set before as {self.value}. A value can not be reset."
             )
 
-        if not isinstance(value, ToBeDetermined):
-            # Store current value in order to detect any value changes.
-            prev_value = self.value  # TODO: Update here as _value
+        if isinstance(value, MyTensor) or not (
+            isinstance(value, ToBeDetermined) or values_equal(self._value, value)
+        ):
             # If both values are MyTensor, match them.
             if isinstance(self._value, MyTensor) and isinstance(value, MyTensor):
                 updates |= self._value.match(value)
+            elif self.edge_type is TBD and isinstance(value, MyTensor):
+                # Directly set value and _type if edge type is TBD.
+                # Also add self to type_updates. Value updates will be added
+                # in the last step before return.
+                updates |= self._create_and_set_tensor_value(_UltimateTensorValueTypes)
+                assert isinstance(self._value, MyTensor)
+                updates |= self._value.match(value)
             else:
+                updates |= self.set_type(_find_type(value))
                 self._value = value
-                if self.value != prev_value:
-                    updates.add(self)
-            # Update type.
-            if not isinstance(value, MyTensor):
-                updates |= self.set_type(_find_type(value))
-            else:
-                value.referees.add(self)
-                value.shape.referees.add(self)
-                self._type = MyTensor
-            self._differentiable = False
+            # Add self to referees of value and shape.
+            if isinstance(self._value, MyTensor):
+                self._value.referees.add(self)
+                self._value.shape.referees.add(self)
+            # Add self to updates.
+            updates.add(self)
+            self._differentiable = self.value is TBD
         return updates
 
     def match(self, other: IOHyperEdge) -> Updates:
@@ -1233,7 +1280,7 @@
         name: str | None = None,
         value: MyTensor | MainValueType | ToBeDetermined | str = TBD,
         shape: ShapeTemplateType | None = None,
-        type: NestedListType | UnionType | type | None = None,
+        type: type[MyTensor] | NestedListType | UnionType | type | None = None,
         expose: bool | None = None,
         interval: list[float | int] | None = None,
         connections: list[Connection | str] | None = None,
@@ -1243,6 +1290,11 @@
         self._value = value
         self._shape = shape
         self._type = type
+        if shape is not None:
+            if type is None:
+                self._type = MyTensor
+            elif (type is not MyTensor) and (get_origin(type) is not MyTensor):
+                raise TypeError("Shape can not be provided for a non-tensor type!")
         self._expose = expose
         self._interval = interval
         self._connections: OrderedSet[ConnectionData | str] = OrderedSet()
@@ -1320,8 +1372,10 @@
     def set_differentiable(self, differentiable: bool = True) -> None:
         if self.metadata.edge_type is MyTensor:
             self.metadata._differentiable = differentiable
-        else:
-            raise ValueError("Scalar data can not be set as differentiable.")
+        elif differentiable:
+            if self.metadata.edge_type is not TBD:
+                raise ValueError("Scalar data can not be set as differentiable.")
+            self.metadata._differentiable = differentiable
 
 
 TemplateConnectionType = (
@@ -1342,11 +1396,7 @@
     | IOKey
     | Connection
     | NotAvailable
-<<<<<<< HEAD
-    | NestedListType
     | MyTensor
-=======
->>>>>>> de075737
 )
 
 ConnectionInstanceType = (
@@ -1357,11 +1407,7 @@
     | IOKey
     | Connection
     | NotAvailable
-<<<<<<< HEAD
-    | NestedListType
     | MyTensor
-=======
->>>>>>> de075737
 )
 
 
@@ -1495,7 +1541,7 @@
     def get_shape_node(self, key: str) -> ShapeNode:
         edge = self._get_metadata(key)
         if edge.edge_type is not MyTensor:
-            raise ValueError("'Shape cannot be set for scalar type values'")
+            raise ValueError("'Only Tensor type connections has shape!'")
         return edge.shape
 
     def set_value(self, con: ConnectionData, value: MainValueType):
@@ -2825,7 +2871,9 @@
     fn: ConstraintFunctionType
     type: UpdateType = UpdateType.SHAPE
     call_counter: int = 0
-    post_processes: set[ConstraintFunctionType] = field(default_factory=lambda: set())
+    post_processes: set[tuple[ConstraintFunctionType, UpdateType]] = field(
+        default_factory=lambda: set()
+    )
 
     def __call__(self, keys: list[IOHyperEdge]) -> ConstrainResultType:
         status = False
@@ -2837,6 +2885,9 @@
                     tensor_keys[idx]._temp_shape = repr
                 status, newly_added_symbols = self.fn(*keys)
                 updates |= newly_added_symbols
+                # Clear temp_shape.
+                for idx, _ in enumerate(reprs):
+                    tensor_keys[idx]._temp_shape = None
         elif self.type == UpdateType.TYPE:
             status, newly_added_symbols = self.fn(*keys)
             updates |= newly_added_symbols
@@ -2844,13 +2895,14 @@
         self.call_counter += 1
         return status, updates
 
-    def add_post_process(self, fn: ConstraintFunctionType):
-        self.post_processes.add(fn)
+    def add_post_process(self, process: tuple[ConstraintFunctionType, UpdateType]):
+        self.post_processes.add(process)
 
     def create_post_constraints(self):
         constraints: set[Constraint] = set()
-        for fn in self.post_processes:
-            constraints.add(Constraint(fn, self.type))
+        for process in self.post_processes:
+            fn, type = process
+            constraints.add(Constraint(fn, type))
         return constraints
 
     def __hash__(self) -> int:
