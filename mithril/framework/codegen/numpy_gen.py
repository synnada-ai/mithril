--- conflicted
+++ resolved
@@ -338,13 +338,8 @@
                 assign = ast.AugAssign(target=target, op=ast.Add(), value=source)
                 function_body.append(assign)
 
-<<<<<<< HEAD
-        for output_key in reversed(self.pm.flat_graph.topological_order):
+        for output_key in reversed(list(self.pm.flat_graph.topological_order)):
             if not self._has_grad(output_key):
-=======
-        for output_key in reversed(list(self.pm.flat_graph.topological_order)):
-            if output_key in ignore_grad_keys:
->>>>>>> 753e14c7
                 continue
 
             # Iterate over Primitive models in topological order to add their formula.
