# Copyright 2022 Synnada, Inc.
#
# Licensed under the Apache License, Version 2.0 (the "License");
# you may not use this file except in compliance with the License.
# You may obtain a copy of the License at
#
#     http://www.apache.org/licenses/LICENSE-2.0
#
# Unless required by applicable law or agreed to in writing, software
# distributed under the License is distributed on an "AS IS" BASIS,
# WITHOUT WARRANTIES OR CONDITIONS OF ANY KIND, either express or implied.
# See the License for the specific language governing permissions and
# limitations under the License.

import ctypes
import os
import subprocess
import tempfile

from ...backends.with_manualgrad.c_backend import CBackend, backend
from ...backends.with_manualgrad.ggml_backend import GGMLBackend
from ...common import CGenConfig
from ...cores.c.array import PyArray
from ...framework.common import (
    EvaluateAllType,
    EvaluateType,
    FinalCost,
)
from ...utils.type_utils import is_list_int
from ..physical.model import PhysicalModel
from . import c_ast
from .code_gen import CodeGen

ast_block_type = list[c_ast.Stmt] | list[c_ast.Expr] | list[c_ast.Stmt | c_ast.Expr]


class CGen(CodeGen[PyArray]):
    BACKWARD_FN_SUFFIX = "_grad"
    EVALUATE_INPUT_STRUCT_NAME = "eval_inputs"
    EVALUATE_GRAD_INPUT_STRUCT_NAME = "eval_grad_inputs"
    EVALUATE_OUTPUT_STRUCT_NAME = "eval_outputs"
    EVALUATE_GRAD_OUTPUT_STRUCT_NAME = "eval_grad_outputs"
    CACHE_STRUCT_NAME = "cache_keys"
    GRAD_STRUCT_NAME = "grad_keys"
    CACHE_NAME = "cache"

    dynamic_links: list[str] = []

    def __init__(self, pm: PhysicalModel[PyArray]) -> None:
        super().__init__(pm)

        assert isinstance(self.pm.backend, CBackend | GGMLBackend), (
            f"Invalid backend '{self.pm.backend.backend_type}'! Must be CBackend"
            " or GGMLBackend"
        )

        self.backend: CBackend | GGMLBackend = self.pm.backend

        self.imports: list[c_ast.AST] = []
        self.globals: list[c_ast.AST] = []
        self.functions: list[c_ast.AST] = []

        # This will be used to store the keys of the argument of the functions
        self.func_arg_keys: dict[str, list[str]] = {}
        self.configs: CGenConfig = self.backend.CODEGEN_CONFIG

        # Determine struct keys
        self.determined_struct_keys: dict[str, list[str]] = (
            self._determine_struct_keys()
        )

    def generate_code(self, file_path: str | None = None) -> None:
        self.file_path = file_path

        self.imports += self.generate_imports()

        # Functions
        eval_fn = self.generate_evaluate()
        self.functions.append(eval_fn)
        self.func_arg_keys["evaluate"] = sorted(self.pm.input_keys)

        if not self.pm.inference:
            eval_grad_fn = self.generate_evaluate_gradients()
            self.functions.append(eval_grad_fn)

        # Structs
        self._generate_structs()

        # Init cache struct
        cache_struct = c_ast.StructInit(
            f"{self.CACHE_STRUCT_NAME} {self.CACHE_NAME}",
            {key: "NULL" for key in self.determined_struct_keys["eval_cache_keys"]},
            static=True,
        )
        self.globals.append(cache_struct)

        if not self.pm.inference:
            # Init grad struct
            grad_struct = c_ast.StructInit(
                f"{self.EVALUATE_GRAD_OUTPUT_STRUCT_NAME} {self.GRAD_STRUCT_NAME}",
                {
                    key: "NULL"
                    for key in self.determined_struct_keys["eval_grad_output_keys"]
                },
                static=True,
            )
            self.globals.append(grad_struct)

        generated_code = c_ast.FILE(self.imports, self.globals, self.functions).to_str()  # type: ignore

        if file_path is None:
            with tempfile.NamedTemporaryFile(delete=False, suffix=".c") as tmp_file:
                self.file_path = tmp_file.name
        else:
            self.file_path = file_path

        with open(self.file_path, "w") as f:
            f.write(generated_code)

        self.code = generated_code

    def compile_code(
        self, jit: bool = False, compile_flags: list[str] | None = None
    ) -> tuple[EvaluateType[PyArray], EvaluateAllType[PyArray] | None]:
        assert not jit, "JIT is not yet supported for CBackend"
        assert self.file_path is not None, "Code has not been generated yet!"

        so_file_path = self.file_path.replace(".c", ".so")

        default_compile_flags = ["cc", self.file_path, "-shared", "-fPIC"]
        if compile_flags:
            default_compile_flags = compile_flags

        subprocess.check_output(
            [
                *default_compile_flags,
                f"-L{self.backend.SRC_PATH}",
                *self.dynamic_links,
                f"-Wl,-rpath,{self.backend.SRC_PATH}",
                "-o",
                so_file_path,
            ]
        )

        if so_file_path[0] != "/":
            so_file_path = "./" + so_file_path

        # Load dynamic links
        for link in self.dynamic_links:
            link_path = os.path.join(self.backend.SRC_PATH, link.replace("-l", "lib"))
            if os.path.exists(link_path + ".so"):
                link_path += ".so"
            elif os.path.exists(link_path + ".dylib"):
                link_path += ".dylib"

            ctypes.CDLL(link_path)

        # We need backend subtype
        lib = ctypes.CDLL(so_file_path)

        # Input and output structs
        class Inputs(ctypes.Structure):
            _fields_ = [
                (key, ctypes.POINTER(self.backend.get_struct_cls()))
                for key in self.determined_struct_keys["eval_input_keys"]
            ]

        class Outputs(ctypes.Structure):
            _fields_ = [
                (key, ctypes.POINTER(self.backend.get_struct_cls()))
                for key in self.determined_struct_keys["eval_output_keys"]
            ]

        class GradInputs(ctypes.Structure):
            _fields_ = [
                (key, ctypes.POINTER(self.backend.get_struct_cls()))
                for key in self.determined_struct_keys["eval_grad_input_keys"]
            ]

        class GradOutputs(ctypes.Structure):
            _fields_ = [
                (key, ctypes.POINTER(self.backend.get_struct_cls()))
                for key in self.determined_struct_keys["eval_grad_output_keys"]
            ]

        # Set the return type and argument types
        lib.evaluate.argtypes = [ctypes.POINTER(Inputs)]
        lib.evaluate.restype = Outputs

        if not self.pm.inference:
            lib.evaluate_gradients.argtypes = [ctypes.POINTER(GradInputs)]
            lib.evaluate_gradients.restype = GradOutputs

        # we need backend data types!
        # include_internals flag is used for get internal values for backpropagation
        def evaluate_wrapper(
            params: dict[str, PyArray] | None,
            data: dict[str, PyArray] | None,
            cache: dict[str, PyArray] | None = None,
            include_internals: bool = False,
        ) -> dict[str, PyArray]:
            inputs: dict[str, PyArray] = {}
            if isinstance(params, dict):
                inputs |= params
            if isinstance(data, dict):
                inputs |= data
            if isinstance(cache, dict):
                inputs |= cache

            if self.configs.ALLOCATE_INTERNALS:
                # Allocate output arrays
                for arg_key in self.determined_struct_keys["eval_input_keys"]:
                    if arg_key in inputs:
                        continue
                    if arg_key == FinalCost:
                        continue
                    if self._get_tensor_shape(arg_key) is None:
                        continue
                    arr_shape = self._get_array_shape(arg_key)
                    inputs[arg_key] = self.backend.empty(*arr_shape)
            inputs_struct = Inputs(
                **{
                    key: ctypes.cast(
                        ctypes.byref(inputs[key].arr),
                        ctypes.POINTER(self.backend.get_struct_cls()),
                    )
                    for key in self.determined_struct_keys["eval_input_keys"]
                    if key != FinalCost
                    if self._get_tensor_shape(key) is not None
                }
            )
            inputs_struct_ptr = ctypes.pointer(inputs_struct)

            output_struct = lib.evaluate(inputs_struct_ptr)

            outputs = {}
            return_keys = (
                self.determined_struct_keys["eval_output_keys"]
                if include_internals
                else self.pm.output_keys
            )
            for key in return_keys:
                if key == FinalCost:
                    continue
                if key != FinalCost and self._get_tensor_shape(key) is None:
                    continue
                array_ptr = getattr(output_struct, key)
                if (
                    FinalCost in self.pm.flat_graph.output_dict
                    and key == self.pm.flat_graph.output_dict[FinalCost]
                ):
                    outputs[key] = PyArray(array_ptr.contents, shape=[1])
                else:
                    outputs[key] = PyArray(
                        array_ptr.contents, shape=self._get_tensor_shape(key)
                    )

            return outputs

        def evaluate_gradients_wrapper(
            params: dict[str, PyArray],
            data: dict[str, PyArray] | None = None,
            output_gradients: dict[str, PyArray] | None = None,
<<<<<<< HEAD
            include_output: bool = False,
=======
>>>>>>> bdd8cbfb
        ) -> tuple[dict[str, PyArray], dict[str, PyArray]]:
            if data is None:
                data = {}

            if output_gradients is None and FinalCost not in self.pm._output_keys:
                raise ValueError(
                    "Requires output gradients if final loss is not attached!"
                )
            elif output_gradients is None:
                output_gradients = {FinalCost: self.backend.ones((1,))}

            gradients = {key: value for key, value in output_gradients.items()}
            if FinalCost in output_gradients:
                gradients[self.pm.flat_graph.output_dict[FinalCost]] = output_gradients[
                    FinalCost
                ]
            forward_pass = evaluate_wrapper(
                params=params,
                data=data,
                cache={},
                include_internals=self.configs.ALLOCATE_INTERNALS,
            )

            # Create gradients for all params
            if self.configs.ALLOCATE_INTERNALS:
                for key in (
                    self.pm.flat_graph.all_source_keys - self.pm.flat_graph.unused_keys
                ):
                    # In CBackend we are creating all internal gradients with zeros.
                    if self._has_grad(key) and key not in gradients:
                        arr_shape = self._get_array_shape(key)
                        gradients[key] = self.backend.zeros(*arr_shape)

            gradients = {
                key + self.BACKWARD_FN_SUFFIX: value for key, value in gradients.items()
            }

            inputs = params | data | gradients | forward_pass

            inputs_struct = GradInputs(
                **{
                    key: ctypes.cast(
                        ctypes.byref(inputs[key].arr),
                        ctypes.POINTER(self.backend.get_struct_cls()),
                    )
                    for key in self.determined_struct_keys["eval_grad_input_keys"]
                    if not key.startswith(FinalCost)
                    if self._get_tensor_shape(key) is not None
                }
            )
            inputs_struct_ptr = ctypes.pointer(inputs_struct)
<<<<<<< HEAD
            output_struct = lib.evaluate_gradients(inputs_struct_ptr)
=======

            _, output_struct = lib.evaluate(inputs_struct_ptr, output_gradients=True)
>>>>>>> bdd8cbfb
            outputs = {}
            for grad_key in self.determined_struct_keys["eval_grad_output_keys"]:
                key = grad_key.replace(self.BACKWARD_FN_SUFFIX, "")
                array_ptr = getattr(output_struct, grad_key)
                outputs[key] = PyArray(
                    array_ptr.contents, shape=self._get_tensor_shape(key)
                )
<<<<<<< HEAD
            evaluate_gradients_return = {}
            if (
                FinalCost in output_gradients
                and not self.backend.CODEGEN_CONFIG.RETURN_OUTPUT
            ):
                evaluate_gradients_return[FinalCost] = forward_pass[
                    self.pm.flat_graph.output_dict[FinalCost]
                ]
            elif (
                FinalCost in output_gradients
                and self.backend.CODEGEN_CONFIG.RETURN_OUTPUT
            ):
                evaluate_gradients_return[FinalCost] = forward_pass[FinalCost]
            else:
                evaluate_gradients_return = outputs
            return evaluate_gradients_return, outputs
=======

            return outputs, gradients
>>>>>>> bdd8cbfb

        return evaluate_wrapper, evaluate_gradients_wrapper  # type: ignore

    def generate_imports(self) -> list[c_ast.Include]:
        header_path = os.path.join(self.backend.SRC_PATH, self.configs.HEADER_NAME)
        return [c_ast.Include(header_path, system=False)]

    def create_primitive_call(
        self, formula_name: str, args: list[c_ast.Expr], context: str
    ) -> c_ast.Expr:
        return c_ast.Call(formula_name, args=args)

    def assign_primitive_output(
        self, target: str, source: c_ast.Expr, context: str
    ) -> c_ast.Assign:
        return self.assign_array(
            self.create_key_ref(target, context=context, load=False), source
        )

    def create_key_ref(self, key: str, context: str, load: bool = True) -> c_ast.Expr:
        if key in self.determined_struct_keys["eval_cache_keys"]:
            return c_ast.Variable(f"{self.CACHE_NAME}.{key}")

        elif (
            context == "eval" and key in self.determined_struct_keys["eval_input_keys"]
        ):
            return c_ast.Arrow(c_ast.Variable("inputs"), key)

        elif context == "eval_grad":
            if key in self.determined_struct_keys["eval_grad_input_keys"]:
                return c_ast.Arrow(c_ast.Variable("inputs"), key)

            if (
                key in self.pm.flat_graph.all_keys
                or key.replace(self.BACKWARD_FN_SUFFIX, "")
                in self.pm.flat_graph.all_keys
            ) and not load:
                return c_ast.Variable(f"{self.configs.ARRAY_NAME} * {key}")

        return c_ast.Variable(key)

    def assign_array(
        self, target: c_ast.Variable | c_ast.Expr, source: c_ast.Expr
    ) -> c_ast.Assign:
        return c_ast.Assign(target, source)

    def define_function(
        self,
        return_type: str,
        name: str,
        params: list[c_ast.Parameter],
        pre_process: ast_block_type,
        operations: ast_block_type,
        post_process: ast_block_type,
    ) -> c_ast.FunctionDef:
        body = pre_process + operations + post_process
        return c_ast.FunctionDef(return_type, name, params, body)

    def create_output_struct(self, context: str) -> c_ast.StructInit:
        output_keys = (
            self.determined_struct_keys["eval_output_keys"]
            if context == "eval"
            else self.determined_struct_keys["eval_grad_output_keys"]
        )
        output_struct_init: dict[str, c_ast.Expr] = {
            key: self.create_key_ref(key, context=context) for key in output_keys
        }

        output_struct_name = (
            self.EVALUATE_OUTPUT_STRUCT_NAME
            if context == "eval"
            else self.EVALUATE_GRAD_OUTPUT_STRUCT_NAME
        )

        return c_ast.StructInit(
            f"{output_struct_name} output_struct", output_struct_init
        )

    def generate_evaluate(self) -> c_ast.FunctionDef:
        # Function body
        pre_process: ast_block_type = []
        operations: ast_block_type = []
        post_process: ast_block_type = []

        # Define function arguments
        arguments = [
            c_ast.Parameter(
                c_ast.Pointer(f"struct {self.EVALUATE_INPUT_STRUCT_NAME}"), "inputs"
            )
        ]

        for output_key in self.pm.flat_graph.topological_order:
            model = self.pm.flat_graph.get_model(output_key)
            inputs = self.pm.flat_graph.get_source_keys(output_key)

            if self.configs.USE_OUTPUT_AS_INPUT:
                # In raw_c backend we need to pass output array as first argument
                inputs = [output_key] + inputs

            input_vars: list[c_ast.Expr] = [
                self.create_key_ref(key, context="eval", load=True) for key in inputs
            ]

            # Create primitive call
            p_call = self.create_primitive_call(
                model.formula_key,
                input_vars,
                context="eval",
            )

            p_call_stmts: c_ast.Stmt = self.assign_primitive_output(
                output_key, p_call, context="eval"
            )

            operations.append(p_call_stmts)  # type: ignore

        # Prepare output
        post_process.append(self.create_output_struct(context="eval"))  # type: ignore
        post_process.append(c_ast.Return(c_ast.Variable("output_struct")))  # type: ignore

        evaluate_fn = self.define_function(
            f"struct {self.EVALUATE_OUTPUT_STRUCT_NAME}",
            "evaluate",
            arguments,
            pre_process,
            operations,
            post_process,
        )

        return evaluate_fn

    def generate_evaluate_gradients(self) -> c_ast.FunctionDef:
        # Function body
        pre_process: ast_block_type = []
        operations: ast_block_type = []
        post_process: ast_block_type = []

        # Define function arguments
        arguments = [
            c_ast.Parameter(
                c_ast.Pointer(f"struct {self.EVALUATE_GRAD_INPUT_STRUCT_NAME}"),
                "inputs",
            )
        ]

        for output_key in reversed(list(self.pm.flat_graph.topological_order)):
            # Staticly infered and unused model will not be added
            if not self._has_grad(output_key):
                continue
            model = self.pm.flat_graph.get_model(output_key)
            inputs = self.pm.flat_graph.get_source_keys(output_key)

            # Assume all inputs are Array
            for idx in range(len(inputs)):
                if not self._has_grad(inputs[idx]):
                    continue
                fn_inputs: list[c_ast.Expr] = [
                    self.create_key_ref(
                        output_key + self.BACKWARD_FN_SUFFIX, context="eval_grad"
                    ),
                    c_ast.Constant(idx),
                    self.create_key_ref(output_key, context="eval_grad"),
                ] + [
                    self.create_key_ref(input_key, context="eval_grad")
                    for input_key in inputs
                ]

                if self.configs.USE_OUTPUT_AS_INPUT:
                    fn_inputs += [
                        self.create_key_ref(
                            input_key + self.BACKWARD_FN_SUFFIX, context="eval_grad"
                        )
                        if self._has_grad(input_key)
                        else c_ast.Variable("NULL")
                        for input_key in inputs
                    ]

                # Create primitive call
                p_call = self.create_primitive_call(
                    model.formula_key + self.BACKWARD_FN_SUFFIX,
                    fn_inputs,
                    context="eval_grad",
                )

                p_call_stmts: c_ast.Stmt = self.assign_primitive_output(
                    inputs[idx] + self.BACKWARD_FN_SUFFIX, p_call, context="eval_grad"
                )

                operations.append(p_call_stmts)  # type: ignore

        # Prepare output
        post_process.append(self.create_output_struct(context="eval_grad"))  # type: ignore
        post_process.append(c_ast.Return(c_ast.Variable("output_struct")))  # type: ignore

        evaluate_grad_fn = self.define_function(
            f"struct {self.EVALUATE_GRAD_OUTPUT_STRUCT_NAME}",
            "evaluate_gradients",
            arguments,
            pre_process,
            operations,
            post_process,
        )

        return evaluate_grad_fn

    def _get_backend_path(self) -> str:
        backend_path = backend.__file__
        return backend_path[: backend_path.rindex("/")]

    def _get_array_shape(self, key: str) -> tuple[int, ...]:
        if key == FinalCost:
            return (1,)
        array_data = self.pm.data[key]
        assert array_data.shape is not None
        shape = array_data.shape.reprs[0].get_shapes()

        if is_list_int(shape):
            return tuple(shape)
        else:
            raise ValueError(f"Unexpected shape: {shape}")

    def _generate_structs(self) -> None:
        # Generate structs
        eval_input_struct = self._generate_struct(
            self.EVALUATE_INPUT_STRUCT_NAME,
            self.determined_struct_keys["eval_input_keys"],
        )
        eval_outputs_struct = self._generate_struct(
            self.EVALUATE_OUTPUT_STRUCT_NAME,
            self.determined_struct_keys["eval_output_keys"],
        )

        cache_struct = self._generate_struct(
            self.CACHE_STRUCT_NAME, self.determined_struct_keys["eval_cache_keys"]
        )

        structs = [eval_input_struct, eval_outputs_struct, cache_struct]

        if not self.pm.inference:
            eval_grad_input_struct = self._generate_struct(
                self.EVALUATE_GRAD_INPUT_STRUCT_NAME,
                self.determined_struct_keys["eval_grad_input_keys"],
            )

            eval_grad_outputs_struct = self._generate_struct(
                self.EVALUATE_GRAD_OUTPUT_STRUCT_NAME,
                self.determined_struct_keys["eval_grad_output_keys"],
            )

            structs += [eval_grad_input_struct, eval_grad_outputs_struct]

        self.globals = structs + self.globals

    def _generate_struct(self, name: str, field_keys: list[str]) -> c_ast.Stmt:
        fields = [
            c_ast.StructField(
                c_ast.Pointer(c_ast.Variable(self.configs.ARRAY_NAME)), key
            )
            for key in sorted(field_keys)
        ]
        struct = c_ast.StructDef(name, fields)
        return struct

    def _determine_struct_keys(self) -> dict[str, list[str]]:
        eval_input_keys = sorted(self.pm.input_keys)
        if self.configs.USE_OUTPUT_AS_INPUT:
            eval_input_keys = sorted(self.pm.flat_graph.all_keys)

        eval_output_keys = sorted(self.pm.output_keys)
        eval_cache_keys = sorted(self.pm.flat_graph.all_keys - self.pm.input_keys)

        eval_grad_input_keys = sorted(
            (
                self.pm.input_keys
                | set(self.pm.output_keys)
                | {key + self.BACKWARD_FN_SUFFIX for key in self.pm.cotangent_keys}
            )
            - set(eval_cache_keys)
        )

        eval_grad_output_keys = sorted(
            [
                key + self.BACKWARD_FN_SUFFIX
                for key in set(self.pm.input_keys)
                if self._has_grad(key)
            ]
        )

        determined_struct_keys = {
            "eval_input_keys": eval_input_keys,
            "eval_output_keys": eval_output_keys,
            "eval_cache_keys": eval_cache_keys,
            "eval_grad_input_keys": eval_grad_input_keys,
            "eval_grad_output_keys": eval_grad_output_keys,
        }

        return determined_struct_keys

    def _get_tensor_shape(self, key: str) -> tuple[int, ...]:
        if key == FinalCost:
            return (1,)
        if key in self.pm.shapes:
            return self.pm.shapes[key]  # type: ignore
        elif key.replace(self.BACKWARD_FN_SUFFIX, "") in self.pm.shapes:
            return self.pm.shapes[key.replace(self.BACKWARD_FN_SUFFIX, "")]  # type: ignore
        else:
            raise ValueError(f"Shape for key {key} not found")<|MERGE_RESOLUTION|>--- conflicted
+++ resolved
@@ -261,10 +261,6 @@
             params: dict[str, PyArray],
             data: dict[str, PyArray] | None = None,
             output_gradients: dict[str, PyArray] | None = None,
-<<<<<<< HEAD
-            include_output: bool = False,
-=======
->>>>>>> bdd8cbfb
         ) -> tuple[dict[str, PyArray], dict[str, PyArray]]:
             if data is None:
                 data = {}
@@ -316,12 +312,8 @@
                 }
             )
             inputs_struct_ptr = ctypes.pointer(inputs_struct)
-<<<<<<< HEAD
-            output_struct = lib.evaluate_gradients(inputs_struct_ptr)
-=======
 
             _, output_struct = lib.evaluate(inputs_struct_ptr, output_gradients=True)
->>>>>>> bdd8cbfb
             outputs = {}
             for grad_key in self.determined_struct_keys["eval_grad_output_keys"]:
                 key = grad_key.replace(self.BACKWARD_FN_SUFFIX, "")
@@ -329,7 +321,7 @@
                 outputs[key] = PyArray(
                     array_ptr.contents, shape=self._get_tensor_shape(key)
                 )
-<<<<<<< HEAD
+
             evaluate_gradients_return = {}
             if (
                 FinalCost in output_gradients
@@ -346,10 +338,7 @@
             else:
                 evaluate_gradients_return = outputs
             return evaluate_gradients_return, outputs
-=======
-
-            return outputs, gradients
->>>>>>> bdd8cbfb
+
 
         return evaluate_wrapper, evaluate_gradients_wrapper  # type: ignore
 
