# Copyright 2022 Synnada, Inc.
#
# Licensed under the Apache License, Version 2.0 (the "License");
# you may not use this file except in compliance with the License.
# You may obtain a copy of the License at
#
#     http://www.apache.org/licenses/LICENSE-2.0
#
# Unless required by applicable law or agreed to in writing, software
# distributed under the License is distributed on an "AS IS" BASIS,
# WITHOUT WARRANTIES OR CONDITIONS OF ANY KIND, either express or implied.
# See the License for the specific language governing permissions and
# limitations under the License.

import ctypes
import os
import subprocess
import tempfile
from functools import partial

from ...backends.with_manualgrad.c_backend import CBackend, backend
from ...backends.with_manualgrad.c_backend.src import array
from ...backends.with_manualgrad.c_backend.src.array import Array, PyArray
<<<<<<< HEAD
from ...framework.common import MyTensor
=======
from ...framework.common import (
    EvaluateAllType,
    EvaluateGradientsType,
    EvaluateType,
    Tensor,
)
>>>>>>> d65d0134
from ...utils.type_utils import is_list_int
from ..physical.model import PhysicalModel
from . import c_ast
from .code_gen import CodeGen

FinalCost = "final_cost"


class CGen(CodeGen[PyArray]):
    BACKWARD_FN_SUFFIX = "_grad"

    def __init__(self, pm: PhysicalModel[PyArray]) -> None:
        super().__init__(pm)

        assert isinstance(self.pm.backend, CBackend)
        self.backend: CBackend = self.pm.backend

        self.imports: list[c_ast.AST] = []
        self.globals: list[c_ast.AST] = []
        self.functions: list[c_ast.AST] = []

        # This will be used to store the keys of the argument of the functions
        self.func_arg_keys: dict[str, list[str]] = {}

    def generate_imports(self) -> list[c_ast.Include]:
        header_path = os.path.join(self._get_backend_path(), "src", "cbackend.h")
        return [c_ast.Include(header_path, system=False)]

    def generate_code(self, file_path: str | None = None) -> None:
        self.file_path = file_path

        self.imports = self.generate_imports()  # type: ignore
        eval_fn, eval_used_keys = self.generate_evaluate()
        self.functions.append(eval_fn)
        self.func_arg_keys["evaluate"] = sorted(eval_used_keys)
        if not self.pm.inference:
            eval_grad_fn, eval_grad_used_keys = self.generate_evaluate_gradients()
            self.functions.append(eval_grad_fn)
            self.func_arg_keys["evaluate_gradients"] = sorted(eval_grad_used_keys)

        generated_code = c_ast.FILE(self.imports, self.globals, self.functions).to_str()  # type: ignore

        if file_path is None:
            with tempfile.NamedTemporaryFile(delete=False, suffix=".c") as tmp_file:
                self.file_path = tmp_file.name
        else:
            self.file_path = file_path

        with open(self.file_path, "w") as f:
            f.write(generated_code)

        self.code = generated_code

    def compile_code(
        self, jit: bool = False, compile_flags: list[str] | None = None
    ) -> tuple[
        EvaluateType[PyArray],
        EvaluateGradientsType[PyArray] | None,
        EvaluateAllType[PyArray] | None,
    ]:
        assert not jit, "JIT is not yet supported for CBackend"
        assert self.file_path is not None, "Code has not been generated yet!"

        eval_arg_keys = self.func_arg_keys["evaluate"]
        so_file_path = self.file_path.replace(".c", ".so")

        default_compile_flags = ["cc", self.file_path, "-shared", "-fPIC"]
        if compile_flags:
            default_compile_flags = compile_flags

        subprocess.check_output(
            [
                *default_compile_flags,
                f"-L{self._get_backend_path()}/src",
                "-lmithrilc",
                f"-Wl,-rpath,{self._get_backend_path()}/src",
                "-o",
                so_file_path,
            ]
        )

        if so_file_path[0] != "/":
            so_file_path = "./" + so_file_path

        # We need backend subtype
        lib = ctypes.CDLL(so_file_path)
        lib.evaluate.argtypes = [ctypes.POINTER(Array)] * len(eval_arg_keys)
        if not self.pm.inference:
            eval_grad_arg_keys = self.func_arg_keys["evaluate_gradients"]
            lib.evaluate_gradients.argtypes = [ctypes.POINTER(Array)] * len(
                eval_grad_arg_keys
            )

        # we need backend data types!
        # include_internals flag is used for get internal values for backpropagation
        def evaluate_wrapper(
            params: dict[str, PyArray] | None,
            data: dict[str, PyArray] | None,
            cache: dict[str, PyArray] | None = None,
            include_internals: bool = False,
        ) -> dict[str, PyArray]:
            inputs: dict[str, PyArray] = {}
            if isinstance(params, dict):
                inputs |= params
            if isinstance(data, dict):
                inputs |= data
            if isinstance(cache, dict):
                inputs |= cache

            # Allocate output arrays
            for arg_key in eval_arg_keys:
                if arg_key in inputs:
                    continue

                arr_shape = self._get_array_shape(arg_key)
                inputs[arg_key] = self.backend.empty(*arr_shape)

            inputs_ordered = [inputs[arg].arr for arg in eval_arg_keys]
            lib.evaluate(*inputs_ordered)

            if not include_internals:
                return {key: inputs[key] for key in self.pm.output_keys}
            else:
                return inputs

        def evaluate_gradients_wrapper(
            params: dict[str, PyArray],
            data: dict[str, PyArray] | None = None,
            output_gradients: dict[str, PyArray] | None = None,
            include_output: bool = False,
        ) -> dict[str, PyArray]:
            if data is None:
                data = {}

            if output_gradients is None and FinalCost not in self.pm._output_keys:
                raise ValueError(
                    "Requires output gradients if final loss is not attached!"
                )
            elif output_gradients is None:
                output_gradients = {FinalCost: array.ones((1,))}

            gradients = {key: value for key, value in output_gradients.items()}
            forward_pass = evaluate_wrapper(
                params=params, data=data, cache={}, include_internals=True
            )

            # Create gradients for all params
            for key in (
                self.pm.flat_graph.all_source_keys
                - self.pm.data_store.all_static_keys
                - self.pm.data_store.unused_keys
                - self.pm.ignore_grad_keys
            ):
                # In CBackend we are creating all internal gradients with zeros.
                if key not in gradients:
                    arr_shape = self._get_array_shape(key)
                    gradients[key] = self.backend.zeros(*arr_shape)

            gradients = {key + "_grad": value for key, value in gradients.items()}

            inputs = params | data | gradients | forward_pass

            inputs_ordered = [inputs[arg].arr for arg in sorted(inputs.keys())]
            lib.evaluate_gradients(*inputs_ordered)

            return {key: inputs[key + "_grad"] for key in params}

        return (  # type: ignore
            evaluate_wrapper,
            evaluate_gradients_wrapper,
            partial(evaluate_gradients_wrapper, include_output=True),  # type: ignore
        )

    def create_primitive_call(self, formula_name: str, args: list[str]) -> c_ast.Expr:
        return c_ast.Call(formula_name, args)

    def generate_evaluate(self) -> tuple[c_ast.FunctionDef, set[str]]:
        fn_body: list[c_ast.Expr] = []
        used_keys: set[str] = set()

        unused_keys = self.pm.data_store.unused_keys
        cached_data_keys = self.pm.data_store.cached_data.keys()

        for output_key in self.pm.flat_graph.topological_order:
            # Staticly infered and unused model will not be added
            if output_key in (cached_data_keys | unused_keys):
                continue

            model = self.pm.flat_graph.get_model(output_key)
            inputs = self.pm.flat_graph.get_source_keys(output_key)

            # In C backend we need to pass output array as first argument
            inputs = [output_key] + inputs

            # Create primitive call
            p_call = self.create_primitive_call(model.formula_key, inputs)
            fn_body.append(p_call)

            used_keys.add(output_key)
            used_keys |= set(inputs)

        arguments: list[c_ast.Parameter] = []
        for used_key in sorted(used_keys):
            arguments.append(c_ast.Parameter("Array *", used_key))

        evaluate_fn = c_ast.FunctionDef("void", "evaluate", arguments, fn_body)

        return evaluate_fn, used_keys

    def generate_evaluate_gradients(self) -> tuple[c_ast.FunctionDef, set[str]]:
        fn_body: list[c_ast.Expr] = []
        used_keys: set[str] = set()

        all_ignored_keys = (
            self.pm.ignore_grad_keys
            | self.pm.data_store.all_static_keys
            | self.pm.data_store.unused_keys
        )
        all_ignored_keys, _ = self.pm.infer_ignore(
            set(), self.pm._output_keys, all_ignored_keys, update_graph=False
        )

        for output_key in reversed(self.pm.flat_graph.topological_order):
            # Staticly infered and unused model will not be added
            if output_key in all_ignored_keys:
                continue

            model = self.pm.flat_graph.get_model(output_key)
            inputs = self.pm.flat_graph.get_source_keys(output_key)

            # Assume all inputs are Array
            grad_inputs = [input_key + "_grad" for input_key in inputs]
            for idx in range(len(grad_inputs)):
                fn_inputs: list[str] = (
                    [output_key + "_grad", c_ast.Constant(idx).to_str(), output_key]
                    + inputs
                    + grad_inputs
                )

                # Create primitive call
                p_call = self.create_primitive_call(
                    model.formula_key + self.BACKWARD_FN_SUFFIX, fn_inputs
                )
                fn_body.append(p_call)

            used_keys.add(output_key)
            used_keys.add(output_key + "_grad")
            used_keys |= set(inputs)
            used_keys |= set(grad_inputs)

        arguments: list[c_ast.Parameter] = []

        for used_key in sorted(used_keys):
            arguments.append(c_ast.Parameter("Array *", used_key))

        evaluate_grad_fn = c_ast.FunctionDef(
            "void", "evaluate_gradients", arguments, fn_body
        )

        return evaluate_grad_fn, used_keys

    def _get_backend_path(self) -> str:
        backend_path = backend.__file__
        return backend_path[: backend_path.rindex("/")]

    def _get_array_shape(self, key: str) -> tuple[int, ...]:
        array_data = self.pm.data[key]
        assert array_data.edge_type is MyTensor
        shape = array_data.shape.reprs[0].get_shapes()

        if is_list_int(shape):
            return tuple(shape)
        else:
            raise ValueError(f"Unexpected shape: {shape}")<|MERGE_RESOLUTION|>--- conflicted
+++ resolved
@@ -21,16 +21,12 @@
 from ...backends.with_manualgrad.c_backend import CBackend, backend
 from ...backends.with_manualgrad.c_backend.src import array
 from ...backends.with_manualgrad.c_backend.src.array import Array, PyArray
-<<<<<<< HEAD
-from ...framework.common import MyTensor
-=======
 from ...framework.common import (
     EvaluateAllType,
     EvaluateGradientsType,
     EvaluateType,
-    Tensor,
+    MyTensor,
 )
->>>>>>> d65d0134
 from ...utils.type_utils import is_list_int
 from ..physical.model import PhysicalModel
 from . import c_ast
