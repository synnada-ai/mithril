--- conflicted
+++ resolved
@@ -242,10 +242,10 @@
                     evaluate_all_fn is not None
                 ), "Evaluate all function is not defined!"
 
-                grad_fn = self.pm.backend.jit(grad_fn)
+                grad_fn = self.pm.backend.jit(grad_fn)  # type: ignore
                 evaluate_all_fn = self.pm.backend.jit(evaluate_all_fn)
 
-        return eval_fn, grad_fn, evaluate_all_fn
+        return eval_fn, grad_fn, evaluate_all_fn  # type: ignore
 
     def import_backend(self) -> ast.ImportFrom:
         backend = ast.ImportFrom(
@@ -295,13 +295,9 @@
 
         return imports
 
-<<<<<<< HEAD
     def get_primitive_details(
         self, output_key: str
     ) -> tuple[PrimitiveModel, list[str], list[str]]:
-=======
-    def get_primitive_details(self, output_key: str):
->>>>>>> 941b0911
         model = self.pm.flat_graph.get_model(output_key)
 
         global_input_keys = self.pm.flat_graph.get_source_keys(output_key)
