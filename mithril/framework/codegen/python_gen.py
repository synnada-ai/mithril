--- conflicted
+++ resolved
@@ -22,7 +22,7 @@
 from typing import Any, Generic, Literal, Protocol, overload
 
 from ...backends.backend import ParallelBackend
-from ...core import DataType
+from ...core import DataType, Dtype
 from ...utils.func_utils import prepare_function_args
 from ..common import (
     DataEvalType,
@@ -302,6 +302,7 @@
         return (
             key in self.pm.data_store.cached_data
             and self.pm.data[key].edge_type != Tensor
+            and self.pm.data[key].edge_type != Dtype
             and not isinstance(self.pm.data_store.cached_data[key], enum.Enum)
         )
 
@@ -512,22 +513,6 @@
             arg_key for arg_keys in fn_args_mapping.values() for arg_key in arg_keys
         ]
         # Convert to AST nodes
-<<<<<<< HEAD
-        args = [
-            convert_to_ast_arg(
-                arg_key,
-                self._var_ref_ast(arg_key, ast.Load()),
-                defaults=default_args,  # type:ignore
-            )
-            for arg_key in fn_arg_keys
-        ]
-        kwargs = [
-            convert_to_ast_kwarg(
-                key, self._var_ref_ast(name, ast.Load()), defaults=default_args
-            )
-            for key, name in fn_kwarg_dict.items()
-        ]
-=======
         """Types that should be added inline are defined and appended 
         to code with their corresponding value."""
         args = []
@@ -535,21 +520,20 @@
             if self.is_static_scalar(arg_key):
                 args.append(ast.Constant(cache[arg_key]))
             else:
-                args.append(
-                    convert_to_ast_arg(
-                        arg_key,
-                        list(self.pm.backend.primitive_function_dict.keys()),
-                        defaults=default_args,  # type:ignore
-                    )
-                )
+                args.append(convert_to_ast_arg(
+                    arg_key,
+                    self._var_ref_ast(arg_key, ast.Load()),
+                    defaults=default_args,  # type:ignore
+                ))
         kwargs = []
         for key, name in fn_kwarg_dict.items():
             if self.is_static_scalar(name):
                 value = ast.Constant(cache[fn_kwarg_dict[key]])
                 kwargs.append(ast.keyword(arg=key, value=value))
             else:
-                kwargs.append(convert_to_ast_kwarg(key, name, defaults=default_args))
->>>>>>> 4698bedc
+                kwargs.append(convert_to_ast_kwarg(
+                    key, self._var_ref_ast(name, ast.Load()), defaults=default_args
+                ))
 
         generated_fn = ast.Call(
             func=ast.Name(id=formula_key, ctx=ast.Load()),
