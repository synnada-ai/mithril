--- conflicted
+++ resolved
@@ -299,13 +299,8 @@
 
     def is_static_scalar(self, key: str) -> bool:
         return (
-<<<<<<< HEAD
             key in self.pm.flat_graph.cached_data
-            and self.pm.data[key].edge_type != Tensor
-=======
-            key in self.pm.data_store.cached_data
             and not self.pm.data[key].is_tensor
->>>>>>> e34d29ad
             and self.pm.data[key].edge_type != Dtype
             and not isinstance(self.pm.flat_graph.cached_data[key], enum.Enum)
         )
