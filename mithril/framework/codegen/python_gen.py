# Copyright 2022 Synnada, Inc.
#
# Licensed under the Apache License, Version 2.0 (the "License");
# you may not use this file except in compliance with the License.
# You may obtain a copy of the License at
#
#     http://www.apache.org/licenses/LICENSE-2.0
#
# Unless required by applicable law or agreed to in writing, software
# distributed under the License is distributed on an "AS IS" BASIS,
# WITHOUT WARRANTIES OR CONDITIONS OF ANY KIND, either express or implied.
# See the License for the specific language governing permissions and
# limitations under the License.

import ast
import importlib
import keyword
from collections.abc import Callable
from functools import partial
from posixpath import basename, splitext
from typing import Any, Generic, Literal, Protocol, overload

from ...backends.backend import ParallelBackend
<<<<<<< HEAD
from ..common import MainValueType
=======
from ...utils.func_utils import prepare_function_args
from ..common import (
    DataEvalType,
    DataType,
    EvaluateAllType,
    EvaluateGradientsType,
    EvaluateType,
    ParamsEvalType,
)
>>>>>>> 112b285e
from ..logical import PrimitiveModel
from ..physical.model import PhysicalModel
from ..utils import GeneratedFunction
from .code_gen import CodeGen
from .utils import (
    convert_to_ast_arg,
    convert_to_ast_kwarg,
    partial_array_creation_func,
)

FinalCost = "final_cost"


class RawEvaluateType(Protocol, Generic[DataType]):
    def __call__(
        self,
        params: ParamsEvalType[DataType] | None,
        data: DataEvalType[DataType] | None,
        cache: DataEvalType[DataType] | None,
    ) -> DataEvalType[DataType]: ...


class RawGradientType(Protocol, Generic[DataType]):
    def __call__(
        self,
        params: ParamsEvalType[DataType],
        gradients: ParamsEvalType[DataType],
        data: DataEvalType[DataType],
        cache: DataEvalType[DataType],
    ) -> ParamsEvalType[DataType]: ...


class ManualGradWrapperFn(Protocol, Generic[DataType]):
    @overload
    def __call__(
        self,
        params: ParamsEvalType[DataType],
        data: DataEvalType[DataType],
        output_gradients: ParamsEvalType[DataType],
        include_output: Literal[True],
    ) -> tuple[DataEvalType[DataType], ParamsEvalType[DataType]]: ...

    @overload
    def __call__(
        self,
        params: ParamsEvalType[DataType],
        data: DataEvalType[DataType],
        output_gradients: ParamsEvalType[DataType],
        include_output: Literal[False],
    ) -> ParamsEvalType[DataType]: ...

    def __call__(
        self,
        params: ParamsEvalType[DataType],
        data: DataEvalType[DataType],
        output_gradients: ParamsEvalType[DataType],
        include_output: bool,
    ) -> (
        ParamsEvalType[DataType]
        | tuple[DataEvalType[DataType], ParamsEvalType[DataType]]
    ): ...


class PythonCodeGen(CodeGen[Any], Generic[DataType]):
    def __init__(self, pm: PhysicalModel[DataType]) -> None:
        super().__init__(pm)

        self.module = ast.parse("")
        self.defined_partial_fns: set[str] = set()

        self.imports: list[ast.stmt] = []
        self.globals: list[ast.stmt] = []
        self.functions: list[ast.stmt] = []

    def generate_code(self, file_path: str | None = None):
        self.file_path = file_path
        self.imports += self.generate_imports()
        self.functions += self.generate_functions()

        self.module.body = self.imports
        self.module.body += self.globals
        self.module.body += self.functions

        self.module = ast.fix_missing_locations(self.module)
        self.code = ast.unparse(self.module)

        if file_path is not None:
            self.write_code(file_path)

    def generate_functions(self):
        return [self.generate_evaluate()]

    def write_code(self, file_path: str):
        if self.code is None:
            raise Exception(
                "Code is not generated yet! Please call generate_code() first."
            )
        with open(file_path, "w") as file:
            file.write(self.code)

    def compile_code(
        self, jit: bool = False
    ) -> tuple[
        EvaluateType[DataType],
        EvaluateGradientsType[DataType] | None,
        EvaluateAllType[DataType] | None,
    ]:
        eval_fn, grad_fn = self.exec_generated_code()
        return self.post_process_fns(eval_fn, grad_fn, jit)

    def exec_generated_code(
        self,
    ) -> tuple[Callable[..., Any], Callable[..., Any] | None]:
        if self.code is None:
            raise Exception(
                "Code is not generated yet! Please call generate_code() first."
            )

        if self.file_path is not None:
            module_name = splitext(basename(self.file_path))[0]

            module_spec = importlib.util.spec_from_file_location(  # type: ignore
                module_name, self.file_path
            )
            module = importlib.util.module_from_spec(module_spec)  # type: ignore
            module_spec.loader.exec_module(module)  # type: ignore
            eval_fn = module.evaluate
            eval_grad_fn = (
                module.evaluate_gradients
                if hasattr(module, "evaluate_gradients")
                else None
            )
            return eval_fn, eval_grad_fn

        compiled_code = compile(self.code, "<string>", "exec")
        # Execute the compiled code to define the function
        result: dict[str, Any] = {}
        exec(compiled_code, result)
        evaluate_fn = result["evaluate"]
        evaluate_grad_fn = result.get("evaluate_gradients")

        evaluate_metadata = {
            "fn_name": "evaluate",
            "source": self.code,
        }

        evaluate_grad_metadata = {
            "fn_name": "evaluate_gradients",
            "source": self.code,
        }

        eval_fn = GeneratedFunction(evaluate_fn, evaluate_metadata)
        grad_fn = (
            GeneratedFunction(evaluate_grad_fn, evaluate_grad_metadata)
            if evaluate_grad_fn is not None
            else None
        )

        return eval_fn, grad_fn

    def post_process_fns(
        self,
        raw_eval_fn: RawEvaluateType[DataType],
        raw_grad_fn: ManualGradWrapperFn[DataType] | None,
        jit: bool,
    ) -> tuple[
        EvaluateType[DataType],
        EvaluateGradientsType[DataType] | None,
        EvaluateAllType[DataType] | None,
    ]:
        """In this function going to wrap the raw functions with some additional
        functionalities.

        1. If the backend is parallel, going to register the functions to the backend.
        2. If the backend is manualgrad, going to wrap the eval_grad function.
        3. If jit is True, going to compile the functions with jit fn.
        """

        eval_fn: EvaluateType[DataType] | partial[Any] = partial(
            self.compute_evaluate,
            fn=raw_eval_fn,
            cache=self.pm.data_store.data_values,
        )
        grad_fn = None
        evaluate_all_fn = None
        if not self.pm.inference:
            grad_fn, evaluate_all_fn = self.create_gradient_fn(
                raw_eval_fn, raw_evaluate_grad_fn=raw_grad_fn
            )

        if (
            isinstance(self.pm.backend, ParallelBackend)
            and self.pm.backend.n_devices > 1
        ):
            self.pm.backend._register_callable(eval_fn, "eval_fn", jit)
            if not self.pm.inference:
                assert grad_fn is not None, "Gradient function is not defined!"
                assert (
                    evaluate_all_fn is not None
                ), "Evaluate all function is not defined!"

                self.pm.backend._register_callable(grad_fn, "eval_grad_fn", jit)
                self.pm.backend._register_callable(evaluate_all_fn, "eval_all_fn", jit)

        elif jit and not self.pm.backend.is_manualgrad:
            eval_fn = self.pm.backend.jit(eval_fn)
            if not self.pm.inference:
                assert grad_fn is not None, "Gradient function is not defined!"
                assert (
                    evaluate_all_fn is not None
                ), "Evaluate all function is not defined!"

                grad_fn = self.pm.backend.jit(grad_fn)
                evaluate_all_fn = self.pm.backend.jit(evaluate_all_fn)

        return eval_fn, grad_fn, evaluate_all_fn

    def import_backend(self):
        backend = ast.ImportFrom(
            module="mithril",
            names=[
                ast.alias(
                    name=f"{self.pm.backend.type.capitalize()}Backend", asname="Backend"
                )
            ],
            level=0,
        )

        return backend

    def generate_imports(self):
        imports: list[ast.stmt] = []
        # Add import primitive functions
        imports.append(
            ast.ImportFrom(
                module=self.pm.backend.primitive_fn_path,
                names=[ast.alias(name="*", asname=None)],
                level=0,
            )
        )

        # Add registered primitives
        if len(self.pm.backend.registered_primitives.keys()) > 0:
            backend = self.import_backend()
            imports.append(backend)

        for func_name in self.pm.backend.registered_primitives:
            # Add function definition
            assignment_target = ast.Name(id=func_name, ctx=ast.Store())
            assignment_value = ast.Subscript(
                value=ast.Attribute(
                    value=ast.Name(id="Backend", ctx=ast.Load()),
                    attr="registered_primitives",
                    ctx=ast.Load(),
                ),
                slice=ast.Constant(value=func_name),
                ctx=ast.Load(),
            )
            imports.append(
                ast.Assign(targets=[assignment_target], value=assignment_value)
            )

        return imports

    def get_primitive_details(self, output_key: str):
        model = self.pm._flat_graph.get_model(output_key)

        global_input_keys = self.pm._flat_graph.get_source_keys(output_key)
        local_input_keys = list(model._input_keys)

        return model, global_input_keys, local_input_keys

    def call_primitive(
        self,
        model: PrimitiveModel,
        fn: Callable[..., Any],
        l_input_keys: list[str],
        g_input_keys: list[str],
        output_key: str,
        formula_key: str,
    ):
        generated_fn, used_keys = self.create_primitive_call(
            fn, l_input_keys, g_input_keys
        )
        targets, _used_keys = self.create_primitive_call_targets(
            output_key, model, self.pm.inference
        )
        if formula_key in self.pm.backend.array_creation_funcs:
            self.add_partial_function(formula_key)

        return ast.Assign(targets, generated_fn), used_keys | _used_keys  # type: ignore

    def generate_evaluate(self):
        input_body: list[ast.stmt] = []
        function_body: list[ast.stmt] = []
        return_values: list[ast.expr] = []

        used_keys: set[str] = set()
        used_keys |= set(self.pm._flat_graph.output_dict.values())

        unused_keys = self.pm.data_store.unused_keys
        cached_data_keys = self.pm.data_store.cached_data.keys()
        discarded_keys = self.pm.discarded_keys  # TODO: Consider is this necessary?

        # Iterate over Primitive models in topological order to add their formula.
        for output_key in self.pm._flat_graph.topological_order:
            # Staticly infered and unused model will not be added
            if output_key in (cached_data_keys | unused_keys | discarded_keys):
                continue

            model, g_input_keys, l_input_keys = self.get_primitive_details(output_key)
            formula_key = model.formula_key

            primitive_function = (
                self.pm.backend.primitive_function_dict[formula_key]
                if formula_key in self.pm.backend.primitive_function_dict
                else self.pm.backend.registered_primitives[formula_key]
            )

            # Create primitive call
            primitive_call, _used_keys = self.call_primitive(
                model,
                primitive_function,
                l_input_keys,
                g_input_keys,
                output_key,
                formula_key,
            )

            function_body.append(primitive_call)

            used_keys.add(output_key)
            used_keys |= _used_keys

        for key in sorted(used_keys):
            if key in cached_data_keys:
                dict_type = "cache"
            elif key in self.pm.data_store.runtime_static_keys:
                dict_type = "data"
            elif key not in self.pm._flat_graph.all_target_keys:
                dict_type = "params"
            else:
                continue

            self.append_inputs(input_body, key, dict_type)

        # If output node is pruned adjust key name
        for output_key in self.pm.output_keys:
            # TODO: give an api to get outputdict
            return_values.append(
                ast.Name(self.pm._flat_graph.output_dict[output_key], ast.Load())
            )

        return_body: list[ast.stmt] = [
            (
                ast.Return(
                    value=ast.Dict(
                        keys=[
                            ast.Constant(output_key)
                            for output_key in self.pm.output_keys
                        ],
                        values=return_values,
                    )
                )
            )
        ]

        # Define function arguments
        ast_args = [ast.arg("params"), ast.arg("data"), ast.arg("cache")]
        final_args = ast.arguments(
            args=ast_args,
            defaults=[],
            kwonlyargs=[],
            posonlyargs=[],
            kw_defaults=[],
            vararg=None,
            kwarg=None,
        )

        func_def = ast.FunctionDef(
            name="evaluate",
            args=final_args,
            body=input_body + function_body + return_body,
            decorator_list=[],
            returns=None,
            type_comment=None,
            type_params=[],
            lineno=1,
            col_offset=0,
        )

        return ast.fix_missing_locations(func_def)

    def append_inputs(self, input_body: list[ast.stmt], key: str, dict_type: str):
        # In manual_grad type backends, cache contains all the required
        # data (local variables and outputs) for the corresponding function.
        # So if the key is not directly an output of a function get it from
        # cache with the key itself.
        if keyword.iskeyword(key) or key in self.pm.backend.primitive_function_dict:
            val = f"_{key}"
        else:
            val = key

        if dict_type != "cache" or (key not in self.pm._flat_graph.all_target_keys):
            input_body.append(
                ast.Assign(
                    targets=[ast.Name(id=val, ctx=ast.Store())],
                    value=ast.Subscript(
                        value=ast.Name(id=dict_type, ctx=ast.Load()),
                        slice=ast.Constant(value=key),
                        ctx=ast.Load(),
                    ),
                )
            )
        else:
            # If key is an output of a function, then get the corresponding
            # function cache from general cache and then get "output" from there.
            cached_data = self.pm.data_store.cached_data
            data_dict: ast.Subscript | ast.Name
            if key not in cached_data:
                cache_name = key + "_cache"

                data_dict = ast.Subscript(
                    value=ast.Name(id=dict_type, ctx=ast.Load()),
                    slice=ast.Constant(value=cache_name),
                    ctx=ast.Load(),
                )
            else:
                data_dict = ast.Name(id=dict_type, ctx=ast.Load())

            slc = ast.Constant(value="output" if key not in cached_data else key)
            input_body.append(
                ast.Assign(
                    targets=[ast.Name(id=val, ctx=ast.Store())],
                    value=ast.Subscript(value=data_dict, slice=slc, ctx=ast.Load()),
                )
            )

    def create_primitive_call(
        self,
        function: Callable[..., Any],
        local_keys: list[str],
        global_keys: list[str],
        default_args: dict[str, ast.expr] | None = None,
    ) -> tuple[ast.Call, set[str]]:
        """Generates a single function call AST (Abstract Syntax Tree)."""
        if default_args is None:
            default_args = {}

        formula_key = function.__name__
        inputs = {
            key: value for key, value in zip(local_keys, global_keys, strict=False)
        }

        # Prepare function arguments
        fn_args_mapping, fn_kwarg_dict = self.pm.data_store.prepare_function_args(
            function, inputs, self.pm.backend.array_creation_funcs
        )
        fn_arg_keys = [
            arg_key for arg_keys in fn_args_mapping.values() for arg_key in arg_keys
        ]
        # Convert to AST nodes
        args = [
            convert_to_ast_arg(
                arg_key,
                list(self.pm.backend.primitive_function_dict.keys()),
                defaults=default_args,  # type:ignore
            )
            for arg_key in fn_arg_keys
        ]
        kwargs = [
            convert_to_ast_kwarg(key, name, defaults=default_args)
            for key, name in fn_kwarg_dict.items()
        ]

        generated_fn = ast.Call(
            func=ast.Name(id=formula_key, ctx=ast.Load()),
            args=args,  # type:ignore
            keywords=kwargs,
        )
        used_keys = set(fn_arg_keys) | set(fn_kwarg_dict.values())

        return generated_fn, used_keys

    def create_primitive_call_targets(
        self, output_key: str, model: PrimitiveModel, inference: bool
    ) -> tuple[list[ast.expr], set[str]]:
        if (
            keyword.iskeyword(output_key)
            or output_key in self.pm.backend.primitive_function_dict
        ):
            target_name = "_" + output_key
        else:
            target_name = output_key

        targets: list[ast.expr] = [
            ast.Name(
                id=target_name,
                ctx=ast.Store(),
            )
        ]

        return targets, {target_name}

    def add_partial_function(self, formula_key: str):
        if formula_key in self.defined_partial_fns:
            return

        self.defined_partial_fns.add(formula_key)
        self.globals.append(partial_array_creation_func(self.pm.backend, formula_key))

    def compute_evaluate(
        self,
        params: ParamsEvalType[DataType] | None = None,
        data: DataEvalType[DataType] | None = None,
        cache: DataEvalType[DataType] | None = None,
        *,
        fn: RawEvaluateType[DataType],
    ) -> DataEvalType[DataType]:
        return fn(params, data, cache)

    def create_gradient_fn(
        self,
        # raw_evaluate_fn: RawEvaluateType[DataType],
        # raw_evaluate_grad_fn: ManualGradWrapperFn[DataType] | None,
        raw_evaluate_fn: RawEvaluateType[DataType],
        raw_evaluate_grad_fn: ManualGradWrapperFn[DataType] | None,
    ):
        fn_all: EvaluateAllType[DataType]
        grad_fn: EvaluateGradientsType[DataType]
        if not self.pm.backend.is_manualgrad:
            grad_fn = partial(  # type: ignore
                self.compute_gradients,
                raw_evaluate_fn=raw_evaluate_fn,
                cache=self.pm.data_store.data_values,
                include_output=False,
            )
            # Fix fn_all for mlx support!!
            fn_all = partial(
                self.compute_gradients,
                raw_evaluate_fn=raw_evaluate_fn,
                cache=self.pm.data_store.data_values,
                include_output=True,
            )
            return grad_fn, fn_all
        else:
            assert raw_evaluate_grad_fn is not None, "Gradient function is not defined!"

            fn_all = partial(raw_evaluate_grad_fn, include_output=True)  # type: ignore
            grad_fn = partial(raw_evaluate_grad_fn, include_output=False)  # type: ignore

            return grad_fn, fn_all

    @overload
    def compute_gradients(
        self,
        params: ParamsEvalType[DataType],
        data: DataEvalType[DataType] | None,
        output_gradients: ParamsEvalType[DataType] | None,
        cache: DataEvalType[DataType] | None,
        include_output: Literal[True],
        *,
        raw_evaluate_fn: RawEvaluateType[DataType],
    ) -> tuple[DataEvalType[DataType], ParamsEvalType[DataType]]: ...

    @overload
    def compute_gradients(
        self,
        params: ParamsEvalType[DataType],
        data: DataEvalType[DataType] | None,
        output_gradients: ParamsEvalType[DataType] | None,
        cache: DataEvalType[DataType] | None,
        include_output: Literal[False],
        *,
        raw_evaluate_fn: RawEvaluateType[DataType],
    ) -> ParamsEvalType[DataType]: ...

    def compute_gradients(
        self,
        params: ParamsEvalType[DataType],
        data: DataEvalType[DataType] | None = None,
        output_gradients: ParamsEvalType[DataType] | None = None,
        cache: DataEvalType[DataType] | None = None,
        include_output: bool = False,
        *,
        raw_evaluate_fn: RawEvaluateType[DataType],
    ) -> (
        tuple[DataEvalType[DataType], ParamsEvalType[DataType]]
        | ParamsEvalType[DataType]
    ):
        # Initialize loss output gradients as None. If FinalCost is
        # contained in the compiled model, initialize its gradient
        # with ones. If somehow one wants to set it to another gradient
        # value, must provide it in output_gradients argument which
        # overrides out initial fill.

        if data is None:
            data = {}
        if output_gradients is None:
            output_gradients = {}
        if cache is None:
            cache = {}

        loss_grad = {}
        if FinalCost in self.pm._output_keys:
            loss_grad = {FinalCost: self.pm.backend.ones()}

        # NOTE: FinalCost gradient and output_gradients can not exist at the same time.
        if output_gradients and loss_grad:
            raise Exception(
                "Models with any losses can not take any gradients for other outputs!"
            )

        # Sort gradients with output order
        output_gradients = {
            key: output_gradients[key]
            for key in self.pm.output_keys
            if key in output_gradients
        }

        total_output_gradients = loss_grad | output_gradients
        total_ignore_grad_keys = self.pm.ignore_grad_keys.union(
            {
                key
                for key in self.pm.output_keys
                if (key not in total_output_gradients) and key != FinalCost
            }
        )
        partial_fn: Callable[
            [ParamsEvalType[DataType]],
            tuple[DataEvalType[DataType], DataEvalType[DataType]],
        ] = partial(
            self.filter_ignored_outputs,
            data=data,
            cache=cache,
            ignore_grad_keys=total_ignore_grad_keys,
            raw_evaluate_fn=raw_evaluate_fn,
        )
        output, input_gradients, aux = self.pm.backend.vjp(
            partial_fn,  # type: ignore
            params,
            cotangents=total_output_gradients,
            has_aux=True,
        )
        all_outputs: DataEvalType[DataType] = output | aux

        if include_output:
            return all_outputs, input_gradients
        else:
            return input_gradients

    def filter_ignored_outputs(
        self,
        params: ParamsEvalType[DataType] | None = None,
        data: DataEvalType[DataType] | None = None,
        cache: DataEvalType[DataType] | None = None,
        ignore_grad_keys: set[str] | None = None,
        *,
        raw_evaluate_fn: RawEvaluateType[DataType],
    ) -> tuple[ParamsEvalType[DataType], ParamsEvalType[DataType]]:
        if params is None:
            params = {}
        if data is None:
            data = {}
        if cache is None:
            cache = {}
        # Remove outputs for which gradients are to be ignored.
        if ignore_grad_keys is None:
            ignore_grad_keys = set()

        outputs = raw_evaluate_fn(params, data=data, cache=cache)
        aux = {
            key: outputs.pop(key)  # type: ignore
            for key in list(outputs.keys())
            if key in ignore_grad_keys
        }

        if len(outputs) == 0:
            raise ValueError(
                "To evaluate gradients you must provide gradients for"
                " at least one of the {list(aux.keys())}"
            )

        return outputs, aux  # type: ignore<|MERGE_RESOLUTION|>--- conflicted
+++ resolved
@@ -21,10 +21,6 @@
 from typing import Any, Generic, Literal, Protocol, overload
 
 from ...backends.backend import ParallelBackend
-<<<<<<< HEAD
-from ..common import MainValueType
-=======
-from ...utils.func_utils import prepare_function_args
 from ..common import (
     DataEvalType,
     DataType,
@@ -33,7 +29,6 @@
     EvaluateType,
     ParamsEvalType,
 )
->>>>>>> 112b285e
 from ..logical import PrimitiveModel
 from ..physical.model import PhysicalModel
 from ..utils import GeneratedFunction
