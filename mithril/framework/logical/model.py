--- conflicted
+++ resolved
@@ -495,12 +495,10 @@
 
                 if (
                     isinstance(connection, tuple | list)
-<<<<<<< HEAD
-                    and find_dominant_type(connection, False, omit_types={Tensor})
+                    and find_dominant_type(
+                        connection, False, constant_fn, omit_types={Tensor}
+                    )
                     in types
-=======
-                    and find_dominant_type(connection, False, constant_fn) in types
->>>>>>> 634c853b
                 ):
                     _model = ToTupleOp if isinstance(connection, tuple) else ToListOp
                     et = ExtendTemplate(connection, _model, {"n": len(connection)})
