--- conflicted
+++ resolved
@@ -463,75 +463,12 @@
     def __call__(self, **kwargs: ConnectionType) -> ExtendInfo:
         return ExtendInfo(self, kwargs)
 
-<<<<<<< HEAD
     def _create_connection(
         self, metadata: IOHyperEdge, key: str | None = None
     ) -> Connection:
         connection = Connection(key)
         connection.metadata = metadata
         return connection
-=======
-    def _create_connection(self, metadata: IOHyperEdge, key: str) -> Connection:
-        return Connection(key, metadata)
-
-    # TODO: Refactor _prepare_keys / _unroll_template relation.
-    def _prepare_keys(
-        self,
-        model: BaseModel,
-        key: str,
-        connection: ConnectionDataType | ConnectionType,
-    ) -> BaseKey | ConnectionData:
-        local_connection = model.conns.get_connection(key)
-        assert local_connection is not None, "Connection is not found!"
-        _connection: BaseKey | ConnectionData | MainValueInstance | NullConnection | str
-        match connection:
-            case ExtendTemplate():
-                # Unroll ExtendTemplate
-                _connection = self._unroll_template(connection)
-            case _ if isinstance(
-                connection, MainValueInstance | Tensor
-            ) and not isinstance(connection, str):
-                # find_dominant_type returns the dominant type in a container.
-                # If a container has a value of type Connection or ExtendTemplate
-                # we add necessary models.
-
-                types = [ConnectionData, ExtendTemplate, Connection, IOKey]
-
-                if (
-                    isinstance(connection, tuple | list)
-                    and find_dominant_type(
-                        connection, False, constant_fn, ignore_types={Tensor}
-                    )
-                    in types
-                ):
-                    _model = ToTupleOp if isinstance(connection, tuple) else ToListOp
-                    et = ExtendTemplate(connection, _model, {"n": len(connection)})
-                    _connection = self._unroll_template(et)
-
-                else:
-                    assert isinstance(connection, MainValueInstance | Tensor)
-                    _connection = BaseKey(value=connection)
-            case IOKey():
-                expose = connection.expose
-                name = connection.name
-                # We should not operate different if _connections is given. Fix this and
-                # also fix corresponding tests and dict conversions with "connect".
-                if expose is None and (
-                    name is None or self.conns.get_connection(name) is None
-                ):
-                    expose = True
-                _connection = BaseKey(
-                    name=name,
-                    expose=expose,
-                    type=connection.type,
-                    shape=connection.value_shape,
-                    value=connection.value,
-                    differentiable=connection.differentiable,
-                )
-            case _:
-                _connection = connection  # type: ignore
-        return super()._prepare_keys(model, key, _connection)
->>>>>>> 28e954c5
 
     def _get_conn_data(self, conn: str | ConnectionData) -> ConnectionData:
         if isinstance(conn, str):
@@ -547,7 +484,7 @@
         setattr(self, key, conn)
 
     def _unroll_template(self, template: ConnectionType) -> ConnectionType:
-        types = [ConnectionData, ExtendTemplate, Connection, IOKey]
+        types = [ConnectionData, ExtendTemplate, Connection, IOKey, Tensor]
         if (
             isinstance(template, tuple | list)
             and find_dominant_type(template, False, constant_fn) in types
