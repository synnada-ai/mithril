--- conflicted
+++ resolved
@@ -159,16 +159,11 @@
                     connections=[self, tuple_template], model=IndexerOp
                 )
 
-<<<<<<< HEAD
             case int() | EllipsisType() | None | Tensor() | Sequence() | IOKey():
-                output = ExtendTemplate(connections=[self, key], model=IndexerOp)  # type: ignore
-=======
-            case int() | EllipsisType() | None | Tensor() | Sequence():
                 output = create_provisional_model(
                     connections=[self, key],  # type: ignore
                     model=IndexerOp,
                 )
->>>>>>> 4c57dc3d
         return output
 
     def __add__(self, other: TemplateConnectionType) -> Connection:
@@ -366,10 +361,6 @@
     def exp(self) -> Connection:
         return create_provisional_model(connections=[self], model=ExponentialOp)
 
-<<<<<<< HEAD
-    def item(self) -> ExtendTemplate:
-        return ExtendTemplate(connections=[self], model=ItemOp)
-=======
     def transpose(self, axes: tuple[int, ...] | Connection | None = None) -> Connection:
         return create_provisional_model(connections=[self, axes], model=TransposeOp)
 
@@ -377,12 +368,6 @@
     def T(self) -> Connection:  # noqa: N802
         return create_provisional_model(
             connections=[self], model=TransposeOp, defaults={"axes": None}
-        )
->>>>>>> 4c57dc3d
-
-    def split(self, split_size: int, axis: int) -> Connection:
-        return create_provisional_model(
-            connections=[self, split_size, axis], model=SplitOp
         )
 
     def item(self) -> Connection:
