--- conflicted
+++ resolved
@@ -109,14 +109,11 @@
     "Sqrt",
     "Split",
     "Slice",
-<<<<<<< HEAD
     "Dtype",
     "Sine",
     "Cosine",
-=======
     "Minimum",
     "Maximum",
->>>>>>> c44e3055
 ]
 
 ConstantType = float | int | core.Constant
@@ -1044,7 +1041,8 @@
         kwargs = {"input": input, "output": output}
 
         default = (
-            isinstance(cutoff, core.Constant) and cutoff == core.Constant.MIN_POSITIVE_NORMAL
+            isinstance(cutoff, core.Constant)
+            and cutoff == core.Constant.MIN_POSITIVE_NORMAL
         )
         if self.robust:
             if default:
