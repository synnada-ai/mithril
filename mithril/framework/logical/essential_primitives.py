# Copyright 2022 Synnada, Inc.
#
# Licensed under the Apache License, Version 2.0 (the "License");
# you may not use this file except in compliance with the License.
# You may obtain a copy of the License at
#
#     http://www.apache.org/licenses/LICENSE-2.0
#
# Unless required by applicable law or agreed to in writing, software
# distributed under the License is distributed on an "AS IS" BASIS,
# WITHOUT WARRANTIES OR CONDITIONS OF ANY KIND, either express or implied.
# See the License for the specific language governing permissions and
# limitations under the License.

from collections.abc import Mapping, Sequence
from types import EllipsisType, NoneType, UnionType

from ... import core
from ...core import Constant, Dtype
from ..common import (
    NOT_GIVEN,
    TBD,
    BaseKey,
    Connection,
    ConnectionType,
<<<<<<< HEAD
    IOKey,
    MainValueInstance,
=======
    GenericTensorType,
>>>>>>> 941bb503
    MyTensor,
    ShapeTemplateType,
    TensorValueType,
    ToBeDetermined,
)
from ..constraints import (
    bcast,
    bcast_matrix_mult,
    bcast_power,
    buffer_constraint,
    divide_type_constraint,
    edge_type_constraint,
    floor_divide_type_constraint,
    general_tensor_type_constraint,
    item_constraints,
    power_threshold_shape_constraint,
    reduce_constraints,
    reduce_type_constraint,
    relational_operator_type_constraint,
    reshape_constraints,
    reverse_constraints,
    scalar_item_constraints,
    scalar_item_type_constraint,
    shape_constraints,
    size_constraints,
    slice_constraints,
    split_constraints,
    tensor_item_constraints,
    tensor_to_list_constraints,
    tensor_to_list_type_constraint,
    to_list_constraints,
    to_tensor_constraints,
    to_tuple_constraints,
)
from ..utils import NestedListType
from .base import ExtendInfo
from .primitive import PrimitiveModel

__all__ = [
    "PrimitiveModel",
    "Buffer",
    "ToTuple",
    "Power",
    "Add",
    "Subtract",
    "Multiply",
    "Divide",
    "FloorDivide",
    "Minus",
    "MatrixMultiply",
    "Shape",
    "Reshape",
    "Length",
    "Size",
    "Exponential",
    "Item",
    "ScalarItem",
    "ToTensor",
    "ToList",
    "TensorToList",
    "Mean",
    "Sum",
    "Max",
    "Min",
    "Prod",
    "Variance",
    "Absolute",
    "Equal",
    "NotEqual",
    "Greater",
    "GreaterEqual",
    "Less",
    "LessEqual",
    "LogicalNot",
    "LogicalOr",
    "LogicalAnd",
    "LogicalXOr",
    "ShiftLeft",
    "ShiftRight",
    "TensorItem",
    "ArgMax",
    "ArgMin",
    "Cast",
    "Transpose",
    "Sqrt",
    "Split",
    "Slice",
]
ConstantType = float | int | Constant


class Buffer(PrimitiveModel):
    input: Connection
    output: Connection

    def __init__(
        self, name: str | None = None, input: TensorValueType | ToBeDetermined = TBD
    ) -> None:
        super().__init__(
            formula_key="buffer",
            name=name,
<<<<<<< HEAD
            output=IOKey(),
            input=IOKey(),
=======
            output=BaseKey(shape=[("Var", ...)], type=GenericTensorType),
            input=BaseKey(shape=[("Var", ...)], type=GenericTensorType, value=input),
>>>>>>> 941bb503
        )

        self._set_constraint(
            fn=buffer_constraint, keys=[PrimitiveModel.output_key, "input"]
        )

    def __call__(  # type: ignore[override]
        self,
        input: ConnectionType = NOT_GIVEN,
        output: ConnectionType = NOT_GIVEN,
    ) -> ExtendInfo:
        return super().__call__(input=input, output=output)


class ToTuple(PrimitiveModel):
    def __init__(
        self,
        n: int,
        name: str | None = None,
        **kwargs: TensorValueType | ToBeDetermined,
    ) -> None:
        self.factory_args = {"n": n}
        key_definitions = {
            "output": BaseKey(
                type=tuple[
                    int | float | bool | list | tuple | slice | EllipsisType | None, ...
                ]
            )
        }
        key_definitions |= {
            f"input{idx+1}": BaseKey(
                type=int | float | bool | list | tuple | slice | EllipsisType | None,
                value=kwargs.get(f"input{idx+1}", TBD),
            )
            for idx in range(n)
        }

        super().__init__(formula_key="to_tuple", name=name, **key_definitions)
        self._set_constraint(
            fn=to_tuple_constraints,
            keys=[PrimitiveModel.output_key] + [key for key in self.input_keys],
        )


class ArithmeticOperation(PrimitiveModel):
    left: Connection
    right: Connection
    output: Connection

    def __init__(
        self, formula_key: str, name: str | None = None, left=TBD, right=TBD
    ) -> None:
        super().__init__(
            formula_key=formula_key,
            name=name,
<<<<<<< HEAD
            output=IOKey(),
            left=IOKey(),
            right=IOKey(),
=======
            output=BaseKey(shape=[("Var_out", ...)], type=GenericTensorType),
            left=BaseKey(shape=[("Var_1", ...)], type=GenericTensorType, value=left),
            right=BaseKey(shape=[("Var_2", ...)], type=GenericTensorType, value=right),
>>>>>>> 941bb503
        )

        self._set_constraint(
            fn=edge_type_constraint,
            keys=[PrimitiveModel.output_key, "left", "right"],
            post_processes={general_tensor_type_constraint, bcast},
        )

    def __call__(  # type: ignore[override]
        self,
        left: ConnectionType = NOT_GIVEN,
        right: ConnectionType = NOT_GIVEN,
        output: ConnectionType = NOT_GIVEN,
    ) -> ExtendInfo:
        return super().__call__(left=left, right=right, output=output)


class Power(PrimitiveModel):
    base: Connection
    exponent: Connection
    output: Connection

    def __init__(
        self,
        name: str | None = None,
        robust: bool = False,
        base: TensorValueType | ToBeDetermined = TBD,
        exponent: TensorValueType | ToBeDetermined = TBD,
    ) -> None:
        self.robust = robust
        self.factory_args = {"robust": robust}
        assert isinstance(robust, bool), "Robust must be a boolean value!"

        if robust:
            super().__init__(
                formula_key="robust_power",
                name=name,
<<<<<<< HEAD
                output=IOKey(),
                base=IOKey(),
                exponent=IOKey(),
                threshold=IOKey(),
            )
            # self.threshold.set_differentiable(False)  # type: ignore
            self._set_constraint(
                fn=edge_type_constraint,
                keys=[PrimitiveModel.output_key, "base", "exponent", "threshold"],
                post_processes={general_tensor_type_constraint, bcast_power},
=======
                output=BaseKey(shape=[("Var_out", ...)], type=GenericTensorType),
                base=BaseKey(
                    shape=[("Var_1", ...)], type=GenericTensorType, value=base
                ),
                exponent=BaseKey(
                    shape=[("Var_2", ...)], type=GenericTensorType, value=exponent
                ),
                threshold=BaseKey(shape=[], type=GenericTensorType),
>>>>>>> 941bb503
            )
            self.set_constraint(fn=power_threshold_shape_constraint, keys=["threshold"])
        else:
            super().__init__(
                formula_key="power",
<<<<<<< HEAD
                output=IOKey(),
                base=IOKey(),
                exponent=IOKey(),
            )
            self._set_constraint(
                fn=edge_type_constraint,
                keys=[PrimitiveModel.output_key, "base", "exponent"],
                post_processes={general_tensor_type_constraint, bcast_power},
=======
                output=BaseKey(shape=[("Var_out", ...)], type=GenericTensorType),
                base=BaseKey(
                    shape=[("Var_1", ...)], type=GenericTensorType, value=base
                ),
                exponent=BaseKey(
                    shape=[("Var_2", ...)], type=GenericTensorType, value=exponent
                ),
>>>>>>> 941bb503
            )

    def __call__(  # type: ignore[override]
        self,
        base: ConnectionType = NOT_GIVEN,
        exponent: ConnectionType = NOT_GIVEN,
        output: ConnectionType = NOT_GIVEN,
        *,
        threshold: ConnectionType = Constant.MIN_POSITIVE_NORMAL,
    ) -> ExtendInfo:
        kwargs = {"base": base, "exponent": exponent, "output": output}
        is_constant = isinstance(threshold, Constant)
        if self.robust:
            kwargs["threshold"] = (
                MyTensor(threshold)
                if isinstance(threshold, MainValueInstance)
                else threshold
            )
        elif not (is_constant and threshold == Constant.MIN_POSITIVE_NORMAL):
            raise ValueError("Threshold cannot be specified when robust mode is off")

        return super().__call__(**kwargs)


class Add(ArithmeticOperation):
    def __init__(
        self,
        name: str | None = None,
        left: TensorValueType | ToBeDetermined = TBD,
        right: TensorValueType | ToBeDetermined = TBD,
    ) -> None:
        super().__init__(formula_key="add", name=name, left=left, right=right)


class Subtract(ArithmeticOperation):
    def __init__(
        self,
        name: str | None = None,
        left: TensorValueType | ToBeDetermined = TBD,
        right: TensorValueType | ToBeDetermined = TBD,
    ) -> None:
        super().__init__(formula_key="subtract", name=name, left=left, right=right)


class Multiply(ArithmeticOperation):
    def __init__(
        self,
        name: str | None = None,
        left: TensorValueType | ToBeDetermined = TBD,
        right: TensorValueType | ToBeDetermined = TBD,
    ) -> None:
        super().__init__(
            formula_key="multiplication", name=name, left=left, right=right
        )


class Divide(PrimitiveModel):
    numerator: Connection
    denominator: Connection
    output: Connection

    def __init__(
        self,
        name: str | None = None,
        numerator: TensorValueType | ToBeDetermined = TBD,
        denominator: TensorValueType | ToBeDetermined = TBD,
    ) -> None:
        super().__init__(
            formula_key="divide",
            name=name,
<<<<<<< HEAD
            output=IOKey(),
            numerator=IOKey(),
            denominator=IOKey(),
=======
            output=BaseKey(shape=[("Var_out", ...)], type=MyTensor[float]),
            numerator=BaseKey(
                shape=[("Var_1", ...)], type=GenericTensorType, value=numerator
            ),
            denominator=BaseKey(
                shape=[("Var_2", ...)], type=GenericTensorType, value=denominator
            ),
>>>>>>> 941bb503
        )
        self._set_constraint(
            fn=edge_type_constraint,
            keys=[PrimitiveModel.output_key, "numerator", "denominator"],
            post_processes={divide_type_constraint, bcast},
        )
        # TODO: Needs any type constraint??

    def __call__(  # type: ignore[override]
        self,
        numerator: ConnectionType = NOT_GIVEN,
        denominator: ConnectionType = NOT_GIVEN,
        output: ConnectionType = NOT_GIVEN,
    ) -> ExtendInfo:
        return super().__call__(
            numerator=numerator, denominator=denominator, output=output
        )


class FloorDivide(PrimitiveModel):
    numerator: Connection
    denominator: Connection
    output: Connection

    # TODO: Torch does not accept bool type inputs while JAX and other accepts!
    def __init__(
        self,
        name: str | None = None,
        numerator: TensorValueType | ToBeDetermined = TBD,
        denominator: TensorValueType | ToBeDetermined = TBD,
    ) -> None:
        super().__init__(
            formula_key="floor_divide",
            name=name,
<<<<<<< HEAD
            output=IOKey(shape=[("Var_out", ...)], type=MyTensor),
            numerator=IOKey(shape=[("Var_1", ...)], type=MyTensor),
            denominator=IOKey(shape=[("Var_2", ...)], type=MyTensor),
=======
            output=BaseKey(shape=[("Var_out", ...)], type=GenericTensorType),
            numerator=BaseKey(
                shape=[("Var_1", ...)], type=GenericTensorType, value=numerator
            ),
            denominator=BaseKey(
                shape=[("Var_2", ...)], type=GenericTensorType, value=denominator
            ),
>>>>>>> 941bb503
        )

        self._set_constraint(
            fn=bcast, keys=[PrimitiveModel.output_key, "numerator", "denominator"]
        )
        self._set_constraint(
            fn=floor_divide_type_constraint,
            keys=[PrimitiveModel.output_key, "numerator", "denominator"],
        )

    def __call__(  # type: ignore[override]
        self,
        numerator: ConnectionType = NOT_GIVEN,
        denominator: ConnectionType = NOT_GIVEN,
        output: ConnectionType = NOT_GIVEN,
    ) -> ExtendInfo:
        return super().__call__(
            numerator=numerator, denominator=denominator, output=output
        )


class MatrixMultiply(PrimitiveModel):
    left: Connection
    right: Connection
    output: Connection

    def __init__(
        self,
        name: str | None = None,
        left: TensorValueType | ToBeDetermined = TBD,
        right: TensorValueType | ToBeDetermined = TBD,
    ) -> None:
        super().__init__(
            formula_key="matrix_multiplication",
            name=name,
<<<<<<< HEAD
            output=IOKey(shape=[("Var3", ...), "x", "z"], type=MyTensor),
            left=IOKey(shape=[("Var1", ...), "x", "y"], type=MyTensor),
            right=IOKey(shape=[("Var2", ...), "y", "z"], type=MyTensor),
=======
            output=BaseKey(shape=[("Var3", ...), "x", "z"], type=GenericTensorType),
            left=BaseKey(
                shape=[("Var1", ...), "x", "y"], type=GenericTensorType, value=left
            ),
            right=BaseKey(
                shape=[("Var2", ...), "y", "z"], type=GenericTensorType, value=right
            ),
>>>>>>> 941bb503
        )
        self._set_constraint(
            fn=bcast_matrix_mult, keys=[PrimitiveModel.output_key, "left", "right"]
        )
        self._set_constraint(
            fn=general_tensor_type_constraint,
            keys=[PrimitiveModel.output_key, "left", "right"],
        )

    def __call__(  # type: ignore[override]
        self,
        left: ConnectionType = NOT_GIVEN,
        right: ConnectionType = NOT_GIVEN,
        output: ConnectionType = NOT_GIVEN,
    ) -> ExtendInfo:
        return super().__call__(left=left, right=right, output=output)


class Shape(PrimitiveModel):
    input: Connection
    output: Connection

    def __init__(
        self, name: str | None = None, input: TensorValueType | ToBeDetermined = TBD
    ) -> None:
        super().__init__(
            formula_key="shape",
            name=name,
<<<<<<< HEAD
            output=IOKey(type=tuple[int, ...]),
            input=IOKey(shape=[("input", ...)], type=MyTensor),
=======
            output=BaseKey(shape=[], type=tuple[int, ...]),
            input=BaseKey(shape=[("input", ...)], type=GenericTensorType, value=input),
>>>>>>> 941bb503
        )
        self._set_constraint(fn=shape_constraints, keys=["output", "input"])

    def __call__(  # type: ignore[override]
        self, input: ConnectionType = NOT_GIVEN, output: ConnectionType = NOT_GIVEN
    ) -> ExtendInfo:
        return super().__call__(input=input, output=output)


class Reshape(PrimitiveModel):
    input: Connection
    shape: Connection
    output: Connection

    def __init__(
        self,
        name: str | None = None,
        shape: tuple[int | None, ...] | list[int] | ToBeDetermined = TBD,
        input: TensorValueType | ToBeDetermined = TBD,
    ) -> None:
        output_shape_map: ShapeTemplateType
        if isinstance(shape, ToBeDetermined):
            output_shape_map = [("output", ...)]
        else:
            output_shape_map = [key if key != -1 else None for key in shape]

        super().__init__(
            formula_key="reshape",
            name=name,
<<<<<<< HEAD
            output=IOKey(shape=output_shape_map, type=MyTensor),
            input=IOKey(shape=[("input", ...)], type=MyTensor),
            shape=IOKey(type=tuple[int | None, ...] | list[int | None], value=shape),
=======
            output=BaseKey(shape=output_shape_map, type=GenericTensorType),
            input=BaseKey(shape=[("input", ...)], type=GenericTensorType, value=input),
            shape=BaseKey(type=tuple[int | None, ...] | list[int | None], value=shape),
>>>>>>> 941bb503
        )
        self._set_constraint(fn=reshape_constraints, keys=["output", "input", "shape"])

    def __call__(  # type: ignore[override]
        self,
        input: ConnectionType = NOT_GIVEN,
        shape: ConnectionType = NOT_GIVEN,
        output: ConnectionType = NOT_GIVEN,
    ) -> ExtendInfo:
        return super().__call__(input=input, shape=shape, output=output)


class Length(PrimitiveModel):
    input: Connection
    output: Connection

    def __init__(
        self, name: str | None = None, input: TensorValueType | ToBeDetermined = TBD
    ) -> None:
        super().__init__(
            formula_key="length",
            name=name,
<<<<<<< HEAD
            output=IOKey(type=int),
            input=IOKey(shape=[("Var", ...)], type=MyTensor),
=======
            output=BaseKey(type=int),
            input=BaseKey(shape=[("Var", ...)], type=GenericTensorType, value=input),
>>>>>>> 941bb503
        )

    def __call__(  # type: ignore[override]
        self, input: ConnectionType = NOT_GIVEN, output: ConnectionType = NOT_GIVEN
    ) -> ExtendInfo:
        return super().__call__(input=input, output=output)


class Cast(PrimitiveModel):
    input: Connection
    dtype: Connection
    output: Connection

    def __init__(
        self, name: str | None = None, dtype: Dtype | ToBeDetermined = TBD
    ) -> None:
        super().__init__(
            formula_key="astype",
            name=name,
<<<<<<< HEAD
            output=IOKey(shape=[("Var", ...)], type=MyTensor),
            input=IOKey(shape=[("Var", ...)], type=MyTensor),
            dtype=IOKey(type=Dtype),
=======
            output=BaseKey(shape=[("Var", ...)], type=GenericTensorType),
            input=BaseKey(shape=[("Var", ...)], type=GenericTensorType),
            dtype=BaseKey(type=Dtype, value=dtype),
>>>>>>> 941bb503
        )

    def __call__(  # type: ignore[override]
        self,
        input: ConnectionType = NOT_GIVEN,
        dtype: ConnectionType = NOT_GIVEN,
        output: ConnectionType = NOT_GIVEN,
    ) -> ExtendInfo:
        return super().__call__(input=input, dtype=dtype, output=output)


class DType(PrimitiveModel):
    input: Connection
    output: Connection

    def __init__(
        self, name: str | None = None, input: TensorValueType | ToBeDetermined = TBD
    ) -> None:
        super().__init__(
            formula_key="dtype",
            name=name,
<<<<<<< HEAD
            output=IOKey(type=core.Dtype),
            input=IOKey(shape=[("Var", ...)], type=MyTensor),
=======
            output=BaseKey(type=core.Dtype),
            input=BaseKey(shape=[("Var", ...)], type=GenericTensorType, value=input),
>>>>>>> 941bb503
        )

    def __call__(  # type: ignore[override]
        self, input: ConnectionType = NOT_GIVEN, output: ConnectionType = NOT_GIVEN
    ) -> ExtendInfo:
        return super().__call__(input=input, output=output)


class Size(PrimitiveModel):
    input: Connection
    dim: Connection
    output: Connection

    def __init__(
        self,
        dim: int | tuple[int, ...] | None | ToBeDetermined = None,
        name: str | None = None,
        input: TensorValueType | ToBeDetermined = TBD,
    ) -> None:
        self.factory_args = {"dim": dim}
        super().__init__(
            formula_key="size",
            name=name,
<<<<<<< HEAD
            output=IOKey(type=int | tuple[int, ...]),
            input=IOKey(shape=[("Var", ...)], type=MyTensor),
            dim=IOKey(type=int | tuple[int, ...] | None, value=dim),
=======
            output=BaseKey(type=int | tuple[int, ...]),
            input=BaseKey(shape=[("Var", ...)], type=GenericTensorType, value=input),
            dim=BaseKey(type=int | tuple[int, ...] | None, value=dim),
>>>>>>> 941bb503
        )
        self._set_constraint(fn=size_constraints, keys=["output", "input", "dim"])

    def __call__(  # type: ignore[override]
        self,
        input: ConnectionType = NOT_GIVEN,
        dim: ConnectionType = NOT_GIVEN,
        output: ConnectionType = NOT_GIVEN,
    ) -> ExtendInfo:
        return super().__call__(input=input, dim=dim, output=output)


<<<<<<< HEAD
class PrimitiveSlice(PrimitiveModel):
    input: Connection
    start: Connection
    stop: Connection
    step: Connection
    output: Connection

    def __init__(
        self,
        name: str | None = None,
        start: int | None | ToBeDetermined = None,
        stop: int | None | ToBeDetermined = None,
        step: int | None | ToBeDetermined = None,
        input: TensorValueType | ToBeDetermined = TBD,
    ) -> None:
        self.factory_args = {"start": start, "stop": stop, "step": step}
        super().__init__(
            formula_key="sequence_slice",
            name=name,
            output=IOKey(
                type=tuple[int | float | bool, ...] | list[int | float | bool]
            ),
            input=IOKey(type=tuple[int | float | bool, ...] | list[int | float | bool]),
            start=IOKey(type=int | None, value=start),
            stop=IOKey(type=int | None, value=stop),
            step=IOKey(type=int | None, value=step),
        )

        self.factory_inputs = {"input": input}
        self._set_constraint(
            fn=scalar_slice_type_constraint,
            keys=[PrimitiveModel.output_key, "input", "start", "stop", "step"],
        )

    def __call__(  # type: ignore[override]
        self,
        input: ConnectionType = NOT_GIVEN,
        start: ConnectionType = NOT_GIVEN,
        stop: ConnectionType = NOT_GIVEN,
        step: ConnectionType = NOT_GIVEN,
        output: ConnectionType = NOT_GIVEN,
    ) -> ExtendInfo:
        return super().__call__(
            input=input, start=start, stop=stop, step=step, output=output
        )


class TensorSlice(PrimitiveModel):
    input: Connection
    start: Connection
    stop: Connection
    step: Connection
    output: Connection

    def __init__(
        self,
        name: str | None = None,
        start: int | None | ToBeDetermined = None,
        stop: int | None | ToBeDetermined = None,
        step: int | None | ToBeDetermined = None,
        input: TensorValueType | ToBeDetermined = TBD,
    ) -> None:
        self.factory_args = {"start": start, "stop": stop, "step": step}
        super().__init__(
            formula_key="tensor_slice",
            name=name,
            output=IOKey(shape=["a", ("Var1", ...)], type=MyTensor),
            input=IOKey(shape=["b", ("Var1", ...)], type=MyTensor),
            start=IOKey(type=int | None, value=start),
            stop=IOKey(type=int | None, value=stop),
            step=IOKey(type=int | None, value=step),
        )
        self.factory_inputs = {"input": input}

        self._set_constraint(
            fn=tensor_slice_constraints,
            keys=[PrimitiveModel.output_key, "input", "start", "stop", "step"],
        )
        self._set_constraint(
            fn=general_tensor_type_constraint, keys=[PrimitiveModel.output_key, "input"]
        )

    def __call__(  # type: ignore[override]
        self,
        input: ConnectionType = NOT_GIVEN,
        start: ConnectionType = NOT_GIVEN,
        stop: ConnectionType = NOT_GIVEN,
        step: ConnectionType = NOT_GIVEN,
        output: ConnectionType = NOT_GIVEN,
    ) -> ExtendInfo:
        return super().__call__(
            input=input, start=start, stop=stop, step=step, output=output
        )


=======
>>>>>>> 941bb503
class Item(PrimitiveModel):
    input: Connection
    output: Connection

    def __init__(
        self, name: str | None = None, input: TensorValueType | ToBeDetermined = TBD
    ) -> None:
        super().__init__(
            formula_key="item",
            name=name,
<<<<<<< HEAD
            output=IOKey(type=int | float),
            input=IOKey(shape=[("Var", ...)], type=MyTensor),
=======
            output=BaseKey(type=int | float),
            input=BaseKey(shape=[("Var", ...)], type=GenericTensorType, value=input),
>>>>>>> 941bb503
        )
        self._set_constraint(
            fn=item_constraints, keys=[PrimitiveModel.output_key, "input"]
        )

        self._jittable = False

    def __call__(  # type: ignore[override]
        self, input: ConnectionType = NOT_GIVEN, output: ConnectionType = NOT_GIVEN
    ) -> ExtendInfo:
        return super().__call__(input=input, output=output)


class ScalarItem(PrimitiveModel):
    input: Connection
    index: Connection
    output: Connection

    def __init__(
        self,
        name: str | None = None,
        index: int | ToBeDetermined = TBD,
        input: TensorValueType | ToBeDetermined = TBD,
    ) -> None:
        super().__init__(
            formula_key="scalar_item",
            name=name,
            output=BaseKey(type=int | float | list | tuple),
            input=BaseKey(type=list | tuple, value=input),
            index=BaseKey(type=int | slice, value=index),
        )

        self._set_constraint(
            fn=scalar_item_constraints,
            keys=[PrimitiveModel.output_key, "input", "index"],
        )
        self._set_constraint(
            fn=scalar_item_type_constraint,
            keys=[PrimitiveModel.output_key, "input", "index"],
        )

    def __call__(  # type: ignore[override]
        self,
        input: ConnectionType = NOT_GIVEN,
        index: ConnectionType = NOT_GIVEN,
        output: ConnectionType = NOT_GIVEN,
    ) -> ExtendInfo:
        return super().__call__(input=input, index=index, output=output)


<<<<<<< HEAD
class TensorItem(PrimitiveModel):
    input: Connection
    index: Connection
    output: Connection

    def __init__(
        self,
        name: str | None = None,
        index: int | ToBeDetermined = TBD,
        input: TensorValueType | ToBeDetermined = TBD,
    ) -> None:
        super().__init__(
            formula_key="tensor_item",
            name=name,
            output=IOKey(shape=[("Var2", ...)], type=MyTensor),
            input=IOKey(shape=[("Var1", ...)], type=MyTensor),
            index=IOKey(
                type=int
                | slice
                | EllipsisType
                | None
                | tuple[int | slice | EllipsisType | None, ...],
                value=index,
            ),
        )
        self.factory_inputs = {"input": input, "index": index}

        self._set_constraint(
            fn=tensor_item_constraints,
            keys=[PrimitiveModel.output_key, "input", "index"],
        )
        self._set_constraint(
            fn=general_tensor_type_constraint, keys=[PrimitiveModel.output_key, "input"]
        )

    def __call__(  # type: ignore[override]
        self,
        input: ConnectionType = NOT_GIVEN,
        index: ConnectionType = NOT_GIVEN,
        output: ConnectionType = NOT_GIVEN,
    ) -> ExtendInfo:
        return super().__call__(input=input, index=index, output=output)


=======
>>>>>>> 941bb503
class ToTensor(PrimitiveModel):
    input: Connection
    output: Connection

    def __init__(
        self, name: str | None = None, input: TensorValueType | ToBeDetermined = TBD
    ) -> None:
        super().__init__(
            formula_key="to_tensor",
            name=name,
<<<<<<< HEAD
            output=IOKey(shape=[("Var", ...)], type=MyTensor),
            input=IOKey(type=int | float | list | tuple),
=======
            output=BaseKey(shape=[("Var", ...)], type=GenericTensorType),
            input=BaseKey(type=int | float | list | tuple, value=input),
>>>>>>> 941bb503
        )

        self._set_constraint(
            fn=to_tensor_constraints, keys=[PrimitiveModel.output_key, "input"]
        )

    def __call__(  # type: ignore[override]
        self, input: ConnectionType = NOT_GIVEN, output: ConnectionType = NOT_GIVEN
    ) -> ExtendInfo:
        return super().__call__(input=input, output=output)


class ToList(PrimitiveModel):
    output: Connection

    def __init__(self, n: int, name: str | None = None, **kwargs) -> None:
        self.factory_args = {"n": n}
        key_definitions = {}
        key_definitions["output"] = BaseKey(
            type=list[int | float | bool | list | tuple]
        )
        key_definitions |= {
            f"input{idx+1}": BaseKey(
                type=int | float | bool | list | tuple,
                value=kwargs.get(f"input{idx+1}", TBD),
            )
            for idx in range(n)
        }

        super().__init__(formula_key="to_list", name=name, **key_definitions)

        self._set_constraint(
            fn=to_list_constraints,
            keys=[PrimitiveModel.output_key] + [key for key in self.input_keys],
        )


class TensorToList(PrimitiveModel):
    input: Connection
    output: Connection

    def __init__(
        self, name: str | None = None, input: TensorValueType | ToBeDetermined = TBD
    ) -> None:
        super().__init__(
            formula_key="tensor_to_list",
            name=name,
<<<<<<< HEAD
            output=IOKey(type=NestedListType(int | float | bool)),
            input=IOKey(shape=[("Var", ...)], type=MyTensor),
=======
            output=BaseKey(type=NestedListType(int | float | bool)),
            input=BaseKey(shape=[("Var", ...)], type=GenericTensorType, value=input),
>>>>>>> 941bb503
        )
        self._set_constraint(
            fn=tensor_to_list_constraints, keys=[PrimitiveModel.output_key, "input"]
        )
        self._set_constraint(
            fn=tensor_to_list_type_constraint, keys=[PrimitiveModel.output_key, "input"]
        )

        self._jittable = False

    def __call__(  # type: ignore[override]
        self, input: ConnectionType = NOT_GIVEN, output: ConnectionType = NOT_GIVEN
    ) -> ExtendInfo:
        return super().__call__(input=input, output=output)


class Reduce(PrimitiveModel):
    input: Connection
    axis: Connection
    keepdim: Connection
    output: Connection

    def __init__(
        self,
        formula_key: str,
        name: str | None = None,
        axis: int | tuple[int, ...] | None | ToBeDetermined = None,
        keepdim: bool | ToBeDetermined = False,
        input: TensorValueType | ToBeDetermined = TBD,
        **kwargs: BaseKey,
    ) -> None:
        # TODO: Handle axis type for conditional cases below.
        self.factory_args = {"axis": axis, "keepdim": keepdim}
        axis_type: UnionType | type
        if isinstance(axis, tuple):
            axis_arg = [int for _ in range(len(axis))]
            axis_type = tuple[*axis_arg]  # type: ignore
        elif axis is TBD:
            axis_type = int | tuple[int, ...] | NoneType | list[int]
        elif isinstance(axis, int | NoneType):
            axis_type = int | NoneType
        else:
            raise ValueError("Requires valid axis type!")

<<<<<<< HEAD
        init_kwargs: dict[str, IOKey] = {
            "output": IOKey(shape=[("Var_out", ...)], type=MyTensor),
            "input": IOKey(shape=[("Var_in", ...)], type=MyTensor),
            "axis": IOKey(type=axis_type, value=axis),
            "keepdim": IOKey(type=bool, value=keepdim),
=======
        init_kwargs: dict[str, BaseKey] = {
            "output": BaseKey(shape=[("Var_out", ...)], type=GenericTensorType),
            "input": BaseKey(
                shape=[("Var_in", ...)], type=GenericTensorType, value=input
            ),
            "axis": BaseKey(type=axis_type, value=axis),
            "keepdim": BaseKey(type=bool, value=keepdim),
>>>>>>> 941bb503
        }
        super().__init__(formula_key=formula_key, name=name, **(init_kwargs | kwargs))

        self._set_constraint(
            fn=reduce_constraints,
            keys=[PrimitiveModel.output_key, "input", "axis", "keepdim"],
        )

    def __call__(  # type: ignore[override]
        self,
        input: ConnectionType = NOT_GIVEN,
        axis: ConnectionType = NOT_GIVEN,
        keepdim: ConnectionType = NOT_GIVEN,
        output: ConnectionType = NOT_GIVEN,
    ) -> ExtendInfo:
        return super().__call__(input=input, axis=axis, keepdim=keepdim, output=output)


class Mean(Reduce):
    # TODO: Torch expects float input for mean reduction, JAX accepts all types.
    def __init__(
        self,
        name: str | None = None,
        axis: int | tuple[int, ...] | None | ToBeDetermined = None,
        keepdim: bool | ToBeDetermined = False,
        input: TensorValueType | ToBeDetermined = TBD,
    ) -> None:
        super().__init__(
            formula_key="reduce_mean",
            name=name,
            axis=axis,
            keepdim=keepdim,
            input=input,
            output=BaseKey(shape=[("Var_out", ...)], type=MyTensor[float]),
        )


class Sum(Reduce):
    def __init__(
        self,
        name: str | None = None,
        axis: int | tuple[int, ...] | None | ToBeDetermined = None,
        keepdim: bool = False,
        input: TensorValueType | ToBeDetermined = TBD,
    ) -> None:
        super().__init__(
            formula_key="reduce_sum", name=name, axis=axis, keepdim=keepdim, input=input
        )
        self._set_constraint(
            fn=reduce_type_constraint, keys=[PrimitiveModel.output_key, "input"]
        )


class Max(Reduce):
    def __init__(
        self,
        name: str | None = None,
        axis: int | tuple[int, ...] | None | ToBeDetermined = None,
        keepdim: bool = False,
        input: TensorValueType | ToBeDetermined = TBD,
    ) -> None:
        super().__init__(
            formula_key="reduce_max", name=name, axis=axis, keepdim=keepdim, input=input
        )
        self._set_constraint(
            fn=general_tensor_type_constraint, keys=[PrimitiveModel.output_key, "input"]
        )


class ArgMax(Reduce):
    def __init__(
        self,
        name: str | None = None,
        axis: int | None | ToBeDetermined = None,
        keepdim: bool = False,
        input: TensorValueType | ToBeDetermined = TBD,
    ) -> None:
        super().__init__(
            "reduce_argmax",
            name=name,
            axis=axis,
            keepdim=keepdim,
            input=input,
            # axis = Scalar(axis_type, axis), # TODO: Change axis type to int
            output=BaseKey(shape=[("Var_out", ...)], type=MyTensor[int]),
        )


class Min(Reduce):
    def __init__(
        self,
        name: str | None = None,
        axis: int | tuple[int, ...] | None | ToBeDetermined = None,
        keepdim: bool = False,
        input: TensorValueType | ToBeDetermined = TBD,
    ) -> None:
        super().__init__(
            formula_key="reduce_min", name=name, axis=axis, keepdim=keepdim, input=input
        )
        self._set_constraint(
            fn=general_tensor_type_constraint, keys=[PrimitiveModel.output_key, "input"]
        )


class ArgMin(Reduce):
    def __init__(
        self,
        name: str | None = None,
        axis: int | tuple[int, ...] | None | ToBeDetermined = None,
        keepdim: bool = False,
        input: TensorValueType | ToBeDetermined = TBD,
    ) -> None:
        super().__init__(
            formula_key="reduce_argmin",
            name=name,
            axis=axis,
            keepdim=keepdim,
            input=input,
            # axis = Scalar(axis_type, axis), # TODO: Change axis type to int
            output=BaseKey(shape=[("Var_out", ...)], type=MyTensor[int]),
        )


class Prod(Reduce):
    def __init__(
        self,
        name: str | None = None,
        axis: int | tuple[int, ...] | None | ToBeDetermined = None,
        keepdim: bool = False,
        input: TensorValueType | ToBeDetermined = TBD,
    ) -> None:
        super().__init__(
            formula_key="reduce_prod",
            name=name,
            axis=axis,
            keepdim=keepdim,
            input=input,
        )
        self._set_constraint(
            fn=reduce_type_constraint, keys=[PrimitiveModel.output_key, "input"]
        )


class Variance(Reduce):
    correction: Connection

    def __init__(
        self,
        name: str | None = None,
        axis: int | tuple[int, ...] | None | ToBeDetermined = None,
        keepdim: bool = False,
        correction: int | float | None = 0.0,
        input: TensorValueType | ToBeDetermined = TBD,
    ) -> None:
        super().__init__(
            formula_key="variance",
            name=name,
            axis=axis,
            keepdim=keepdim,
            input=input,
            correction=BaseKey(type=float | int | None, value=correction),
            output=BaseKey(shape=[("Var_out", ...)], type=MyTensor[float]),
        )
        self.factory_args = {"axis": axis, "correction": correction, "keepdim": keepdim}
        # TODO: Should we remove axis, correction and keepdim from factory_args?

    def __call__(  # type: ignore[override]
        self,
        input: ConnectionType = NOT_GIVEN,
        axis: ConnectionType = NOT_GIVEN,
        keepdim: ConnectionType = NOT_GIVEN,
        correction: ConnectionType = NOT_GIVEN,
        output: ConnectionType = NOT_GIVEN,
    ) -> ExtendInfo:
        return super(Reduce, self).__call__(
            input=input,
            axis=axis,
            keepdim=keepdim,
            correction=correction,
            output=output,
        )


class SingleInputOperation(PrimitiveModel):
    input: Connection
    output: Connection

    def __init__(
        self,
        formula_key: str,
        polymorphic_constraint: bool = True,
        name: str | None = None,
        input: TensorValueType | ToBeDetermined = TBD,
        **kwargs: BaseKey,
    ) -> None:
        default_kwargs = dict(
<<<<<<< HEAD
            output=IOKey(shape=[("Var", ...)], type=MyTensor),
            input=IOKey(shape=[("Var", ...)], type=MyTensor),
=======
            output=BaseKey(shape=[("Var", ...)], type=GenericTensorType),
            input=BaseKey(shape=[("Var", ...)], type=GenericTensorType, value=input),
>>>>>>> 941bb503
        )
        # Finalize kwargs.
        new_kwargs: Mapping[str, BaseKey] = default_kwargs | kwargs
        super().__init__(formula_key, name=name, **new_kwargs)

        if polymorphic_constraint:
            self._set_constraint(
                fn=general_tensor_type_constraint,
                keys=[PrimitiveModel.output_key, "input"],
            )

    def __call__(  # type: ignore[override]
        self, input: ConnectionType = NOT_GIVEN, output: ConnectionType = NOT_GIVEN
    ) -> ExtendInfo:
        return super().__call__(input=input, output=output)


class Absolute(SingleInputOperation):
    def __init__(
        self, name: str | None = None, input: TensorValueType | ToBeDetermined = TBD
    ) -> None:
        super().__init__(formula_key="abs", name=name, input=input)


class Minus(SingleInputOperation):
    def __init__(
        self, name: str | None = None, input: TensorValueType | ToBeDetermined = TBD
    ) -> None:
        super().__init__(formula_key="minus", name=name, input=input)


class Exponential(SingleInputOperation):
    def __init__(
        self, name: str | None = None, input: TensorValueType | ToBeDetermined = TBD
    ) -> None:
        super().__init__(
            formula_key="exp",
            name=name,
            polymorphic_constraint=False,
            input=input,
            output=BaseKey(shape=[("Var", ...)], type=MyTensor[float]),
        )


class Sqrt(PrimitiveModel):
    input: Connection
    output: Connection

    def __init__(
        self,
        robust: bool = False,
        name: str | None = None,
        input: TensorValueType | ToBeDetermined = TBD,
        *,
        cutoff: TensorValueType | ToBeDetermined = TBD,
    ) -> None:
        self.robust = robust
        self.factory_args = {"robust": robust}

        if robust:
            super().__init__(
                formula_key="robust_sqrt",
                name=name,
<<<<<<< HEAD
                output=IOKey(shape=[("Var", ...)], type=MyTensor[float]),
                input=IOKey(shape=[("Var", ...)], type=MyTensor),
                cutoff=IOKey(shape=[], type=MyTensor),
=======
                output=BaseKey(shape=[("Var", ...)], type=MyTensor[float]),
                input=BaseKey(
                    shape=[("Var", ...)], type=GenericTensorType, value=input
                ),
                cutoff=BaseKey(shape=[], type=GenericTensorType, value=cutoff),
>>>>>>> 941bb503
            )
        else:
            super().__init__(
                formula_key="sqrt",
<<<<<<< HEAD
                output=IOKey(shape=[("Var", ...)], type=MyTensor),
                input=IOKey(shape=[("Var", ...)], type=MyTensor),
=======
                output=BaseKey(shape=[("Var", ...)], type=GenericTensorType),
                input=BaseKey(
                    shape=[("Var", ...)], type=GenericTensorType, value=input
                ),
>>>>>>> 941bb503
            )

    def __call__(  # type: ignore[override]
        self,
        input: ConnectionType = NOT_GIVEN,
        output: ConnectionType = NOT_GIVEN,
        *,
        cutoff: ConnectionType = Constant.MIN_POSITIVE_NORMAL,
    ) -> ExtendInfo:
        kwargs = {"input": input, "output": output}

        is_constant = isinstance(cutoff, Constant)
        if self.robust:
            kwargs["cutoff"] = (
                MyTensor(cutoff) if isinstance(cutoff, MainValueInstance) else cutoff
            )
        elif not (is_constant and cutoff == Constant.MIN_POSITIVE_NORMAL):
            raise ValueError("Cutoff cannot be specified when robust mode is off")

        return super().__call__(**kwargs)


class RelationalOperators(PrimitiveModel):
    left: Connection
    right: Connection
    output: Connection

    def __init__(
        self,
        formula_key: str,
        name: str | None = None,
        left: TensorValueType | ToBeDetermined = TBD,
        right: TensorValueType | ToBeDetermined = TBD,
    ) -> None:
        super().__init__(
            formula_key=formula_key,
            name=name,
<<<<<<< HEAD
            output=IOKey(),
            left=IOKey(),
            right=IOKey(),
=======
            output=BaseKey(shape=[("Var1", ...)], type=MyTensor[bool]),
            left=BaseKey(shape=[("Var2", ...)], type=GenericTensorType, value=left),
            right=BaseKey(shape=[("Var3", ...)], type=GenericTensorType, value=left),
>>>>>>> 941bb503
        )

        self._set_constraint(
            edge_type_constraint,
            ["output", "left", "right"],
            post_processes={relational_operator_type_constraint, bcast},
        )

    def __call__(  # type: ignore[override]
        self,
        left: ConnectionType = NOT_GIVEN,
        right: ConnectionType = NOT_GIVEN,
        output: ConnectionType = NOT_GIVEN,
    ) -> ExtendInfo:
        return super().__call__(left=left, right=right, output=output)


class Greater(RelationalOperators):
    def __init__(
        self,
        name: str | None = None,
        left: TensorValueType | ToBeDetermined = TBD,
        right: TensorValueType | ToBeDetermined = TBD,
    ) -> None:
        super().__init__(formula_key="greater", name=name, left=left, right=right)


class Less(RelationalOperators):
    def __init__(
        self,
        name: str | None = None,
        left: TensorValueType | ToBeDetermined = TBD,
        right: TensorValueType | ToBeDetermined = TBD,
    ) -> None:
        super().__init__(formula_key="less", name=name, left=left, right=right)


class Equal(RelationalOperators):
    def __init__(
        self,
        name: str | None = None,
        left: TensorValueType | ToBeDetermined = TBD,
        right: TensorValueType | ToBeDetermined = TBD,
    ) -> None:
        super().__init__(formula_key="equal", name=name, left=left, right=right)


class NotEqual(RelationalOperators):
    def __init__(
        self,
        name: str | None = None,
        left: TensorValueType | ToBeDetermined = TBD,
        right: TensorValueType | ToBeDetermined = TBD,
    ) -> None:
        super().__init__(formula_key="not_equal", name=name, left=left, right=right)


class LessEqual(RelationalOperators):
    def __init__(
        self,
        name: str | None = None,
        left: TensorValueType | ToBeDetermined = TBD,
        right: TensorValueType | ToBeDetermined = TBD,
    ) -> None:
        super().__init__(formula_key="less_equal", name=name, left=left, right=right)


class GreaterEqual(RelationalOperators):
    def __init__(
        self,
        name: str | None = None,
        left: TensorValueType | ToBeDetermined = TBD,
        right: TensorValueType | ToBeDetermined = TBD,
    ) -> None:
        super().__init__(formula_key="greater_equal", name=name, left=left, right=right)


class LogicalNot(PrimitiveModel):
    input: Connection
    output: Connection

    def __init__(
        self, name: str | None = None, input: TensorValueType | ToBeDetermined = TBD
    ) -> None:
        super().__init__(
            formula_key="logical_not",
            name=name,
            output=BaseKey(shape=[("Var", ...)], type=MyTensor[bool]),
            input=BaseKey(shape=[("Var", ...)], type=MyTensor[bool], value=input),
        )

    def __call__(  # type: ignore[override]
        self, input: ConnectionType = NOT_GIVEN, output: ConnectionType = NOT_GIVEN
    ) -> ExtendInfo:
        return super().__call__(input=input, output=output)


class BitwiseOperators(PrimitiveModel):
    left: Connection
    right: Connection
    output: Connection

    def __init__(
        self,
        formula_key: str,
        name: str | None = None,
        left: TensorValueType | ToBeDetermined = TBD,
        right: TensorValueType | ToBeDetermined = TBD,
    ) -> None:
        super().__init__(
            formula_key=formula_key,
            name=name,
            output=BaseKey(shape=[("Var1", ...)], type=MyTensor[bool]),
            left=BaseKey(shape=[("Var2", ...)], type=MyTensor[bool], value=left),
            right=BaseKey(shape=[("Var3", ...)], type=MyTensor[bool], value=right),
        )
        self._set_constraint(bcast, ["output", "left", "right"])

    def __call__(  # type: ignore[override]
        self,
        left: ConnectionType = NOT_GIVEN,
        right: ConnectionType = NOT_GIVEN,
        output: ConnectionType = NOT_GIVEN,
    ) -> ExtendInfo:
        return super().__call__(left=left, right=right, output=output)


class LogicalAnd(BitwiseOperators):
    def __init__(
        self,
        name: str | None = None,
        left: TensorValueType | ToBeDetermined = TBD,
        right: TensorValueType | ToBeDetermined = TBD,
    ) -> None:
        super().__init__(formula_key="logical_and", name=name, left=left, right=right)


class LogicalOr(BitwiseOperators):
    def __init__(
        self,
        name: str | None = None,
        left: TensorValueType | ToBeDetermined = TBD,
        right: TensorValueType | ToBeDetermined = TBD,
    ) -> None:
        super().__init__(formula_key="logical_or", name=name, left=left, right=right)


class LogicalXOr(BitwiseOperators):
    def __init__(
        self,
        name: str | None = None,
        left: TensorValueType | ToBeDetermined = TBD,
        right: TensorValueType | ToBeDetermined = TBD,
    ) -> None:
        super().__init__(formula_key="logical_xor", name=name, left=left, right=right)
        self.factory_args = {"left": left, "right": right}


class ShiftLeft(PrimitiveModel):
    input: Connection
    shift: Connection
    output: Connection

    def __init__(
        self,
        name: str | None = None,
        input: TensorValueType | ToBeDetermined = TBD,
        shift: TensorValueType | ToBeDetermined = TBD,
    ) -> None:
        super().__init__(
            formula_key="shift_left",
            name=name,
            output=BaseKey(shape=[("Var3", ...)], type=MyTensor[int]),
            input=BaseKey(shape=[("Var1", ...)], type=MyTensor[int], value=input),
            shift=BaseKey(shape=[("Var2", ...)], type=MyTensor[int], value=shift),
        )

        self._set_constraint(bcast, ["output", "input", "shift"])

    def __call__(  # type: ignore[override]
        self,
        input: ConnectionType = NOT_GIVEN,
        shift: ConnectionType = NOT_GIVEN,
        output: ConnectionType = NOT_GIVEN,
    ) -> ExtendInfo:
        return super().__call__(input=input, shift=shift, output=output)


class ShiftRight(PrimitiveModel):
    input: Connection
    shift: Connection
    output: Connection

    def __init__(
        self,
        name: str | None = None,
        input: TensorValueType | ToBeDetermined = TBD,
        shift: TensorValueType | ToBeDetermined = TBD,
    ) -> None:
        super().__init__(
            formula_key="shift_right",
            name=name,
<<<<<<< HEAD
            output=IOKey(shape=[("Var3", ...)], type=MyTensor),
            input=IOKey(shape=[("Var1", ...)], type=MyTensor),
            shift=IOKey(shape=[("Var2", ...)], type=MyTensor),
=======
            output=BaseKey(shape=[("Var3", ...)], type=GenericTensorType),
            input=BaseKey(shape=[("Var1", ...)], type=GenericTensorType, value=input),
            shift=BaseKey(shape=[("Var2", ...)], type=GenericTensorType, value=shift),
>>>>>>> 941bb503
        )

        self._set_constraint(bcast, ["output", "input", "shift"])

    def __call__(  # type: ignore[override]
        self,
        input: ConnectionType = NOT_GIVEN,
        shift: ConnectionType = NOT_GIVEN,
        output: ConnectionType = NOT_GIVEN,
    ) -> ExtendInfo:
        return super().__call__(input=input, shift=shift, output=output)


class Transpose(PrimitiveModel):
    # NOTE: Consider if axes type list[int] is conventionally True since it is generally
    # used tuple[int] in these type of cases
    input: Connection
    axes: Connection
    output: Connection

    def __init__(
        self,
        name: str | None = None,
        axes: int | list[int] | tuple[int, ...] | None | ToBeDetermined = None,
        input: TensorValueType | ToBeDetermined = TBD,
    ) -> None:
        self.factory_args = {"axes": axes}

        if axes is None:
            super().__init__(
                formula_key="transpose",
                name=name,
<<<<<<< HEAD
                output=IOKey(shape=[("Var_out", ...)], type=MyTensor),
                input=IOKey(shape=[("Var_in", ...)], type=MyTensor),
                axes=IOKey(type=NoneType, value=axes),
=======
                output=BaseKey(shape=[("Var_out", ...)], type=GenericTensorType),
                input=BaseKey(
                    shape=[("Var_in", ...)], type=GenericTensorType, value=input
                ),
                axes=BaseKey(type=NoneType, value=axes),
>>>>>>> 941bb503
            )
            self._set_constraint(
                fn=reverse_constraints, keys=["output", "input", "axes"]
            )

        elif isinstance(axes, int | Sequence):
            axes = [axes] if isinstance(axes, int) else axes
            input_shapes = [f"x_{i}" for i in range(len(axes))]
            output_shapes = [input_shapes[i] for i in axes]
            super().__init__(
                formula_key="transpose",
                name=name,
<<<<<<< HEAD
                output=IOKey(shape=output_shapes, type=MyTensor),
                input=IOKey(shape=input_shapes, type=MyTensor),
                axes=IOKey(type=int | tuple[int, ...], value=axes),
=======
                output=BaseKey(shape=output_shapes, type=GenericTensorType),
                input=BaseKey(shape=input_shapes, type=GenericTensorType),
                axes=BaseKey(type=int | tuple[int, ...], value=axes),
>>>>>>> 941bb503
            )

        elif axes is TBD:
            super().__init__(
                formula_key="transpose",
                name=name,
<<<<<<< HEAD
                output=IOKey(shape=[("Var_out", ...)], type=MyTensor),
                input=IOKey(shape=[("Var_in", ...)], type=MyTensor),
                axes=IOKey(type=int | tuple[int, ...] | None, value=axes),
=======
                output=BaseKey(shape=[("Var_out", ...)], type=GenericTensorType),
                input=BaseKey(shape=[("Var_in", ...)], type=GenericTensorType),
                axes=BaseKey(type=int | tuple[int, ...] | None, value=axes),
>>>>>>> 941bb503
            )
            self._set_constraint(
                fn=reverse_constraints, keys=["output", "input", "axes"]
            )

        self._set_constraint(
            fn=general_tensor_type_constraint, keys=["output", "input"]
        )

    def __call__(  # type: ignore[override]
        self,
        input: ConnectionType = NOT_GIVEN,
        axes: ConnectionType = NOT_GIVEN,
        output: ConnectionType = NOT_GIVEN,
    ) -> ExtendInfo:
        return super().__call__(input=input, axes=axes, output=output)


class Split(PrimitiveModel):
    split_size: Connection
    axis: Connection
    input: Connection
    output: Connection

    def __init__(
        self,
        split_size: int,  # TODO: should we add default for split_size?
        name: str | None = None,
        axis: int = 0,
        input: TensorValueType | ToBeDetermined = TBD,
    ):
        super().__init__(
            formula_key="split",
            name=name,
<<<<<<< HEAD
            output=IOKey(shape=[("Var2", ...)], type=MyTensor),
            input=IOKey(shape=[("Var1", ...)], type=MyTensor),
            split_size=IOKey(type=int, value=split_size),
            axis=IOKey(type=int, value=axis),
=======
            output=BaseKey(shape=[("Var2", ...)], type=GenericTensorType),
            input=BaseKey(shape=[("Var1", ...)], type=GenericTensorType, value=input),
            split_size=BaseKey(type=int, value=split_size),
            axis=BaseKey(type=int, value=axis),
>>>>>>> 941bb503
        )

        self._set_constraint(
            fn=split_constraints, keys=["output", "input", "split_size", "axis"]
        )

    def __call__(  # type: ignore[override]
        self,
        input: ConnectionType = NOT_GIVEN,
        split_size: ConnectionType = NOT_GIVEN,
        axis: ConnectionType = NOT_GIVEN,
        output: ConnectionType = NOT_GIVEN,
    ) -> ExtendInfo:
        return super().__call__(
            input=input, split_size=split_size, axis=axis, output=output
        )


class Slice(PrimitiveModel):
    start: Connection
    stop: Connection
    step: Connection
    output: Connection

    def __init__(
        self,
        start: int | None | ToBeDetermined = TBD,
        stop: int | None | ToBeDetermined = TBD,
        step: int | None | ToBeDetermined = TBD,
        name: str | None = None,
    ):
        super().__init__(
            formula_key="primitive_slice",
            name=name,
            output=BaseKey(type=slice),
            start=BaseKey(type=int | None, value=start),
            stop=BaseKey(type=int | None, value=stop),
            step=BaseKey(type=int | None, value=step),
        )
        self._set_constraint(
            fn=slice_constraints, keys=["output", "start", "stop", "step"]
        )

    def __call__(  # type: ignore[override]
        self,
        start: ConnectionType = NOT_GIVEN,
        stop: ConnectionType = NOT_GIVEN,
        step: ConnectionType = NOT_GIVEN,
        output: ConnectionType = NOT_GIVEN,
    ) -> ExtendInfo:
        return super().__call__(start=start, stop=stop, step=step, output=output)


class TensorItem(PrimitiveModel):
    input: Connection
    index: Connection
    output: Connection

    def __init__(
        self,
        name: str | None = None,
        index: int | ToBeDetermined = TBD,
        input: TensorValueType | ToBeDetermined = TBD,
    ) -> None:
        super().__init__(
            formula_key="tensor_item",
            name=name,
            output=BaseKey(shape=[("Var2", ...)], type=GenericTensorType),
            input=BaseKey(shape=[("Var1", ...)], type=GenericTensorType, value=input),
            index=BaseKey(
                type=int
                | slice
                | EllipsisType
                | None
                | tuple[int | slice | EllipsisType | None, ...],
                value=index,
            ),
        )

        self._set_constraint(
            fn=tensor_item_constraints,
            keys=[PrimitiveModel.output_key, "input", "index"],
        )
        self._set_constraint(
            fn=general_tensor_type_constraint, keys=[PrimitiveModel.output_key, "input"]
        )

    def __call__(  # type: ignore[override]
        self,
        input: ConnectionType = NOT_GIVEN,
        index: ConnectionType = NOT_GIVEN,
        output: ConnectionType = NOT_GIVEN,
    ) -> ExtendInfo:
        return super().__call__(input=input, index=index, output=output)<|MERGE_RESOLUTION|>--- conflicted
+++ resolved
@@ -23,12 +23,7 @@
     BaseKey,
     Connection,
     ConnectionType,
-<<<<<<< HEAD
-    IOKey,
     MainValueInstance,
-=======
-    GenericTensorType,
->>>>>>> 941bb503
     MyTensor,
     ShapeTemplateType,
     TensorValueType,
@@ -130,13 +125,8 @@
         super().__init__(
             formula_key="buffer",
             name=name,
-<<<<<<< HEAD
-            output=IOKey(),
-            input=IOKey(),
-=======
-            output=BaseKey(shape=[("Var", ...)], type=GenericTensorType),
-            input=BaseKey(shape=[("Var", ...)], type=GenericTensorType, value=input),
->>>>>>> 941bb503
+            output=BaseKey(),
+            input=BaseKey(value=input),
         )
 
         self._set_constraint(
@@ -192,15 +182,9 @@
         super().__init__(
             formula_key=formula_key,
             name=name,
-<<<<<<< HEAD
-            output=IOKey(),
-            left=IOKey(),
-            right=IOKey(),
-=======
-            output=BaseKey(shape=[("Var_out", ...)], type=GenericTensorType),
-            left=BaseKey(shape=[("Var_1", ...)], type=GenericTensorType, value=left),
-            right=BaseKey(shape=[("Var_2", ...)], type=GenericTensorType, value=right),
->>>>>>> 941bb503
+            output=BaseKey(),
+            left=BaseKey(value=left),
+            right=BaseKey(value=right),
         )
 
         self._set_constraint(
@@ -238,50 +222,29 @@
             super().__init__(
                 formula_key="robust_power",
                 name=name,
-<<<<<<< HEAD
-                output=IOKey(),
-                base=IOKey(),
-                exponent=IOKey(),
-                threshold=IOKey(),
+                output=BaseKey(),
+                base=BaseKey(value=base),
+                exponent=BaseKey(value=exponent),
+                threshold=BaseKey(),
             )
             # self.threshold.set_differentiable(False)  # type: ignore
             self._set_constraint(
                 fn=edge_type_constraint,
                 keys=[PrimitiveModel.output_key, "base", "exponent", "threshold"],
                 post_processes={general_tensor_type_constraint, bcast_power},
-=======
-                output=BaseKey(shape=[("Var_out", ...)], type=GenericTensorType),
-                base=BaseKey(
-                    shape=[("Var_1", ...)], type=GenericTensorType, value=base
-                ),
-                exponent=BaseKey(
-                    shape=[("Var_2", ...)], type=GenericTensorType, value=exponent
-                ),
-                threshold=BaseKey(shape=[], type=GenericTensorType),
->>>>>>> 941bb503
             )
             self.set_constraint(fn=power_threshold_shape_constraint, keys=["threshold"])
         else:
             super().__init__(
                 formula_key="power",
-<<<<<<< HEAD
-                output=IOKey(),
-                base=IOKey(),
-                exponent=IOKey(),
+                output=BaseKey(),
+                base=BaseKey(value=base),
+                exponent=BaseKey(value=exponent),
             )
             self._set_constraint(
                 fn=edge_type_constraint,
                 keys=[PrimitiveModel.output_key, "base", "exponent"],
                 post_processes={general_tensor_type_constraint, bcast_power},
-=======
-                output=BaseKey(shape=[("Var_out", ...)], type=GenericTensorType),
-                base=BaseKey(
-                    shape=[("Var_1", ...)], type=GenericTensorType, value=base
-                ),
-                exponent=BaseKey(
-                    shape=[("Var_2", ...)], type=GenericTensorType, value=exponent
-                ),
->>>>>>> 941bb503
             )
 
     def __call__(  # type: ignore[override]
@@ -352,26 +315,15 @@
         super().__init__(
             formula_key="divide",
             name=name,
-<<<<<<< HEAD
-            output=IOKey(),
-            numerator=IOKey(),
-            denominator=IOKey(),
-=======
-            output=BaseKey(shape=[("Var_out", ...)], type=MyTensor[float]),
-            numerator=BaseKey(
-                shape=[("Var_1", ...)], type=GenericTensorType, value=numerator
-            ),
-            denominator=BaseKey(
-                shape=[("Var_2", ...)], type=GenericTensorType, value=denominator
-            ),
->>>>>>> 941bb503
+            output=BaseKey(),
+            numerator=BaseKey(value=numerator),
+            denominator=BaseKey(value=denominator),
         )
         self._set_constraint(
             fn=edge_type_constraint,
             keys=[PrimitiveModel.output_key, "numerator", "denominator"],
             post_processes={divide_type_constraint, bcast},
         )
-        # TODO: Needs any type constraint??
 
     def __call__(  # type: ignore[override]
         self,
@@ -399,19 +351,11 @@
         super().__init__(
             formula_key="floor_divide",
             name=name,
-<<<<<<< HEAD
-            output=IOKey(shape=[("Var_out", ...)], type=MyTensor),
-            numerator=IOKey(shape=[("Var_1", ...)], type=MyTensor),
-            denominator=IOKey(shape=[("Var_2", ...)], type=MyTensor),
-=======
-            output=BaseKey(shape=[("Var_out", ...)], type=GenericTensorType),
-            numerator=BaseKey(
-                shape=[("Var_1", ...)], type=GenericTensorType, value=numerator
+            output=BaseKey(shape=[("Var_out", ...)], type=MyTensor),
+            numerator=BaseKey(shape=[("Var_1", ...)], type=MyTensor, value=numerator),
+            denominator=BaseKey(
+                shape=[("Var_2", ...)], type=MyTensor, value=denominator
             ),
-            denominator=BaseKey(
-                shape=[("Var_2", ...)], type=GenericTensorType, value=denominator
-            ),
->>>>>>> 941bb503
         )
 
         self._set_constraint(
@@ -447,19 +391,9 @@
         super().__init__(
             formula_key="matrix_multiplication",
             name=name,
-<<<<<<< HEAD
-            output=IOKey(shape=[("Var3", ...), "x", "z"], type=MyTensor),
-            left=IOKey(shape=[("Var1", ...), "x", "y"], type=MyTensor),
-            right=IOKey(shape=[("Var2", ...), "y", "z"], type=MyTensor),
-=======
-            output=BaseKey(shape=[("Var3", ...), "x", "z"], type=GenericTensorType),
-            left=BaseKey(
-                shape=[("Var1", ...), "x", "y"], type=GenericTensorType, value=left
-            ),
-            right=BaseKey(
-                shape=[("Var2", ...), "y", "z"], type=GenericTensorType, value=right
-            ),
->>>>>>> 941bb503
+            output=BaseKey(shape=[("Var3", ...), "x", "z"], type=MyTensor),
+            left=BaseKey(shape=[("Var1", ...), "x", "y"], type=MyTensor, value=left),
+            right=BaseKey(shape=[("Var2", ...), "y", "z"], type=MyTensor, value=right),
         )
         self._set_constraint(
             fn=bcast_matrix_mult, keys=[PrimitiveModel.output_key, "left", "right"]
@@ -488,13 +422,8 @@
         super().__init__(
             formula_key="shape",
             name=name,
-<<<<<<< HEAD
-            output=IOKey(type=tuple[int, ...]),
-            input=IOKey(shape=[("input", ...)], type=MyTensor),
-=======
-            output=BaseKey(shape=[], type=tuple[int, ...]),
-            input=BaseKey(shape=[("input", ...)], type=GenericTensorType, value=input),
->>>>>>> 941bb503
+            output=BaseKey(type=tuple[int, ...]),
+            input=BaseKey(shape=[("input", ...)], type=MyTensor, value=input),
         )
         self._set_constraint(fn=shape_constraints, keys=["output", "input"])
 
@@ -524,15 +453,9 @@
         super().__init__(
             formula_key="reshape",
             name=name,
-<<<<<<< HEAD
-            output=IOKey(shape=output_shape_map, type=MyTensor),
-            input=IOKey(shape=[("input", ...)], type=MyTensor),
-            shape=IOKey(type=tuple[int | None, ...] | list[int | None], value=shape),
-=======
-            output=BaseKey(shape=output_shape_map, type=GenericTensorType),
-            input=BaseKey(shape=[("input", ...)], type=GenericTensorType, value=input),
+            output=BaseKey(shape=output_shape_map, type=MyTensor),
+            input=BaseKey(shape=[("input", ...)], type=MyTensor, value=input),
             shape=BaseKey(type=tuple[int | None, ...] | list[int | None], value=shape),
->>>>>>> 941bb503
         )
         self._set_constraint(fn=reshape_constraints, keys=["output", "input", "shape"])
 
@@ -555,13 +478,8 @@
         super().__init__(
             formula_key="length",
             name=name,
-<<<<<<< HEAD
-            output=IOKey(type=int),
-            input=IOKey(shape=[("Var", ...)], type=MyTensor),
-=======
             output=BaseKey(type=int),
-            input=BaseKey(shape=[("Var", ...)], type=GenericTensorType, value=input),
->>>>>>> 941bb503
+            input=BaseKey(shape=[("Var", ...)], type=MyTensor, value=input),
         )
 
     def __call__(  # type: ignore[override]
@@ -581,15 +499,9 @@
         super().__init__(
             formula_key="astype",
             name=name,
-<<<<<<< HEAD
-            output=IOKey(shape=[("Var", ...)], type=MyTensor),
-            input=IOKey(shape=[("Var", ...)], type=MyTensor),
-            dtype=IOKey(type=Dtype),
-=======
-            output=BaseKey(shape=[("Var", ...)], type=GenericTensorType),
-            input=BaseKey(shape=[("Var", ...)], type=GenericTensorType),
+            output=BaseKey(shape=[("Var", ...)], type=MyTensor),
+            input=BaseKey(shape=[("Var", ...)], type=MyTensor),
             dtype=BaseKey(type=Dtype, value=dtype),
->>>>>>> 941bb503
         )
 
     def __call__(  # type: ignore[override]
@@ -611,13 +523,8 @@
         super().__init__(
             formula_key="dtype",
             name=name,
-<<<<<<< HEAD
-            output=IOKey(type=core.Dtype),
-            input=IOKey(shape=[("Var", ...)], type=MyTensor),
-=======
             output=BaseKey(type=core.Dtype),
-            input=BaseKey(shape=[("Var", ...)], type=GenericTensorType, value=input),
->>>>>>> 941bb503
+            input=BaseKey(shape=[("Var", ...)], type=MyTensor, value=input),
         )
 
     def __call__(  # type: ignore[override]
@@ -641,15 +548,9 @@
         super().__init__(
             formula_key="size",
             name=name,
-<<<<<<< HEAD
-            output=IOKey(type=int | tuple[int, ...]),
-            input=IOKey(shape=[("Var", ...)], type=MyTensor),
-            dim=IOKey(type=int | tuple[int, ...] | None, value=dim),
-=======
             output=BaseKey(type=int | tuple[int, ...]),
-            input=BaseKey(shape=[("Var", ...)], type=GenericTensorType, value=input),
+            input=BaseKey(shape=[("Var", ...)], type=MyTensor, value=input),
             dim=BaseKey(type=int | tuple[int, ...] | None, value=dim),
->>>>>>> 941bb503
         )
         self._set_constraint(fn=size_constraints, keys=["output", "input", "dim"])
 
@@ -662,104 +563,6 @@
         return super().__call__(input=input, dim=dim, output=output)
 
 
-<<<<<<< HEAD
-class PrimitiveSlice(PrimitiveModel):
-    input: Connection
-    start: Connection
-    stop: Connection
-    step: Connection
-    output: Connection
-
-    def __init__(
-        self,
-        name: str | None = None,
-        start: int | None | ToBeDetermined = None,
-        stop: int | None | ToBeDetermined = None,
-        step: int | None | ToBeDetermined = None,
-        input: TensorValueType | ToBeDetermined = TBD,
-    ) -> None:
-        self.factory_args = {"start": start, "stop": stop, "step": step}
-        super().__init__(
-            formula_key="sequence_slice",
-            name=name,
-            output=IOKey(
-                type=tuple[int | float | bool, ...] | list[int | float | bool]
-            ),
-            input=IOKey(type=tuple[int | float | bool, ...] | list[int | float | bool]),
-            start=IOKey(type=int | None, value=start),
-            stop=IOKey(type=int | None, value=stop),
-            step=IOKey(type=int | None, value=step),
-        )
-
-        self.factory_inputs = {"input": input}
-        self._set_constraint(
-            fn=scalar_slice_type_constraint,
-            keys=[PrimitiveModel.output_key, "input", "start", "stop", "step"],
-        )
-
-    def __call__(  # type: ignore[override]
-        self,
-        input: ConnectionType = NOT_GIVEN,
-        start: ConnectionType = NOT_GIVEN,
-        stop: ConnectionType = NOT_GIVEN,
-        step: ConnectionType = NOT_GIVEN,
-        output: ConnectionType = NOT_GIVEN,
-    ) -> ExtendInfo:
-        return super().__call__(
-            input=input, start=start, stop=stop, step=step, output=output
-        )
-
-
-class TensorSlice(PrimitiveModel):
-    input: Connection
-    start: Connection
-    stop: Connection
-    step: Connection
-    output: Connection
-
-    def __init__(
-        self,
-        name: str | None = None,
-        start: int | None | ToBeDetermined = None,
-        stop: int | None | ToBeDetermined = None,
-        step: int | None | ToBeDetermined = None,
-        input: TensorValueType | ToBeDetermined = TBD,
-    ) -> None:
-        self.factory_args = {"start": start, "stop": stop, "step": step}
-        super().__init__(
-            formula_key="tensor_slice",
-            name=name,
-            output=IOKey(shape=["a", ("Var1", ...)], type=MyTensor),
-            input=IOKey(shape=["b", ("Var1", ...)], type=MyTensor),
-            start=IOKey(type=int | None, value=start),
-            stop=IOKey(type=int | None, value=stop),
-            step=IOKey(type=int | None, value=step),
-        )
-        self.factory_inputs = {"input": input}
-
-        self._set_constraint(
-            fn=tensor_slice_constraints,
-            keys=[PrimitiveModel.output_key, "input", "start", "stop", "step"],
-        )
-        self._set_constraint(
-            fn=general_tensor_type_constraint, keys=[PrimitiveModel.output_key, "input"]
-        )
-
-    def __call__(  # type: ignore[override]
-        self,
-        input: ConnectionType = NOT_GIVEN,
-        start: ConnectionType = NOT_GIVEN,
-        stop: ConnectionType = NOT_GIVEN,
-        step: ConnectionType = NOT_GIVEN,
-        output: ConnectionType = NOT_GIVEN,
-    ) -> ExtendInfo:
-        return super().__call__(
-            input=input, start=start, stop=stop, step=step, output=output
-        )
-
-
-=======
->>>>>>> 941bb503
 class Item(PrimitiveModel):
     input: Connection
     output: Connection
@@ -770,13 +573,8 @@
         super().__init__(
             formula_key="item",
             name=name,
-<<<<<<< HEAD
-            output=IOKey(type=int | float),
-            input=IOKey(shape=[("Var", ...)], type=MyTensor),
-=======
             output=BaseKey(type=int | float),
-            input=BaseKey(shape=[("Var", ...)], type=GenericTensorType, value=input),
->>>>>>> 941bb503
+            input=BaseKey(shape=[("Var", ...)], type=MyTensor, value=input),
         )
         self._set_constraint(
             fn=item_constraints, keys=[PrimitiveModel.output_key, "input"]
@@ -827,53 +625,6 @@
         return super().__call__(input=input, index=index, output=output)
 
 
-<<<<<<< HEAD
-class TensorItem(PrimitiveModel):
-    input: Connection
-    index: Connection
-    output: Connection
-
-    def __init__(
-        self,
-        name: str | None = None,
-        index: int | ToBeDetermined = TBD,
-        input: TensorValueType | ToBeDetermined = TBD,
-    ) -> None:
-        super().__init__(
-            formula_key="tensor_item",
-            name=name,
-            output=IOKey(shape=[("Var2", ...)], type=MyTensor),
-            input=IOKey(shape=[("Var1", ...)], type=MyTensor),
-            index=IOKey(
-                type=int
-                | slice
-                | EllipsisType
-                | None
-                | tuple[int | slice | EllipsisType | None, ...],
-                value=index,
-            ),
-        )
-        self.factory_inputs = {"input": input, "index": index}
-
-        self._set_constraint(
-            fn=tensor_item_constraints,
-            keys=[PrimitiveModel.output_key, "input", "index"],
-        )
-        self._set_constraint(
-            fn=general_tensor_type_constraint, keys=[PrimitiveModel.output_key, "input"]
-        )
-
-    def __call__(  # type: ignore[override]
-        self,
-        input: ConnectionType = NOT_GIVEN,
-        index: ConnectionType = NOT_GIVEN,
-        output: ConnectionType = NOT_GIVEN,
-    ) -> ExtendInfo:
-        return super().__call__(input=input, index=index, output=output)
-
-
-=======
->>>>>>> 941bb503
 class ToTensor(PrimitiveModel):
     input: Connection
     output: Connection
@@ -884,13 +635,8 @@
         super().__init__(
             formula_key="to_tensor",
             name=name,
-<<<<<<< HEAD
-            output=IOKey(shape=[("Var", ...)], type=MyTensor),
-            input=IOKey(type=int | float | list | tuple),
-=======
-            output=BaseKey(shape=[("Var", ...)], type=GenericTensorType),
+            output=BaseKey(shape=[("Var", ...)], type=MyTensor),
             input=BaseKey(type=int | float | list | tuple, value=input),
->>>>>>> 941bb503
         )
 
         self._set_constraint(
@@ -938,13 +684,8 @@
         super().__init__(
             formula_key="tensor_to_list",
             name=name,
-<<<<<<< HEAD
-            output=IOKey(type=NestedListType(int | float | bool)),
-            input=IOKey(shape=[("Var", ...)], type=MyTensor),
-=======
             output=BaseKey(type=NestedListType(int | float | bool)),
-            input=BaseKey(shape=[("Var", ...)], type=GenericTensorType, value=input),
->>>>>>> 941bb503
+            input=BaseKey(shape=[("Var", ...)], type=MyTensor, value=input),
         )
         self._set_constraint(
             fn=tensor_to_list_constraints, keys=[PrimitiveModel.output_key, "input"]
@@ -989,21 +730,11 @@
         else:
             raise ValueError("Requires valid axis type!")
 
-<<<<<<< HEAD
-        init_kwargs: dict[str, IOKey] = {
-            "output": IOKey(shape=[("Var_out", ...)], type=MyTensor),
-            "input": IOKey(shape=[("Var_in", ...)], type=MyTensor),
-            "axis": IOKey(type=axis_type, value=axis),
-            "keepdim": IOKey(type=bool, value=keepdim),
-=======
         init_kwargs: dict[str, BaseKey] = {
-            "output": BaseKey(shape=[("Var_out", ...)], type=GenericTensorType),
-            "input": BaseKey(
-                shape=[("Var_in", ...)], type=GenericTensorType, value=input
-            ),
+            "output": BaseKey(shape=[("Var_out", ...)], type=MyTensor),
+            "input": BaseKey(shape=[("Var_in", ...)], type=MyTensor, value=input),
             "axis": BaseKey(type=axis_type, value=axis),
             "keepdim": BaseKey(type=bool, value=keepdim),
->>>>>>> 941bb503
         }
         super().__init__(formula_key=formula_key, name=name, **(init_kwargs | kwargs))
 
@@ -1200,13 +931,8 @@
         **kwargs: BaseKey,
     ) -> None:
         default_kwargs = dict(
-<<<<<<< HEAD
-            output=IOKey(shape=[("Var", ...)], type=MyTensor),
-            input=IOKey(shape=[("Var", ...)], type=MyTensor),
-=======
-            output=BaseKey(shape=[("Var", ...)], type=GenericTensorType),
-            input=BaseKey(shape=[("Var", ...)], type=GenericTensorType, value=input),
->>>>>>> 941bb503
+            output=BaseKey(shape=[("Var", ...)], type=MyTensor),
+            input=BaseKey(shape=[("Var", ...)], type=MyTensor, value=input),
         )
         # Finalize kwargs.
         new_kwargs: Mapping[str, BaseKey] = default_kwargs | kwargs
@@ -1270,30 +996,15 @@
             super().__init__(
                 formula_key="robust_sqrt",
                 name=name,
-<<<<<<< HEAD
-                output=IOKey(shape=[("Var", ...)], type=MyTensor[float]),
-                input=IOKey(shape=[("Var", ...)], type=MyTensor),
-                cutoff=IOKey(shape=[], type=MyTensor),
-=======
                 output=BaseKey(shape=[("Var", ...)], type=MyTensor[float]),
-                input=BaseKey(
-                    shape=[("Var", ...)], type=GenericTensorType, value=input
-                ),
-                cutoff=BaseKey(shape=[], type=GenericTensorType, value=cutoff),
->>>>>>> 941bb503
+                input=BaseKey(shape=[("Var", ...)], type=MyTensor, value=input),
+                cutoff=BaseKey(shape=[], type=MyTensor, value=cutoff),
             )
         else:
             super().__init__(
                 formula_key="sqrt",
-<<<<<<< HEAD
-                output=IOKey(shape=[("Var", ...)], type=MyTensor),
-                input=IOKey(shape=[("Var", ...)], type=MyTensor),
-=======
-                output=BaseKey(shape=[("Var", ...)], type=GenericTensorType),
-                input=BaseKey(
-                    shape=[("Var", ...)], type=GenericTensorType, value=input
-                ),
->>>>>>> 941bb503
+                output=BaseKey(shape=[("Var", ...)], type=MyTensor),
+                input=BaseKey(shape=[("Var", ...)], type=MyTensor, value=input),
             )
 
     def __call__(  # type: ignore[override]
@@ -1331,15 +1042,9 @@
         super().__init__(
             formula_key=formula_key,
             name=name,
-<<<<<<< HEAD
-            output=IOKey(),
-            left=IOKey(),
-            right=IOKey(),
-=======
-            output=BaseKey(shape=[("Var1", ...)], type=MyTensor[bool]),
-            left=BaseKey(shape=[("Var2", ...)], type=GenericTensorType, value=left),
-            right=BaseKey(shape=[("Var3", ...)], type=GenericTensorType, value=left),
->>>>>>> 941bb503
+            output=BaseKey(),
+            left=BaseKey(value=left),
+            right=BaseKey(value=right),
         )
 
         self._set_constraint(
@@ -1542,15 +1247,9 @@
         super().__init__(
             formula_key="shift_right",
             name=name,
-<<<<<<< HEAD
-            output=IOKey(shape=[("Var3", ...)], type=MyTensor),
-            input=IOKey(shape=[("Var1", ...)], type=MyTensor),
-            shift=IOKey(shape=[("Var2", ...)], type=MyTensor),
-=======
-            output=BaseKey(shape=[("Var3", ...)], type=GenericTensorType),
-            input=BaseKey(shape=[("Var1", ...)], type=GenericTensorType, value=input),
-            shift=BaseKey(shape=[("Var2", ...)], type=GenericTensorType, value=shift),
->>>>>>> 941bb503
+            output=BaseKey(shape=[("Var3", ...)], type=MyTensor),
+            input=BaseKey(shape=[("Var1", ...)], type=MyTensor, value=input),
+            shift=BaseKey(shape=[("Var2", ...)], type=MyTensor, value=shift),
         )
 
         self._set_constraint(bcast, ["output", "input", "shift"])
@@ -1583,17 +1282,9 @@
             super().__init__(
                 formula_key="transpose",
                 name=name,
-<<<<<<< HEAD
-                output=IOKey(shape=[("Var_out", ...)], type=MyTensor),
-                input=IOKey(shape=[("Var_in", ...)], type=MyTensor),
-                axes=IOKey(type=NoneType, value=axes),
-=======
-                output=BaseKey(shape=[("Var_out", ...)], type=GenericTensorType),
-                input=BaseKey(
-                    shape=[("Var_in", ...)], type=GenericTensorType, value=input
-                ),
+                output=BaseKey(shape=[("Var_out", ...)], type=MyTensor),
+                input=BaseKey(shape=[("Var_in", ...)], type=MyTensor, value=input),
                 axes=BaseKey(type=NoneType, value=axes),
->>>>>>> 941bb503
             )
             self._set_constraint(
                 fn=reverse_constraints, keys=["output", "input", "axes"]
@@ -1606,30 +1297,18 @@
             super().__init__(
                 formula_key="transpose",
                 name=name,
-<<<<<<< HEAD
-                output=IOKey(shape=output_shapes, type=MyTensor),
-                input=IOKey(shape=input_shapes, type=MyTensor),
-                axes=IOKey(type=int | tuple[int, ...], value=axes),
-=======
-                output=BaseKey(shape=output_shapes, type=GenericTensorType),
-                input=BaseKey(shape=input_shapes, type=GenericTensorType),
+                output=BaseKey(shape=output_shapes, type=MyTensor),
+                input=BaseKey(shape=input_shapes, type=MyTensor, value=input),
                 axes=BaseKey(type=int | tuple[int, ...], value=axes),
->>>>>>> 941bb503
             )
 
         elif axes is TBD:
             super().__init__(
                 formula_key="transpose",
                 name=name,
-<<<<<<< HEAD
-                output=IOKey(shape=[("Var_out", ...)], type=MyTensor),
-                input=IOKey(shape=[("Var_in", ...)], type=MyTensor),
-                axes=IOKey(type=int | tuple[int, ...] | None, value=axes),
-=======
-                output=BaseKey(shape=[("Var_out", ...)], type=GenericTensorType),
-                input=BaseKey(shape=[("Var_in", ...)], type=GenericTensorType),
+                output=BaseKey(shape=[("Var_out", ...)], type=MyTensor),
+                input=BaseKey(shape=[("Var_in", ...)], type=MyTensor, value=input),
                 axes=BaseKey(type=int | tuple[int, ...] | None, value=axes),
->>>>>>> 941bb503
             )
             self._set_constraint(
                 fn=reverse_constraints, keys=["output", "input", "axes"]
@@ -1664,17 +1343,10 @@
         super().__init__(
             formula_key="split",
             name=name,
-<<<<<<< HEAD
-            output=IOKey(shape=[("Var2", ...)], type=MyTensor),
-            input=IOKey(shape=[("Var1", ...)], type=MyTensor),
-            split_size=IOKey(type=int, value=split_size),
-            axis=IOKey(type=int, value=axis),
-=======
-            output=BaseKey(shape=[("Var2", ...)], type=GenericTensorType),
-            input=BaseKey(shape=[("Var1", ...)], type=GenericTensorType, value=input),
+            output=BaseKey(shape=[("Var2", ...)], type=MyTensor),
+            input=BaseKey(shape=[("Var1", ...)], type=MyTensor, value=input),
             split_size=BaseKey(type=int, value=split_size),
             axis=BaseKey(type=int, value=axis),
->>>>>>> 941bb503
         )
 
         self._set_constraint(
@@ -1742,8 +1414,8 @@
         super().__init__(
             formula_key="tensor_item",
             name=name,
-            output=BaseKey(shape=[("Var2", ...)], type=GenericTensorType),
-            input=BaseKey(shape=[("Var1", ...)], type=GenericTensorType, value=input),
+            output=BaseKey(shape=[("Var2", ...)], type=MyTensor),
+            input=BaseKey(shape=[("Var1", ...)], type=MyTensor, value=input),
             index=BaseKey(
                 type=int
                 | slice
