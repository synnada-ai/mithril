--- conflicted
+++ resolved
@@ -638,27 +638,18 @@
     output: Connection
 
     def __init__(
-<<<<<<< HEAD
-        self,
-        name: str | None = None,
+        self,
         input: TensorValueType | ToBeDetermined = TBD,
         dtype: Dtype | None = None,
-=======
-        self, input: TensorValueType | ToBeDetermined = TBD, *, name: str | None = None
->>>>>>> 69ebfe79
-    ) -> None:
-        _dtype = dtype if dtype is not None else None
+        *,
+        name: str | None = None,
+    ) -> None:
         super().__init__(
             formula_key="to_tensor",
             name=name,
-<<<<<<< HEAD
-            output=BaseKey(shape=[("Var", ...)], type=GenericTensorType),
-            input=BaseKey(type=int | float | list | tuple, value=input),
-            dtype=BaseKey(type=str | None, value=_dtype),
-=======
             output=BaseKey(shape=[("Var", ...)], type=Tensor),
             input=BaseKey(type=TensorValueType, value=input),
->>>>>>> 69ebfe79
+            dtype=BaseKey(type=core.Dtype | None, value=dtype),
         )
 
         self._set_constraint(
