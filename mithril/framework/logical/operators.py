--- conflicted
+++ resolved
@@ -426,7 +426,6 @@
         *,
         name: str | None = None,
     ) -> None:
-<<<<<<< HEAD
         super().__init__(
             formula_key="minimum",
             name=name,
@@ -455,11 +454,7 @@
             keys=[Operator.output_key, "left", "right"],
             types=[UpdateType.TYPE],
         )
-        self._set_cin("left", "right", safe=False)
-=======
-        super().__init__(formula_key="minimum", left=left, right=right)
         self.set_cin("left", "right", safe=False)
->>>>>>> f45c18f4
 
 
 class MaximumOp(Operator):
@@ -472,7 +467,6 @@
         *,
         name: str | None = None,
     ) -> None:
-<<<<<<< HEAD
         super().__init__(
             formula_key="maximum",
             name=name,
@@ -501,11 +495,7 @@
             keys=[Operator.output_key, "left", "right"],
             types=[UpdateType.TYPE],
         )
-        self._set_cin("left", "right", safe=False)
-=======
-        super().__init__(formula_key="maximum", left=left, right=right)
         self.set_cin("left", "right", safe=False)
->>>>>>> f45c18f4
 
 
 class DivideOp(Operator):
@@ -1010,7 +1000,6 @@
             axis=axis,
             keepdim=keepdim,
             input=input,
-            # axis = Scalar(axis_type, axis), # TODO: Change axis type to int
             output=BaseKey(shape=[("Var_out", ...)], type=Tensor[int]),
         )
 
@@ -1053,7 +1042,6 @@
             axis=axis,
             keepdim=keepdim,
             input=input,
-            # axis = Scalar(axis_type, axis), # TODO: Change axis type to int
             output=BaseKey(shape=[("Var_out", ...)], type=Tensor[int]),
         )
 
@@ -1375,7 +1363,7 @@
 
 
 class LogicalNotOp(Operator):
-    # TODO: Make this Operator polymorphic
+    # TODO: Make this operator polymorphic.
     _model_name: str = "LogicalNot"
 
     def __init__(
@@ -1399,20 +1387,20 @@
         self,
         formula_key: str,
         operator: Callable[..., Any],
-        left: Tensor[int | float | bool] | int | float | bool | ToBeDetermined = TBD,
-        right: Tensor[int | float | bool] | int | float | bool | ToBeDetermined = TBD,
+        left: Tensor[int | bool] | int | bool | ToBeDetermined = TBD,
+        right: Tensor[int | bool] | int | bool | ToBeDetermined = TBD,
         *,
         name: str | None = None,
     ) -> None:
         super().__init__(
             formula_key=formula_key,
             name=name,
-            output=BaseKey(type=Tensor[int | float | bool] | int | float | bool),
+            output=BaseKey(type=Tensor[int | bool] | int | bool),
             left=BaseKey(
-                value=left, type=Tensor[int | float | bool] | int | float | bool
+                value=left, type=Tensor[int | bool] | int | bool
             ),
             right=BaseKey(
-                value=right, type=Tensor[int | float | bool] | int | float | bool
+                value=right, type=Tensor[int | bool] | int | bool
             ),
         )
         edge_constraint = self._add_constraint(
@@ -1447,12 +1435,7 @@
             keys=[Operator.output_key, "left", "right"],
             dependencies={edge_constraint},
         )
-<<<<<<< HEAD
-        self._set_cin("left", "right", safe=False)
-=======
-        self._add_constraint(bcast, ["output", "left", "right"])
         self.set_cin("left", "right", safe=False)
->>>>>>> f45c18f4
 
 
 class LogicalAndOp(BitwiseOperatorsOp):
@@ -1460,8 +1443,8 @@
 
     def __init__(
         self,
-        left: Tensor[int | float | bool] | int | float | bool | ToBeDetermined = TBD,
-        right: Tensor[int | float | bool] | int | float | bool | ToBeDetermined = TBD,
+        left: Tensor[int | bool] | int | bool | ToBeDetermined = TBD,
+        right: Tensor[int | bool] | int | bool | ToBeDetermined = TBD,
         *,
         name: str | None = None,
     ) -> None:
@@ -1479,8 +1462,8 @@
 
     def __init__(
         self,
-        left: Tensor[int | float | bool] | int | float | bool | ToBeDetermined = TBD,
-        right: Tensor[int | float | bool] | int | float | bool | ToBeDetermined = TBD,
+        left: Tensor[int | bool] | int | bool | ToBeDetermined = TBD,
+        right: Tensor[int | bool] | int | bool | ToBeDetermined = TBD,
         *,
         name: str | None = None,
     ) -> None:
@@ -1498,8 +1481,8 @@
 
     def __init__(
         self,
-        left: Tensor[int | float | bool] | int | float | bool | ToBeDetermined = TBD,
-        right: Tensor[int | float | bool] | int | float | bool | ToBeDetermined = TBD,
+        left: Tensor[int | bool] | int | bool | ToBeDetermined = TBD,
+        right: Tensor[int | bool] | int | bool | ToBeDetermined = TBD,
         *,
         name: str | None = None,
     ) -> None:
@@ -1520,20 +1503,20 @@
         self,
         formula_key: str,
         operator: Callable[..., Any],
-        input: Tensor[int | float | bool] | int | float | bool | ToBeDetermined = TBD,
-        shift: Tensor[int | float | bool] | int | float | bool | ToBeDetermined = TBD,
+        input: Tensor[int | bool] | int | bool | ToBeDetermined = TBD,
+        shift: Tensor[int | bool] | int | bool | ToBeDetermined = TBD,
         *,
         name: str | None = None,
     ) -> None:
         super().__init__(
             formula_key=formula_key,
             name=name,
-            output=BaseKey(type=Tensor[int | float | bool] | int | float | bool),
+            output=BaseKey(type=Tensor[int | bool] | int | bool),
             input=BaseKey(
-                value=input, type=Tensor[int | float | bool] | int | float | bool
+                value=input, type=Tensor[int | bool] | int | bool
             ),
             shift=BaseKey(
-                value=shift, type=Tensor[int | float | bool] | int | float | bool
+                value=shift, type=Tensor[int | bool] | int | bool
             ),
         )
         edge_constraint = self._add_constraint(
