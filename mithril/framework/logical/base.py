# Copyright 2022 Synnada, Inc.
#
# Licensed under the Apache License, Version 2.0 (the "License");
# you may not use this file except in compliance with the License.
# You may obtain a copy of the License at
#
#     http://www.apache.org/licenses/LICENSE-2.0
#
# Unless required by applicable law or agreed to in writing, software
# distributed under the License is distributed on an "AS IS" BASIS,
# WITHOUT WARRANTIES OR CONDITIONS OF ANY KIND, either express or implied.
# See the License for the specific language governing permissions and
# limitations under the License.

from __future__ import annotations

import abc
from collections.abc import KeysView, Mapping
from dataclasses import dataclass
from itertools import chain
from types import UnionType
from typing import Any

from ...utils.utils import OrderedSet
from ..common import (
    NOT_AVAILABLE,
<<<<<<< HEAD
    TBD,
=======
    AssignedConstraintType,
>>>>>>> d65d0134
    Connection,
    ConnectionData,
    Connections,
    ConnectionType,
    Constraint,
    ConstraintFunctionType,
    ConstraintSolver,
    IOHyperEdge,
    MainValueType,
    MyTensor,
    NestedListType,
    NotAvailable,
    ShapeNode,
    ShapesType,
    ShapeTemplateType,
    ShapeType,
    UniadicRecord,
    Updates,
    UpdateType,
    Variadic,
    create_shape_repr,
    get_shapes,
)
from ..constraints import post_process_map, type_constraints

__all__ = ["BaseModel", "ExtendInfo"]


@dataclass
class ExtendInfo:
    _model: BaseModel
    _connections: dict[str, ConnectionType]

    def __post_init__(self) -> None:
        external_keys = set(self._model.external_keys)
        if self._model.canonical_input is not NOT_AVAILABLE:
            external_keys.add(self._model.canonical_input.key)
        if self._model.canonical_output is not NOT_AVAILABLE:
            external_keys.add(self._model.canonical_output.key)

        for key in self._connections:
            if key not in external_keys:
                raise KeyError(f"Key '{key}' is not a valid key for the model!")

    @property
    def model(self) -> BaseModel:
        return self._model

    @property
    def connections(self) -> dict[str, ConnectionType]:
        return self._connections


class BaseModel(abc.ABC):
    # Disposable models only used once for entire training session.
    # This attribute is only use for manual backends' code generation.

    # TODO: This can be checked from backend's gradient function dict???
    disposable: bool = False
    # TODO: factory_args should be instance variable not class!
    factory_args: dict[str, Any] = {}

    def __call__(self, **kwargs: ConnectionType) -> ExtendInfo:
        return ExtendInfo(self, kwargs)

    def __init__(self, name: str | None = None, enforce_jit: bool = True) -> None:
        self.parent: BaseModel | None = (
            None  # TODO: maybe set it only to PrimitiveModel / Model.
        )
        self.assigned_shapes: list[ShapesType] = []
<<<<<<< HEAD
        self.assigned_constraints: list[dict[str, str | list[str]]] = []
        self.assigned_types: dict[
            str, type | UnionType | NestedListType | MyTensor
        ] = {}
=======
        self.assigned_constraints: list[AssignedConstraintType] = []
>>>>>>> d65d0134
        self.conns = Connections()
        self.frozen_attributes: list[str] = []
        self.dependency_map = DependencyMap(self.conns)
        self._canonical_input: ConnectionData | NotAvailable = NOT_AVAILABLE
        self._canonical_output: ConnectionData | NotAvailable = NOT_AVAILABLE
        self.name = name
        self._enforce_jit = enforce_jit
        self._jittable = True
        self.constraint_solver: ConstraintSolver = ConstraintSolver()
        self.safe_shapes: dict[str, ShapeTemplateType] = {}
        self.is_frozen = False

    @abc.abstractmethod
    def summary(
        self,
        shapes: bool = True,
        types: bool = False,
        symbolic: bool = False,
        name: str | None = None,
        alternative_shapes: bool = False,
        uni_cache: dict[UniadicRecord, str] | None = None,
        var_cache: dict[Variadic, str] | None = None,
    ) -> None:
        raise NotImplementedError("Implement summary method!")

    @property
    def enforce_jit(self) -> bool:
        return self._enforce_jit

    @enforce_jit.setter
    def enforce_jit(self, value: bool) -> None:
        self._enforce_jit = value

    @property
    def jittable(self) -> bool:
        return self._jittable

    @property
    def shapes(
        self,
    ) -> Mapping[str, ShapeTemplateType | list[ShapeTemplateType] | None]:
        return self.get_shapes()

    @property
    def external_keys(self) -> KeysView[str]:
        return self.conns.io_keys

    @property
    def input_keys(self) -> KeysView[str]:
        return self.conns.input_keys

    @property
    def _all_keys(self) -> KeysView[str]:
        return self.conns.all.keys()

    @property
    def output_keys(self) -> list[str]:
        output_keys = list(self.conns.output_keys)
        if (
            self.canonical_output is not NOT_AVAILABLE
            and self.canonical_output.key not in output_keys
        ):
            output_keys.append("#canonical_output")
        return output_keys

    def check_extendability(self) -> None:
        # Check possible errors before the extension.
        if self.parent is not None:
            raise AttributeError("Submodel of a model could not be extended!")

    def _get_outermost_parent(self) -> BaseModel:
        model = self
        while model.parent is not None:
            model = model.parent
        return model

    def generate_keys(
        self,
        symbolic: bool = True,
        include_internals: bool = True,
        include_outputs: bool = False,
    ) -> dict[str, str]:
        return {}

    def __setattr__(self, name: str, value: Any) -> None:
        # You need to be careful here to avoid infinite recursion
        if (
            getattr(self, "frozen_attributes", None) is not None
            and name in self.frozen_attributes
        ):
            # To avoid infinite recursion, use the base class's __setattr__ method
            raise AttributeError(
                f"{name} attribute of {self.__class__.__name__} type object is frozen."
            )
        else:
            super().__setattr__(name, value)

    def _freeze(self) -> None:
        self.is_frozen = True

    @abc.abstractmethod
    def extract_connection_info(
        self,
        name_mappings: dict[BaseModel, str],
        data_to_key_map: dict[IOHyperEdge, list[str]] | None = None,
        data_memo: Mapping[int, IOHyperEdge] | None = None,
    ) -> dict[str, tuple[dict[str, list[str]], dict[str, list[str]]]]:
        raise NotImplementedError("Implement extract_connection_info method!")

    def _create_connection(
        self, metadata: IOHyperEdge, key: str, is_key_autogenerated: bool
    ) -> Connection:
        # Check if the key is already exist in the connections object.
        if self.conns.get_connection(key) is not None:
            raise KeyError("Connection with name " + key + " already exists!")

        # Create connection object with given metadata, key
        # and auto-generation status of the key.
        con = Connection(
            key=key,
            metadata=metadata,
            is_key_autogenerated=is_key_autogenerated,
        )
        # Add ConnectionData to the connections object.
        self.conns.add(con.data)
        return con

    def create_connection(self, metadata: IOHyperEdge, key: str) -> ConnectionData:
        con = self._create_connection(metadata, key, False)
        # Set key_origin into metadata
        metadata.key_origin = key
        setattr(self, key, con)
        return con.data

    def _set_shapes(
        self,
        shapes: ShapesType,
        trace: bool = False,
        updates: Updates | None = None,
        **kwargs: ShapeTemplateType,
    ) -> None:
        # Initialize assigned shapes dictionary to store assigned shapes.
        assigned_shapes: dict[str, ShapeTemplateType] = {}

        if updates is None:
            updates = Updates()

        model = self._get_outermost_parent()
        used_keys: dict[str | int, ShapeType] = {}
        shape_nodes: dict[str | Connection, tuple[ShapeNode, str]] = {}
        # TODO: Can this be refactored to use a single loop?
        for key, shape in chain(shapes.items(), kwargs.items()):
            metadata = self.conns.extract_metadata(key)
            given_repr = create_shape_repr(shape, model.constraint_solver, used_keys)
            # Get inner string representation of the metadata and save
            # use this name in order to merge .
            conn = self.conns.get_con_by_metadata(metadata)
            assert conn is not None
            inner_key = conn.key
            shape_nodes[key] = (given_repr.node, inner_key)
            assigned_shapes[inner_key] = shape
        # Apply updates to the shape nodes.
        for key in chain(shapes, kwargs):
            node, _inner_key = shape_nodes[key]
            if (metadata := self.conns.get_data(_inner_key)).edge_type is TBD:
                # If edge_type is not defined yet, set it to MyTensor since
                # shape is provided.
                updates |= metadata.set_type(MyTensor)
            shape_node = self.conns.get_shape_node(_inner_key)
            assert shape_node is not None
            updates |= shape_node.merge(node)

        if trace:
            self.assigned_shapes.append(assigned_shapes)

        model.constraint_solver(updates)

    def _set_value(self, key: ConnectionData, value: MainValueType | str) -> Updates:
        """
        Set value for the given connection.

        Args:
            key (str | Connection): Connection key or Connection object to set value.
            value (MainValueType): Value to set for the given connection.

        Raises:
            KeyError: If the provided key is not a valid IO key.
        """

        if key.key not in self.conns.input_keys:
            raise ValueError("Values of internal and output keys cannot be set.")
        # Data is scalar, set the value directly.
        return key.metadata.set_value(value)  # type: ignore

    def set_shapes(
        self, config: ShapesType | None = None, **kwargs: ShapeTemplateType
    ) -> None:
        if config is None:
            config = {}
        self._set_shapes(config, trace=True, updates=None, **kwargs)

    def set_values(
        self,
        config: Mapping[str | Connection, MyTensor | MainValueType | str]
        | Mapping[Connection, MyTensor | MainValueType | str]
        | Mapping[str, MyTensor | MainValueType | str]
        | None = None,
        **kwargs: MyTensor | MainValueType | str,
    ) -> None:
        """
        Set multiple values in the model.
        This method updates values in the outermost model by traversing up the
        parent hierarchy. It performs metadata extraction on self, validity checks
        and updates on the parent model. Finally, it solves constraints
        with the updated values.

        Args:
            config (dict[str | Connection, MainValueType]): A dictionary where
            keys are either strings or Connection objects, and values are
            of type MainValueType.
            **kwargs (MainValueType): Key-value pairs where keys are string names
            of connections present in this model.

        Raises:
            KeyError: If a valid key or Connection is not provided in the values
            dictionary.
        """
        if config is None:
            config = {}
        # Make all value updates in the outermost model.s
        model = self._get_outermost_parent()
        updates = Updates()
        for key, value in chain(config.items(), kwargs.items()):
            # Perform metadata extraction process on self.
            metadata = self.conns.extract_metadata(key)
            # Perform validity check and updates on model.
            if (conn_data := model.conns.get_con_by_metadata(metadata)) is None:
                raise KeyError("Requires valid key or Connection to set values!")
            updates |= model._set_value(conn_data, value)

        # Solve constraints with the updated values.
        model.constraint_solver(updates)

    def set_types(
        self,
        config: Mapping[str | Connection, type | UnionType | NestedListType | MyTensor]
        | Mapping[Connection, type | UnionType | NestedListType | MyTensor]
        | Mapping[str, type | UnionType | NestedListType | MyTensor]
        | None = None,
        **kwargs: type | UnionType | NestedListType | MyTensor,
    ):
        """
        Set types of any connection in the Model

        This method updates types in given connections.
        connections can be given either as Connection or their string
        equivalent. Giving a valid type for given connections, this method
        will update the connections's types and thereafter runs the
        constraints to update affected connections' types.

        Args:
            values (dict[str | Connection, MainValueType]): A dictionary where
            keys are either strings or Connection objects, and values are
            of type of type or UnionType objects.

        """
        if config is None:
            config = {}
        # Initialize assigned shapes dictionary to store assigned shapes.
        assigned_types: dict[str, type | UnionType | NestedListType | MyTensor] = {}

        # Get the outermost parent as all the updates will happen here.
        model = self._get_outermost_parent()
        updates = Updates()
        for key, key_type in chain(config.items(), kwargs.items()):
            metadata = self.conns.extract_metadata(key)
            conn = self.conns.get_con_by_metadata(metadata)
            assert conn is not None
            inner_key = conn.key
            assigned_types[inner_key] = key_type
            updates |= metadata.set_type(key_type)  # type: ignore
        # Store assigned types in the model.
        self.assigned_types |= assigned_types
        # Run the constraints for updating affected connections.
        model.constraint_solver(updates)

    def get_shapes(
        self,
        uni_keys: dict[UniadicRecord, str] | None = None,
        var_keys: dict[Variadic, str] | None = None,
        symbolic: bool = True,
        verbose: bool = False,
    ) -> Mapping[str, ShapeTemplateType | list[ShapeTemplateType] | None]:
        return get_shapes(
            data_dict={key: value.metadata for key, value in self.conns.all.items()},
            uniadic_keys=uni_keys,
            varadic_keys=var_keys,
            symbolic=symbolic,
            verbose=verbose,
            key_mappings=self.generate_keys(include_outputs=True),
        )

    def _set_constraint(
        self,
        fn: ConstraintFunctionType,
        keys: list[str],
        post_processes: set[ConstraintFunctionType] | None = None,
        type: UpdateType | None = None,
    ) -> None:
        all_conns = self.conns.all
        hyper_edges = [all_conns[key].metadata for key in keys]
        if type is None:
            # TODO: separate type_constraints and shape constraints into two files under
            # constraints folder. Then, check if fn is not in any of those types set
            # _type to None. If _type and type are both None or one is UpdateType.SHAPE
            # while other one is UpdateType.Type, raise Exception!
            type = UpdateType.TYPE if fn in type_constraints else UpdateType.SHAPE
        constr = Constraint(fn=fn, type=type)
        self.constraint_solver.constraint_map[constr] = hyper_edges
        for hyper_edge in hyper_edges:
            hyper_edge.add_constraint(constr)

        # Get union of all given and default post processes for the given
        # constraint and update post_processes field.
        if post_processes is None:
            post_processes = set()
        all_post_processes = post_processes | post_process_map.get(fn, set())
        for post_fn in all_post_processes:
            type = UpdateType.TYPE if post_fn in type_constraints else UpdateType.SHAPE
            constr.add_post_process((post_fn, type))

        # _, updates = constr([hyper_edge.data for hyper_edge in hyper_edges])
        _, updates = constr(hyper_edges)
        self.constraint_solver(updates)

    def set_constraint(
        self,
        fn: ConstraintFunctionType,
        keys: list[str],
        post_processes: set[ConstraintFunctionType] | None = None,
        type: UpdateType = UpdateType.SHAPE,
    ) -> None:
        self.assigned_constraints.append({"fn": fn.__name__, "keys": keys})
        self._set_constraint(fn, keys, post_processes, type=type)

    @property
    def canonical_input(self) -> Connection | NotAvailable:
        if isinstance(self._canonical_input, ConnectionData):
            return self._canonical_input.conn
        else:
            return NOT_AVAILABLE

    @property
    def canonical_output(self) -> Connection | NotAvailable:
        if isinstance(self._canonical_output, NotAvailable):
            return self._canonical_output
        else:
            return self._canonical_output.conn

    def set_canonical_input(self, given_conn: str | Connection) -> None:
        if isinstance(given_conn, str):
            conn = self.conns.all.get(given_conn)
            if conn is None:
                raise ValueError("Provided 'key' is not belong to the model!")
        else:
            conn = given_conn.data

        conn = self.conns.get_con_by_metadata(conn.metadata)

        if conn not in self.dependency_map.local_input_dependency_map:
            raise ValueError(
                "To set a connection as canonical input, connection must be an "
                "input connection!"
            )

        self._canonical_input = conn

    def set_canonical_output(self, given_conn: str | Connection) -> None:
        if isinstance(given_conn, str):
            conn = self.conns.all.get(given_conn)
            if conn is None:
                raise ValueError("Provided 'key' is not belong to the model!")
        else:
            conn = given_conn.data

        conn = self.conns.get_con_by_metadata(conn.metadata)

        if conn not in self.dependency_map.local_output_dependency_map:
            raise ValueError(
                "To set a connection as canonical output, connection must be an "
                "output connection!"
            )

        self._canonical_output = conn

    def _match_hyper_edges(self, left: IOHyperEdge, right: IOHyperEdge) -> Updates:
        # if type(left.data) is not type(right.data):
        l_type = left.edge_type
        r_type = right.edge_type
        if ((l_type is MyTensor) ^ (r_type is MyTensor)) and (
            TBD not in (l_type, r_type)
        ):
            raise TypeError(
                "Types of connections are not consistent. Check connection types!"
            )

        right_connections = self.conns.connections_dict.pop(right, set())
        self.conns.connections_dict[left] |= right_connections

        for conns_obj in right_connections:
            conns = conns_obj.metadata_dict.pop(right, None)

            if conns is None:
                raise KeyError(
                    "Requires merged connection's metadata to contain its "
                    "Connections object."
                )

            if left not in conns_obj.metadata_dict:
                conns_obj.metadata_dict[left] = conns
            elif left in conns_obj.metadata_dict:
                conns_obj.metadata_dict[left] |= conns

            for conn in conns:
                conn.metadata = left

        # Update IOHyperEdge's in constraint solver.
        self.constraint_solver.update_constraint_map(left, right)
        # Match data of each IOHyperEdge's.
        updates = left.match(right)  # type: ignore
        return updates

    def get_models_in_topological_order(self) -> list[BaseModel]:
        dependency_map = self.dependency_map.local_output_dependency_map
        graph = {
            info[0]: OrderedSet(
                [dependency_map[spec][0] for spec in info[1] if spec in dependency_map]
            )
            for info in dependency_map.values()
        }
        top_order: list[BaseModel] = list()
        visited: set[BaseModel] = set()
        for model in graph:
            if model not in top_order:
                BaseModel._reverse_dfs(model, graph, top_order, visited)
        return top_order

    @staticmethod
    def _reverse_dfs(
        node: BaseModel,
        graph: dict[BaseModel, OrderedSet[BaseModel]],
        top_order: list[BaseModel],
        visited: set[BaseModel],
    ) -> None:
        visited.add(node)
        for m in graph[node]:
            if m not in visited:
                BaseModel._reverse_dfs(m, graph, top_order, visited)
        top_order.append(node)


class DependencyMap:
    """
    Depedency Map stores relations between connections and models
    TODO: Write doc
    """

    def __init__(self, connections: Connections) -> None:
        self.conns = connections
        # Stores relation between input_keys to dependent output connections
        self._global_input_dependency_map: dict[
            ConnectionData, OrderedSet[ConnectionData]
        ] = {}
        # Stores relation between output_keys to dependent input connections
        self._global_output_dependency_map: dict[
            ConnectionData, OrderedSet[ConnectionData]
        ] = {}

        # Caches relations during extend to avoid traverse whole graph
        self._global_input_dependency_map_cache: dict[
            ConnectionData, OrderedSet[ConnectionData]
        ] = {}
        self._global_output_dependency_map_cache: dict[
            ConnectionData, OrderedSet[ConnectionData]
        ] = {}
        # Stores releation between local input keys to dependent local
        # output connections
        self.local_input_dependency_map: dict[
            ConnectionData, list[tuple[BaseModel, OrderedSet[ConnectionData]]]
        ] = {}
        # Stores releation between local output keys to dependent local
        # input connections
        self.local_output_dependency_map: dict[
            ConnectionData, tuple[BaseModel, OrderedSet[ConnectionData]]
        ] = {}

    # Add new model to dependency map, model_dag is created in extend
    def add_model_dag(
        self, model: BaseModel, model_dag: dict[str, ConnectionData]
    ) -> None:
        updated_conns: OrderedSet[ConnectionData] = OrderedSet()
        for local_key, conn in model_dag.items():
            if local_key in model.conns.input_keys:
                specs: OrderedSet[ConnectionData] = OrderedSet(
                    [
                        model_dag[conn.key]
                        for conn in model.dependency_map.get_dependent_output_conns(
                            local_key
                        )
                        if model_dag.get(conn.key) is not None
                    ]
                )
                self.local_input_dependency_map.setdefault(conn, []).append(
                    (model, specs)
                )
                updated_conns.add(conn)
            else:
                specs = OrderedSet(
                    [
                        model_dag[conn.key]
                        for conn in model.dependency_map.get_dependent_input_conns(
                            local_key
                        )
                        if model_dag.get(conn.key) is not None
                    ]
                )
                self.local_output_dependency_map[conn] = (model, specs)

                updated_conns.add(conn)
                self.cache_internal_references(conn, specs)

            if self.look_for_cyclic_connection(conn, specs):
                raise KeyError(
                    f"There exists a cyclic subgraph between {conn.key} key and "
                    f"{[spec.key for spec in specs]} key(s)!"
                )

        self.update_globals(updated_conns)

    # Caches extended connections to avoid traverse
    def cache_internal_references(
        self, output_conn: ConnectionData, dependent_conns: OrderedSet[ConnectionData]
    ) -> None:
        # Be sure all input and output keys has cache entry
        for conn in self.conns.input_connections:
            self._global_input_dependency_map_cache.setdefault(conn, OrderedSet())

        for conn in self.conns.output_connections:
            self._global_output_dependency_map_cache.setdefault(conn, OrderedSet())

        all_dependent_input_conns: OrderedSet[ConnectionData] = OrderedSet()

        for input_conn in dependent_conns:
            # Extend from output, update global input dependency map with new
            # output conn
            for dependent_conn in self._global_output_dependency_map_cache.get(
                input_conn, OrderedSet()
            ):
                all_dependent_input_conns.add(dependent_conn)

                # If not extend from input add
                if output_conn not in self._global_input_dependency_map_cache:
                    self._global_input_dependency_map_cache[dependent_conn].add(
                        output_conn
                    )

            # Input is not internal
            if input_conn in self.conns.input_connections:
                all_dependent_input_conns.add(input_conn)

                # If not extend from input add
                if output_conn not in self._global_input_dependency_map_cache:
                    self._global_input_dependency_map_cache[input_conn].add(output_conn)

        # Extend from Input
        if output_conn in self._global_input_dependency_map_cache:
            dependent_output_conns = self._global_input_dependency_map_cache.pop(
                output_conn
            )

            # Update global_input_dependencies
            for dependent_input_conn in all_dependent_input_conns:
                if dependent_input_conn in self._global_input_dependency_map_cache:
                    self._global_input_dependency_map_cache[
                        dependent_input_conn
                    ].discard(output_conn)
                    self._global_input_dependency_map_cache[dependent_input_conn] |= (
                        dependent_output_conns
                    )

            # Update global_output_dependencies
            for dependent_output_conn in dependent_output_conns:
                if dependent_output_conn in self._global_output_dependency_map_cache:
                    self._global_output_dependency_map_cache[
                        dependent_output_conn
                    ].discard(output_conn)
                    self._global_output_dependency_map_cache[dependent_output_conn] |= (
                        all_dependent_input_conns
                    )

        else:
            self._global_output_dependency_map_cache.setdefault(
                output_conn, OrderedSet()
            )
            self._global_output_dependency_map_cache[output_conn] |= (
                all_dependent_input_conns
            )

    # Caches given input connection for later usage
    def cache_conn_input_dependency(self, conn: ConnectionData) -> None:
        if conn not in self._global_input_dependency_map_cache:
            dependents = self.get_output_key_dependency(conn.key)
            self._global_input_dependency_map_cache[conn] = dependents

    # Caches given output connection for later usage
    def cache_conn_output_dependency(self, conn: ConnectionData) -> None:
        if conn not in self._global_output_dependency_map_cache:
            dependents = self.get_input_key_dependency(conn.key)
            self._global_output_dependency_map_cache[conn] = dependents

    # Returns dependent input keys of given output key
    def get_dependent_input_conns(self, key: str) -> OrderedSet[ConnectionData]:
        if (given_conn := self.conns.get_connection(key)) is None:
            raise KeyError("Given key does not belong to the Model!")
        dependent_conns: OrderedSet[ConnectionData] = OrderedSet()
        if key in self.conns.output_keys:
            dependent_conns = self._global_output_dependency_map[given_conn]
        elif (
            conn := self.conns.get_connection(key)
        ) in self._global_output_dependency_map_cache:
            return self._global_output_dependency_map_cache[conn]
        else:
            return self.get_output_key_dependency(key)

        return dependent_conns

    # Return dependent output keys of given input key
    def get_dependent_output_conns(self, key: str) -> OrderedSet[ConnectionData]:
        if (given_conn := self.conns.get_connection(key)) is None:
            raise KeyError("Given key does not belong to the Model!")
        dependent_conns: OrderedSet[ConnectionData] = OrderedSet()
        if key in self.conns.input_keys:
            dependent_conns = self._global_input_dependency_map[given_conn]
        elif (
            conn := self.conns.get_connection(key)
        ) in self._global_input_dependency_map_cache:
            return self._global_input_dependency_map_cache[conn]
        else:
            return self.get_input_key_dependency(key)

        return dependent_conns

    # Update dependecy map
    def update_all_keys(self) -> None:
        # This method is used in freeze, because in freeze dependencies changed
        # without updating dependency map.
        self.update_globals(
            OrderedSet(self.conns.input_connections)
            | OrderedSet(self.conns.output_connections)
        )

    # Get dependent output connections if given input connection is cached
    # else returns None
    def _get_from_input_cache(self, conn: ConnectionData) -> OrderedSet[ConnectionData]:
        dependent_conns = self._global_input_dependency_map_cache.get(
            conn, OrderedSet()
        )
        dependent_conns = OrderedSet(
            [
                dependent_conn
                for dependent_conn in dependent_conns
                if dependent_conn.key in self.conns.output_keys
            ]
        )
        return dependent_conns

    # Get dependent input connections if given output connection is cached
    # else returns None
    def _get_from_output_cache(
        self, conn: ConnectionData
    ) -> OrderedSet[ConnectionData]:
        dependent_conns = self._global_output_dependency_map_cache.get(
            conn, OrderedSet()
        )
        dependent_conns = OrderedSet(
            [
                dependent_conn
                for dependent_conn in dependent_conns
                if dependent_conn.key in self.conns.input_keys
            ]
        )
        return dependent_conns

    # Update global dependency maps wrt given connections
    def update_globals(self, updated_conns: OrderedSet[ConnectionData]) -> None:
        for input_conn in self.conns.input_connections:
            self._global_input_dependency_map.setdefault(input_conn, OrderedSet())

        for output_conn in self.conns.output_connections:
            self._global_output_dependency_map.setdefault(output_conn, OrderedSet())

        visited_keys: OrderedSet[ConnectionData] = OrderedSet()
        while updated_conns:
            conn = updated_conns.pop()
            if conn in visited_keys:
                continue

            visited_keys.add(conn)
            dependent_conns: OrderedSet[ConnectionData] = OrderedSet()

            if conn.key in self.conns.input_keys:
                # New global input key
                dependent_conns = self._get_from_input_cache(conn)

                for dependent_conn in dependent_conns:
                    self._global_input_dependency_map[conn].add(dependent_conn)

            elif conn.key in self.conns.output_keys:
                # New global output key
                dependent_conns = self._get_from_output_cache(conn)

                for dependent_conn in dependent_conns:
                    self._global_output_dependency_map[conn].add(dependent_conn)

            else:
                # Key must be overriden, remove from dependecy map
                if conn in self._global_input_dependency_map:
                    dependent_conns = self._global_input_dependency_map.pop(
                        conn, OrderedSet()
                    )
                    for dependent_conn in dependent_conns:
                        self._global_output_dependency_map[dependent_conn].remove(conn)

                dependent_conns = OrderedSet()
            updated_conns |= OrderedSet(dependent_conns)

    # Retrieve dependent output connection keys given input key by traversing the graph.
    def get_input_key_dependency(self, key: str) -> OrderedSet[ConnectionData]:
        if (given_conn := self.conns.get_connection(key)) is None:
            raise KeyError("Given key does not belong to the Model!")
        # If there already exists any input keys, add them.
        specs = OrderedSet(
            [
                key
                for item in self.local_input_dependency_map[given_conn]
                for key in item[1]
                if key in self.conns.output_keys
            ]
        )

        # Make search from intermediate keys to the input keys.
        key_stack = OrderedSet(
            [
                spec
                for item in self.local_input_dependency_map[given_conn]
                for spec in item[1]
                if spec not in specs
            ]
        )
        while key_stack:
            conn_data = key_stack.pop()
            if conn_data.key in self.conns.output_keys:
                specs.add(conn_data)
            # key_stack.update(self.dependency_map.get(key.key, OrderedSet()))
            # TODO: add test checking the while
            key_stack |= (
                OrderedSet(
                    [
                        spec
                        for item in self.local_input_dependency_map[conn_data]
                        for spec in item[1]
                    ]
                )
                if conn_data in self.local_input_dependency_map
                else OrderedSet()
            )
        return specs

    # Retrieve dependent input connection keys given output key by traversing the graph.
    def get_output_key_dependency(self, key: str) -> OrderedSet[ConnectionData]:
        if (given_conn := self.conns.get_connection(key)) is None:
            raise KeyError("Given key does not belong to the Model!")

        # If there already exists any input keys, add them
        specs = OrderedSet(
            [
                key
                for key in self.local_output_dependency_map[given_conn][1]
                if key in self.conns.input_keys
            ]
        )
        # Make search from intermediate keys to the input keys.
        key_stack = OrderedSet(
            [
                spec
                for spec in self.local_output_dependency_map[given_conn][1]
                if spec not in specs
            ]
        )
        while key_stack:
            conn_data = key_stack.pop()
            if conn_data.key in self.conns.input_keys:
                specs.add(conn_data)
            # key_stack.update(self.dependency_map.get(key.key, OrderedSet()))
            # TODO: add test checking the while
            key_stack |= (
                self.local_output_dependency_map[conn_data][1]
                if conn_data in self.local_output_dependency_map
                else OrderedSet()
            )
        return specs

    # Check if cycle occured in graph
    def look_for_cyclic_connection(
        self, target_conn: ConnectionData, specs: OrderedSet[ConnectionData]
    ) -> bool:
        if target_conn in (conns := OrderedSet([conn for conn in specs])):
            return True
        else:
            for conn in conns:
                if conn in self.local_output_dependency_map:
                    return self.look_for_cyclic_connection(
                        target_conn, self.local_output_dependency_map[conn][1]
                    )
            return False

    def merge_global_connections(
        self, conn1: ConnectionData, conn2: ConnectionData
    ) -> None:
        conn1_global_out_dependency = self._global_output_dependency_map.get(conn1)
        conn2_global_out_dependency = self._global_output_dependency_map.pop(
            conn2, None
        )
        # If conn1 and conn2 cache exists, add all conn2 dependencies to conn1
        if (
            conn1_global_out_dependency is not None
            and conn2_global_out_dependency is not None
        ):
            for dependent_conn in conn2_global_out_dependency:
                conn1_global_out_dependency.add(dependent_conn)

                self._global_input_dependency_map[dependent_conn].remove(conn2)
                self._global_input_dependency_map[dependent_conn].add(conn1)
        # If conn1 is not, but conn2 cache exists, move all conn2 dependencies to conn1
        elif conn2_global_out_dependency is not None:
            self._global_output_dependency_map[conn1] = conn2_global_out_dependency

            for dependent_conn in conn2_global_out_dependency:
                self._global_input_dependency_map[dependent_conn].remove(conn2)
                self._global_input_dependency_map[dependent_conn].add(conn1)

        conn1_global_in_dependency = self._global_input_dependency_map.get(conn1)
        conn2_global_in_dependency = self._global_input_dependency_map.pop(conn2, None)
        # If conn1 and conn2 cache exists, add all conn2 dependencies to conn1
        if (
            conn1_global_in_dependency is not None
            and conn2_global_in_dependency is not None
        ):
            for dependent_conn in conn2_global_in_dependency:
                conn1_global_in_dependency.add(dependent_conn)

                self._global_output_dependency_map[dependent_conn].remove(conn2)
                self._global_output_dependency_map[dependent_conn].add(conn1)
        # If conn1 is not, but conn2 cache exists, move all conn2 dependencies to conn1
        elif conn2_global_in_dependency is not None:
            self._global_input_dependency_map[conn1] = conn2_global_in_dependency

            for dependent_conn in conn2_global_in_dependency:
                self._global_output_dependency_map[dependent_conn].remove(conn2)
                self._global_output_dependency_map[dependent_conn].add(conn1)

    def merge_global_caches(self, conn1: ConnectionData, conn2: ConnectionData) -> None:
        conn1_global_out_cache = self._global_output_dependency_map_cache.get(conn1)
        conn2_global_out_cache = self._global_output_dependency_map_cache.pop(
            conn2, None
        )

        # If conn1 and conn2 cache exists, add all conn2 dependencies to conn1
        if conn1_global_out_cache is not None and conn2_global_out_cache is not None:
            for dependent_conn in conn2_global_out_cache:
                conn1_global_out_cache.add(dependent_conn)

                self._global_input_dependency_map_cache[dependent_conn].remove(conn2)
                self._global_input_dependency_map_cache[dependent_conn].add(conn1)

        # If conn1 is not, but conn2 cache exists, move all conn2 dependencies to conn1
        elif conn2_global_out_cache is not None:
            self._global_output_dependency_map_cache[conn1] = conn2_global_out_cache

            for dependent_conn in conn2_global_out_cache:
                self._global_input_dependency_map_cache[dependent_conn].remove(conn2)
                self._global_input_dependency_map_cache[dependent_conn].add(conn1)

        conn1_global_in_cache = self._global_input_dependency_map_cache.get(conn1)
        conn2_global_in_cache = self._global_input_dependency_map_cache.pop(conn2, None)

        # If conn1 and conn2 cache exists, add all conn2 dependencies to conn1
        if conn1_global_in_cache is not None and conn2_global_in_cache is not None:
            for dependent_conn in conn2_global_in_cache:
                conn1_global_in_cache.add(dependent_conn)

                self._global_output_dependency_map_cache[dependent_conn].remove(conn2)
                self._global_output_dependency_map_cache[dependent_conn].add(conn1)

        # If conn1 is not, but conn2 cache exists, move all conn2 dependencies to conn1
        elif conn2_global_in_cache is not None:
            self._global_input_dependency_map_cache[conn1] = conn2_global_in_cache

            for dependent_conn in conn2_global_in_cache:
                self._global_output_dependency_map_cache[dependent_conn].remove(conn2)
                self._global_output_dependency_map_cache[dependent_conn].add(conn1)<|MERGE_RESOLUTION|>--- conflicted
+++ resolved
@@ -24,11 +24,8 @@
 from ...utils.utils import OrderedSet
 from ..common import (
     NOT_AVAILABLE,
-<<<<<<< HEAD
     TBD,
-=======
     AssignedConstraintType,
->>>>>>> d65d0134
     Connection,
     ConnectionData,
     Connections,
@@ -99,14 +96,11 @@
             None  # TODO: maybe set it only to PrimitiveModel / Model.
         )
         self.assigned_shapes: list[ShapesType] = []
-<<<<<<< HEAD
         self.assigned_constraints: list[dict[str, str | list[str]]] = []
         self.assigned_types: dict[
             str, type | UnionType | NestedListType | MyTensor
         ] = {}
-=======
         self.assigned_constraints: list[AssignedConstraintType] = []
->>>>>>> d65d0134
         self.conns = Connections()
         self.frozen_attributes: list[str] = []
         self.dependency_map = DependencyMap(self.conns)
