# Copyright 2022 Synnada, Inc.
#
# Licensed under the Apache License, Version 2.0 (the "License");
# you may not use this file except in compliance with the License.
# You may obtain a copy of the License at
#
#     http://www.apache.org/licenses/LICENSE-2.0
#
# Unless required by applicable law or agreed to in writing, software
# distributed under the License is distributed on an "AS IS" BASIS,
# WITHOUT WARRANTIES OR CONDITIONS OF ANY KIND, either express or implied.
# See the License for the specific language governing permissions and
# limitations under the License.

from __future__ import annotations

import abc
from collections.abc import KeysView, Mapping
from dataclasses import dataclass
from itertools import chain
from types import UnionType
from typing import Any

from ...utils.utils import OrderedSet
from ..common import (
    NOT_AVAILABLE,
    Connection,
    ConnectionData,
    Connections,
    ConnectionType,
    Constraint,
    ConstraintFunctionType,
    ConstraintSolver,
    IOHyperEdge,
    MainValueType,
<<<<<<< HEAD
    MyTensor,
    NestedListType,
=======
>>>>>>> 941bb503
    NotAvailable,
    ShapeNode,
    ShapesType,
    ShapeTemplateType,
    ShapeType,
<<<<<<< HEAD
    TensorValueType,
    ToBeDetermined,
=======
    Tensor,
>>>>>>> 941bb503
    UniadicRecord,
    Updates,
    UpdateType,
    Variadic,
    create_shape_repr,
<<<<<<< HEAD
    values_equal,
=======
    get_shapes,
>>>>>>> 941bb503
)
from ..constraints import post_process_map, type_constraints
from ..utils import NestedListType

__all__ = ["BaseModel", "ExtendInfo"]


@dataclass
class ExtendInfo:
    _model: BaseModel
    _connections: dict[str, ConnectionType]

    def __post_init__(self) -> None:
        external_keys = set(self._model.external_keys)
        if self._model.canonical_input is not NOT_AVAILABLE:
            external_keys.add(self._model.canonical_input.key)
        if self._model.canonical_output is not NOT_AVAILABLE:
            external_keys.add(self._model.canonical_output.key)

        for key in self._connections:
            if key not in external_keys:
                raise KeyError(f"Key '{key}' is not a valid key for the model!")

    @property
    def model(self) -> BaseModel:
        return self._model

    @property
    def connections(self) -> dict[str, ConnectionType]:
        return self._connections


class BaseModel(abc.ABC):
    # Disposable models only used once for entire training session.
    # This attribute is only use for manual backends' code generation.

    # TODO: This can be checked from backend's gradient function dict???
    disposable: bool = False
    # TODO: factory_args should be instance variable not class!
    factory_args: dict[str, Any] = {}

    def __call__(self, **kwargs: ConnectionType) -> ExtendInfo:
<<<<<<< HEAD
        for key, val in self.factory_inputs.items():
            if val is not TBD:
                if key not in kwargs or (con := kwargs[key]) is NOT_GIVEN:
                    kwargs[key] = val  # type: ignore
                    continue
                match con:
                    case Connection():
                        kwargs[key] = IOKey(value=val, connections=[con])
                        # TODO: Maybe we could check con's value if matches with val
                    case item if isinstance(item, MainValueInstance) and con != val:
                        raise ValueError(
                            f"Given value {con} for local key: '{key}' "
                            f"has already being set to {val}!"
                        )
                    case str():
                        kwargs[key] = IOKey(con, value=val, expose=False)
                    case IOKey():
                        if con._value is not TBD and not values_equal(con._value, val):
                            raise ValueError(
                                f"Given IOKey for local key: '{key}' is not valid!"
                            )
                        else:
                            _conns: list[Connection | str] = [
                                item.conn if isinstance(item, ConnectionData) else item
                                for item in con._connections
                            ]
                            kwargs[key] = IOKey(
                                name=con._name,
                                value=val,
                                shape=con._shape,
                                type=con._type,
                                expose=con._expose,
                                connections=_conns,
                            )
                    case ExtendTemplate():
                        raise ValueError(
                            "Multi-write detected for a valued "
                            f"local key: '{key}' is not valid!"
                        )
=======
>>>>>>> 941bb503
        return ExtendInfo(self, kwargs)

    def __init__(self, name: str | None = None, enforce_jit: bool = True) -> None:
        self.parent: BaseModel | None = (
            None  # TODO: maybe set it only to PrimitiveModel / Model.
        )
        self.assigned_shapes: list[ShapesType] = []
        self.assigned_constraints: list[dict[str, str | list[str]]] = []
        self.assigned_types: dict[
            str, type | UnionType | NestedListType | MyTensor
        ] = {}
        self.conns = Connections()
        self.frozen_attributes: list[str] = []
        self.dependency_map = DependencyMap(self.conns)
        self._canonical_input: ConnectionData | NotAvailable = NOT_AVAILABLE
        self._canonical_output: ConnectionData | NotAvailable = NOT_AVAILABLE
        self.name = name
        self._enforce_jit = enforce_jit
        self._jittable = True
        self.constraint_solver: ConstraintSolver = ConstraintSolver()
        self.safe_shapes: dict[str, ShapeTemplateType] = {}
        self.is_frozen = False

    @abc.abstractmethod
    def summary(
        self,
        shapes: bool = True,
        types: bool = False,
        symbolic: bool = False,
        name: str | None = None,
        alternative_shapes: bool = False,
        uni_cache: dict[UniadicRecord, str] | None = None,
        var_cache: dict[Variadic, str] | None = None,
    ) -> None:
        raise NotImplementedError("Implement summary method!")

    @property
    def enforce_jit(self) -> bool:
        return self._enforce_jit

    @enforce_jit.setter
    def enforce_jit(self, value: bool) -> None:
        self._enforce_jit = value

    @property
    def jittable(self) -> bool:
        return self._jittable

    @property
    def shapes(
        self,
    ) -> Mapping[str, ShapeTemplateType | list[ShapeTemplateType] | None]:
        return self.get_shapes()

    @property
    def external_keys(self) -> KeysView[str]:
        return self.conns.io_keys

    @property
    def input_keys(self) -> KeysView[str]:
        return self.conns.input_keys

    @property
    def _all_keys(self) -> KeysView[str]:
        return self.conns.all.keys()

    @property
    def output_keys(self) -> list[str]:
        output_keys = list(self.conns.output_keys)
        if (
            self.canonical_output is not NOT_AVAILABLE
            and self.canonical_output.key not in output_keys
        ):
            output_keys.append("#canonical_output")
        return output_keys

    def check_extendability(self) -> None:
        # Check possible errors before the extension.
        if self.parent is not None:
            raise AttributeError("Submodel of a model could not be extended!")

    def _get_outermost_parent(self) -> BaseModel:
        model = self
        while model.parent is not None:
            model = model.parent
        return model

    def generate_keys(
        self,
        symbolic: bool = True,
        include_internals: bool = True,
        include_outputs: bool = False,
    ) -> dict[str, str]:
        return {}

    def __setattr__(self, name: str, value: Any) -> None:
        # You need to be careful here to avoid infinite recursion
        if (
            getattr(self, "frozen_attributes", None) is not None
            and name in self.frozen_attributes
        ):
            # To avoid infinite recursion, use the base class's __setattr__ method
            raise AttributeError(
                f"{name} attribute of {self.__class__.__name__} type object is frozen."
            )
        else:
            super().__setattr__(name, value)

    def _freeze(self) -> None:
        self.is_frozen = True

    @abc.abstractmethod
    def extract_connection_info(
        self,
        name_mappings: dict[BaseModel, str],
        data_to_key_map: dict[IOHyperEdge, list[str]] | None = None,
        data_memo: Mapping[int, IOHyperEdge] | None = None,
    ) -> dict[str, tuple[dict[str, list[str]], dict[str, list[str]]]]:
        raise NotImplementedError("Implement extract_connection_info method!")

    def _create_connection(
        self, metadata: IOHyperEdge, key: str, is_key_autogenerated: bool
    ) -> Connection:
        # Check if the key is already exist in the connections object.
        if self.conns.get_connection(key) is not None:
            raise KeyError("Connection with name " + key + " already exists!")

        # Create connection object with given metadata, key
        # and auto-generation status of the key.
        con = Connection(
            key=key,
            metadata=metadata,
            is_key_autogenerated=is_key_autogenerated,
        )
        # Add ConnectionData to the connections object.
        self.conns.add(con.data)
        return con

    def create_connection(self, metadata: IOHyperEdge, key: str) -> ConnectionData:
        con = self._create_connection(metadata, key, False)
        # Set key_origin into metadata
        metadata.key_origin = key
        setattr(self, key, con)
        return con.data

    def _set_shapes(
        self,
        shapes: ShapesType,
        trace: bool = False,
        updates: Updates | None = None,
        **kwargs: ShapeTemplateType,
    ) -> None:
        # Initialize assigned shapes dictionary to store assigned shapes.
        assigned_shapes: dict[str, ShapeTemplateType] = {}

        if updates is None:
            updates = Updates()

        model = self._get_outermost_parent()
        used_keys: dict[str | int, ShapeType] = {}
        shape_nodes: dict[str | Connection, tuple[ShapeNode, str]] = {}
        # TODO: Can this be refactored to use a single loop?
        for key, shape in chain(shapes.items(), kwargs.items()):
            metadata = self.conns.extract_metadata(key)
            given_repr = create_shape_repr(shape, model.constraint_solver, used_keys)
            # Get inner string representation of the metadata and save
            # use this name in order to merge .
            conn = self.conns.get_con_by_metadata(metadata)
            assert conn is not None
            inner_key = conn.key
            shape_nodes[key] = (given_repr.node, inner_key)
            assigned_shapes[inner_key] = shape
        # Apply updates to the shape nodes.
        for key in chain(shapes, kwargs):
            node, _inner_key = shape_nodes[key]
            if (metadata := self.conns.get_data(_inner_key)).edge_type is TBD:
                # If edge_type is not defined yet, set it to MyTensor since
                # shape is provided.
                updates |= metadata.set_type(MyTensor)
            shape_node = self.conns.get_shape_node(_inner_key)
            assert shape_node is not None
            updates |= shape_node.merge(node)

        if trace:
            self.assigned_shapes.append(assigned_shapes)

        model.constraint_solver(updates)

    def _set_value(self, key: ConnectionData, value: MainValueType | str) -> Updates:
        """
        Set value for the given connection.

        Args:
            key (str | Connection): Connection key or Connection object to set value.
            value (MainValueType): Value to set for the given connection.

        Raises:
            KeyError: If the provided key is not a valid IO key.
        """

        if key.key not in self.conns.input_keys:
            raise ValueError("Values of internal and output keys cannot be set.")
        # Data is scalar, set the value directly.
<<<<<<< HEAD
        return key.metadata.set_value(value)  # type: ignore
=======
        return key.metadata.data.set_value(value)
>>>>>>> 941bb503

    def set_shapes(
        self, config: ShapesType | None = None, **kwargs: ShapeTemplateType
    ) -> None:
        if config is None:
            config = {}
        self._set_shapes(config, trace=True, updates=None, **kwargs)

    def set_values(
        self,
        config: Mapping[str | Connection, MyTensor | MainValueType | str]
        | Mapping[Connection, MyTensor | MainValueType | str]
        | Mapping[str, MyTensor | MainValueType | str]
        | None = None,
        **kwargs: MyTensor | MainValueType | str,
    ) -> None:
        """
        Set multiple values in the model.
        This method updates values in the outermost model by traversing up the
        parent hierarchy. It performs metadata extraction on self, validity checks
        and updates on the parent model. Finally, it solves constraints
        with the updated values.

        Args:
            config (dict[str | Connection, MainValueType]): A dictionary where
            keys are either strings or Connection objects, and values are
            of type MainValueType.
            **kwargs (MainValueType): Key-value pairs where keys are string names
            of connections present in this model.

        Raises:
            KeyError: If a valid key or Connection is not provided in the values
            dictionary.
        """
        if config is None:
            config = {}
        # Make all value updates in the outermost model.s
        model = self._get_outermost_parent()
        updates = Updates()
        for key, value in chain(config.items(), kwargs.items()):
            # Perform metadata extraction process on self.
            metadata = self.conns.extract_metadata(key)
            # Perform validity check and updates on model.
            if (conn_data := model.conns.get_con_by_metadata(metadata)) is None:
                raise KeyError("Requires valid key or Connection to set values!")
            updates |= model._set_value(conn_data, value)

        # Solve constraints with the updated values.
        model.constraint_solver(updates)

    def set_types(
        self,
        config: Mapping[str | Connection, type | UnionType | NestedListType | MyTensor]
        | Mapping[Connection, type | UnionType | NestedListType | MyTensor]
        | Mapping[str, type | UnionType | NestedListType | MyTensor]
        | None = None,
<<<<<<< HEAD
        **kwargs: type | UnionType | NestedListType | MyTensor,
    ):
=======
        **kwargs: type | UnionType | NestedListType,
    ) -> None:
>>>>>>> 941bb503
        """
        Set types of any connection in the Model

        This method updates types in given connections.
        connections can be given either as Connection or their string
        equivalent. Giving a valid type for given connections, this method
        will update the connections's types and thereafter runs the
        constraints to update affected connections' types.

        Args:
            values (dict[str | Connection, MainValueType]): A dictionary where
            keys are either strings or Connection objects, and values are
            of type of type or UnionType objects.

        """
        if config is None:
            config = {}
        # Initialize assigned shapes dictionary to store assigned shapes.
        assigned_types: dict[str, type | UnionType | NestedListType | MyTensor] = {}

        # Get the outermost parent as all the updates will happen here.
        model = self._get_outermost_parent()
        updates = Updates()
        for key, key_type in chain(config.items(), kwargs.items()):
            metadata = self.conns.extract_metadata(key)
            conn = self.conns.get_con_by_metadata(metadata)
            assert conn is not None
            inner_key = conn.key
            assigned_types[inner_key] = key_type
            updates |= metadata.set_type(key_type)  # type: ignore
        # Store assigned types in the model.
        self.assigned_types |= assigned_types
        # Run the constraints for updating affected connections.
        model.constraint_solver(updates)

    def get_shapes(
        self,
        uni_keys: dict[UniadicRecord, str] | None = None,
        var_keys: dict[Variadic, str] | None = None,
        symbolic: bool = True,
        verbose: bool = False,
<<<<<<< HEAD
    ) -> _ShapesType:
        return _get_shapes(
            data_dict={key: value.metadata for key, value in self.conns.all.items()},
=======
    ) -> Mapping[str, ShapeTemplateType | list[ShapeTemplateType] | None]:
        return get_shapes(
            data_dict={
                key: value.metadata.data for key, value in self.conns.all.items()
            },
>>>>>>> 941bb503
            uniadic_keys=uni_keys,
            varadic_keys=var_keys,
            symbolic=symbolic,
            verbose=verbose,
            key_mappings=self.generate_keys(include_outputs=True),
        )

    def _set_constraint(
        self,
        fn: ConstraintFunctionType,
        keys: list[str],
        post_processes: set[ConstraintFunctionType] | None = None,
        type: UpdateType | None = None,
    ) -> None:
        all_conns = self.conns.all
        hyper_edges = [all_conns[key].metadata for key in keys]
        if type is None:
            # TODO: separate type_constraints and shape constraints into two files under
            # constraints folder. Then, check if fn is not in any of those types set
            # _type to None. If _type and type are both None or one is UpdateType.SHAPE
            # while other one is UpdateType.Type, raise Exception!
            type = UpdateType.TYPE if fn in type_constraints else UpdateType.SHAPE
        constr = Constraint(fn=fn, type=type)
        self.constraint_solver.constraint_map[constr] = hyper_edges
        for hyper_edge in hyper_edges:
            hyper_edge.add_constraint(constr)

        # Get union of all given and default post processes for the given
        # constraint and update post_processes field.
        if post_processes is None:
            post_processes = set()
        all_post_processes = post_processes | post_process_map.get(fn, set())
        for post_fn in all_post_processes:
            type = UpdateType.TYPE if post_fn in type_constraints else UpdateType.SHAPE
            constr.add_post_process((post_fn, type))

        # _, updates = constr([hyper_edge.data for hyper_edge in hyper_edges])
        _, updates = constr(hyper_edges)
        self.constraint_solver(updates)

    def set_constraint(
        self,
        fn: ConstraintFunctionType,
        keys: list[str],
        post_processes: set[ConstraintFunctionType] | None = None,
        type: UpdateType = UpdateType.SHAPE,
    ) -> None:
        self.assigned_constraints.append({"fn": fn.__name__, "keys": keys})
        self._set_constraint(fn, keys, post_processes, type=type)

    @property
    def canonical_input(self) -> Connection | NotAvailable:
        if isinstance(self._canonical_input, ConnectionData):
            return self._canonical_input.conn
        else:
            return NOT_AVAILABLE

    @property
    def canonical_output(self) -> Connection | NotAvailable:
        if isinstance(self._canonical_output, NotAvailable):
            return self._canonical_output
        else:
            return self._canonical_output.conn

    def set_canonical_input(self, given_conn: str | Connection) -> None:
        if isinstance(given_conn, str):
            conn = self.conns.all.get(given_conn)
            if conn is None:
                raise ValueError("Provided 'key' is not belong to the model!")
        else:
            conn = given_conn.data

        conn = self.conns.get_con_by_metadata(conn.metadata)

        if conn not in self.dependency_map.local_input_dependency_map:
            raise ValueError(
                "To set a connection as canonical input, connection must be an "
                "input connection!"
            )

        self._canonical_input = conn

    def set_canonical_output(self, given_conn: str | Connection) -> None:
        if isinstance(given_conn, str):
            conn = self.conns.all.get(given_conn)
            if conn is None:
                raise ValueError("Provided 'key' is not belong to the model!")
        else:
            conn = given_conn.data

        conn = self.conns.get_con_by_metadata(conn.metadata)

        if conn not in self.dependency_map.local_output_dependency_map:
            raise ValueError(
                "To set a connection as canonical output, connection must be an "
                "output connection!"
            )

        self._canonical_output = conn

    def _match_hyper_edges(self, left: IOHyperEdge, right: IOHyperEdge) -> Updates:
        # if type(left.data) is not type(right.data):
        l_type = left.edge_type
        r_type = right.edge_type
        if ((l_type is MyTensor) ^ (r_type is MyTensor)) and (
            TBD not in (l_type, r_type)
        ):
            raise TypeError(
                "Types of connections are not consistent. Check connection types!"
            )

        right_connections = self.conns.connections_dict.pop(right, set())
        self.conns.connections_dict[left] |= right_connections

        for conns_obj in right_connections:
            conns = conns_obj.metadata_dict.pop(right, None)

            if conns is None:
                raise KeyError(
                    "Requires merged connection's metadata to contain its "
                    "Connections object."
                )

            if left not in conns_obj.metadata_dict:
                conns_obj.metadata_dict[left] = conns
            elif left in conns_obj.metadata_dict:
                conns_obj.metadata_dict[left] |= conns

            for conn in conns:
                conn.metadata = left

        # Update IOHyperEdge's in constraint solver.
        self.constraint_solver.update_constraint_map(left, right)
        # Match data of each IOHyperEdge's.
        updates = left.match(right)  # type: ignore
        return updates

    def get_models_in_topological_order(self) -> list[BaseModel]:
        dependency_map = self.dependency_map.local_output_dependency_map
        graph = {
            info[0]: OrderedSet(
                [dependency_map[spec][0] for spec in info[1] if spec in dependency_map]
            )
            for info in dependency_map.values()
        }
        top_order: list[BaseModel] = list()
        visited: set[BaseModel] = set()
        for model in graph:
            if model not in top_order:
                BaseModel._reverse_dfs(model, graph, top_order, visited)
        return top_order

    @staticmethod
    def _reverse_dfs(
        node: BaseModel,
        graph: dict[BaseModel, OrderedSet[BaseModel]],
        top_order: list[BaseModel],
        visited: set[BaseModel],
    ) -> None:
        visited.add(node)
        for m in graph[node]:
            if m not in visited:
                BaseModel._reverse_dfs(m, graph, top_order, visited)
        top_order.append(node)


class DependencyMap:
    """
    Depedency Map stores relations between connections and models
    TODO: Write doc
    """

    def __init__(self, connections: Connections) -> None:
        self.conns = connections
        # Stores relation between input_keys to dependent output connections
        self._global_input_dependency_map: dict[
            ConnectionData, OrderedSet[ConnectionData]
        ] = {}
        # Stores relation between output_keys to dependent input connections
        self._global_output_dependency_map: dict[
            ConnectionData, OrderedSet[ConnectionData]
        ] = {}

        # Caches relations during extend to avoid traverse whole graph
        self._global_input_dependency_map_cache: dict[
            ConnectionData, OrderedSet[ConnectionData]
        ] = {}
        self._global_output_dependency_map_cache: dict[
            ConnectionData, OrderedSet[ConnectionData]
        ] = {}
        # Stores releation between local input keys to dependent local
        # output connections
        self.local_input_dependency_map: dict[
            ConnectionData, list[tuple[BaseModel, OrderedSet[ConnectionData]]]
        ] = {}
        # Stores releation between local output keys to dependent local
        # input connections
        self.local_output_dependency_map: dict[
            ConnectionData, tuple[BaseModel, OrderedSet[ConnectionData]]
        ] = {}

    # Add new model to dependency map, model_dag is created in extend
    def add_model_dag(
        self, model: BaseModel, model_dag: dict[str, ConnectionData]
    ) -> None:
        updated_conns: OrderedSet[ConnectionData] = OrderedSet()
        for local_key, conn in model_dag.items():
            if local_key in model.conns.input_keys:
                specs: OrderedSet[ConnectionData] = OrderedSet(
                    [
                        model_dag[conn.key]
                        for conn in model.dependency_map.get_dependent_output_conns(
                            local_key
                        )
                        if model_dag.get(conn.key) is not None
                    ]
                )
                self.local_input_dependency_map.setdefault(conn, []).append(
                    (model, specs)
                )
                updated_conns.add(conn)
            else:
                specs = OrderedSet(
                    [
                        model_dag[conn.key]
                        for conn in model.dependency_map.get_dependent_input_conns(
                            local_key
                        )
                        if model_dag.get(conn.key) is not None
                    ]
                )
                self.local_output_dependency_map[conn] = (model, specs)

                updated_conns.add(conn)
                self.cache_internal_references(conn, specs)

            if self.look_for_cyclic_connection(conn, specs):
                raise KeyError(
                    f"There exists a cyclic subgraph between {conn.key} key and "
                    f"{[spec.key for spec in specs]} key(s)!"
                )

        self.update_globals(updated_conns)

    # Caches extended connections to avoid traverse
    def cache_internal_references(
        self, output_conn: ConnectionData, dependent_conns: OrderedSet[ConnectionData]
    ) -> None:
        # Be sure all input and output keys has cache entry
        for conn in self.conns.input_connections:
            self._global_input_dependency_map_cache.setdefault(conn, OrderedSet())

        for conn in self.conns.output_connections:
            self._global_output_dependency_map_cache.setdefault(conn, OrderedSet())

        all_dependent_input_conns: OrderedSet[ConnectionData] = OrderedSet()

        for input_conn in dependent_conns:
            # Extend from output, update global input dependency map with new
            # output conn
            for dependent_conn in self._global_output_dependency_map_cache.get(
                input_conn, OrderedSet()
            ):
                all_dependent_input_conns.add(dependent_conn)

                # If not extend from input add
                if output_conn not in self._global_input_dependency_map_cache:
                    self._global_input_dependency_map_cache[dependent_conn].add(
                        output_conn
                    )

            # Input is not internal
            if input_conn in self.conns.input_connections:
                all_dependent_input_conns.add(input_conn)

                # If not extend from input add
                if output_conn not in self._global_input_dependency_map_cache:
                    self._global_input_dependency_map_cache[input_conn].add(output_conn)

        # Extend from Input
        if output_conn in self._global_input_dependency_map_cache:
            dependent_output_conns = self._global_input_dependency_map_cache.pop(
                output_conn
            )

            # Update global_input_dependencies
            for dependent_input_conn in all_dependent_input_conns:
                if dependent_input_conn in self._global_input_dependency_map_cache:
                    self._global_input_dependency_map_cache[
                        dependent_input_conn
                    ].discard(output_conn)
                    self._global_input_dependency_map_cache[dependent_input_conn] |= (
                        dependent_output_conns
                    )

            # Update global_output_dependencies
            for dependent_output_conn in dependent_output_conns:
                if dependent_output_conn in self._global_output_dependency_map_cache:
                    self._global_output_dependency_map_cache[
                        dependent_output_conn
                    ].discard(output_conn)
                    self._global_output_dependency_map_cache[dependent_output_conn] |= (
                        all_dependent_input_conns
                    )

        else:
            self._global_output_dependency_map_cache.setdefault(
                output_conn, OrderedSet()
            )
            self._global_output_dependency_map_cache[output_conn] |= (
                all_dependent_input_conns
            )

    # Caches given input connection for later usage
    def cache_conn_input_dependency(self, conn: ConnectionData) -> None:
        if conn not in self._global_input_dependency_map_cache:
            dependents = self.get_output_key_dependency(conn.key)
            self._global_input_dependency_map_cache[conn] = dependents

    # Caches given output connection for later usage
    def cache_conn_output_dependency(self, conn: ConnectionData) -> None:
        if conn not in self._global_output_dependency_map_cache:
            dependents = self.get_input_key_dependency(conn.key)
            self._global_output_dependency_map_cache[conn] = dependents

    # Returns dependent input keys of given output key
    def get_dependent_input_conns(self, key: str) -> OrderedSet[ConnectionData]:
        if (given_conn := self.conns.get_connection(key)) is None:
            raise KeyError("Given key does not belong to the Model!")
        dependent_conns: OrderedSet[ConnectionData] = OrderedSet()
        if key in self.conns.output_keys:
            dependent_conns = self._global_output_dependency_map[given_conn]
        elif (
            conn := self.conns.get_connection(key)
        ) in self._global_output_dependency_map_cache:
            return self._global_output_dependency_map_cache[conn]
        else:
            return self.get_output_key_dependency(key)

        return dependent_conns

    # Return dependent output keys of given input key
    def get_dependent_output_conns(self, key: str) -> OrderedSet[ConnectionData]:
        if (given_conn := self.conns.get_connection(key)) is None:
            raise KeyError("Given key does not belong to the Model!")
        dependent_conns: OrderedSet[ConnectionData] = OrderedSet()
        if key in self.conns.input_keys:
            dependent_conns = self._global_input_dependency_map[given_conn]
        elif (
            conn := self.conns.get_connection(key)
        ) in self._global_input_dependency_map_cache:
            return self._global_input_dependency_map_cache[conn]
        else:
            return self.get_input_key_dependency(key)

        return dependent_conns

    # Update dependecy map
    def update_all_keys(self) -> None:
        # This method is used in freeze, because in freeze dependencies changed
        # without updating dependency map.
        self.update_globals(
            OrderedSet(self.conns.input_connections)
            | OrderedSet(self.conns.output_connections)
        )

    # Get dependent output connections if given input connection is cached
    # else returns None
    def _get_from_input_cache(self, conn: ConnectionData) -> OrderedSet[ConnectionData]:
        dependent_conns = self._global_input_dependency_map_cache.get(
            conn, OrderedSet()
        )
        dependent_conns = OrderedSet(
            [
                dependent_conn
                for dependent_conn in dependent_conns
                if dependent_conn.key in self.conns.output_keys
            ]
        )
        return dependent_conns

    # Get dependent input connections if given output connection is cached
    # else returns None
    def _get_from_output_cache(
        self, conn: ConnectionData
    ) -> OrderedSet[ConnectionData]:
        dependent_conns = self._global_output_dependency_map_cache.get(
            conn, OrderedSet()
        )
        dependent_conns = OrderedSet(
            [
                dependent_conn
                for dependent_conn in dependent_conns
                if dependent_conn.key in self.conns.input_keys
            ]
        )
        return dependent_conns

    # Update global dependency maps wrt given connections
    def update_globals(self, updated_conns: OrderedSet[ConnectionData]) -> None:
        for input_conn in self.conns.input_connections:
            self._global_input_dependency_map.setdefault(input_conn, OrderedSet())

        for output_conn in self.conns.output_connections:
            self._global_output_dependency_map.setdefault(output_conn, OrderedSet())

        visited_keys: OrderedSet[ConnectionData] = OrderedSet()
        while updated_conns:
            conn = updated_conns.pop()
            if conn in visited_keys:
                continue

            visited_keys.add(conn)
            dependent_conns: OrderedSet[ConnectionData] = OrderedSet()

            if conn.key in self.conns.input_keys:
                # New global input key
                dependent_conns = self._get_from_input_cache(conn)

                for dependent_conn in dependent_conns:
                    self._global_input_dependency_map[conn].add(dependent_conn)

            elif conn.key in self.conns.output_keys:
                # New global output key
                dependent_conns = self._get_from_output_cache(conn)

                for dependent_conn in dependent_conns:
                    self._global_output_dependency_map[conn].add(dependent_conn)

            else:
                # Key must be overriden, remove from dependecy map
                if conn in self._global_input_dependency_map:
                    dependent_conns = self._global_input_dependency_map.pop(
                        conn, OrderedSet()
                    )
                    for dependent_conn in dependent_conns:
                        self._global_output_dependency_map[dependent_conn].remove(conn)

                dependent_conns = OrderedSet()
            updated_conns |= OrderedSet(dependent_conns)

    # Retrieve dependent output connection keys given input key by traversing the graph.
    def get_input_key_dependency(self, key: str) -> OrderedSet[ConnectionData]:
        if (given_conn := self.conns.get_connection(key)) is None:
            raise KeyError("Given key does not belong to the Model!")
        # If there already exists any input keys, add them.
        specs = OrderedSet(
            [
                key
                for item in self.local_input_dependency_map[given_conn]
                for key in item[1]
                if key in self.conns.output_keys
            ]
        )

        # Make search from intermediate keys to the input keys.
        key_stack = OrderedSet(
            [
                spec
                for item in self.local_input_dependency_map[given_conn]
                for spec in item[1]
                if spec not in specs
            ]
        )
        while key_stack:
            conn_data = key_stack.pop()
            if conn_data.key in self.conns.output_keys:
                specs.add(conn_data)
            # key_stack.update(self.dependency_map.get(key.key, OrderedSet()))
            # TODO: add test checking the while
            key_stack |= (
                OrderedSet(
                    [
                        spec
                        for item in self.local_input_dependency_map[conn_data]
                        for spec in item[1]
                    ]
                )
                if conn_data in self.local_input_dependency_map
                else OrderedSet()
            )
        return specs

    # Retrieve dependent input connection keys given output key by traversing the graph.
    def get_output_key_dependency(self, key: str) -> OrderedSet[ConnectionData]:
        if (given_conn := self.conns.get_connection(key)) is None:
            raise KeyError("Given key does not belong to the Model!")

        # If there already exists any input keys, add them
        specs = OrderedSet(
            [
                key
                for key in self.local_output_dependency_map[given_conn][1]
                if key in self.conns.input_keys
            ]
        )
        # Make search from intermediate keys to the input keys.
        key_stack = OrderedSet(
            [
                spec
                for spec in self.local_output_dependency_map[given_conn][1]
                if spec not in specs
            ]
        )
        while key_stack:
            conn_data = key_stack.pop()
            if conn_data.key in self.conns.input_keys:
                specs.add(conn_data)
            # key_stack.update(self.dependency_map.get(key.key, OrderedSet()))
            # TODO: add test checking the while
            key_stack |= (
                self.local_output_dependency_map[conn_data][1]
                if conn_data in self.local_output_dependency_map
                else OrderedSet()
            )
        return specs

    # Check if cycle occured in graph
    def look_for_cyclic_connection(
        self, target_conn: ConnectionData, specs: OrderedSet[ConnectionData]
    ) -> bool:
        if target_conn in (conns := OrderedSet([conn for conn in specs])):
            return True
        else:
            for conn in conns:
                if conn in self.local_output_dependency_map:
                    return self.look_for_cyclic_connection(
                        target_conn, self.local_output_dependency_map[conn][1]
                    )
            return False

    def merge_global_connections(
        self, conn1: ConnectionData, conn2: ConnectionData
    ) -> None:
        conn1_global_out_dependency = self._global_output_dependency_map.get(conn1)
        conn2_global_out_dependency = self._global_output_dependency_map.pop(
            conn2, None
        )
        # If conn1 and conn2 cache exists, add all conn2 dependencies to conn1
        if (
            conn1_global_out_dependency is not None
            and conn2_global_out_dependency is not None
        ):
            for dependent_conn in conn2_global_out_dependency:
                conn1_global_out_dependency.add(dependent_conn)

                self._global_input_dependency_map[dependent_conn].remove(conn2)
                self._global_input_dependency_map[dependent_conn].add(conn1)
        # If conn1 is not, but conn2 cache exists, move all conn2 dependencies to conn1
        elif conn2_global_out_dependency is not None:
            self._global_output_dependency_map[conn1] = conn2_global_out_dependency

            for dependent_conn in conn2_global_out_dependency:
                self._global_input_dependency_map[dependent_conn].remove(conn2)
                self._global_input_dependency_map[dependent_conn].add(conn1)

        conn1_global_in_dependency = self._global_input_dependency_map.get(conn1)
        conn2_global_in_dependency = self._global_input_dependency_map.pop(conn2, None)
        # If conn1 and conn2 cache exists, add all conn2 dependencies to conn1
        if (
            conn1_global_in_dependency is not None
            and conn2_global_in_dependency is not None
        ):
            for dependent_conn in conn2_global_in_dependency:
                conn1_global_in_dependency.add(dependent_conn)

                self._global_output_dependency_map[dependent_conn].remove(conn2)
                self._global_output_dependency_map[dependent_conn].add(conn1)
        # If conn1 is not, but conn2 cache exists, move all conn2 dependencies to conn1
        elif conn2_global_in_dependency is not None:
            self._global_input_dependency_map[conn1] = conn2_global_in_dependency

            for dependent_conn in conn2_global_in_dependency:
                self._global_output_dependency_map[dependent_conn].remove(conn2)
                self._global_output_dependency_map[dependent_conn].add(conn1)

    def merge_global_caches(self, conn1: ConnectionData, conn2: ConnectionData) -> None:
        conn1_global_out_cache = self._global_output_dependency_map_cache.get(conn1)
        conn2_global_out_cache = self._global_output_dependency_map_cache.pop(
            conn2, None
        )

        # If conn1 and conn2 cache exists, add all conn2 dependencies to conn1
        if conn1_global_out_cache is not None and conn2_global_out_cache is not None:
            for dependent_conn in conn2_global_out_cache:
                conn1_global_out_cache.add(dependent_conn)

                self._global_input_dependency_map_cache[dependent_conn].remove(conn2)
                self._global_input_dependency_map_cache[dependent_conn].add(conn1)

        # If conn1 is not, but conn2 cache exists, move all conn2 dependencies to conn1
        elif conn2_global_out_cache is not None:
            self._global_output_dependency_map_cache[conn1] = conn2_global_out_cache

            for dependent_conn in conn2_global_out_cache:
                self._global_input_dependency_map_cache[dependent_conn].remove(conn2)
                self._global_input_dependency_map_cache[dependent_conn].add(conn1)

        conn1_global_in_cache = self._global_input_dependency_map_cache.get(conn1)
        conn2_global_in_cache = self._global_input_dependency_map_cache.pop(conn2, None)

        # If conn1 and conn2 cache exists, add all conn2 dependencies to conn1
        if conn1_global_in_cache is not None and conn2_global_in_cache is not None:
            for dependent_conn in conn2_global_in_cache:
                conn1_global_in_cache.add(dependent_conn)

                self._global_output_dependency_map_cache[dependent_conn].remove(conn2)
                self._global_output_dependency_map_cache[dependent_conn].add(conn1)

        # If conn1 is not, but conn2 cache exists, move all conn2 dependencies to conn1
        elif conn2_global_in_cache is not None:
            self._global_input_dependency_map_cache[conn1] = conn2_global_in_cache

            for dependent_conn in conn2_global_in_cache:
                self._global_output_dependency_map_cache[dependent_conn].remove(conn2)
                self._global_output_dependency_map_cache[dependent_conn].add(conn1)<|MERGE_RESOLUTION|>--- conflicted
+++ resolved
@@ -24,6 +24,7 @@
 from ...utils.utils import OrderedSet
 from ..common import (
     NOT_AVAILABLE,
+    TBD,
     Connection,
     ConnectionData,
     Connections,
@@ -33,35 +34,21 @@
     ConstraintSolver,
     IOHyperEdge,
     MainValueType,
-<<<<<<< HEAD
     MyTensor,
     NestedListType,
-=======
->>>>>>> 941bb503
     NotAvailable,
     ShapeNode,
     ShapesType,
     ShapeTemplateType,
     ShapeType,
-<<<<<<< HEAD
-    TensorValueType,
-    ToBeDetermined,
-=======
-    Tensor,
->>>>>>> 941bb503
     UniadicRecord,
     Updates,
     UpdateType,
     Variadic,
     create_shape_repr,
-<<<<<<< HEAD
-    values_equal,
-=======
     get_shapes,
->>>>>>> 941bb503
 )
 from ..constraints import post_process_map, type_constraints
-from ..utils import NestedListType
 
 __all__ = ["BaseModel", "ExtendInfo"]
 
@@ -101,48 +88,6 @@
     factory_args: dict[str, Any] = {}
 
     def __call__(self, **kwargs: ConnectionType) -> ExtendInfo:
-<<<<<<< HEAD
-        for key, val in self.factory_inputs.items():
-            if val is not TBD:
-                if key not in kwargs or (con := kwargs[key]) is NOT_GIVEN:
-                    kwargs[key] = val  # type: ignore
-                    continue
-                match con:
-                    case Connection():
-                        kwargs[key] = IOKey(value=val, connections=[con])
-                        # TODO: Maybe we could check con's value if matches with val
-                    case item if isinstance(item, MainValueInstance) and con != val:
-                        raise ValueError(
-                            f"Given value {con} for local key: '{key}' "
-                            f"has already being set to {val}!"
-                        )
-                    case str():
-                        kwargs[key] = IOKey(con, value=val, expose=False)
-                    case IOKey():
-                        if con._value is not TBD and not values_equal(con._value, val):
-                            raise ValueError(
-                                f"Given IOKey for local key: '{key}' is not valid!"
-                            )
-                        else:
-                            _conns: list[Connection | str] = [
-                                item.conn if isinstance(item, ConnectionData) else item
-                                for item in con._connections
-                            ]
-                            kwargs[key] = IOKey(
-                                name=con._name,
-                                value=val,
-                                shape=con._shape,
-                                type=con._type,
-                                expose=con._expose,
-                                connections=_conns,
-                            )
-                    case ExtendTemplate():
-                        raise ValueError(
-                            "Multi-write detected for a valued "
-                            f"local key: '{key}' is not valid!"
-                        )
-=======
->>>>>>> 941bb503
         return ExtendInfo(self, kwargs)
 
     def __init__(self, name: str | None = None, enforce_jit: bool = True) -> None:
@@ -346,11 +291,7 @@
         if key.key not in self.conns.input_keys:
             raise ValueError("Values of internal and output keys cannot be set.")
         # Data is scalar, set the value directly.
-<<<<<<< HEAD
         return key.metadata.set_value(value)  # type: ignore
-=======
-        return key.metadata.data.set_value(value)
->>>>>>> 941bb503
 
     def set_shapes(
         self, config: ShapesType | None = None, **kwargs: ShapeTemplateType
@@ -407,13 +348,8 @@
         | Mapping[Connection, type | UnionType | NestedListType | MyTensor]
         | Mapping[str, type | UnionType | NestedListType | MyTensor]
         | None = None,
-<<<<<<< HEAD
         **kwargs: type | UnionType | NestedListType | MyTensor,
     ):
-=======
-        **kwargs: type | UnionType | NestedListType,
-    ) -> None:
->>>>>>> 941bb503
         """
         Set types of any connection in the Model
 
@@ -455,17 +391,9 @@
         var_keys: dict[Variadic, str] | None = None,
         symbolic: bool = True,
         verbose: bool = False,
-<<<<<<< HEAD
-    ) -> _ShapesType:
-        return _get_shapes(
+    ) -> ShapesType:
+        return get_shapes(
             data_dict={key: value.metadata for key, value in self.conns.all.items()},
-=======
-    ) -> Mapping[str, ShapeTemplateType | list[ShapeTemplateType] | None]:
-        return get_shapes(
-            data_dict={
-                key: value.metadata.data for key, value in self.conns.all.items()
-            },
->>>>>>> 941bb503
             uniadic_keys=uni_keys,
             varadic_keys=var_keys,
             symbolic=symbolic,
