# Copyright 2022 Synnada, Inc.
#
# Licensed under the Apache License, Version 2.0 (the "License");
# you may not use this file except in compliance with the License.
# You may obtain a copy of the License at
#
#     http://www.apache.org/licenses/LICENSE-2.0
#
# Unless required by applicable law or agreed to in writing, software
# distributed under the License is distributed on an "AS IS" BASIS,
# WITHOUT WARRANTIES OR CONDITIONS OF ANY KIND, either express or implied.
# See the License for the specific language governing permissions and
# limitations under the License.

from __future__ import annotations

from collections.abc import KeysView, Mapping, ValuesView
from itertools import chain
from types import UnionType
from typing import Any, get_origin

from ...utils.utils import OrderedSet
from ..common import (
    NOT_GIVEN,
    TBD,
    AssignedConstraintType,
    Constraint,
    ConstraintFunctionType,
    ConstraintSolver,
    IOHyperEdge,
    KeyType,
    MainValueInstance,
    MainValueType,
    NullConnection,
    ScalarType,
    ScalarValueType,
    ShapeNode,
    ShapeTemplateType,
    ShapeType,
    Tensor,
    ToBeDetermined,
    UniadicRecord,
    Updates,
    UpdateType,
    Variadic,
    create_shape_repr,
    find_intersection_type,
    get_shapes,
)
from ..constraints import constraint_type_map
from ..utils import find_type

__all__ = ["BaseModel", "BaseKey", "ConnectionData", "ConnectionDataType"]


class ConnectionData:
    # TODO: This class updated as mutable. Update docstrings accordingly!
    """Immutable dataclass object which holds model instance, key
    and I/O info. It is immutable because once a model's input-output
    names are defined, changing them is not allowed for proper DAG
    connections.
    """

    def __init__(
        self,
        name: str | None = None,
        value: Tensor[int | float | bool]
        | ScalarValueType
        | ToBeDetermined
        | str = TBD,
        shape: ShapeTemplateType | None = None,
        type: UnionType
        | type
        | type[Tensor[int | float | bool]]
        | ScalarType
        | None = None,
        expose: bool | None = None,
        differentiable: bool = False,
        interval: list[float | int] | None = None,
    ) -> None:
        # If shape is provided, type should be Tensor.
        if shape is not None:
            if type in (Tensor, None):
                type = Tensor[int | float | bool]
            elif get_origin(type) is not Tensor:
                raise TypeError("Shape can not be provided for a non-tensor type!")
        elif type is Tensor:
            # Convert to generic Tensor type if Tensor type is provided.
            type = Tensor[int | float | bool]

        if differentiable:
            if type is not None:
                if (type := find_intersection_type(type, Tensor[float])) is None:
                    raise TypeError(
                        "Differentiable connection should be Tensor[float] type!"
                    )
            else:
                type = Tensor[float]
            if value is TBD:
                value = Tensor(differentiable=True)
            elif isinstance(value, Tensor):
                value.differentiable = True
            else:
                raise ValueError(
                    "Differentiable connection value should be Tensor type!"
                )

        self._name = name
        self._expose = expose
        # TODO: Shape should not be [] also!
        if (
            value is not TBD
            and not isinstance(value, Tensor)
            and shape is not None
            and shape != []
        ):
            raise ValueError(
                f"Scalar values are shapeless, shape should be None or []. "
                f"Got {shape}."
            )

        if value is not TBD and type is not None:
            value_type = find_type(value)
            if find_intersection_type(value_type, type) is None:
                raise TypeError(
                    "type of the given value and given type does not match. Given "
                    f"type is {type} while type of value is {value_type}"
                )
        self.value_shape = shape
        if type is None:
            type = ToBeDetermined
        self.metadata = IOHyperEdge(
            key_origin=name,
            type=type,
            value=value,
            interval=interval,
        )
        self.model: BaseModel | None = None

    @property
    def is_exposed(self) -> bool | None:
        # TODO: get this from self.model model is set.
        if self.model is not None:
            m = self.model._get_outermost_parent()
            con = m.conns.get_extracted_connection(self)
            self._expose = None
            return m.conns.get_type(con) in (KeyType.INPUT, KeyType.OUTPUT)
        return self._expose

    @property
    def key(self) -> str:
        assert self._name is not None, "Connection name should be provided!"
        return self._name

    def set_key(self, key: str | None) -> None:
        self._name = key

    def get_key(self) -> str | None:
        return self._name

    @property
    def is_autogenerated(self) -> bool:
        return self.key.startswith("$")

    def __hash__(self) -> int:
        return hash(id(self))

    def set_differentiability(self, differentiable: bool = True) -> Updates:
        updates = Updates()
        # TODO: Move this method to Model class as set_shapes, set_types etc.
        if self.metadata.is_tensor:
            self.metadata.set_differentiability(differentiable)
        elif differentiable:
            updates |= self.metadata.set_type(Tensor[float])
            self.metadata.set_differentiability(differentiable)

        return updates


BaseKey = ConnectionData

ConnectionDataType = (
    str
    | MainValueType
    | NullConnection
    | BaseKey
    | ConnectionData
    | Tensor[int | float | bool]
)

ConnectionDataInstanceType = (
    str | MainValueInstance | NullConnection | BaseKey | ConnectionData | Tensor  # type: ignore
)


class Connections:
    """This class maintains all the connections and their operations in model.
    _input_dict, _output_dict and _internal_dict stores added / updated connections
    and metadata_dict contains all metadata of the connections in _input_dict,
    _output_dict and _internal_dict. Metadata dict is updated in case of metadata
    merger.
    """

    def __init__(self) -> None:
        self._connection_dict: dict[KeyType, dict[str, ConnectionData]] = {
            key_type: {} for key_type in KeyType
        }

        self.metadata_dict: dict[IOHyperEdge, set[ConnectionData]] = {}
        self.connections_dict: dict[IOHyperEdge, set[Connections]] = {}
        self.cins: set[ConnectionData] = set()
        self.couts: set[ConnectionData] = set()

    @property
    def input_keys(self) -> KeysView[str]:
        return self._connection_dict[KeyType.INPUT].keys()

    @property
    def input_connections(self) -> ValuesView[ConnectionData]:
        return self._connection_dict[KeyType.INPUT].values()

    @property
    def output_keys(self) -> KeysView[str]:
        return self._connection_dict[KeyType.OUTPUT].keys()

    @property
    def output_connections(self) -> ValuesView[ConnectionData]:
        return self._connection_dict[KeyType.OUTPUT].values()

    @property
    def internal_keys(self) -> KeysView[str]:
        return self._connection_dict[KeyType.INTERNAL].keys()

    @property
    def internal_connections(self) -> ValuesView[ConnectionData]:
        return self._connection_dict[KeyType.INTERNAL].values()

    @property
    def latent_output_keys(self) -> KeysView[str]:
        return self._connection_dict[KeyType.LATENT_OUTPUT].keys()

    @property
    def latent_output_connections(self) -> ValuesView[ConnectionData]:
        return self._connection_dict[KeyType.LATENT_OUTPUT].values()

    @property
    def latent_input_keys(self) -> KeysView[str]:
        return self._connection_dict[KeyType.LATENT_INPUT].keys()

    @property
    def latent_input_connections(self) -> ValuesView[ConnectionData]:
        return self._connection_dict[KeyType.LATENT_INPUT].values()

    @property
    def all(self) -> dict[str, ConnectionData]:
        return (
            self._connection_dict[KeyType.INTERNAL]
            | self._connection_dict[KeyType.INPUT]
            | self._connection_dict[KeyType.OUTPUT]
            | self._connection_dict[KeyType.LATENT_INPUT]
            | self._connection_dict[KeyType.LATENT_OUTPUT]
        )

    @property
    def io_keys(self) -> KeysView[str]:
        return (
            self._connection_dict[KeyType.INPUT] | self._connection_dict[KeyType.OUTPUT]
        ).keys()

    def add(
        self,
        connection: ConnectionData,
    ) -> None:
        metadata = connection.metadata
        self.metadata_dict.setdefault(metadata, set()).add(connection)
        self.connections_dict.setdefault(metadata, set()).add(self)

    def set_connection_type(
        self,
        connection: ConnectionData,
        con_type: KeyType,
        safe: bool = True,
    ) -> None:
        if safe and con_type == KeyType.OUTPUT and connection.is_autogenerated:
            raise KeyError("Connection without a name cannot be set as output")
        key = connection.key
        if con_type == KeyType.INTERNAL:
            self.couts.discard(connection)
        if con_type != KeyType.INPUT:
            self.cins.discard(connection)
        for _type in KeyType:
            if _type == con_type:
                self._connection_dict[_type][key] = connection
            else:
                self._connection_dict[_type].pop(key, None)

    def remove_connection(self, connection: ConnectionData) -> None:
        for _type in KeyType:
            self._connection_dict[_type].pop(connection.key, None)
            self.cins.discard(connection)
            self.couts.discard(connection)

    def get_data(self, key: str) -> IOHyperEdge:
        return self.get_metadata(key)

    def get_type(self, key: ConnectionData) -> KeyType:
        con_data = self.get_extracted_connection(key)
        for _key_type in KeyType:
            key_dict = self._connection_dict[_key_type]
            if key_dict.get(con_data.key) is not None:
                return _key_type
        raise ValueError("No matching key type found!")

    def get_non_diff_keys(self) -> set[str]:
        return {
            key for key, conn in self.all.items() if not conn.metadata.differentiable
        }

    def get_connection(self, key: str) -> ConnectionData | None:
        for value in self._connection_dict.values():
            if (connection := value.get(key)) is not None:
                return connection
        return None

    def get_con_by_metadata(self, key: IOHyperEdge) -> ConnectionData | None:
        conns = self.metadata_dict.get(key)
        if conns is not None:
            return next(iter(conns))
        return conns

    def get_cons_by_metadata(self, key: IOHyperEdge) -> set[ConnectionData] | None:
        return self.metadata_dict.get(key)

    def get_metadata(self, key: str) -> IOHyperEdge:
        if (con := self.get_connection(key)) is not None:
            return con.metadata
        raise KeyError(f"Key '{key}' is not found in connections.")

    def get_key_origin(self, key: str) -> str | None:
        return self.get_metadata(key).key_origin

    def get_shape_node(self, key: str) -> ShapeNode:
        edge = self.get_metadata(key)
        if not edge.is_tensor:
            raise ValueError("'Only Tensor type connections has shape!'")
        assert edge.shape is not None
        return edge.shape

    def set_value(self, con: ConnectionData, value: MainValueType) -> None:
        self.get_data(con.key).set_value(value)

    def extract_metadata(self, key: str | ConnectionData) -> IOHyperEdge:
        if isinstance(key, ConnectionData):
            # Extract the key from the Connection object.
            metadata = key.metadata
        else:
            metadata = self.get_metadata(key)
        return metadata

    def get_extracted_connection(self, key: str | ConnectionData) -> ConnectionData:
        if (result := self.get_con_by_metadata(self.extract_metadata(key))) is None:
            raise KeyError("Connection is not found!")
        return result


class BaseModel:
    # Disposable models only used once for entire training session.
    # This attribute is only use for manual backends' code generation.

    # TODO: This can be checked from backend's gradient function dict???
    disposable: bool = False
    # TODO: factory_args should be instance variable not class!
    factory_args: dict[str, Any] = {}

    def __init__(
        self,
        name: str | None = None,
        formula_key: str | None = None,
        enforce_jit: bool = True,
    ) -> None:
        self.dag: dict[BaseModel, dict[str, ConnectionData]] = {}
        self._formula_key: str | None = formula_key

        # TODO: maybe set it only to Operator / Model.
        self.parent: BaseModel | None = None
        self.assigned_shapes: list[dict[str, ShapeTemplateType]] = []
        self.assigned_types: dict[
            str,
            type | UnionType | ScalarType | type[Tensor[int | float | bool]],
        ] = {}
        self.assigned_constraints: list[AssignedConstraintType] = []
        self.conns = Connections()
        self.frozen_attributes: list[str] = []
        self.dependency_map = DependencyMap(self.conns)
        self.name = name
        self._enforce_jit = enforce_jit
        self._jittable = True
        self.constraint_solver: ConstraintSolver = ConstraintSolver()
        self.safe_shapes: dict[str, ShapeTemplateType] = {}
        self.is_frozen = False
        self.inter_key_count = 0

    @property
    def formula_key(self) -> str | None:
        return self._formula_key

    def create_key_name(self) -> str:
        self.inter_key_count += 1
        return "$" + str(self.inter_key_count)

    def expose_keys(
        self, *args: str | ConnectionData, **kwargs: str | ConnectionData
    ) -> None:
        if self.parent is not None:
            raise Exception("Child model's outputs cannot be set.")
        # Convert all args and kwargs to tuple.
        # Convert all args and kwargs to tuple.
        pairs = tuple([(None, arg) for arg in args]) + tuple(kwargs.items())
        connections = []
        for pair in pairs:
            new_name, name = pair
            metadata = self.conns.extract_metadata(name)

            # Check the connection is valid.
            if (conn_data := self.conns.get_con_by_metadata(metadata)) is None:
                raise KeyError("Requires valid key or Connection to set output!")

            key_type = self.conns.get_type(conn_data)
            is_input = key_type in {KeyType.INPUT, KeyType.LATENT_INPUT}

            # Autogenerated keys can not be set directly as output without a name.
            if new_name is None and conn_data.is_autogenerated:
                raise KeyError(
                    "Autogenerated keys can only be exposed if"
                    " a name is provided for the connection as keyworded argument."
                )

            if new_name is not None:  # Non-named connections.
                if new_name in self.conns.all:
                    raise KeyError(f"Key '{new_name}' is already used!")
                self.rename_key(conn_data, new_name)
            new_type = (KeyType.OUTPUT, KeyType.INPUT)[is_input]
            if new_type != key_type:
                self.conns.set_connection_type(conn_data, new_type)
                connections.append(conn_data)
        self.dependency_map.update_globals(OrderedSet(connections))

    def _check_multi_write(
        self,
        local_input: bool,
        local_connection: ConnectionData,
        connection: ConnectionData,
    ) -> None:
        conn_is_output = (
            self.dependency_map.local_output_dependency_map.get(connection, None)
            is not None
        )
        if local_connection.key in self.conns.all and connection.key in self.conns.all:
            local_conn_is_output = (
                self.dependency_map.local_output_dependency_map.get(
                    local_connection, None
                )
                is not None
            )
            if (
                conn_is_output
                and local_conn_is_output
                and local_connection.key != connection.key
            ):
                # Check if 2 connections are part of main model. If it is the case,
                # We expect at least one of them is not an input of the main model,
                # otherwise condition is Multi-write error
                raise Exception(
                    "Given connections are both output connections. Multi-write error!"
                )

        local_val = local_connection.metadata.value
        global_val = connection.metadata.value

        if conn_is_output and not local_input:
            # Check if 2 connections are both output of any models.
            raise Exception(
                "Given connections are both output connections. Multi-write error!"
            )
        elif (
            local_input
            and local_connection.metadata.is_valued
            and conn_is_output
            and global_val != local_val
        ):
            raise ValueError(
                "An input of the extending model tries to write "
                "to an output connection in the extended model. "
                "Multi-write error!"
            )
        elif (
            not local_input
            and connection.metadata.is_valued
            and local_val != global_val
        ):
            raise ValueError(
                "A valued connection of the extended model tries to write "
                "to an output connection of the extending model. "
                "Multi-write error!"
            )

    def _add_connection(
        self,
        model: BaseModel,
        local_key: str,
        given_connection: ConnectionDataType,
        updates: Updates,
    ) -> tuple[ConnectionData, Updates]:
        is_input = local_key in model.input_keys
        local_connection = model.conns.get_connection(local_key)
        assert local_connection is not None, "Connection is not found!"
<<<<<<< HEAD
        edge = local_connection.metadata
        is_not_valued = local_connection.metadata.value is TBD
=======
        is_not_valued = not local_connection.metadata.is_valued
>>>>>>> 28e954c5

        d_map = self.dependency_map.local_output_dependency_map

        con_obj = None
        set_value: (
            ToBeDetermined
            | str
            | ScalarValueType
            | Tensor[int | float | bool]
            | NullConnection
        ) = NOT_GIVEN
        is_new_connection = False

        match given_connection:
            case NullConnection():
                given_connection = self._create_connection(edge)
            case str():
                if (_conn := self.conns.get_connection(given_connection)) is None:
                    _conn = self._create_connection(edge, given_connection)
                given_connection = _conn
            case _ if isinstance(given_connection, MainValueInstance | Tensor):
                if local_connection in model.dependency_map.local_output_dependency_map:
                    raise KeyError(
                        f"{local_key} key is an output of the model, "
                        "output values could not be set in extend."
                    )
                set_value = given_connection
                given_connection = self._create_connection(edge, None)
        assert isinstance(given_connection, ConnectionData)
        # Connection is given as a Connection object.
        if (
            con_obj := self.conns.get_con_by_metadata(given_connection.metadata)
        ) is None:
            if given_connection.model is not None:
                raise KeyError("Requires accessible connection to be processed!")
            is_new_connection = True
            expose = given_connection.is_exposed
            outer_key = given_connection.get_key()
            if set_value is NOT_GIVEN and given_connection.metadata.value is not TBD:
                set_value = given_connection.metadata._value
            if outer_key is not None:
                con_obj = self.conns.get_connection(outer_key)
            if outer_key is None or con_obj is None:
                if expose is None and is_input and is_not_valued:
                    expose = True
                # NOTE: This is the previous version that creates new connection
                # even if the connection is already created and provided.
                # con_obj = self._create_connection(edge, outer_key)
                # self.attach_connection(con_obj)
                given_connection.model = self
                self.attach_connection(given_connection)
                con_obj = given_connection
            if (
                expose is False
                and is_input
                and set_value is NOT_GIVEN
                and edge.value is TBD
                and (con_obj is None or con_obj not in d_map)
            ):
                raise ValueError(
                    "Expose flag cannot be false when "
                    "no value is provided for input keys!"
                )
            if not isinstance(set_value, NullConnection):
                updates |= con_obj.metadata.set_value(set_value)
            elif (
                set_type := given_connection.metadata.edge_type
            ) is not ToBeDetermined:
                model.set_types({local_connection: set_type})
<<<<<<< HEAD
=======

            if given_connection.differentiable:
                updates |= con_obj.set_differentiability(True)
        else:  # ConnectionData
            # Connection is given as a Connection object.
            if (
                con_obj := self.conns.get_con_by_metadata(given_connection.metadata)
            ) is None:
                raise KeyError("Requires accessible connection to be processed!")
>>>>>>> 28e954c5

            if given_connection.metadata.differentiable:
                updates |= con_obj.set_differentiability(True)

        else:
            if given_connection in model.conns.all.values():
                raise ValueError(
                    f"Given connection '{given_connection.key}' should not belong "
                    "to the extending model!"
                )

            outer_key = con_obj.key
            expose = outer_key in self.conns.output_keys and not is_input

        # Name "input" can only be used for input connections.
        is_key_name_input = con_obj is not None and (con_key := con_obj.key) == "input"
        if not is_input and (outer_key == "input" or is_key_name_input):
            raise KeyError(
                "The key 'input' is a reserved key which could not be used for "
                "internal keys."
            )

        # Inherit submodel connections dict
        self.conns.connections_dict.setdefault(edge, set())
        self.conns.connections_dict[edge] |= model.conns.connections_dict.pop(
            edge, set()
        )

<<<<<<< HEAD
=======
        # If any value provided, set.
        assert con_obj is not None
        if not isinstance(set_value, NullConnection):
            updates |= con_obj.metadata.set_value(set_value)

>>>>>>> 28e954c5
        # Check multi-write error for con_obj.
        self._check_multi_write(is_input, local_connection, con_obj)
        # If match required, perform.
        if con_obj.metadata != edge:
            local_key_origin = edge.key_origin
            updates |= self._match_hyper_edges(con_obj.metadata, edge)
            # If local_connection is an output of the model,
            # update con_obj "key_origin" with local_connection's key_origin.
            if (
                not is_input
                and not is_new_connection
                and outer_key not in self.conns.output_keys
                or con_obj.metadata.key_origin is None
            ):
                con_obj.metadata.key_origin = local_key_origin

        unexposed = not (expose or (is_input and con_key in self.conns.io_keys))
        if unexposed:
            if is_input:
                key_type = (KeyType.LATENT_INPUT, KeyType.INTERNAL)[con_obj in d_map]
            else:
                key_type = (KeyType.LATENT_OUTPUT, KeyType.INTERNAL)[con_obj in d_map]
        else:
            key_type = (KeyType.OUTPUT, KeyType.INPUT)[
                is_input and con_obj not in d_map
            ]
        if con_obj in d_map:
            self.conns.couts.discard(con_obj)
        self.conns.set_connection_type(con_obj, key_type)
        # Update Canonicals
        if (
            local_connection in model.conns.cins
            and con_obj in self.conns.input_connections
            and not con_obj.metadata.is_valued
        ):
            self.conns.cins.add(con_obj)

        if local_connection in model.conns.couts and (
            con_obj not in self.dependency_map.local_input_dependency_map
            or con_obj in self.conns.output_connections
        ):
            self.conns.couts.add(con_obj)
        return con_obj, updates

    def rename_key(self, connection: ConnectionData, key: str) -> None:
        # TODO: raise if frozen model's rename_key is called?
        con_data = self.conns.get_extracted_connection(connection)
        key_type = self.conns.get_type(con_data)
        key_dict = self.conns._connection_dict[key_type]
        key_dict[key] = key_dict.pop(con_data.key)
        # Update con_data key
        con_data.set_key(key)
        con_data.metadata.key_origin = key

    def merge_connections(
        self, *connections: str | ConnectionData, name: str | None = None
    ) -> None:
        """
        Merge multiple ConnectionData objects into one.

        This method takes multiple ConnectionData objects and merges them into a single
        ConnectionData object. The first ConnectionData object in the list is used as
        the base, and subsequent ConnectionData objects are merged into it. The method
        ensures that the merged ConnectionData object maintains consistency and updates
        the dependency maps accordingly.

        Args:
            *connections (ConnectionData): Multiple ConnectionData objects to be merged.

        Returns:
            Updates: An Updates object containing the changes made during the merge.
        """
        # TODO: raise if frozen model's merge_connections is called?
        # TODO: raise error if two named keys are merged without naming.
        # TODO: Delete named attributes after merge.
        if len(connections) >= 2:
            updates = Updates()
            conn1 = self.conns.get_extracted_connection(connections[0])

            for conn in connections[1:]:
                conn2 = self.conns.get_extracted_connection(conn)
                d_map = self.dependency_map.local_output_dependency_map
                if conn2 in d_map:
                    if conn1 in d_map:
                        raise KeyError(
                            "IOKey object can not have more than one output "
                            "connection. Multi-write error!"
                        )
                    conn1, conn2 = conn2, conn1
                updates |= self._merge_connections(conn1, conn2, name=name)
            self.constraint_solver(updates)

    def _merge_connections(
        self,
        connection1: ConnectionData,
        connection2: ConnectionData,
        name: str | None = None,
    ) -> Updates:
        # This method is used if there is 2 Connection objects to represent same Edge.
        # In this case, connection2 is updated with connection1's data and it is removed
        # from dag, dependency_map, self attribute (if exists) and Connections object.

        # TODO: Check multi-write error for Connect type.

        conn1 = self.conns.get_con_by_metadata(connection1.metadata)
        conn2 = self.conns.get_con_by_metadata(connection2.metadata)

        if conn1 is None or conn2 is None or conn1 == conn2:
            return Updates()

        # Remove conn2 from connections dict
        con1_key = conn1.key

        if connection2 in self.conns.output_connections:
            if con1_key not in self.conns.output_keys:
                self.conns.set_connection_type(connection1, KeyType.OUTPUT)
            if con1_key in self.input_keys:
                self.conns.set_connection_type(conn1, KeyType.INTERNAL)
        elif conn2 in self.conns.internal_connections and con1_key in self.input_keys:
            self.conns.set_connection_type(conn1, KeyType.INTERNAL)

        # Switch all connection2 objects with connection1 object in current dag.
        for m, m_info in self.dag.items():
            local_conns = m.conns.get_cons_by_metadata(conn2.metadata)
            if local_conns is None:
                continue

            for local_conn in local_conns:
                if m_info.get(local_conn.key) is not None:
                    self.dag[m][local_conn.key] = conn1

        d_out = self.dependency_map.local_output_dependency_map
        d_in = self.dependency_map.local_input_dependency_map
        # Update dependecy map, we need to update only local maps
        for o_conn, key_info in d_out.items():
            if conn2 in key_info[1]:
                d_out[o_conn][1].remove(conn2)
                d_out[o_conn][1].add(conn1)

        if conn2 in d_out:
            d_out[conn1] = d_out.pop(conn2)

        if conn2 in d_in:
            old_dependencies = d_in.pop(conn2)
            d_in.setdefault(conn1, old_dependencies)
            for dependecy in old_dependencies:
                if dependecy not in d_in[conn1]:
                    d_in[conn1].append(dependecy)

        self.dependency_map.merge_global_connections(conn1, conn2)
        self.dependency_map.merge_global_caches(conn1, conn2)
        updates = self._match_hyper_edges(conn1.metadata, conn2.metadata)

        self.conns.remove_connection(conn2)
        if name is None:
            if not conn1.is_autogenerated and not conn2.is_autogenerated:
                raise KeyError(
                    "Requires a connection to have only one unique key "
                    "name but encountered more!"
                )
            elif conn2.is_autogenerated and not conn1.is_autogenerated:
                name = conn1.key
            elif conn1.is_autogenerated and not conn2.is_autogenerated:
                name = conn2.key
        if name is not None:
            self.rename_key(conn1, name)
            # TODO: Deleted connection's 'key' attribute is not updated.
            # Consider updating it.

        return updates

    def extend(
        self,
        model: BaseModel | BaseModel,
        **kwargs: ConnectionDataType,
    ) -> None:
        # Check possible errors before the extension.
        model.check_extendability()
        if self.parent is not None:
            raise AttributeError("Child model could not be re-extended!")
        if self == model:
            raise KeyError("Model can not extend with itself!")
        if self._enforce_jit and not model.jittable:
            raise Exception(
                "Model with enforced Jit can not be extended by a non-jittable model! \
                            Jit can be unforced by setting enforce_jit = False"
            )
        if model.name is not None:
            # TODO: We could store model names in a set to check if it is unique.
            for m in self.dag:
                if m.name == model.name:
                    raise KeyError(f"Model already has a submodel named {model.name}.")

        model.parent = self
        # Freeze the model.
        model._freeze()

        updates = Updates()

        shape_info: dict[str, ShapeTemplateType] = {}
        submodel_dag: dict[str, ConnectionData] = {}
        updates = self.constraint_solver.match(model.constraint_solver)
        external_keys = list(model.external_keys)
        external_keys += [
            item.key for item in model.conns.couts if item.key not in external_keys
        ]

<<<<<<< HEAD
        for local_key in external_keys:
            value = kwargs.get(local_key, NOT_GIVEN)
            if isinstance(value, BaseKey):
                if value.value_shape is not None:
                    shape_info |= {local_key: value.value_shape}

                if value.metadata.edge_type is not None:
                    type_info[local_key] = value.metadata.edge_type
                expose = value._expose
                name = value.get_key()
                # TODO: We should not operate different if _connections is given. Fix
                # this and also fix corresponding tests and dict conversions with
                # "connect".
                if expose is None and (
                    name is None or self.conns.get_connection(name) is None
                ):
                    value._expose = True
=======
        io_keys: dict[str, BaseKey | ConnectionData] = {
            key: self._prepare_keys(model, key, kwargs.get(key, NOT_GIVEN))
            for key in external_keys
        }

        for local_key, value in io_keys.items():
            if isinstance(value, BaseKey) and value.value_shape is not None:
                shape_info |= {local_key: value.value_shape}
>>>>>>> 28e954c5

            con_obj, _updates = self._add_connection(model, local_key, value, updates)
            updates |= _updates
            submodel_dag[local_key] = con_obj
            if tensors := con_obj.metadata.tensors:
                # assert isinstance(con_obj.metadata._value, Tensor)
                updates.shape_updates |= tensors

        # Replace shape info keys, which are local keys, with global equivalents.
        shape_info = {
            submodel_dag[key].key: template for key, template in shape_info.items()
        }

        # Set given shapes.
        self._set_shapes(**shape_info)  # TODO: Should "trace" be set to True?.
        self.constraint_solver(updates)

        model.constraint_solver.clear()
        model.conns.connections_dict = {}

        # Insert to self dag as a FrozenDict.""
        # Since we update dag in merge_connections, we could not use FrozenDict.
        self.dag[model] = model_dag = submodel_dag

        self.dependency_map.add_model_dag(model, model_dag)

        # Update jittablity by using model's jittablity.
        self._jittable &= model.jittable

    @staticmethod
    def _update_key_name(
        new_key: str,
        underscored_keys: set[str],
        raw_keys: dict[str, list[str]],
        key_mappings: dict[str, str],
        key_origin: str,
        input_set: set[str],
    ) -> tuple[str, str]:
        # Add underscore if generated key name exists in input keys
        key_prefix = "_"
        # check any of key_prefix + raw_keys[key_origin] in input keys
        flag = True
        while flag:
            flag = False
            for item in raw_keys[key_origin]:
                if key_prefix + key_mappings[item] in input_set | set(
                    key_mappings.values()
                ):
                    key_prefix += "_"
                    flag = True

        new_key = key_prefix + new_key
        underscored_keys.add(key_origin)
        # Update same origin key names that has been previously added.
        for raw_key in raw_keys[key_origin]:
            key_mappings[raw_key] = key_prefix + key_mappings[raw_key]
        raw_keys[key_prefix + key_origin] = raw_keys.pop(key_origin)
        key_origin = key_prefix + key_origin
        return new_key, key_origin

    def generate_keys(
        self,
        symbolic: bool = True,
        include_internals: bool = True,
        include_outputs: bool = False,
    ) -> dict[str, str]:
        if self.dag == {}:
            return {}
        key_mappings: dict[str, str] = {}
        raw_keys: dict[str, list[str]] = {}
        underscored_keys = set[str]()

        if include_outputs:
            input_set = set(self.external_keys)
            keys = "external_keys"
        else:
            input_set = set(self.input_keys)
            keys = "input_keys"

        sorted_inputs = [
            self.dag[m][key].key
            for m in self.get_models_in_topological_order()
            for key in getattr(m, keys)
            if self.dag[m][key].key in input_set
        ]
        # TODO: remove duplicate loop traverse
        for key in sorted_inputs:
            new_key = key
            if key[0] != "$":
                continue
            # TODO: Discuss if we want to generate input key only
            # if len(self.conns.cins) == 1, or we could name all canonical inputs.
            if (
                len(self.conns.cins) == 1
                and key == self.cin.key
                and "input" not in self.input_keys
            ):
                # Handle canonical input
                new_key = "input"
            else:
                key_origin = self.conns.get_key_origin(key)
                assert key_origin is not None
                # Add prefix until key_origin not in underscored_keys and input_keys.
                while (
                    key_origin in (underscored_keys | self.input_keys)
                    or key_origin == "input"
                ):
                    key_origin = "_" + key_origin

                raw_keys.setdefault(key_origin, [])
                key_idx = len(raw_keys[key_origin])
                if key_idx == 0:
                    # Set key origin as is for the initial key.
                    key_suffix = ""
                else:
                    key_suffix = "_" + str(key_idx)
                    if key_idx == 1:
                        # Update initial key if same key origin is encountered
                        # (add index to initial key).
                        raw_key = raw_keys[key_origin][0]
                        key_mappings[raw_key] = key_mappings[raw_key] + "_0"
                        if key_mappings[raw_key] in self.input_keys:
                            new_key, key_origin = self._update_key_name(
                                new_key,
                                underscored_keys,
                                raw_keys,
                                key_mappings,
                                key_origin,
                                set(self.input_keys),
                            )

                new_key = key_origin + key_suffix
                if new_key in self.input_keys:
                    new_key, key_origin = self._update_key_name(
                        new_key,
                        underscored_keys,
                        raw_keys,
                        key_mappings,
                        key_origin,
                        set(self.input_keys),
                    )
                raw_keys[key_origin].append(key)
            key_mappings[key] = new_key

        if include_internals:
            sorted_models = self.get_models_in_topological_order()
            internal_key_mappings: dict[str, str] = {}
            for idx, m in enumerate(sorted_models):
                for key in m.external_keys:
                    outer_conn = self.dag[m][key]
                    outer_key = outer_conn.key
                    if outer_key[0] == "$":
                        # if key is autogenerated, generate a name for the key
                        model_name = m.class_name
                        key_origin = outer_conn.metadata.key_origin
                        assert key_origin is not None

                        generated_name = (
                            "_" + model_name + "_" + str(idx) + "_" + key_origin
                        )

                        # if key is an output key, directly write it
                        # to the internal_key_mappings
                        # or
                        # if key is an input key, first check if the key
                        # is already in internal_key mappings to avoid
                        # overwrite
                        write_to_internal_key_mappings = (
                            key in m.conns.output_keys
                            or internal_key_mappings.get(
                                outer_key, key_mappings.get(outer_key)
                            )
                            is None
                        )

                        while (
                            generated_name in internal_key_mappings.values()
                            and write_to_internal_key_mappings
                        ):
                            assert key_origin is not None
                            key_origin = "_" + key_origin
                            generated_name = (
                                "_" + model_name + "_" + str(idx) + "_" + key_origin
                            )

                        if write_to_internal_key_mappings:
                            internal_key_mappings[outer_key] = generated_name

            key_mappings = internal_key_mappings | key_mappings
        if symbolic:
            key_mappings = {key: "$" + value for key, value in key_mappings.items()}
        return key_mappings

    def get_unique_submodel_names(self) -> dict[BaseModel, str]:
        name_mapping: dict[BaseModel, str] = {}
        existing_names: set[str] = set()
        model_type_dict: dict[str, list[BaseModel]] = {}

        # First, assign existing names and track used names.
        # Also save unnamed models to model_type_dict.
        for model in self.dag:
            if model.name:
                name_mapping[model] = model.name
                existing_names.add(model.name)
            else:
                model_type_dict.setdefault(model.class_name, []).append(model)

        # Iterate over different model types among unnamed models.
        for model_type, model_list in model_type_dict.items():
            counter = 0
            # Iterate over same class model objects to name them.
            for i, model in enumerate(model_list):
                if len(model_list) == 1:
                    # If there is only one model of a type, do not increment counter.
                    counter -= 1
                    name = model_type
                else:
                    name = f"{model_type}_{counter + i}"
                while name in existing_names:
                    counter += 1  # counter is incremented until a unique name is found.
                    name = f"{model_type}_{counter + i}"
                name_mapping[model] = name
                existing_names.add(name)
        return name_mapping

    def _freeze(self) -> None:
        for cout in self.conns.couts:
            self.conns.set_connection_type(cout, KeyType.OUTPUT, safe=False)
        self.dependency_map.update_all_keys()

        # Name unnamed submodels before freezing considering the insertion order.
        model_names = self.get_unique_submodel_names()
        for m in self.dag:
            if m.name is None:
                m.name = model_names[m]

        if self.formula_key is not None:
            # Must be convertable to primitive.
            assert len(self.conns.output_keys) == 1, (
                "Logical models have altenative primitive implementation must "
                "have only 1 output."
            )
        # super()._freeze()
        self.is_frozen = True

    @staticmethod
    def _reverse_dfs(
        node: BaseModel,
        graph: dict[BaseModel, OrderedSet[BaseModel]],
        top_order: list[BaseModel],
        visited: set[BaseModel],
    ) -> None:
        visited.add(node)
        for m in graph[node]:
            if m not in visited:
                BaseModel._reverse_dfs(m, graph, top_order, visited)
        top_order.append(node)

    def get_models_in_topological_order(self) -> list[BaseModel]:
        dependency_map = self.dependency_map.local_output_dependency_map
        graph = {
            info[0]: OrderedSet(
                [dependency_map[spec][0] for spec in info[1] if spec in dependency_map]
            )
            for info in dependency_map.values()
        }
        top_order: list[BaseModel] = list()
        visited: set[BaseModel] = set()
        for model in graph:
            if model not in top_order:
                BaseModel._reverse_dfs(model, graph, top_order, visited)
        return top_order

    # TODO: Summary should be isolated from the model.
    def extract_connection_info(
        self,
        name_mappings: dict[BaseModel, str],
        data_to_key_map: dict[IOHyperEdge, list[str]] | None = None,
        data_memo: Mapping[int, IOHyperEdge] | None = None,
    ) -> dict[str, tuple[dict[str, list[str]], dict[str, list[str]]]]:
        conn_info: dict[str, tuple[dict[str, list[str]], dict[str, list[str]]]] = {}
        if self.input_keys:
            if data_to_key_map is None:
                data_to_key_map = {}
            if data_memo is None:
                data_memo = {}
            model_key_map: dict[BaseModel, dict[str, str]] = {}

            # handle the case when model is constructed with += operation. In that case,
            # directly take canonical output as the output_key.

            # TODO: We may expose all canonical outputs for summary instead of
            # checking only len(self.conns.couts) == 1.
            output_keys = (
                ([self.cout.key] if len(self.conns.couts) == 1 else [])
                if not self.conns.output_keys
                else self.conns.output_keys
            )
            # extract key mappings and data map of outer model
            key_mappings = self.generate_keys(
                include_internals=False, include_outputs=True
            )
            data_map = {key: conn.metadata for key, conn in self.conns.all.items()}

            # Sort in topological order
            sorted_models = self.get_models_in_topological_order()

            for model in sorted_models:
                model_name = name_mappings[model]
                m_info = self.dag[model]
                # set default structure of conn_info and shape_info
                conns = conn_info.setdefault(model_name, ({}, {}))
                # include input keys with Tensor value
                input_keys = tuple(model.input_keys)
                # Generate sub_model key_map and data map
                model_key_map[model] = m_key_mappings = model.generate_keys(
                    include_internals=False, include_outputs=True
                )
                m_data_map = {
                    key: conn.metadata for key, conn in model.conns.all.items()
                }
                for inner_key in input_keys + tuple(model.conns.output_keys):
                    # Find the data of the key, if data memo is given, extract its
                    # copied version and extract the shapes
                    key_data = data_memo.get(
                        id(m_data_map[inner_key]), m_data_map[inner_key]
                    )

                    # Find inner and outer keys. Also find their updated version based
                    # on their key mappings
                    updated_inner_key = m_key_mappings.get(inner_key, inner_key)
                    outer_conn = m_info[inner_key]
                    outer_key = outer_conn.key
                    updated_outer_key = data_to_key_map.get(
                        key_data, [key_mappings.get(outer_key, outer_key)]
                    )

                    # take and setdefault connection list in which update will be done
                    conn = conns[inner_key in model.conns.output_keys].setdefault(
                        updated_inner_key, []
                    )
                    if inner_key not in input_keys:
                        continue

                    if key_data.is_valued:
                        val = key_data.value
                        conn.append(str(val))

                    elif outer_key in self.input_keys:
                        # If outer_key in input_keys of overall model, it means
                        # the input key is overall input to the model. Do the
                        # updates accordingly
                        input_name = ["'" + key + "'" for key in updated_outer_key]
                        conn.extend(input_name)
                    else:
                        # if input_key is not in self.input_keys, that means this
                        # input key connected to a model and it is an internal
                        # connection. Find the connected model and do the intializations
                        con_model = self.dependency_map.local_output_dependency_map[
                            outer_conn
                        ][0]
                        con_generated_keys = model_key_map.setdefault(
                            con_model,
                            con_model.generate_keys(
                                include_internals=False, include_outputs=True
                            ),
                        )
                        conn_info.setdefault(name_mappings[con_model], ({}, {}))
                        model_conn = m_info[inner_key]
                        con = con_model.conns.get_con_by_metadata(model_conn.metadata)
                        assert con is not None, "Connection is not found"
                        con_key = con.key

                        con_key = con_generated_keys.get(con_key, con_key)
                        # Since being internal key means having two sided connection,
                        # Two updates on conn_info dict needs to be done. one for
                        # model's input key and other for connected_model's output
                        # key. do the updates accordingly.
                        conn_info[model_name][0].setdefault(
                            updated_inner_key, []
                        ).append(name_mappings[con_model] + "." + con_key)
                        conn_info[name_mappings[con_model]][1].setdefault(
                            con_key, []
                        ).append(model_name + "." + updated_inner_key)

            for outer_key in output_keys:
                # Lastly, traverse through output keys of the overall model
                # Find the connected model, and find the inner key by finding
                # the metadata
                metadata = self.conns.get_metadata(outer_key)
                outer_out_conn = self.conns.get_connection(outer_key)

                assert metadata is not None, "Metadata is not found!"
                assert outer_out_conn is not None, "Connection is not found"

                model = self.dependency_map.local_output_dependency_map[outer_out_conn][
                    0
                ]
                other_conn = model.conns.get_con_by_metadata(metadata)
                assert other_conn is not None, "Connection is not found"

                inner_key = other_conn.key
                updated_inner_key = model_key_map[model].get(inner_key, inner_key)
                key_data = data_memo.get(id(data_map[outer_key]), data_map[outer_key])
                updated_outer_key = data_to_key_map.get(
                    key_data, [key_mappings.get(outer_key, outer_key)]
                )
                if updated_outer_key[0][0] == "$":
                    # There is only possibilty of outer key is found to be with $ sign.
                    # That is, if model is constructed with += operator. In that case,
                    # canonical output will be external key even if it is not named by
                    #  user. Therefore, handle the case with dicrectly writing $output
                    updated_outer_key = ["$output"]
                model_name = name_mappings[model]
                conn_info[model_name][1][updated_inner_key].extend(
                    ["'" + key + "'" for key in updated_outer_key]
                )

        return conn_info

    @property
    def grad_formula(self) -> str:
        if self.formula_key is None:
            raise AttributeError("Model has no formula key!")
        return self.formula_key + "_grad"

    @property
    def class_name(self) -> str:
        return self.__class__.__name__

    @property
    def enforce_jit(self) -> bool:
        return self._enforce_jit

    @enforce_jit.setter
    def enforce_jit(self, value: bool) -> None:
        self._enforce_jit = value

    @property
    def jittable(self) -> bool:
        return self._jittable

    @property
    def shapes(
        self,
    ) -> Mapping[str, ShapeTemplateType | list[ShapeTemplateType] | None]:
        return self.get_shapes()

    @property
    def external_keys(self) -> KeysView[str]:
        return self.conns.io_keys

    @property
    def input_keys(self) -> KeysView[str]:
        return self.conns.input_keys

    @property
    def _all_keys(self) -> KeysView[str]:
        return self.conns.all.keys()

    @property
    def output_keys(self) -> list[str]:
        output_keys = list(self.conns.output_keys)
        return output_keys

    def check_extendability(self) -> None:
        # Check possible errors before the extension.
        if self.parent is not None:
            raise AttributeError("Submodel of a model could not be extended!")

    def _get_outermost_parent(self) -> BaseModel:
        model = self
        while model.parent is not None:
            model = model.parent
        return model

    def __setattr__(self, name: str, value: Any) -> None:
        # You need to be careful here to avoid infinite recursion
        if (
            getattr(self, "frozen_attributes", None) is not None
            and name in self.frozen_attributes
        ):
            # To avoid infinite recursion, use the base class's __setattr__ method
            raise AttributeError(
                f"{name} attribute of {self.__class__.__name__} type object is frozen."
            )
        else:
            super().__setattr__(name, value)

    def _create_key_name(self) -> str:
        self.inter_key_count += 1
        return "$" + str(self.inter_key_count)

    def attach_connection(self, con: ConnectionData) -> None:
        metadata = con.metadata
        # If key is not provided, create a new key name and
        # label it as auto-generated.
        key = con.get_key()
        if key is not None and self.conns.get_connection(key) is not None:
            raise KeyError("Connection with name " + key + " already exists!")
        if is_autogenerated := key is None:
            key = self._create_key_name()
            con.set_key(key)

        con.model = self
        if not is_autogenerated:
            # Set key_origin into metadata
            metadata.key_origin = key

        self.conns.add(con)
        if not con.is_autogenerated:
            assert key is not None
            setattr(self, key, con)

    def _create_connection(
        self, metadata: IOHyperEdge, key: str | None = None
    ) -> ConnectionData:
        connection = ConnectionData(key)
        connection.metadata = metadata
        return connection

    def set_differentiability(
        self, config: dict[ConnectionData, bool] | None = None, /, **kwargs: bool
    ) -> None:
        updates = Updates()
        if config is None:
            config = {}

        for key, value in chain(config.items(), kwargs.items()):
            if isinstance(key, str):
                if key not in self.conns.all:
                    raise KeyError(f"Connection {key} is not found in the model.")

                conn_data = self.conns.all[key]
                updates |= conn_data.set_differentiability(value)
            elif isinstance(key, ConnectionData):
                if key not in self.conns.all.values():
                    raise KeyError(f"Connection {key} is not found in the model.")

                updates |= key.set_differentiability(value)

        model = self._get_outermost_parent()
        model.constraint_solver(updates)

    def _set_shapes(
        self,
        shapes: Mapping[ConnectionData, ShapeTemplateType] | None = None,
        trace: bool = False,
        /,
        **kwargs: ShapeTemplateType,
    ) -> None:
        # Initialize assigned shapes dictionary to store assigned shapes.
        assigned_shapes: dict[str, ShapeTemplateType] = {}
        updates = Updates()
        if shapes is None:
            shapes = {}

        model = self._get_outermost_parent()
        used_keys: dict[str | int, ShapeType] = {}
        shape_nodes: dict[str | ConnectionData, tuple[ShapeNode, str]] = {}
        # TODO: Can this be refactored to use a single loop?
        for key, shape in chain(shapes.items(), kwargs.items()):
            assert isinstance(key, str | ConnectionData)
            metadata = self.conns.extract_metadata(key)
            given_repr = create_shape_repr(shape, model.constraint_solver, used_keys)
            # Get inner string representation of the metadata and save
            # use this name in order to merge .
            conn = self.conns.get_con_by_metadata(metadata)
            assert conn is not None
            inner_key = conn.key
            shape_nodes[key] = (given_repr.node, inner_key)
            assigned_shapes[inner_key] = shape
        # Apply updates to the shape nodes.
        for key in chain(shapes, kwargs):
            assert isinstance(key, str | ConnectionData)
            node, _inner_key = shape_nodes[key]
            if (metadata := self.conns.get_data(_inner_key)).is_polymorphic:
                # If edge_type is not defined yet, set it to Tensor since
                # shape is provided.
                updates |= metadata.set_type(Tensor[int | float | bool])
            shape_node = self.conns.get_shape_node(_inner_key)
            assert shape_node is not None
            updates |= shape_node.merge(node)

        if trace:
            self.assigned_shapes.append(assigned_shapes)

        model.constraint_solver(updates)

    def set_shapes(
        self,
        shapes: Mapping[ConnectionData, ShapeTemplateType] | None = None,
        /,
        **kwargs: ShapeTemplateType,
    ) -> None:
        self._set_shapes(shapes, True, **kwargs)

    def _set_types(
        self,
        config: Mapping[
            ConnectionData,
            type | UnionType | ScalarType | type[Tensor[int | float | bool]],
        ]
        | None = None,
        trace: bool = False,
        **kwargs: type | UnionType | ScalarType | type[Tensor[int | float | bool]],
    ) -> None:  # Initialize assigned shapes dictionary to store assigned shapes.
        if config is None:
            config = {}

        assigned_types: dict[
            str,
            type | UnionType | ScalarType | type[Tensor[int | float | bool]],
        ] = {}

        # Get the outermost parent as all the updates will happen here.
        model = self._get_outermost_parent()
        updates = Updates()
        for key, key_type in chain(config.items(), kwargs.items()):
            assert isinstance(key, str | ConnectionData)
            metadata = self.conns.extract_metadata(key)
            conn = self.conns.get_con_by_metadata(metadata)
            assert conn is not None
            inner_key = conn.key
            assigned_types[inner_key] = key_type
            updates |= metadata.set_type(key_type)
        if trace:
            # Store assigned types in the model.
            self.assigned_types |= assigned_types
        # Run the constraints for updating affected connections.
        model.constraint_solver(updates)

    def set_types(
        self,
        config: Mapping[
            ConnectionData,
            type | UnionType | ScalarType | type[Tensor[int | float | bool]],
        ]
        | None = None,
        /,
        **kwargs: type | UnionType | ScalarType | type[Tensor[int | float | bool]],
    ) -> None:  # Initialize assigned shapes dictionary to store assigned shapes.
        return self._set_types(config, True, **kwargs)

    def _set_value(
        self,
        key: ConnectionData,
        value: MainValueType | Tensor[int | float | bool] | str,
    ) -> Updates:
        """
        Set value for the given connection.

        Args:
            key (str | Connection): Connection key or Connection object to set value.
            value (MainValueType): Value to set for the given connection.

        Raises:
            KeyError: If the provided key is not a valid IO key.
        """

        if key.key not in self.conns.input_keys:
            raise ValueError("Values of internal and output keys cannot be set.")
        if value != TBD:
            self.conns.cins.discard(key)
        # Data is scalar, set the value directly.
        return key.metadata.set_value(value)

    def set_values(
        self,
        config: Mapping[
            ConnectionData, Tensor[int | float | bool] | MainValueType | str
        ]
        | None = None,
        /,
        **kwargs: Tensor[int | float | bool] | MainValueType | str,
    ) -> None:
        """
        Set multiple values in the model.
        This method updates values in the outermost model by traversing up the
        parent hierarchy. It performs metadata extraction on self, validity checks
        and updates on the parent model. Finally, it solves constraints
        with the updated values.

        Args:
            config (dict[str | Connection, MainValueType]): A dictionary where
            keys are either strings or Connection objects, and values are
            of type MainValueType.
            **kwargs (MainValueType): Key-value pairs where keys are string names
            of connections present in this model.

        Raises:
            KeyError: If a valid key or Connection is not provided in the values
            dictionary.
        """
        if config is None:
            config = {}
        # Make all value updates in the outermost model.s
        model = self._get_outermost_parent()
        updates = Updates()
        for key, value in chain(config.items(), kwargs.items()):
            # Perform metadata extraction process on self.
            assert isinstance(key, str | ConnectionData)
            metadata = self.conns.extract_metadata(key)
            # Perform validity check and updates on model.
            if (conn_data := model.conns.get_con_by_metadata(metadata)) is None:
                raise KeyError("Requires valid key or Connection to set values!")
            updates |= model._set_value(conn_data, value)

        # Solve constraints with the updated values.
        model.constraint_solver(updates)

    def get_shapes(
        self,
        uni_keys: dict[UniadicRecord, str] | None = None,
        var_keys: dict[Variadic, str] | None = None,
        symbolic: bool = True,
        verbose: bool = False,
    ) -> Mapping[str, ShapeTemplateType | list[ShapeTemplateType] | None]:
        return get_shapes(
            data_dict={key: value.metadata for key, value in self.conns.all.items()},
            uniadic_keys=uni_keys,
            varadic_keys=var_keys,
            symbolic=symbolic,
            verbose=verbose,
            key_mappings=self.generate_keys(include_outputs=True),
        )

    def _add_constraint(
        self,
        fn: ConstraintFunctionType,
        keys: list[str],
        types: list[UpdateType] | None = None,
        dependencies: set[Constraint] | None = None,
    ) -> Constraint:
        all_conns = self.conns.all
        hyper_edges = [all_conns[key].metadata for key in keys]

        if dependencies is None:
            dependencies = set()
        unresolved_dependencies = (
            dependencies & self.constraint_solver.constraint_map.keys()
        )
        if types is None:
            types = constraint_type_map.get(fn, [UpdateType.SHAPE, UpdateType.VALUE])
        constr = Constraint(fn=fn, types=types)
        constr.add_dependencies(*unresolved_dependencies)

        self.constraint_solver.constraint_map[constr] = hyper_edges
        for hyper_edge in hyper_edges:
            hyper_edge.add_constraint(constr)

        self.constraint_solver.solver_loop({constr})
        return constr

    def add_constraint(
        self,
        fn: ConstraintFunctionType,
        keys: list[str],
        type: list[UpdateType] | None = None,
        dependencies: set[Constraint] | None = None,
    ) -> Constraint:
        self.assigned_constraints.append({"fn": fn.__name__, "keys": keys})
        return self._add_constraint(fn, keys, type, dependencies)

    @property
    def cin(self) -> ConnectionData:
        if (cin_len := len(self.conns.cins)) != 1:
            raise KeyError(
                f"Currently, there exists {cin_len} canonical inputs, model "
                "should have exactly one canonical input!"
            )
        return next(iter(self.conns.cins))

    @property
    def cout(self) -> ConnectionData:
        if (cout_len := len(self.conns.couts)) != 1:
            raise KeyError(
                f"Currently, there exists {cout_len} canonical outputs, model "
                "should have exactly one canonical output!"
            )

        return next(iter(self.conns.couts))

    def set_cin(self, *connections: str | ConnectionData, safe: bool = True) -> None:
        self.conns.cins = set()
        for given_conn in connections:
            conn = self.conns.get_extracted_connection(given_conn)

            is_valued = conn.metadata.is_valued
            if conn not in self.dependency_map.local_input_dependency_map:
                raise ValueError(
                    "To set a connection as canonical input, connection must be an "
                    "input connection!"
                )
            elif is_valued:
                if safe:
                    raise ValueError(
                        "To set a connection as canonical input, "
                        "connection must be unvalued!"
                    )
            else:
                self.conns.cins.add(conn)

    def set_cout(self, *connections: str | ConnectionData, safe: bool = True) -> None:
        self.conns.couts = set()
        for given_conn in connections:
            conn = self.conns.get_extracted_connection(given_conn)
            is_valued = conn.metadata.is_valued
            if conn not in self.dependency_map.local_output_dependency_map or is_valued:
                if safe:
                    raise ValueError(
                        "To set a connection as canonical output, "
                        "connection must be an output connection!"
                    )
            else:
                self.conns.couts.add(conn)

    def _match_hyper_edges(self, left: IOHyperEdge, right: IOHyperEdge) -> Updates:
        l_type = left.edge_type
        r_type = right.edge_type
        if ((l_type is Tensor) ^ (r_type is Tensor)) and (
            ToBeDetermined not in (l_type, r_type)
        ):
            raise TypeError(
                "Types of connections are not consistent. Check connection types!"
            )

        right_connections = self.conns.connections_dict.pop(right, set())
        self.conns.connections_dict[left] |= right_connections

        for conns_obj in right_connections:
            conns = conns_obj.metadata_dict.pop(right, None)

            if conns is None:
                raise KeyError(
                    "Requires merged connection's metadata to contain its "
                    "Connections object."
                )

            if left not in conns_obj.metadata_dict:
                conns_obj.metadata_dict[left] = conns
            elif left in conns_obj.metadata_dict:
                conns_obj.metadata_dict[left] |= conns

            for conn in conns:
                conn.metadata = left

        # Update IOHyperEdge's in constraint solver.
        self.constraint_solver.update_constraint_map(left, right)
        # Match data of each IOHyperEdge's.
        return left.match(right)


class DependencyMap:
    """
    Depedency Map stores relations between connections and models
    TODO: Write doc
    """

    def __init__(self, connections: Connections) -> None:
        self.conns = connections
        # Stores relation between input_keys to dependent output connections
        self._global_input_dependency_map: dict[
            ConnectionData, OrderedSet[ConnectionData]
        ] = {}
        # Stores relation between output_keys to dependent input connections
        self._global_output_dependency_map: dict[
            ConnectionData, OrderedSet[ConnectionData]
        ] = {}

        # Caches relations during extend to avoid traverse whole graph
        self._global_input_dependency_map_cache: dict[
            ConnectionData, OrderedSet[ConnectionData]
        ] = {}
        self._global_output_dependency_map_cache: dict[
            ConnectionData, OrderedSet[ConnectionData]
        ] = {}
        # Stores releation between local input keys to dependent local
        # output connections
        self.local_input_dependency_map: dict[
            ConnectionData, list[tuple[BaseModel, OrderedSet[ConnectionData]]]
        ] = {}
        # Stores releation between local output keys to dependent local
        # input connections
        self.local_output_dependency_map: dict[
            ConnectionData, tuple[BaseModel, OrderedSet[ConnectionData]]
        ] = {}

    # Add new model to dependency map, model_dag is created in extend
    def add_model_dag(
        self, model: BaseModel, model_dag: dict[str, ConnectionData]
    ) -> None:
        updated_conns: OrderedSet[ConnectionData] = OrderedSet()
        for local_key, conn in model_dag.items():
            if local_key in model.conns.input_keys:
                specs: OrderedSet[ConnectionData] = OrderedSet(
                    [
                        model_dag[conn.key]
                        for conn in model.dependency_map.get_dependent_output_conns(
                            local_key
                        )
                        if model_dag.get(conn.key) is not None
                    ]
                )
                self.local_input_dependency_map.setdefault(conn, []).append(
                    (model, specs)
                )
                updated_conns.add(conn)
            else:
                specs = OrderedSet(
                    [
                        model_dag[conn.key]
                        for conn in model.dependency_map.get_dependent_input_conns(
                            local_key
                        )
                        if model_dag.get(conn.key) is not None
                    ]
                )
                self.local_output_dependency_map[conn] = (model, specs)

                updated_conns.add(conn)
                self.cache_internal_references(conn, specs)

            if self.look_for_cyclic_connection(conn, specs):
                raise KeyError(
                    f"There exists a cyclic subgraph between {conn.key} key and "
                    f"{[spec.key for spec in specs]} key(s)!"
                )

        self.update_globals(updated_conns)

    # Caches extended connections to avoid traverse
    def cache_internal_references(
        self, output_conn: ConnectionData, dependent_conns: OrderedSet[ConnectionData]
    ) -> None:
        # Be sure all input and output keys has cache entry
        for conn in self.conns.input_connections:
            self._global_input_dependency_map_cache.setdefault(conn, OrderedSet())
        for conn in self.conns.latent_input_connections:
            self._global_input_dependency_map_cache.setdefault(conn, OrderedSet())

        for conn in self.conns.output_connections:
            self._global_output_dependency_map_cache.setdefault(conn, OrderedSet())

        all_dependent_input_conns: OrderedSet[ConnectionData] = OrderedSet()

        for input_conn in dependent_conns:
            # Extend from output, update global input dependency map with new
            # output conn
            for dependent_conn in self._global_output_dependency_map_cache.get(
                input_conn, OrderedSet()
            ):
                all_dependent_input_conns.add(dependent_conn)

                # If not extend from input add
                if output_conn not in self._global_input_dependency_map_cache:
                    self._global_input_dependency_map_cache[dependent_conn].add(
                        output_conn
                    )

            # Input is not internal
            if (
                input_conn in self.conns.input_connections
                or input_conn in self.conns.latent_input_connections
            ):
                all_dependent_input_conns.add(input_conn)

                # If not extend from input add
                if output_conn not in self._global_input_dependency_map_cache:
                    self._global_input_dependency_map_cache[input_conn].add(output_conn)

        # Extend from Input
        if output_conn in self._global_input_dependency_map_cache:
            dependent_output_conns = self._global_input_dependency_map_cache.pop(
                output_conn
            )

            # Update global_input_dependencies
            for dependent_input_conn in all_dependent_input_conns:
                if dependent_input_conn in self._global_input_dependency_map_cache:
                    self._global_input_dependency_map_cache[
                        dependent_input_conn
                    ].discard(output_conn)
                    self._global_input_dependency_map_cache[dependent_input_conn] |= (
                        dependent_output_conns
                    )

            # Update global_output_dependencies
            for dependent_output_conn in dependent_output_conns:
                if dependent_output_conn in self._global_output_dependency_map_cache:
                    self._global_output_dependency_map_cache[
                        dependent_output_conn
                    ].discard(output_conn)
                    self._global_output_dependency_map_cache[dependent_output_conn] |= (
                        all_dependent_input_conns
                    )

        else:
            self._global_output_dependency_map_cache.setdefault(
                output_conn, OrderedSet()
            )
            self._global_output_dependency_map_cache[output_conn] |= (
                all_dependent_input_conns
            )

    # Caches given input connection for later usage
    def cache_conn_input_dependency(self, conn: ConnectionData) -> None:
        if conn not in self._global_input_dependency_map_cache:
            dependents = self.get_output_key_dependency(conn.key)
            self._global_input_dependency_map_cache[conn] = dependents

    # Caches given output connection for later usage
    def cache_conn_output_dependency(self, conn: ConnectionData) -> None:
        if conn not in self._global_output_dependency_map_cache:
            dependents = self.get_input_key_dependency(conn.key)
            self._global_output_dependency_map_cache[conn] = dependents

    # Returns dependent input keys of given output key
    def get_dependent_input_conns(self, key: str) -> OrderedSet[ConnectionData]:
        if (given_conn := self.conns.get_connection(key)) is None:
            raise KeyError("Given key does not belong to the Model!")
        dependent_conns: OrderedSet[ConnectionData] = OrderedSet()
        if key in self.conns.output_keys:
            dependent_conns = self._global_output_dependency_map[given_conn]
        elif (
            conn := self.conns.get_connection(key)
        ) in self._global_output_dependency_map_cache:
            return self._global_output_dependency_map_cache[conn]
        else:
            return self.get_output_key_dependency(key)

        return dependent_conns

    # Return dependent output keys of given input key
    def get_dependent_output_conns(self, key: str) -> OrderedSet[ConnectionData]:
        if (given_conn := self.conns.get_connection(key)) is None:
            raise KeyError("Given key does not belong to the Model!")
        dependent_conns: OrderedSet[ConnectionData] = OrderedSet()
        if key in self.conns.input_keys:
            dependent_conns = self._global_input_dependency_map[given_conn]
        elif (
            conn := self.conns.get_connection(key)
        ) in self._global_input_dependency_map_cache:
            return self._global_input_dependency_map_cache[conn]
        else:
            return self.get_input_key_dependency(key)

        return dependent_conns

    # Update dependecy map
    def update_all_keys(self) -> None:
        # This method is used in freeze, because in freeze dependencies changed
        # without updating dependency map.
        self.update_globals(
            OrderedSet(self.conns.input_connections)
            | OrderedSet(self.conns.output_connections)
        )

    # Get dependent output connections if given input connection is cached
    # else returns None
    def _get_from_input_cache(self, conn: ConnectionData) -> OrderedSet[ConnectionData]:
        dependent_conns = self._global_input_dependency_map_cache.get(
            conn, OrderedSet()
        )
        dependent_conns = OrderedSet(
            [
                dependent_conn
                for dependent_conn in dependent_conns
                if dependent_conn.key in self.conns.output_keys
            ]
        )
        return dependent_conns

    # Get dependent input connections if given output connection is cached
    # else returns None
    def _get_from_output_cache(
        self, conn: ConnectionData
    ) -> OrderedSet[ConnectionData]:
        dependent_conns = self._global_output_dependency_map_cache.get(
            conn, OrderedSet()
        )
        dependent_conns = OrderedSet(
            [
                dependent_conn
                for dependent_conn in dependent_conns
                if dependent_conn.key in self.conns.input_keys
            ]
        )
        return dependent_conns

    # Update global dependency maps wrt given connections
    def update_globals(self, updated_conns: OrderedSet[ConnectionData]) -> None:
        for input_conn in self.conns.input_connections:
            self._global_input_dependency_map.setdefault(input_conn, OrderedSet())

        for output_conn in self.conns.output_connections:
            self._global_output_dependency_map.setdefault(output_conn, OrderedSet())

        visited_keys: OrderedSet[ConnectionData] = OrderedSet()
        while updated_conns:
            conn = updated_conns.pop()
            if conn in visited_keys:
                continue

            visited_keys.add(conn)
            dependent_conns: OrderedSet[ConnectionData] = OrderedSet()

            if conn.key in self.conns.input_keys:
                # New global input key
                dependent_conns = self._get_from_input_cache(conn)

                for dependent_conn in dependent_conns:
                    self._global_input_dependency_map[conn].add(dependent_conn)

            elif conn.key in self.conns.output_keys:
                # New global output key
                dependent_conns = self._get_from_output_cache(conn)

                for dependent_conn in dependent_conns:
                    self._global_output_dependency_map[conn].add(dependent_conn)

            else:
                # Key must be overriden, remove from dependecy map
                if conn in self._global_input_dependency_map:
                    dependent_conns = self._global_input_dependency_map.pop(
                        conn, OrderedSet()
                    )
                    for dependent_conn in dependent_conns:
                        self._global_output_dependency_map[dependent_conn].remove(conn)

                dependent_conns = OrderedSet()
            updated_conns |= OrderedSet(dependent_conns)

    # Retrieve dependent output connection keys given input key by traversing the graph.
    def get_input_key_dependency(self, key: str) -> OrderedSet[ConnectionData]:
        if (given_conn := self.conns.get_connection(key)) is None:
            raise KeyError("Given key does not belong to the Model!")
        # If there already exists any input keys, add them.
        specs = OrderedSet(
            [
                key
                for item in self.local_input_dependency_map[given_conn]
                for key in item[1]
                if key in self.conns.output_keys
            ]
        )

        # Make search from intermediate keys to the input keys.
        key_stack = OrderedSet(
            [
                spec
                for item in self.local_input_dependency_map[given_conn]
                for spec in item[1]
                if spec not in specs
            ]
        )
        while key_stack:
            conn_data = key_stack.pop()
            if conn_data.key in self.conns.output_keys:
                specs.add(conn_data)
            # key_stack.update(self.dependency_map.get(key.key, OrderedSet()))
            # TODO: add test checking the while
            key_stack |= (
                OrderedSet(
                    [
                        spec
                        for item in self.local_input_dependency_map[conn_data]
                        for spec in item[1]
                    ]
                )
                if conn_data in self.local_input_dependency_map
                else OrderedSet()
            )
        return specs

    # Retrieve dependent input connection keys given output key by traversing the graph.
    def get_output_key_dependency(self, key: str) -> OrderedSet[ConnectionData]:
        if (given_conn := self.conns.get_connection(key)) is None:
            raise KeyError("Given key does not belong to the Model!")

        # If there already exists any input keys, add them
        specs = OrderedSet(
            [
                key
                for key in self.local_output_dependency_map[given_conn][1]
                if key in self.conns.input_keys
            ]
        )
        # Make search from intermediate keys to the input keys.
        key_stack = OrderedSet(
            [
                spec
                for spec in self.local_output_dependency_map[given_conn][1]
                if spec not in specs
            ]
        )
        while key_stack:
            conn_data = key_stack.pop()
            if conn_data.key in self.conns.input_keys:
                specs.add(conn_data)
            # key_stack.update(self.dependency_map.get(key.key, OrderedSet()))
            # TODO: add test checking the while
            key_stack |= (
                self.local_output_dependency_map[conn_data][1]
                if conn_data in self.local_output_dependency_map
                else OrderedSet()
            )
        return specs

    # Check if cycle occured in graph
    def look_for_cyclic_connection(
        self, target_conn: ConnectionData, specs: OrderedSet[ConnectionData]
    ) -> bool:
        if target_conn in (conns := OrderedSet([conn for conn in specs])):
            return True
        else:
            for conn in conns:
                if conn in self.local_output_dependency_map:
                    return self.look_for_cyclic_connection(
                        target_conn, self.local_output_dependency_map[conn][1]
                    )
            return False

    def merge_global_connections(
        self, conn1: ConnectionData, conn2: ConnectionData
    ) -> None:
        conn1_global_out_dependency = self._global_output_dependency_map.get(conn1)
        conn2_global_out_dependency = self._global_output_dependency_map.pop(
            conn2, None
        )
        # If conn1 and conn2 cache exists, add all conn2 dependencies to conn1
        if (
            conn1_global_out_dependency is not None
            and conn2_global_out_dependency is not None
        ):
            for dependent_conn in conn2_global_out_dependency:
                conn1_global_out_dependency.add(dependent_conn)

                self._global_input_dependency_map[dependent_conn].remove(conn2)
                self._global_input_dependency_map[dependent_conn].add(conn1)
        # If conn1 is not, but conn2 cache exists, move all conn2 dependencies to conn1
        elif conn2_global_out_dependency is not None:
            self._global_output_dependency_map[conn1] = conn2_global_out_dependency

            for dependent_conn in conn2_global_out_dependency:
                self._global_input_dependency_map[dependent_conn].remove(conn2)
                self._global_input_dependency_map[dependent_conn].add(conn1)

        conn1_global_in_dependency = self._global_input_dependency_map.get(conn1)
        conn2_global_in_dependency = self._global_input_dependency_map.pop(conn2, None)
        # If conn1 and conn2 cache exists, add all conn2 dependencies to conn1
        if (
            conn1_global_in_dependency is not None
            and conn2_global_in_dependency is not None
        ):
            for dependent_conn in conn2_global_in_dependency:
                conn1_global_in_dependency.add(dependent_conn)

                self._global_output_dependency_map[dependent_conn].remove(conn2)
                self._global_output_dependency_map[dependent_conn].add(conn1)
        # If conn1 is not, but conn2 cache exists, move all conn2 dependencies to conn1
        elif conn2_global_in_dependency is not None:
            self._global_input_dependency_map[conn1] = conn2_global_in_dependency

            for dependent_conn in conn2_global_in_dependency:
                self._global_output_dependency_map[dependent_conn].remove(conn2)
                self._global_output_dependency_map[dependent_conn].add(conn1)

    def merge_global_caches(self, conn1: ConnectionData, conn2: ConnectionData) -> None:
        conn1_global_out_cache = self._global_output_dependency_map_cache.get(conn1)
        conn2_global_out_cache = self._global_output_dependency_map_cache.pop(
            conn2, None
        )

        # If conn1 and conn2 cache exists, add all conn2 dependencies to conn1
        if conn1_global_out_cache is not None and conn2_global_out_cache is not None:
            for dependent_conn in conn2_global_out_cache:
                conn1_global_out_cache.add(dependent_conn)

                self._global_input_dependency_map_cache[dependent_conn].remove(conn2)
                self._global_input_dependency_map_cache[dependent_conn].add(conn1)

        # If conn1 is not, but conn2 cache exists, move all conn2 dependencies to conn1
        elif conn2_global_out_cache is not None:
            self._global_output_dependency_map_cache[conn1] = conn2_global_out_cache

            for dependent_conn in conn2_global_out_cache:
                self._global_input_dependency_map_cache[dependent_conn].remove(conn2)
                self._global_input_dependency_map_cache[dependent_conn].add(conn1)

        conn1_global_in_cache = self._global_input_dependency_map_cache.get(conn1)
        conn2_global_in_cache = self._global_input_dependency_map_cache.pop(conn2, None)

        # If conn1 and conn2 cache exists, add all conn2 dependencies to conn1
        if conn1_global_in_cache is not None and conn2_global_in_cache is not None:
            for dependent_conn in conn2_global_in_cache:
                conn1_global_in_cache.add(dependent_conn)

                self._global_output_dependency_map_cache[dependent_conn].remove(conn2)
                self._global_output_dependency_map_cache[dependent_conn].add(conn1)

        # If conn1 is not, but conn2 cache exists, move all conn2 dependencies to conn1
        elif conn2_global_in_cache is not None:
            self._global_input_dependency_map_cache[conn1] = conn2_global_in_cache

            for dependent_conn in conn2_global_in_cache:
                self._global_output_dependency_map_cache[dependent_conn].remove(conn2)
                self._global_output_dependency_map_cache[dependent_conn].add(conn1)<|MERGE_RESOLUTION|>--- conflicted
+++ resolved
@@ -45,10 +45,10 @@
     Variadic,
     create_shape_repr,
     find_intersection_type,
+    find_type,
     get_shapes,
 )
 from ..constraints import constraint_type_map
-from ..utils import find_type
 
 __all__ = ["BaseModel", "BaseKey", "ConnectionData", "ConnectionDataType"]
 
@@ -514,12 +514,8 @@
         is_input = local_key in model.input_keys
         local_connection = model.conns.get_connection(local_key)
         assert local_connection is not None, "Connection is not found!"
-<<<<<<< HEAD
         edge = local_connection.metadata
-        is_not_valued = local_connection.metadata.value is TBD
-=======
-        is_not_valued = not local_connection.metadata.is_valued
->>>>>>> 28e954c5
+        is_not_valued = not edge.is_valued
 
         d_map = self.dependency_map.local_output_dependency_map
 
@@ -589,18 +585,6 @@
                 set_type := given_connection.metadata.edge_type
             ) is not ToBeDetermined:
                 model.set_types({local_connection: set_type})
-<<<<<<< HEAD
-=======
-
-            if given_connection.differentiable:
-                updates |= con_obj.set_differentiability(True)
-        else:  # ConnectionData
-            # Connection is given as a Connection object.
-            if (
-                con_obj := self.conns.get_con_by_metadata(given_connection.metadata)
-            ) is None:
-                raise KeyError("Requires accessible connection to be processed!")
->>>>>>> 28e954c5
 
             if given_connection.metadata.differentiable:
                 updates |= con_obj.set_differentiability(True)
@@ -629,14 +613,6 @@
             edge, set()
         )
 
-<<<<<<< HEAD
-=======
-        # If any value provided, set.
-        assert con_obj is not None
-        if not isinstance(set_value, NullConnection):
-            updates |= con_obj.metadata.set_value(set_value)
-
->>>>>>> 28e954c5
         # Check multi-write error for con_obj.
         self._check_multi_write(is_input, local_connection, con_obj)
         # If match required, perform.
@@ -844,15 +820,12 @@
             item.key for item in model.conns.couts if item.key not in external_keys
         ]
 
-<<<<<<< HEAD
         for local_key in external_keys:
             value = kwargs.get(local_key, NOT_GIVEN)
             if isinstance(value, BaseKey):
                 if value.value_shape is not None:
                     shape_info |= {local_key: value.value_shape}
 
-                if value.metadata.edge_type is not None:
-                    type_info[local_key] = value.metadata.edge_type
                 expose = value._expose
                 name = value.get_key()
                 # TODO: We should not operate different if _connections is given. Fix
@@ -862,16 +835,6 @@
                     name is None or self.conns.get_connection(name) is None
                 ):
                     value._expose = True
-=======
-        io_keys: dict[str, BaseKey | ConnectionData] = {
-            key: self._prepare_keys(model, key, kwargs.get(key, NOT_GIVEN))
-            for key in external_keys
-        }
-
-        for local_key, value in io_keys.items():
-            if isinstance(value, BaseKey) and value.value_shape is not None:
-                shape_info |= {local_key: value.value_shape}
->>>>>>> 28e954c5
 
             con_obj, _updates = self._add_connection(model, local_key, value, updates)
             updates |= _updates
