# Copyright 2022 Synnada, Inc.
#
# Licensed under the Apache License, Version 2.0 (the "License");
# you may not use this file except in compliance with the License.
# You may obtain a copy of the License at
#
#     http://www.apache.org/licenses/LICENSE-2.0
#
# Unless required by applicable law or agreed to in writing, software
# distributed under the License is distributed on an "AS IS" BASIS,
# WITHOUT WARRANTIES OR CONDITIONS OF ANY KIND, either express or implied.
# See the License for the specific language governing permissions and
# limitations under the License.

from __future__ import annotations

import abc
from collections.abc import Mapping
from dataclasses import dataclass
from itertools import chain
from types import UnionType
from typing import Any

from ...utils.utils import OrderedSet
from ..common import (
    NOT_AVAILABLE,
    NOT_GIVEN,
    TBD,
    Connection,
    ConnectionData,
    Connections,
    ConnectionType,
    Constraint,
    ConstraintFunctionType,
    ConstraintSolver,
    ExtendTemplate,
    IOHyperEdge,
    IOKey,
    MainValueInstance,
    MainValueType,
    MyTensor,
    NestedListType,
    NotAvailable,
    ShapeNode,
    ShapesType,
    ShapeTemplateType,
    ShapeType,
    TensorValueType,
    ToBeDetermined,
    UniadicRecord,
    Updates,
    UpdateType,
    Variadic,
    _get_shapes,
    _ShapesType,
    create_shape_repr,
    values_equal,
)
from ..constraints import post_process_map, type_constraints

__all__ = ["BaseModel", "ExtendInfo"]


@dataclass
class ExtendInfo:
    _model: BaseModel
    _connections: dict[str, ConnectionType]

    def __post_init__(self):
        external_keys = set(self._model.external_keys)
        if self._model.canonical_input is not NOT_AVAILABLE:
            external_keys.add(self._model.canonical_input.key)
        if self._model.canonical_output is not NOT_AVAILABLE:
            external_keys.add(self._model.canonical_output.key)

        for key in self._connections:
            if key not in external_keys:
                raise KeyError(f"Key '{key}' is not a valid key for the model!")


class BaseModel(abc.ABC):
    # Disposable models only used once for entire training session.
    # This attribute is only use for manual backends' code generation.

    # TODO: This can be checked from backend's gradient function dict???
    disposable: bool = False
    # TODO: factory_args should be instance variable not class!
    factory_args: dict[str, Any] = {}

    def __call__(self, **kwargs: ConnectionType) -> ExtendInfo:
        for key, val in self.factory_inputs.items():
            if val is not TBD:
                if key not in kwargs or (con := kwargs[key]) is NOT_GIVEN:
                    kwargs[key] = val  # type: ignore
                    continue
                match con:
                    case Connection():
                        kwargs[key] = IOKey(value=val, connections=[con])
                        # TODO: Maybe we could check con's value if matches with val
                    case item if isinstance(item, MainValueInstance) and con != val:
                        raise ValueError(
                            f"Given value {con} for local key: '{key}' "
                            f"has already being set to {val}!"
                        )
                    case str():
                        kwargs[key] = IOKey(con, value=val, expose=False)
                    case IOKey():
                        if con._value is not TBD and not values_equal(con._value, val):
                            raise ValueError(
                                f"Given IOKey for local key: '{key}' is not valid!"
                            )
                        else:
                            _conns: list[Connection | str] = [
                                item.conn if isinstance(item, ConnectionData) else item
                                for item in con._connections
                            ]
                            kwargs[key] = IOKey(
                                name=con._name,
                                value=val,
                                shape=con._shape,
                                type=con._type,
                                expose=con._expose,
                                connections=_conns,
                            )
<<<<<<< HEAD
                    case Connect():
                        if (io_key := con.key) is not None:
                            if io_key._value is not TBD and not values_equal(
                                io_key._value, val
                            ):
                                raise ValueError(
                                    "Given IOKey in Connect for "
                                    f"local key: '{key}' is not valid!"
                                )
                            else:
                                io_key._value = val
                        else:
                            io_key = IOKey(value=val, expose=False)
                            kwargs[key] = Connect(*con.connections, key=io_key)
=======
>>>>>>> de075737
                    case ExtendTemplate():
                        raise ValueError(
                            "Multi-write detected for a valued "
                            f"local key: '{key}' is not valid!"
                        )
        return ExtendInfo(self, kwargs)

    def __init__(self, name: str | None = None, enforce_jit: bool = True) -> None:
        self.parent: BaseModel | None = (
            None  # TODO: maybe set it only to PrimitiveModel / Model.
        )
        self.factory_inputs: dict[
            str, TensorValueType | MainValueType | ToBeDetermined
        ] = {}
        self.assigned_shapes: list[ShapesType] = []
        self.assigned_constraints: list[dict[str, str | list[str]]] = []
        self.conns = Connections()
        self.frozen_attributes: list[str] = []
        self.dependency_map = DependencyMap(self.conns)
        self._canonical_input: ConnectionData | NotAvailable = NOT_AVAILABLE
        self._canonical_output: ConnectionData | NotAvailable = NOT_AVAILABLE
        self.name = name
        self._enforce_jit = enforce_jit
        self._jittable = True
        self.constraint_solver: ConstraintSolver = ConstraintSolver()
        self.safe_shapes: dict[str, ShapeTemplateType] = {}
        self.is_frozen = False

    @abc.abstractmethod
    def summary(
        self,
        shapes: bool = True,
        types: bool = False,
        symbolic: bool = False,
        name: str | None = None,
        alternative_shapes: bool = False,
        uni_cache: dict[UniadicRecord, str] | None = None,
        var_cache: dict[Variadic, str] | None = None,
    ) -> None:
        raise NotImplementedError("Implement summary method!")

    @property
    def enforce_jit(self) -> bool:
        return self._enforce_jit

    @enforce_jit.setter
    def enforce_jit(self, value: bool) -> None:
        self._enforce_jit = value

    @property
    def jittable(self) -> bool:
        return self._jittable

    @property
    def shapes(self) -> _ShapesType:
        return self.get_shapes()

    @property
    def external_keys(self):
        return self.conns.io_keys

    @property
    def _input_keys(self):
        return self.conns.input_keys

    @property
    def _all_keys(self):
        return self.conns.all.keys()

    @property
    def output_keys(self):
        output_keys = list(self.conns.output_keys)
        if (
            self.canonical_output is not NOT_AVAILABLE
            and self.canonical_output.key not in output_keys
        ):
            output_keys.append("#canonical_output")
        return output_keys

    def check_extendability(self):
        # Check possible errors before the extension.
        if self.parent is not None:
            raise AttributeError("Submodel of a model could not be extended!")

    def _get_outermost_parent(self):
        model = self
        while model.parent is not None:
            model = model.parent
        return model

    def _generate_keys(
        self,
        symbolic: bool = True,
        include_internals: bool = True,
        include_outputs: bool = False,
    ) -> dict[str, str]:
        return {}

    def __setattr__(self, name: str, value: Any):
        # You need to be careful here to avoid infinite recursion
        if (
            getattr(self, "frozen_attributes", None) is not None
            and name in self.frozen_attributes
        ):
            # To avoid infinite recursion, use the base class's __setattr__ method
            raise AttributeError(
                f"{name} attribute of {self.__class__.__name__} type object is frozen."
            )
        else:
            super().__setattr__(name, value)

    def _freeze(self) -> None:
        self.is_frozen = True

    @abc.abstractmethod
    def extract_connection_info(
        self,
        name_mappings: dict[BaseModel, str],
        data_to_key_map: dict[IOHyperEdge, list[str]] | None = None,
        data_memo: Mapping[int, IOHyperEdge] | None = None,
    ) -> dict[str, tuple[dict[str, list[str]], dict[str, list[str]]]]:
        raise NotImplementedError("Implement extract_connection_info method!")

    def _create_connection(
        self, metadata: IOHyperEdge, key: str, is_key_autogenerated: bool
    ) -> Connection:
        # Check if the key is already exist in the connections object.
        if self.conns.get_connection(key) is not None:
            raise KeyError("Connection with name " + key + " already exists!")

        # Create connection object with given metadata, key
        # and auto-generation status of the key.
        con = Connection(
            key=key,
            metadata=metadata,
            is_key_autogenerated=is_key_autogenerated,
        )
        # Add ConnectionData to the connections object.
        self.conns.add(con.data)
        return con

    def create_connection(self, metadata: IOHyperEdge, key: str) -> ConnectionData:
        con = self._create_connection(metadata, key, False)
        # Set key_origin into metadata
        metadata.key_origin = key
        setattr(self, key, con)
        return con.data

    def _set_shapes(
        self,
        shapes: ShapesType,
        trace: bool = False,
        updates: Updates | None = None,
        **kwargs: ShapeTemplateType,
    ) -> None:
        # Initialize assigned shapes dictionary to store assigned shapes.
        assigned_shapes: dict[str, ShapeTemplateType] = {}

        if updates is None:
            updates = Updates()

        model = self._get_outermost_parent()
        used_keys: dict[str | int, ShapeType] = {}
        shape_nodes: dict[str | Connection, tuple[ShapeNode, str]] = {}
        # TODO: Can this be refactored to use a single loop?
        for key, shape in chain(shapes.items(), kwargs.items()):
            metadata = self.conns.extract_metadata(key)
            given_repr = create_shape_repr(shape, model.constraint_solver, used_keys)
            # Get inner string representation of the metadata and save
            # use this name in order to merge .
            conn = self.conns.get_con_by_metadata(metadata)
            assert conn is not None
            inner_key = conn.key
            shape_nodes[key] = (given_repr.node, inner_key)
            assigned_shapes[inner_key] = shape
        # Apply updates to the shape nodes.
        for key in chain(shapes, kwargs):
            node, _inner_key = shape_nodes[key]
            shape_node = self.conns.get_shape_node(_inner_key)
            assert shape_node is not None
            updates |= shape_node.merge(node)

        if trace:
            self.assigned_shapes.append(assigned_shapes)

        model.constraint_solver(updates)

    def _set_value(self, key: ConnectionData, value: MainValueType | str) -> Updates:
        """
        Set value for the given connection.

        Args:
            key (str | Connection): Connection key or Connection object to set value.
            value (MainValueType): Value to set for the given connection.

        Raises:
            KeyError: If the provided key is not a valid IO key.
        """

        if key.key not in self.conns.input_keys:
            raise ValueError("Values of internal and output keys cannot be set.")
        # Data is scalar, set the value directly.
        return key.metadata.set_value(value)  # type: ignore

    def set_shapes(
        self, config: ShapesType | None = None, **kwargs: ShapeTemplateType
    ) -> None:
        if config is None:
            config = {}
        self._set_shapes(config, trace=True, updates=None, **kwargs)

    def set_values(
        self,
        config: Mapping[str | Connection, MyTensor | MainValueType | str]
        | Mapping[Connection, MyTensor | MainValueType | str]
        | Mapping[str, MyTensor | MainValueType | str]
        | None = None,
        **kwargs: MyTensor | MainValueType | str,
    ) -> None:
        """
        Set multiple values in the model.
        This method updates values in the outermost model by traversing up the
        parent hierarchy. It performs metadata extraction on self, validity checks
        and updates on the parent model. Finally, it solves constraints
        with the updated values.

        Args:
            config (dict[str | Connection, MainValueType]): A dictionary where
            keys are either strings or Connection objects, and values are
            of type MainValueType.
            **kwargs (MainValueType): Key-value pairs where keys are string names
            of connections present in this model.

        Raises:
            KeyError: If a valid key or Connection is not provided in the values
            dictionary.
        """
        if config is None:
            config = {}
        # Make all value updates in the outermost model.s
        model = self._get_outermost_parent()
        updates = Updates()
        # TODO: Currently Setting values in fozen models are prevented only for Tensors.
        # Scalar and Tensors should not be operated differently. This should be fixed.
        for key in chain(config, kwargs):
            metadata = self.conns.extract_metadata(key)
            if metadata.edge_type is MyTensor and model.is_frozen:
                conn_data = model.conns.get_con_by_metadata(metadata)
                assert conn_data is not None
                raise ValueError(
                    f"Model is frozen, can not set the key: {conn_data.key}!"
                )

        for key, value in chain(config.items(), kwargs.items()):
            # Perform metadata extraction process on self.
            metadata = self.conns.extract_metadata(key)
            # Perform validity check and updates on model.
            if (conn_data := model.conns.get_con_by_metadata(metadata)) is None:
                raise KeyError("Requires valid key or Connection to set values!")
            updates |= model._set_value(conn_data, value)

        # Solve constraints with the updated values.
        model.constraint_solver(updates)

    def set_types(
        self,
        config: Mapping[str | Connection, type | UnionType | NestedListType]
        | Mapping[Connection, type | UnionType | NestedListType]
        | Mapping[str, type | UnionType | NestedListType]
        | None = None,
        **kwargs: type | UnionType | NestedListType,
    ):
        """
        Set types of any connection in the Model

        This method updates types in given connections.
        connections can be given either as Connection or their string
        equivalent. Giving a valid type for given connections, this method
        will update the connections's types and thereafter runs the
        constraints to update affected connections' types.

        Args:
            values (dict[str | Connection, MainValueType]): A dictionary where
            keys are either strings or Connection objects, and values are
            of type of type or UnionType objects.

        """
        if config is None:
            config = {}

        # Get the outermost parent as all the updates will happen here.
        model = self._get_outermost_parent()
        updates = Updates()
        for key, key_type in chain(config.items(), kwargs.items()):
            metadata = self.conns.extract_metadata(key)
            updates |= metadata.set_type(key_type)  # type: ignore
        # Run the constraints for updating affected connections.
        model.constraint_solver(updates)

    def get_shapes(
        self,
        uni_keys: dict[UniadicRecord, str] | None = None,
        var_keys: dict[Variadic, str] | None = None,
        symbolic: bool = True,
        verbose: bool = False,
    ) -> _ShapesType:
        return _get_shapes(
            data_dict={key: value.metadata for key, value in self.conns.all.items()},
            uniadic_keys=uni_keys,
            varadic_keys=var_keys,
            symbolic=symbolic,
            verbose=verbose,
            key_mappings=self._generate_keys(include_outputs=True),
        )

    def _set_constraint(
        self,
        fn: ConstraintFunctionType,
        keys: list[str],
        post_processes: set[ConstraintFunctionType] | None = None,
        type: UpdateType | None = None,
    ):
        all_conns = self.conns.all
        hyper_edges = [all_conns[key].metadata for key in keys]
        if type is None:
            # TODO: separate type_constraints and shape constraints into two files under
            # constraints folder. Then, check if fn is not in any of those types set
            # _type to None. If _type and type are both None or one is UpdateType.SHAPE
            # while other one is UpdateType.Type, raise Exception!
            type = UpdateType.TYPE if fn in type_constraints else UpdateType.SHAPE
        constr = Constraint(fn=fn, type=type)
        self.constraint_solver.constraint_map[constr] = hyper_edges
        for hyper_edge in hyper_edges:
            hyper_edge.add_constraint(constr)

        # Get union of all given and default post processes for the given
        # constraint and update post_processes field.
        if post_processes is None:
            post_processes = set()
        all_post_processes = post_processes | post_process_map.get(fn, set())
        for post_fn in all_post_processes:
            constr.add_post_process(post_fn)

        # _, updates = constr([hyper_edge.data for hyper_edge in hyper_edges])
        _, updates = constr(hyper_edges)
        self.constraint_solver(updates)

    def set_constraint(
        self,
        fn: ConstraintFunctionType,
        keys: list[str],
        post_processes: set[ConstraintFunctionType] | None = None,
        type: UpdateType = UpdateType.SHAPE,
    ) -> None:
        self.assigned_constraints.append({"fn": fn.__name__, "keys": keys})
        self._set_constraint(fn, keys, post_processes, type=type)

    @property
    def canonical_input(self) -> Connection | NotAvailable:
        if isinstance(self._canonical_input, ConnectionData):
            return self._canonical_input.conn
        else:
            return NOT_AVAILABLE

    @property
    def canonical_output(self) -> Connection | NotAvailable:
        if isinstance(self._canonical_output, NotAvailable):
            return self._canonical_output
        else:
            return self._canonical_output.conn

    def set_canonical_input(self, given_conn: str | Connection):
        if isinstance(given_conn, str):
            conn = self.conns.all.get(given_conn)
            if conn is None:
                raise ValueError("Provided 'key' is not belong to the model!")
        else:
            conn = given_conn.data

        conn = self.conns.get_con_by_metadata(conn.metadata)

        if conn not in self.dependency_map._local_input_dependency_map:
            raise ValueError(
                "To set a connection as canonical input, connection must be an "
                "input connection!"
            )

        self._canonical_input = conn

    def set_canonical_output(self, given_conn: str | Connection):
        if isinstance(given_conn, str):
            conn = self.conns.all.get(given_conn)
            if conn is None:
                raise ValueError("Provided 'key' is not belong to the model!")
        else:
            conn = given_conn.data

        conn = self.conns.get_con_by_metadata(conn.metadata)

        if conn not in self.dependency_map._local_output_dependency_map:
            raise ValueError(
                "To set a connection as canonical output, connection must be an "
                "output connection!"
            )

        self._canonical_output = conn

    def _match_hyper_edges(self, left: IOHyperEdge, right: IOHyperEdge) -> Updates:
        # if type(left.data) is not type(right.data):
        if (left.edge_type is MyTensor) ^ (right.edge_type is MyTensor):
            raise TypeError(
                "Types of connections are not consistent. Check connection types!"
            )

        right_connections = self.conns.connections_dict.pop(right, set())
        self.conns.connections_dict[left] |= right_connections

        for conns_obj in right_connections:
            conns = conns_obj.metadata_dict.pop(right, None)

            if conns is None:
                raise KeyError(
                    "Requires merged connection's metadata to contain its "
                    "Connections object."
                )

            if left not in conns_obj.metadata_dict:
                conns_obj.metadata_dict[left] = conns
            elif left in conns_obj.metadata_dict:
                conns_obj.metadata_dict[left] |= conns

            for conn in conns:
                conn.metadata = left

        # Update IOHyperEdge's in constraint solver.
        self.constraint_solver.update_constraint_map(left, right)
        # Match data of each IOHyperEdge's.
        updates = left.match(right)  # type: ignore
        return updates

    def get_models_in_topological_order(self):
        dependency_map = self.dependency_map._local_output_dependency_map
        graph = {
            info[0]: OrderedSet(
                [dependency_map[spec][0] for spec in info[1] if spec in dependency_map]
            )
            for info in dependency_map.values()
        }
        top_order: list[BaseModel] = list()
        visited: set[BaseModel] = set()
        for model in graph:
            if model not in top_order:
                BaseModel._reverse_dfs(model, graph, top_order, visited)
        return top_order

    @staticmethod
    def _reverse_dfs(
        node: BaseModel,
        graph: dict[BaseModel, OrderedSet[BaseModel]],
        top_order: list[BaseModel],
        visited: set[BaseModel],
    ):
        visited.add(node)
        for m in graph[node]:
            if m not in visited:
                BaseModel._reverse_dfs(m, graph, top_order, visited)
        top_order.append(node)


class DependencyMap:
    """
    Depedency Map stores relations between connections and models
    TODO: Write doc
    """

    def __init__(self, connections: Connections) -> None:
        self.conns = connections
        # Stores relation between input_keys to dependent output connections
        self._global_input_dependency_map: dict[
            ConnectionData, OrderedSet[ConnectionData]
        ] = {}
        # Stores relation between output_keys to dependent input connections
        self._global_output_dependency_map: dict[
            ConnectionData, OrderedSet[ConnectionData]
        ] = {}

        # Caches relations during extend to avoid traverse whole graph
        self._global_input_dependency_map_cache: dict[
            ConnectionData, OrderedSet[ConnectionData]
        ] = {}
        self._global_output_dependency_map_cache: dict[
            ConnectionData, OrderedSet[ConnectionData]
        ] = {}
        # Stores releation between local input keys to dependent local
        # output connections
        self._local_input_dependency_map: dict[
            ConnectionData, list[tuple[BaseModel, OrderedSet[ConnectionData]]]
        ] = {}
        # Stores releation between local output keys to dependent local
        # input connections
        self._local_output_dependency_map: dict[
            ConnectionData, tuple[BaseModel, OrderedSet[ConnectionData]]
        ] = {}

    # Add new model to dependency map, model_dag is created in extend
    def add_model_dag(self, model: BaseModel, model_dag: dict[str, ConnectionData]):
        updated_conns: OrderedSet[ConnectionData] = OrderedSet()
        for local_key, conn in model_dag.items():
            if local_key in model.conns.input_keys:
                specs: OrderedSet[ConnectionData] = OrderedSet(
                    [
                        model_dag[conn.key]
                        for conn in model.dependency_map.get_dependent_output_conns(
                            local_key
                        )
                        if model_dag.get(conn.key) is not None
                    ]
                )
                self._local_input_dependency_map.setdefault(conn, []).append(
                    (model, specs)
                )
                updated_conns.add(conn)
            else:
                specs = OrderedSet(
                    [
                        model_dag[conn.key]
                        for conn in model.dependency_map.get_dependent_input_conns(
                            local_key
                        )
                        if model_dag.get(conn.key) is not None
                    ]
                )
                self._local_output_dependency_map[conn] = (model, specs)

                updated_conns.add(conn)
                self._cache_internal_references(conn, specs)

            if self.look_for_cyclic_connection(conn, specs):
                raise KeyError(
                    f"There exists a cyclic subgraph between {conn.key} key and "
                    f"{[spec.key for spec in specs]} key(s)!"
                )

        self._update_globals(updated_conns)

    # Caches extended connections to avoid traverse
    def _cache_internal_references(
        self, output_conn: ConnectionData, dependent_conns: OrderedSet[ConnectionData]
    ):
        # Be sure all input and output keys has cache entry
        for conn in self.conns.input_connections:
            self._global_input_dependency_map_cache.setdefault(conn, OrderedSet())

        for conn in self.conns.output_connections:
            self._global_output_dependency_map_cache.setdefault(conn, OrderedSet())

        all_dependent_input_conns: OrderedSet[ConnectionData] = OrderedSet()

        for input_conn in dependent_conns:
            # Extend from output, update global input dependency map with new
            # output conn
            for dependent_conn in self._global_output_dependency_map_cache.get(
                input_conn, OrderedSet()
            ):
                all_dependent_input_conns.add(dependent_conn)

                # If not extend from input add
                if output_conn not in self._global_input_dependency_map_cache:
                    self._global_input_dependency_map_cache[dependent_conn].add(
                        output_conn
                    )

            # Input is not internal
            if input_conn in self.conns.input_connections:
                all_dependent_input_conns.add(input_conn)

                # If not extend from input add
                if output_conn not in self._global_input_dependency_map_cache:
                    self._global_input_dependency_map_cache[input_conn].add(output_conn)

        # Extend from Input
        if output_conn in self._global_input_dependency_map_cache:
            dependent_output_conns = self._global_input_dependency_map_cache.pop(
                output_conn
            )

            # Update global_input_dependencies
            for dependent_input_conn in all_dependent_input_conns:
                if dependent_input_conn in self._global_input_dependency_map_cache:
                    self._global_input_dependency_map_cache[
                        dependent_input_conn
                    ].discard(output_conn)
                    self._global_input_dependency_map_cache[dependent_input_conn] |= (
                        dependent_output_conns
                    )

            # Update global_output_dependencies
            for dependent_output_conn in dependent_output_conns:
                if dependent_output_conn in self._global_output_dependency_map_cache:
                    self._global_output_dependency_map_cache[
                        dependent_output_conn
                    ].discard(output_conn)
                    self._global_output_dependency_map_cache[dependent_output_conn] |= (
                        all_dependent_input_conns
                    )

        else:
            self._global_output_dependency_map_cache.setdefault(
                output_conn, OrderedSet()
            )
            self._global_output_dependency_map_cache[output_conn] |= (
                all_dependent_input_conns
            )

    # Caches given input connection for later usage
    def cache_conn_input_dependency(self, conn: ConnectionData):
        if conn not in self._global_input_dependency_map_cache:
            dependents = self.get_output_key_dependency(conn.key)
            self._global_input_dependency_map_cache[conn] = dependents

    # Caches given output connection for later usage
    def cache_conn_output_dependency(self, conn: ConnectionData):
        if conn not in self._global_output_dependency_map_cache:
            dependents = self.get_input_key_dependency(conn.key)
            self._global_output_dependency_map_cache[conn] = dependents

    # Returns dependent input keys of given output key
    def get_dependent_input_conns(self, key: str) -> OrderedSet[ConnectionData]:
        if (given_conn := self.conns.get_connection(key)) is None:
            raise KeyError("Given key does not belong to the Model!")
        dependent_conns: OrderedSet[ConnectionData] = OrderedSet()
        if key in self.conns.output_keys:
            dependent_conns = self._global_output_dependency_map[given_conn]
        elif (
            conn := self.conns.get_connection(key)
        ) in self._global_output_dependency_map_cache:
            return self._global_output_dependency_map_cache[conn]
        else:
            return self.get_output_key_dependency(key)

        return dependent_conns

    # Return dependent output keys of given input key
    def get_dependent_output_conns(self, key: str) -> OrderedSet[ConnectionData]:
        if (given_conn := self.conns.get_connection(key)) is None:
            raise KeyError("Given key does not belong to the Model!")
        dependent_conns: OrderedSet[ConnectionData] = OrderedSet()
        if key in self.conns.input_keys:
            dependent_conns = self._global_input_dependency_map[given_conn]
        elif (
            conn := self.conns.get_connection(key)
        ) in self._global_input_dependency_map_cache:
            return self._global_input_dependency_map_cache[conn]
        else:
            return self.get_input_key_dependency(key)

        return dependent_conns

    # Update dependecy map
    def update_all_keys(self):
        # This method is used in freeze, because in freeze dependencies changed
        # without updating dependency map.
        self._update_globals(
            OrderedSet(self.conns.input_connections)
            | OrderedSet(self.conns.output_connections)
        )

    # Get dependent output connections if given input connection is cached
    # else returns None
    def _get_from_input_cache(self, conn: ConnectionData) -> OrderedSet[ConnectionData]:
        dependent_conns = self._global_input_dependency_map_cache.get(
            conn, OrderedSet()
        )
        dependent_conns = OrderedSet(
            [
                dependent_conn
                for dependent_conn in dependent_conns
                if dependent_conn.key in self.conns.output_keys
            ]
        )
        return dependent_conns

    # Get dependent input connections if given output connection is cached
    # else returns None
    def _get_from_output_cache(self, conn: ConnectionData):
        dependent_conns = self._global_output_dependency_map_cache.get(
            conn, OrderedSet()
        )
        dependent_conns = OrderedSet(
            [
                dependent_conn
                for dependent_conn in dependent_conns
                if dependent_conn.key in self.conns.input_keys
            ]
        )
        return dependent_conns

    # Update global dependency maps wrt given connections
    def _update_globals(self, updated_conns: OrderedSet[ConnectionData]):
        for input_conn in self.conns.input_connections:
            self._global_input_dependency_map.setdefault(input_conn, OrderedSet())

        for output_conn in self.conns.output_connections:
            self._global_output_dependency_map.setdefault(output_conn, OrderedSet())

        visited_keys: OrderedSet[ConnectionData] = OrderedSet()
        while updated_conns:
            conn = updated_conns.pop()
            if conn in visited_keys:
                continue

            visited_keys.add(conn)
            dependent_conns: OrderedSet[ConnectionData] = OrderedSet()

            if conn.key in self.conns.input_keys:
                # New global input key
                dependent_conns = self._get_from_input_cache(conn)

                for dependent_conn in dependent_conns:
                    self._global_input_dependency_map[conn].add(dependent_conn)

            elif conn.key in self.conns.output_keys:
                # New global output key
                dependent_conns = self._get_from_output_cache(conn)

                for dependent_conn in dependent_conns:
                    self._global_output_dependency_map[conn].add(dependent_conn)

            else:
                # Key must be overriden, remove from dependecy map
                if conn in self._global_input_dependency_map:
                    dependent_conns = self._global_input_dependency_map.pop(
                        conn, OrderedSet()
                    )
                    for dependent_conn in dependent_conns:
                        self._global_output_dependency_map[dependent_conn].remove(conn)

                dependent_conns = OrderedSet()
            updated_conns |= OrderedSet(dependent_conns)

    # Retrieve dependent output connection keys given input key by traversing the graph.
    def get_input_key_dependency(self, key: str):
        if (given_conn := self.conns.get_connection(key)) is None:
            raise KeyError("Given key does not belong to the Model!")
        # If there already exists any input keys, add them.
        specs = OrderedSet(
            [
                key
                for item in self._local_input_dependency_map[given_conn]
                for key in item[1]
                if key in self.conns.output_keys
            ]
        )

        # Make search from intermediate keys to the input keys.
        key_stack = OrderedSet(
            [
                spec
                for item in self._local_input_dependency_map[given_conn]
                for spec in item[1]
                if spec not in specs
            ]
        )
        while key_stack:
            conn_data = key_stack.pop()
            if conn_data.key in self.conns.output_keys:
                specs.add(conn_data)
            # key_stack.update(self.dependency_map.get(key.key, OrderedSet()))
            # TODO: add test checking the while
            key_stack |= (
                OrderedSet(
                    [
                        spec
                        for item in self._local_input_dependency_map[conn_data]
                        for spec in item[1]
                    ]
                )
                if conn_data in self._local_input_dependency_map
                else OrderedSet()
            )
        return specs

    # Retrieve dependent input connection keys given output key by traversing the graph.
    def get_output_key_dependency(self, key: str):
        if (given_conn := self.conns.get_connection(key)) is None:
            raise KeyError("Given key does not belong to the Model!")

        # If there already exists any input keys, add them
        specs = OrderedSet(
            [
                key
                for key in self._local_output_dependency_map[given_conn][1]
                if key in self.conns.input_keys
            ]
        )
        # Make search from intermediate keys to the input keys.
        key_stack = OrderedSet(
            [
                spec
                for spec in self._local_output_dependency_map[given_conn][1]
                if spec not in specs
            ]
        )
        while key_stack:
            conn_data = key_stack.pop()
            if conn_data.key in self.conns.input_keys:
                specs.add(conn_data)
            # key_stack.update(self.dependency_map.get(key.key, OrderedSet()))
            # TODO: add test checking the while
            key_stack |= (
                self._local_output_dependency_map[conn_data][1]
                if conn_data in self._local_output_dependency_map
                else OrderedSet()
            )
        return specs

    # Check if cycle occured in graph
    def look_for_cyclic_connection(
        self, target_conn: ConnectionData, specs: OrderedSet[ConnectionData]
    ) -> bool:
        if target_conn in (conns := OrderedSet([conn for conn in specs])):
            return True
        else:
            for conn in conns:
                if conn in self._local_output_dependency_map:
                    return self.look_for_cyclic_connection(
                        target_conn, self._local_output_dependency_map[conn][1]
                    )
            return False

    def merge_global_connections(self, conn1: ConnectionData, conn2: ConnectionData):
        conn1_global_out_dependency = self._global_output_dependency_map.get(conn1)
        conn2_global_out_dependency = self._global_output_dependency_map.pop(
            conn2, None
        )
        # If conn1 and conn2 cache exists, add all conn2 dependencies to conn1
        if (
            conn1_global_out_dependency is not None
            and conn2_global_out_dependency is not None
        ):
            for dependent_conn in conn2_global_out_dependency:
                conn1_global_out_dependency.add(dependent_conn)

                self._global_input_dependency_map[dependent_conn].remove(conn2)
                self._global_input_dependency_map[dependent_conn].add(conn1)
        # If conn1 is not, but conn2 cache exists, move all conn2 dependencies to conn1
        elif conn2_global_out_dependency is not None:
            self._global_output_dependency_map[conn1] = conn2_global_out_dependency

            for dependent_conn in conn2_global_out_dependency:
                self._global_input_dependency_map[dependent_conn].remove(conn2)
                self._global_input_dependency_map[dependent_conn].add(conn1)

        conn1_global_in_dependency = self._global_input_dependency_map.get(conn1)
        conn2_global_in_dependency = self._global_input_dependency_map.pop(conn2, None)
        # If conn1 and conn2 cache exists, add all conn2 dependencies to conn1
        if (
            conn1_global_in_dependency is not None
            and conn2_global_in_dependency is not None
        ):
            for dependent_conn in conn2_global_in_dependency:
                conn1_global_in_dependency.add(dependent_conn)

                self._global_output_dependency_map[dependent_conn].remove(conn2)
                self._global_output_dependency_map[dependent_conn].add(conn1)
        # If conn1 is not, but conn2 cache exists, move all conn2 dependencies to conn1
        elif conn2_global_in_dependency is not None:
            self._global_input_dependency_map[conn1] = conn2_global_in_dependency

            for dependent_conn in conn2_global_in_dependency:
                self._global_output_dependency_map[dependent_conn].remove(conn2)
                self._global_output_dependency_map[dependent_conn].add(conn1)

    def merge_global_caches(self, conn1: ConnectionData, conn2: ConnectionData):
        conn1_global_out_cache = self._global_output_dependency_map_cache.get(conn1)
        conn2_global_out_cache = self._global_output_dependency_map_cache.pop(
            conn2, None
        )

        # If conn1 and conn2 cache exists, add all conn2 dependencies to conn1
        if conn1_global_out_cache is not None and conn2_global_out_cache is not None:
            for dependent_conn in conn2_global_out_cache:
                conn1_global_out_cache.add(dependent_conn)

                self._global_input_dependency_map_cache[dependent_conn].remove(conn2)
                self._global_input_dependency_map_cache[dependent_conn].add(conn1)

        # If conn1 is not, but conn2 cache exists, move all conn2 dependencies to conn1
        elif conn2_global_out_cache is not None:
            self._global_output_dependency_map_cache[conn1] = conn2_global_out_cache

            for dependent_conn in conn2_global_out_cache:
                self._global_input_dependency_map_cache[dependent_conn].remove(conn2)
                self._global_input_dependency_map_cache[dependent_conn].add(conn1)

        conn1_global_in_cache = self._global_input_dependency_map_cache.get(conn1)
        conn2_global_in_cache = self._global_input_dependency_map_cache.pop(conn2, None)

        # If conn1 and conn2 cache exists, add all conn2 dependencies to conn1
        if conn1_global_in_cache is not None and conn2_global_in_cache is not None:
            for dependent_conn in conn2_global_in_cache:
                conn1_global_in_cache.add(dependent_conn)

                self._global_output_dependency_map_cache[dependent_conn].remove(conn2)
                self._global_output_dependency_map_cache[dependent_conn].add(conn1)

        # If conn1 is not, but conn2 cache exists, move all conn2 dependencies to conn1
        elif conn2_global_in_cache is not None:
            self._global_input_dependency_map_cache[conn1] = conn2_global_in_cache

            for dependent_conn in conn2_global_in_cache:
                self._global_output_dependency_map_cache[dependent_conn].remove(conn2)
                self._global_output_dependency_map_cache[dependent_conn].add(conn1)<|MERGE_RESOLUTION|>--- conflicted
+++ resolved
@@ -122,23 +122,6 @@
                                 expose=con._expose,
                                 connections=_conns,
                             )
-<<<<<<< HEAD
-                    case Connect():
-                        if (io_key := con.key) is not None:
-                            if io_key._value is not TBD and not values_equal(
-                                io_key._value, val
-                            ):
-                                raise ValueError(
-                                    "Given IOKey in Connect for "
-                                    f"local key: '{key}' is not valid!"
-                                )
-                            else:
-                                io_key._value = val
-                        else:
-                            io_key = IOKey(value=val, expose=False)
-                            kwargs[key] = Connect(*con.connections, key=io_key)
-=======
->>>>>>> de075737
                     case ExtendTemplate():
                         raise ValueError(
                             "Multi-write detected for a valued "
@@ -155,6 +138,9 @@
         ] = {}
         self.assigned_shapes: list[ShapesType] = []
         self.assigned_constraints: list[dict[str, str | list[str]]] = []
+        self.assigned_types: dict[
+            str, type | UnionType | NestedListType | MyTensor
+        ] = {}
         self.conns = Connections()
         self.frozen_attributes: list[str] = []
         self.dependency_map = DependencyMap(self.conns)
@@ -317,6 +303,10 @@
         # Apply updates to the shape nodes.
         for key in chain(shapes, kwargs):
             node, _inner_key = shape_nodes[key]
+            if (metadata := self.conns.get_data(_inner_key)).edge_type is TBD:
+                # If edge_type is not defined yet, set it to MyTensor since
+                # shape is provided.
+                updates |= metadata.set_type(MyTensor)
             shape_node = self.conns.get_shape_node(_inner_key)
             assert shape_node is not None
             updates |= shape_node.merge(node)
@@ -381,17 +371,6 @@
         # Make all value updates in the outermost model.s
         model = self._get_outermost_parent()
         updates = Updates()
-        # TODO: Currently Setting values in fozen models are prevented only for Tensors.
-        # Scalar and Tensors should not be operated differently. This should be fixed.
-        for key in chain(config, kwargs):
-            metadata = self.conns.extract_metadata(key)
-            if metadata.edge_type is MyTensor and model.is_frozen:
-                conn_data = model.conns.get_con_by_metadata(metadata)
-                assert conn_data is not None
-                raise ValueError(
-                    f"Model is frozen, can not set the key: {conn_data.key}!"
-                )
-
         for key, value in chain(config.items(), kwargs.items()):
             # Perform metadata extraction process on self.
             metadata = self.conns.extract_metadata(key)
@@ -405,11 +384,11 @@
 
     def set_types(
         self,
-        config: Mapping[str | Connection, type | UnionType | NestedListType]
-        | Mapping[Connection, type | UnionType | NestedListType]
-        | Mapping[str, type | UnionType | NestedListType]
+        config: Mapping[str | Connection, type | UnionType | NestedListType | MyTensor]
+        | Mapping[Connection, type | UnionType | NestedListType | MyTensor]
+        | Mapping[str, type | UnionType | NestedListType | MyTensor]
         | None = None,
-        **kwargs: type | UnionType | NestedListType,
+        **kwargs: type | UnionType | NestedListType | MyTensor,
     ):
         """
         Set types of any connection in the Model
@@ -428,13 +407,21 @@
         """
         if config is None:
             config = {}
+        # Initialize assigned shapes dictionary to store assigned shapes.
+        assigned_types: dict[str, type | UnionType | NestedListType | MyTensor] = {}
 
         # Get the outermost parent as all the updates will happen here.
         model = self._get_outermost_parent()
         updates = Updates()
         for key, key_type in chain(config.items(), kwargs.items()):
             metadata = self.conns.extract_metadata(key)
+            conn = self.conns.get_con_by_metadata(metadata)
+            assert conn is not None
+            inner_key = conn.key
+            assigned_types[inner_key] = key_type
             updates |= metadata.set_type(key_type)  # type: ignore
+        # Store assigned types in the model.
+        self.assigned_types |= assigned_types
         # Run the constraints for updating affected connections.
         model.constraint_solver(updates)
 
@@ -480,7 +467,8 @@
             post_processes = set()
         all_post_processes = post_processes | post_process_map.get(fn, set())
         for post_fn in all_post_processes:
-            constr.add_post_process(post_fn)
+            type = UpdateType.TYPE if post_fn in type_constraints else UpdateType.SHAPE
+            constr.add_post_process((post_fn, type))
 
         # _, updates = constr([hyper_edge.data for hyper_edge in hyper_edges])
         _, updates = constr(hyper_edges)
@@ -548,7 +536,11 @@
 
     def _match_hyper_edges(self, left: IOHyperEdge, right: IOHyperEdge) -> Updates:
         # if type(left.data) is not type(right.data):
-        if (left.edge_type is MyTensor) ^ (right.edge_type is MyTensor):
+        l_type = left.edge_type
+        r_type = right.edge_type
+        if ((l_type is MyTensor) ^ (r_type is MyTensor)) and (
+            TBD not in (l_type, r_type)
+        ):
             raise TypeError(
                 "Types of connections are not consistent. Check connection types!"
             )
