--- conflicted
+++ resolved
@@ -30,112 +30,8 @@
         *,
         name: str | None = None,
     ) -> None:
-<<<<<<< HEAD
-        self._formula_key = formula_key
-        self._grad_formula = formula_key + "_grad"
-
-        super().__init__(name=name)
-
-        self.random_keys: set[str] = set()
-        # Get shape_templates of TensorTypes and create corresponding shapes.
-        shape_templates = {
-            key: value.shape
-            for key, value in kwargs.items()
-            if isinstance(value, BaseKey) and value.shape is not None
-        }
-        shapes = create_shape_map(shape_templates, self.constraint_solver)
-        tensor_set: set[Tensor[int | float | bool]] = set()
-        is_diff = False
-        output_data: IOHyperEdge | None = None
-        for key, value in kwargs.items():
-            if isinstance(value, BaseKey):
-                if get_origin(value.type) is Tensor or value.type is Tensor:
-                    val_type = (
-                        Tensor[int | float | bool]
-                        if value.type is Tensor
-                        else value.type
-                    )
-                    if not isinstance(tensor := value.value, Tensor):
-                        assert isinstance(value.value, ToBeDetermined)
-                        tensor = Tensor(
-                            type=get_args(val_type)[0],
-                            shape=shapes[key].node,
-                        )
-                    edge = IOHyperEdge(value=tensor, interval=value.interval)
-                    assert isinstance(edge._value, Tensor)
-                    tensor_set.add(edge._value)
-                else:
-                    edge_type = ToBeDetermined if value.type is None else value.type
-                    edge = IOHyperEdge(
-                        type=edge_type, value=value.value, interval=value.interval
-                    )
-            else:
-                raise TypeError(
-                    "PrimitiveModel's can only be instantiated with BaseKey type keys!"
-                )
-
-            conn_data = self.create_connection(edge, key)
-
-            if key == PrimitiveModel.output_key:
-                self.conns.set_connection_type(conn_data, KeyType.OUTPUT)
-                output_data = edge
-            else:
-                self.conns.set_connection_type(conn_data, KeyType.INPUT)
-                is_diff |= not edge.is_non_diff
-        if isinstance(output_data, IOHyperEdge) and isinstance(
-            output_data.edge_type, Tensor
-        ):
-            output_data.differentiable = is_diff
-
-        # Initially run all given tensors' constraints
-        self.constraint_solver.update_shapes(Updates(tensor_set))
-
-        input_conns = OrderedSet({conn for conn in self.conns.input_connections})
-        out_conn = self.conns.get_connection("output")
-        assert out_conn is not None
-        output_conns = OrderedSet({out_conn})
-
-        for conn in self.conns.input_connections:
-            self.dependency_map.local_input_dependency_map[conn] = [
-                (self, output_conns)
-            ]
-
-        for conn in output_conns:
-            self.dependency_map.local_output_dependency_map[conn] = (self, input_conns)
-
-        self.dependency_map.cache_internal_references(out_conn, input_conns)
-        self.dependency_map.update_all_keys()
-
-        # Link canonicals
-        canonical_input_key = (
-            "input" if "input" in self.input_keys else next(iter(self.input_keys))
-        )
-        canonical_input_conn = self.conns.get_connection(canonical_input_key)
-        if canonical_input_conn is not None:
-            self.set_cin(canonical_input_conn.conn, safe=False)
-
-        canonical_output_key = (
-            "output"
-            if "output" in self.conns.output_keys
-            else next(iter(self.conns.output_keys))
-        )
-        canonical_output_conn = self.conns.get_connection(canonical_output_key)
-        if canonical_output_conn is not None:
-            self.set_cout(canonical_output_conn.conn, safe=False)
-        self._freeze()
-
-    def __iadd__(self, other: BaseModel) -> BaseModel:
-        raise Exception(
-            f"Primitive '{self.__class__.__name__}' model can not be extended!"
-        )
-
-    @property
-    def formula_key(self) -> str:
-        return self._formula_key
-=======
         super().__init__(name=name, enforce_jit=model._jittable)
         self._extend(model, {k: IOKey(k, expose=True) for k in model.external_keys})
->>>>>>> 8fb0a5d7
 
     @property
     def submodel(self) -> Operator:
