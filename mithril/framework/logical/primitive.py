# Copyright 2022 Synnada, Inc.
#
# Licensed under the Apache License, Version 2.0 (the "License");
# you may not use this file except in compliance with the License.
# You may obtain a copy of the License at
#
#     http://www.apache.org/licenses/LICENSE-2.0
#
# Unless required by applicable law or agreed to in writing, software
# distributed under the License is distributed on an "AS IS" BASIS,
# WITHOUT WARRANTIES OR CONDITIONS OF ANY KIND, either express or implied.
# See the License for the specific language governing permissions and
# limitations under the License.

from collections.abc import Mapping
from typing import Any

from ...utils.utils import OrderedSet
from ..common import (
    NOT_AVAILABLE,
    TBD,
    Connection,
    IOHyperEdge,
    KeyType,
    NotAvailable,
    Scalar,
    Tensor,
    TensorType,
    UniadicRecord,
    Updates,
    Variadic,
    create_shape_map,
    get_summary,
    get_summary_shapes,
    get_summary_types,
)
from .base import BaseModel


class PrimitiveModel(BaseModel):
    """This class contains the simplest / primitive
    building blocks of composite models.
    """

    output_key = "output"
    cache_name = "cache"
    output: Connection

    def __init__(
<<<<<<< HEAD
        self, formula_key: str, **kwargs: Tensor[Any] | TensorType | Scalar
=======
        self,
        formula_key,
        name: str | None = None,
        **kwargs: Tensor | TensorType | Scalar,
>>>>>>> 6365adbc
    ) -> None:
        self.formula_key = formula_key
        self.grad_formula = formula_key + "_grad"

        super().__init__(name=name)
        # Get shape_templates of TensorTypes and create corresponding shapes.
        shape_templates = {
            key: value.shape_template
            for key, value in kwargs.items()
            if isinstance(value, TensorType)
        }
        shapes = create_shape_map(shape_templates, self.constraint_solver)
        data_set: set[Tensor[Any]] = set()
        is_diff = False
        output_data: Tensor[Any] | Scalar | None = None
        for key, value in kwargs.items():
            if isinstance(value, TensorType):
                value = value.construct(shapes[key].node)
                data_set.add(value)

            conn_data = self.create_connection(IOHyperEdge(value), key)

            if key == PrimitiveModel.output_key:
                self.conns.set_connection_type(conn_data, KeyType.OUTPUT)
                output_data = value
            else:
                self.conns.set_connection_type(conn_data, KeyType.INPUT)
                is_diff |= not value.is_non_diff
        if isinstance(output_data, Tensor):
            output_data._differentiable = is_diff

        # Initially run all given tensors' constraints
        self.constraint_solver.update_shapes(Updates(data_set))

        input_conns = OrderedSet({conn for conn in self.conns.input_connections})
        out_conn = self.conns.get_connection("output")
        assert out_conn is not None
        output_conns = OrderedSet({out_conn})

        for conn in self.conns.input_connections:
            self.dependency_map._local_input_dependency_map[conn] = [
                (self, output_conns)
            ]

        for conn in output_conns:
            self.dependency_map._local_output_dependency_map[conn] = (self, input_conns)

        self.dependency_map._cache_internal_references(out_conn, input_conns)
        self.dependency_map.update_all_keys()

        # Link canonicals
        if isinstance(self.canonical_input, NotAvailable) and len(self._input_keys) > 0:
            canonical_input_key = (
                "input" if "input" in self._input_keys else next(iter(self._input_keys))
            )
            canonical_input_conn = self.conns.get_connection(canonical_input_key)
            if canonical_input_conn is None:
                self._canonical_input = NOT_AVAILABLE
            else:
                self._canonical_input = canonical_input_conn

        if (
            isinstance(self.canonical_output, NotAvailable)
            and len(self.conns.output_keys) > 0
        ):
            canonical_output_key = (
                "output"
                if "output" in self.conns.output_keys
                else next(iter(self.conns.output_keys))
            )
            canonical_output_conn = self.conns.get_connection(canonical_output_key)
            if canonical_output_conn is None:
                self._canonical_output = NOT_AVAILABLE
            else:
                self._canonical_output = canonical_output_conn

        self._freeze()

    def __iadd__(self, other: BaseModel):
        raise Exception(
            f"Primitive '{self.__class__.__name__}' model can not be extended!"
        )

    @staticmethod
    def convert_to_tuple(value: int | tuple[int, int] | list[Any]) -> tuple[int, int]:
        if isinstance(value, int):
            new_value = (value, value)
        elif isinstance(value, list):
            new_value = tuple(value)
        else:
            new_value = value
        return new_value

    def extract_connection_info(
        self,
        name_mappings: dict[BaseModel, str],
        data_to_key_map: dict[Scalar | Tensor[Any], list[str]] | None = None,
        data_memo: Mapping[int, Tensor[Any] | Scalar] | None = None,
    ):
        if data_to_key_map is None:
            data_to_key_map = {}
        if data_memo is None:
            data_memo = {}
        # construct the data_map
        data_map = {key: conn.metadata.data for key, conn in self.conns.all.items()}
        model_name = next(iter(name_mappings.values()))

        conns: tuple[dict[str, list[str]], dict[str, list[str]]] = ({}, {})

        # Take the input_keys with tensor values
        input_keys = tuple(self._input_keys)

        for key in tuple(input_keys) + tuple(self.conns.output_keys):
            # find data of the key.
            # If data_memo is given, take its copied version in physical model
            key_data = data_memo.get(id(data_map[key]), data_map[key])

            conn = conns[key in self.conns.output_keys].setdefault(key, [])
            # try to find outer key's real name in data_to_key_map
            outer_key = data_to_key_map.get(key_data, [key])
            outer_key = ["'" + key + "'" for key in outer_key]
            if isinstance(key_data, Scalar) and key_data.value is not TBD:
                # If value of the scalar is determined, write that value directly.
                outer_key = [str(key_data.value)]
            conn.extend(outer_key)

        return {model_name: conns}

    def summary(
        self,
        shapes: bool = True,
        types: bool = False,
        symbolic: bool = False,
        name: str | None = None,
        alternative_shapes: bool = False,
        uni_cache: dict[UniadicRecord, str] | None = None,
        var_cache: dict[Variadic, str] | None = None,
    ) -> None:
        if uni_cache is None:
            uni_cache = {}
        if var_cache is None:
            var_cache = {}

        type_info = None
        shape_info = None
        name_mappings: dict[BaseModel, str] = {
            self: name if name else self.__class__.__name__
        }
        # extract model topology
        conn_info = self.extract_connection_info(name_mappings)

        model_shapes = {
            sub_model_name: sub_model.get_shapes(
                uni_cache, var_cache, symbolic, alternative_shapes
            )
            for sub_model, sub_model_name in name_mappings.items()
        }
        if shapes:
            # extract model shapes
            shape_info = get_summary_shapes(model_shapes, conn_info)

        if types:
            # extract model types
            type_info = get_summary_types(name_mappings)

        if not name:
            name = self.__class__.__name__

        # construct the table based on relevant information
        table = get_summary(
            conns=conn_info, name=name, shape=shape_info, types=type_info
        )

<<<<<<< HEAD
        table.compile()
        table.display()

    def _freeze(self) -> None:
        pass
=======
        table._compile()
        table.display()
>>>>>>> 6365adbc
<|MERGE_RESOLUTION|>--- conflicted
+++ resolved
@@ -47,14 +47,10 @@
     output: Connection
 
     def __init__(
-<<<<<<< HEAD
-        self, formula_key: str, **kwargs: Tensor[Any] | TensorType | Scalar
-=======
         self,
-        formula_key,
+        formula_key: str,
         name: str | None = None,
-        **kwargs: Tensor | TensorType | Scalar,
->>>>>>> 6365adbc
+        **kwargs: Tensor[Any] | TensorType | Scalar,
     ) -> None:
         self.formula_key = formula_key
         self.grad_formula = formula_key + "_grad"
@@ -228,13 +224,5 @@
             conns=conn_info, name=name, shape=shape_info, types=type_info
         )
 
-<<<<<<< HEAD
         table.compile()
-        table.display()
-
-    def _freeze(self) -> None:
-        pass
-=======
-        table._compile()
-        table.display()
->>>>>>> 6365adbc
+        table.display()