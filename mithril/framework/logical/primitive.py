--- conflicted
+++ resolved
@@ -50,11 +50,7 @@
         self,
         formula_key: str,
         name: str | None = None,
-<<<<<<< HEAD
-        **kwargs: IOKey | IOHyperEdge,
-=======
-        **kwargs: BaseKey | Tensor | Scalar,
->>>>>>> 941bb503
+        **kwargs: BaseKey | IOHyperEdge,
     ) -> None:
         self._formula_key = formula_key
         self._grad_formula = formula_key + "_grad"
@@ -73,89 +69,44 @@
         is_diff = False
         output_data: IOHyperEdge | None = None
         for key, value in kwargs.items():
-<<<<<<< HEAD
-            if isinstance(value, IOKey):
+            if isinstance(value, BaseKey):
                 if (
-                    is_generic_tensor := (get_origin(value._type) is MyTensor)
-                ) or value._type is MyTensor:
+                    is_generic_tensor := (get_origin(value.type) is MyTensor)
+                ) or value.type is MyTensor:
                     tensor_types = (
-                        get_args(value._type)[0]
+                        get_args(value.type)[0]
                         if is_generic_tensor
                         else _UltimateTensorValueTypes
                     )
                     tensor = MyTensor(
-                        value=value._value,  #  type: ignore
+                        value=value.value,
                         type=tensor_types,
                         shape=shapes[key].node,
                     )
-                    edge = IOHyperEdge(value=tensor, interval=value._interval)
+                    edge = IOHyperEdge(value=tensor, interval=value.interval)
                     data_set.add(edge)
                 else:
-                    edge_type = TBD if value._type is None else value._type
+                    edge_type = TBD if value.type is None else value.type
                     edge = IOHyperEdge(
-                        type=edge_type, value=value._value, interval=value._interval
+                        type=edge_type, value=value.value, interval=value.interval
                     )
+            else:
+                raise TypeError(
+                    "PrimitiveModel's can only be instantiated with BaseKey type keys!"
+                )
 
             conn_data = self.create_connection(edge, key)
-=======
-            # TODO: The first if block is temporary. All if else blocks will be
-            # removed after the implementation of the new type system.
-            value_type = value.type if isinstance(value, BaseKey) else value.type
-            if get_origin(value_type) is Union:
-                args = get_args(value_type)
-                types = []
-                for _type in args:
-                    # TODO: assertion will be removed,
-                    # we should allow Scalar|Tensor type simultaneously.
-                    assert is_mytensor_type(_type)
-                    types.append(get_mytensor_subtype(_type))
-                possible_types = reduce(lambda x, y: x | y, types)  # type: ignore
-
-                assert isinstance(value, BaseKey)
-                _value: Tensor | Scalar = Tensor(
-                    shape=shapes[key].node,
-                    possible_types=possible_types,
-                    value=value.value,  # type: ignore
-                    interval=value.interval,
-                )
-                assert isinstance(_value, Tensor)
-                data_set.add(_value)
-            elif is_mytensor_type(value_type):
-                assert isinstance(value, BaseKey)
-                _value = Tensor(
-                    shape=shapes[key].node,
-                    possible_types=get_mytensor_subtype(value_type),
-                    value=value.value,  # type: ignore
-                    interval=value.interval,
-                )
-                data_set.add(_value)
-            elif isinstance(value, Tensor | Scalar):
-                _value = value
-            else:
-                _value = Scalar(
-                    possible_types=value_type,  # type: ignore
-                    value=value.value,
-                )
-
-            conn_data = self.create_connection(IOHyperEdge(_value), key)
->>>>>>> 941bb503
 
             if key == PrimitiveModel.output_key:
                 self.conns.set_connection_type(conn_data, KeyType.OUTPUT)
                 output_data = edge
             else:
                 self.conns.set_connection_type(conn_data, KeyType.INPUT)
-<<<<<<< HEAD
                 is_diff |= not edge.is_non_diff
         if isinstance(output_data, IOHyperEdge) and isinstance(
             output_data.edge_type, MyTensor
         ):
-            output_data._differentiable = is_diff
-=======
-                is_diff |= not _value.is_non_diff
-        if isinstance(output_data, Tensor):
             output_data.differentiable = is_diff
->>>>>>> 941bb503
 
         # Initially run all given tensors' constraints
         self.constraint_solver.update_shapes(Updates(data_set))
