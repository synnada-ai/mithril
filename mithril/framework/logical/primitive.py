# Copyright 2022 Synnada, Inc.
#
# Licensed under the Apache License, Version 2.0 (the "License");
# you may not use this file except in compliance with the License.
# You may obtain a copy of the License at
#
#     http://www.apache.org/licenses/LICENSE-2.0
#
# Unless required by applicable law or agreed to in writing, software
# distributed under the License is distributed on an "AS IS" BASIS,
# WITHOUT WARRANTIES OR CONDITIONS OF ANY KIND, either express or implied.
# See the License for the specific language governing permissions and
# limitations under the License.

from typing import get_args, get_origin

from ...utils.utils import OrderedSet
from ..common import (
    BaseKey,
    IOHyperEdge,
    KeyType,
    Tensor,
    ToBeDetermined,
    Updates,
    create_shape_map,
)
from .base import BaseModel


class PrimitiveModel(BaseModel):
    _model_name: str = ""
    """This class contains the simplest / primitive
    building blocks of composite models.
    """

    output_key = "output"
    cache_name = "cache"

    def __init__(
        self,
        formula_key: str,
        name: str | None = None,
        **keys: BaseKey | IOHyperEdge,
    ) -> None:
        super().__init__(name, formula_key)

        self.random_keys: set[str] = set()
        # Get shape_templates of TensorTypes and create corresponding shapes.
        shape_templates = {
            key: value.data.shape
            for key, value in keys.items()
            if isinstance(value, BaseKey) and value.data.shape is not None
        }
        shapes = create_shape_map(shape_templates, self.constraint_solver)
        data_set: set[IOHyperEdge] = set()
        is_diff = False
        output_data: IOHyperEdge | None = None
        for key, value in keys.items():
            if isinstance(value, BaseKey):
<<<<<<< HEAD
                if (
                    is_generic_tensor := (get_origin(value.data.type) is Tensor)
                ) or value.data.type is Tensor:
                    tensor_types = (
                        get_args(value.data.type)[0]
                        if is_generic_tensor
                        else int | float | bool
=======
                if get_origin(value.type) is Tensor or value.type is Tensor:
                    val_type = (
                        Tensor[int | float | bool]
                        if value.type is Tensor
                        else value.type
>>>>>>> 99db8463
                    )
                    if not isinstance(tensor := value.data.value, Tensor):
                        assert isinstance(value.data.value, ToBeDetermined)
                        tensor = Tensor(
                            type=get_args(val_type)[0],
                            shape=shapes[key].node,
                        )
                    edge = IOHyperEdge(value=tensor, interval=value.data.interval)
                    data_set.add(edge)
                else:
                    edge_type = (
                        ToBeDetermined if value.data.type is None else value.data.type
                    )
                    edge = IOHyperEdge(
                        type=edge_type,
                        value=value.data.value,
                        interval=value.data.interval,
                    )
            else:
                raise TypeError(
                    "PrimitiveModel's can only be instantiated with BaseKey type keys!"
                )

            conn_data = self._create_connection(edge, key)

            if key == PrimitiveModel.output_key:
                self.conns.set_connection_type(conn_data, KeyType.OUTPUT)
                output_data = edge
            else:
                self.conns.set_connection_type(conn_data, KeyType.INPUT)
                is_diff |= not edge.is_non_diff
        if isinstance(output_data, IOHyperEdge) and isinstance(
            output_data.edge_type, Tensor
        ):
            output_data.differentiable = is_diff

        # Initially run all given tensors' constraints
        self.constraint_solver.update_shapes(Updates(data_set))

        input_conns = OrderedSet({conn for conn in self.conns.input_connections})
        out_conn = self.conns.get_connection("output")
        assert out_conn is not None
        output_conns = OrderedSet({out_conn})

        for conn in self.conns.input_connections:
            self.dependency_map.local_input_dependency_map[conn] = [
                (self, output_conns)
            ]

        for conn in output_conns:
            self.dependency_map.local_output_dependency_map[conn] = (self, input_conns)

        self.dependency_map.cache_internal_references(out_conn, input_conns)
        self.dependency_map.update_all_keys()

        # Link canonicals
        canonical_input_key = (
            "input" if "input" in self.input_keys else next(iter(self.input_keys))
        )
        canonical_input_conn = self.conns.get_connection(canonical_input_key)
        if canonical_input_conn is not None:
            self._set_cin(canonical_input_conn, safe=False)

        canonical_output_key = (
            "output"
            if "output" in self.conns.output_keys
            else next(iter(self.conns.output_keys))
        )
        canonical_output_conn = self.conns.get_connection(canonical_output_key)
        if canonical_output_conn is not None:
            self._set_cout(canonical_output_conn, safe=False)
        self._freeze()

    @property
    def formula_key(self) -> str:
        assert self._formula_key is not None
        return self._formula_key

    @property
<<<<<<< HEAD
    def class_name(self) -> str:
        return self._model_name
=======
    def grad_formula(self) -> str:
        return self._grad_formula

    def extract_connection_info(
        self,
        name_mappings: dict[BaseModel, str],
        data_to_key_map: dict[IOHyperEdge, list[str]] | None = None,
        data_memo: Mapping[int, IOHyperEdge] | None = None,
    ) -> dict[str, tuple[dict[str, list[str]], dict[str, list[str]]]]:
        if data_to_key_map is None:
            data_to_key_map = {}
        if data_memo is None:
            data_memo = {}
        # construct the data_map
        data_map = {key: conn.metadata for key, conn in self.conns.all.items()}
        model_name = next(iter(name_mappings.values()))

        conns: tuple[dict[str, list[str]], dict[str, list[str]]] = ({}, {})

        # Take the input_keys with tensor values
        input_keys = tuple(self.input_keys)

        for key in tuple(input_keys) + tuple(self.conns.output_keys):
            # find data of the key.
            # If data_memo is given, take its copied version in physical model
            key_data = data_memo.get(id(data_map[key]), data_map[key])

            conn = conns[key in self.conns.output_keys].setdefault(key, [])
            # try to find outer key's real name in data_to_key_map
            outer_key = data_to_key_map.get(key_data, [key])
            outer_key = ["'" + key + "'" for key in outer_key]
            if not key_data.is_tensor and key_data.value is not TBD:
                # If value of the scalar is determined, write that value directly.
                outer_key = [str(key_data.value)]
            conn.extend(outer_key)

        return {model_name: conns}

    def summary(
        self,
        shapes: bool = True,
        types: bool = False,
        symbolic: bool = False,
        name: str | None = None,
        alternative_shapes: bool = False,
        uni_cache: dict[UniadicRecord, str] | None = None,
        var_cache: dict[Variadic, str] | None = None,
    ) -> None:
        if uni_cache is None:
            uni_cache = {}
        if var_cache is None:
            var_cache = {}

        type_info = None
        shape_info = None
        name_mappings: dict[BaseModel, str] = {
            self: name if name else self.__class__.__name__
        }
        # extract model topology
        conn_info = self.extract_connection_info(name_mappings)

        model_shapes = {
            sub_model_name: sub_model.get_shapes(
                uni_cache, var_cache, symbolic, alternative_shapes
            )
            for sub_model, sub_model_name in name_mappings.items()
        }
        if shapes:
            # extract model shapes
            shape_info = get_summary_shapes(model_shapes, conn_info)

        if types:
            # extract model types
            type_info = get_summary_types(name_mappings)

        if not name:
            name = self.__class__.__name__

        # construct the table based on relevant information
        table = get_summary(
            conns=conn_info,
            name=name,
            shape=shape_info,  # type: ignore
            types=type_info,
        )

        table.compile()
        table.display()
>>>>>>> 99db8463
<|MERGE_RESOLUTION|>--- conflicted
+++ resolved
@@ -57,26 +57,11 @@
         output_data: IOHyperEdge | None = None
         for key, value in keys.items():
             if isinstance(value, BaseKey):
-<<<<<<< HEAD
-                if (
-                    is_generic_tensor := (get_origin(value.data.type) is Tensor)
-                ) or value.data.type is Tensor:
-                    tensor_types = (
-                        get_args(value.data.type)[0]
-                        if is_generic_tensor
-                        else int | float | bool
-=======
-                if get_origin(value.type) is Tensor or value.type is Tensor:
-                    val_type = (
-                        Tensor[int | float | bool]
-                        if value.type is Tensor
-                        else value.type
->>>>>>> 99db8463
-                    )
+                if get_origin(value.data.type) is Tensor:
                     if not isinstance(tensor := value.data.value, Tensor):
                         assert isinstance(value.data.value, ToBeDetermined)
                         tensor = Tensor(
-                            type=get_args(val_type)[0],
+                            type=get_args(value.data.type)[0],
                             shape=shapes[key].node,
                         )
                     edge = IOHyperEdge(value=tensor, interval=value.data.interval)
@@ -151,96 +136,5 @@
         return self._formula_key
 
     @property
-<<<<<<< HEAD
     def class_name(self) -> str:
-        return self._model_name
-=======
-    def grad_formula(self) -> str:
-        return self._grad_formula
-
-    def extract_connection_info(
-        self,
-        name_mappings: dict[BaseModel, str],
-        data_to_key_map: dict[IOHyperEdge, list[str]] | None = None,
-        data_memo: Mapping[int, IOHyperEdge] | None = None,
-    ) -> dict[str, tuple[dict[str, list[str]], dict[str, list[str]]]]:
-        if data_to_key_map is None:
-            data_to_key_map = {}
-        if data_memo is None:
-            data_memo = {}
-        # construct the data_map
-        data_map = {key: conn.metadata for key, conn in self.conns.all.items()}
-        model_name = next(iter(name_mappings.values()))
-
-        conns: tuple[dict[str, list[str]], dict[str, list[str]]] = ({}, {})
-
-        # Take the input_keys with tensor values
-        input_keys = tuple(self.input_keys)
-
-        for key in tuple(input_keys) + tuple(self.conns.output_keys):
-            # find data of the key.
-            # If data_memo is given, take its copied version in physical model
-            key_data = data_memo.get(id(data_map[key]), data_map[key])
-
-            conn = conns[key in self.conns.output_keys].setdefault(key, [])
-            # try to find outer key's real name in data_to_key_map
-            outer_key = data_to_key_map.get(key_data, [key])
-            outer_key = ["'" + key + "'" for key in outer_key]
-            if not key_data.is_tensor and key_data.value is not TBD:
-                # If value of the scalar is determined, write that value directly.
-                outer_key = [str(key_data.value)]
-            conn.extend(outer_key)
-
-        return {model_name: conns}
-
-    def summary(
-        self,
-        shapes: bool = True,
-        types: bool = False,
-        symbolic: bool = False,
-        name: str | None = None,
-        alternative_shapes: bool = False,
-        uni_cache: dict[UniadicRecord, str] | None = None,
-        var_cache: dict[Variadic, str] | None = None,
-    ) -> None:
-        if uni_cache is None:
-            uni_cache = {}
-        if var_cache is None:
-            var_cache = {}
-
-        type_info = None
-        shape_info = None
-        name_mappings: dict[BaseModel, str] = {
-            self: name if name else self.__class__.__name__
-        }
-        # extract model topology
-        conn_info = self.extract_connection_info(name_mappings)
-
-        model_shapes = {
-            sub_model_name: sub_model.get_shapes(
-                uni_cache, var_cache, symbolic, alternative_shapes
-            )
-            for sub_model, sub_model_name in name_mappings.items()
-        }
-        if shapes:
-            # extract model shapes
-            shape_info = get_summary_shapes(model_shapes, conn_info)
-
-        if types:
-            # extract model types
-            type_info = get_summary_types(name_mappings)
-
-        if not name:
-            name = self.__class__.__name__
-
-        # construct the table based on relevant information
-        table = get_summary(
-            conns=conn_info,
-            name=name,
-            shape=shape_info,  # type: ignore
-            types=type_info,
-        )
-
-        table.compile()
-        table.display()
->>>>>>> 99db8463
+        return self._model_name