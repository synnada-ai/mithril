# Copyright 2022 Synnada, Inc.
#
# Licensed under the Apache License, Version 2.0 (the "License");
# you may not use this file except in compliance with the License.
# You may obtain a copy of the License at
#
#     http://www.apache.org/licenses/LICENSE-2.0
#
# Unless required by applicable law or agreed to in writing, software
# distributed under the License is distributed on an "AS IS" BASIS,
# WITHOUT WARRANTIES OR CONDITIONS OF ANY KIND, either express or implied.
# See the License for the specific language governing permissions and
# limitations under the License.

from collections.abc import Mapping
from typing import get_args, get_origin

from ...utils.utils import OrderedSet
from ..common import (
    TBD,
    BaseKey,
    Connection,
    IOHyperEdge,
    KeyType,
<<<<<<< HEAD
    Scalar,
=======
    NotAvailable,
>>>>>>> c44e3055
    Tensor,
    ToBeDetermined,
    UniadicRecord,
    Updates,
    Variadic,
    create_shape_map,
    get_summary,
    get_summary_shapes,
    get_summary_types,
)
from .base import BaseModel


class PrimitiveModel(BaseModel):
    """This class contains the simplest / primitive
    building blocks of composite models.
    """

    output_key = "output"
    cache_name = "cache"
    output: Connection

    def __init__(
        self,
        formula_key: str,
        *,
        name: str | None = None,
        **kwargs: BaseKey | IOHyperEdge,
    ) -> None:
        self._formula_key = formula_key
        self._grad_formula = formula_key + "_grad"

        super().__init__(name=name)

        self.random_keys: set[str] = set()
        # Get shape_templates of TensorTypes and create corresponding shapes.
        shape_templates = {
            key: value.shape
            for key, value in kwargs.items()
            if isinstance(value, BaseKey) and value.shape is not None
        }
        shapes = create_shape_map(shape_templates, self.constraint_solver)
        data_set: set[IOHyperEdge] = set()
        is_diff = False
        output_data: IOHyperEdge | None = None
        for key, value in kwargs.items():
            if isinstance(value, BaseKey):
                if (
                    is_generic_tensor := (get_origin(value.type) is Tensor)
                ) or value.type is Tensor:
                    tensor_types = (
                        get_args(value.type)[0]
                        if is_generic_tensor
                        else int | float | bool
                    )
                    assert isinstance(value.value, ToBeDetermined | int | float | bool)
                    tensor = Tensor(
                        value=value.value,
                        type=tensor_types,
                        shape=shapes[key].node,
                    )
                    edge = IOHyperEdge(value=tensor, interval=value.interval)
                    data_set.add(edge)
                else:
                    edge_type = ToBeDetermined if value.type is None else value.type
                    edge = IOHyperEdge(
                        type=edge_type, value=value.value, interval=value.interval
                    )
            else:
                raise TypeError(
                    "PrimitiveModel's can only be instantiated with BaseKey type keys!"
                )

            conn_data = self.create_connection(edge, key)

            if key == PrimitiveModel.output_key:
                self.conns.set_connection_type(conn_data, KeyType.OUTPUT)
                output_data = edge
            else:
                self.conns.set_connection_type(conn_data, KeyType.INPUT)
                is_diff |= not edge.is_non_diff
        if isinstance(output_data, IOHyperEdge) and isinstance(
            output_data.edge_type, Tensor
        ):
            output_data.differentiable = is_diff

        # Initially run all given tensors' constraints
        self.constraint_solver.update_shapes(Updates(data_set))

        input_conns = OrderedSet({conn for conn in self.conns.input_connections})
        out_conn = self.conns.get_connection("output")
        assert out_conn is not None
        output_conns = OrderedSet({out_conn})

        for conn in self.conns.input_connections:
            self.dependency_map.local_input_dependency_map[conn] = [
                (self, output_conns)
            ]

        for conn in output_conns:
            self.dependency_map.local_output_dependency_map[conn] = (self, input_conns)

        self.dependency_map.cache_internal_references(out_conn, input_conns)
        self.dependency_map.update_all_keys()

        # Link canonicals
        canonical_input_key = (
            "input" if "input" in self.input_keys else next(iter(self.input_keys))
        )
        canonical_input_conn = self.conns.get_connection(canonical_input_key)
        if canonical_input_conn is not None:
            self.set_cin(canonical_input_conn.conn, safe=False)

        canonical_output_key = (
            "output"
            if "output" in self.conns.output_keys
            else next(iter(self.conns.output_keys))
        )
        canonical_output_conn = self.conns.get_connection(canonical_output_key)
        if canonical_output_conn is not None:
            self.set_cout(canonical_output_conn.conn, safe=False)
        self._freeze()

    def __iadd__(self, other: BaseModel) -> BaseModel:
        raise Exception(
            f"Primitive '{self.__class__.__name__}' model can not be extended!"
        )

    @property
    def formula_key(self) -> str:
        return self._formula_key

    @property
    def grad_formula(self) -> str:
        return self._grad_formula

    def extract_connection_info(
        self,
        name_mappings: dict[BaseModel, str],
        data_to_key_map: dict[IOHyperEdge, list[str]] | None = None,
        data_memo: Mapping[int, IOHyperEdge] | None = None,
    ) -> dict[str, tuple[dict[str, list[str]], dict[str, list[str]]]]:
        if data_to_key_map is None:
            data_to_key_map = {}
        if data_memo is None:
            data_memo = {}
        # construct the data_map
        data_map = {key: conn.metadata for key, conn in self.conns.all.items()}
        model_name = next(iter(name_mappings.values()))

        conns: tuple[dict[str, list[str]], dict[str, list[str]]] = ({}, {})

        # Take the input_keys with tensor values
        input_keys = tuple(self.input_keys)

        for key in tuple(input_keys) + tuple(self.conns.output_keys):
            # find data of the key.
            # If data_memo is given, take its copied version in physical model
            key_data = data_memo.get(id(data_map[key]), data_map[key])

            conn = conns[key in self.conns.output_keys].setdefault(key, [])
            # try to find outer key's real name in data_to_key_map
            outer_key = data_to_key_map.get(key_data, [key])
            outer_key = ["'" + key + "'" for key in outer_key]
            if key_data.edge_type is not Tensor and key_data.value is not TBD:
                # If value of the scalar is determined, write that value directly.
                outer_key = [str(key_data.value)]
            conn.extend(outer_key)

        return {model_name: conns}

    def summary(
        self,
        shapes: bool = True,
        types: bool = False,
        symbolic: bool = False,
        name: str | None = None,
        alternative_shapes: bool = False,
        uni_cache: dict[UniadicRecord, str] | None = None,
        var_cache: dict[Variadic, str] | None = None,
    ) -> None:
        if uni_cache is None:
            uni_cache = {}
        if var_cache is None:
            var_cache = {}

        type_info = None
        shape_info = None
        name_mappings: dict[BaseModel, str] = {
            self: name if name else self.__class__.__name__
        }
        # extract model topology
        conn_info = self.extract_connection_info(name_mappings)

        model_shapes = {
            sub_model_name: sub_model.get_shapes(
                uni_cache, var_cache, symbolic, alternative_shapes
            )
            for sub_model, sub_model_name in name_mappings.items()
        }
        if shapes:
            # extract model shapes
            shape_info = get_summary_shapes(model_shapes, conn_info)

        if types:
            # extract model types
            type_info = get_summary_types(name_mappings)

        if not name:
            name = self.__class__.__name__

        # construct the table based on relevant information
        table = get_summary(
            conns=conn_info,
            name=name,
            shape=shape_info,  # type: ignore
            types=type_info,
        )

        table.compile()
        table.display()<|MERGE_RESOLUTION|>--- conflicted
+++ resolved
@@ -22,11 +22,6 @@
     Connection,
     IOHyperEdge,
     KeyType,
-<<<<<<< HEAD
-    Scalar,
-=======
-    NotAvailable,
->>>>>>> c44e3055
     Tensor,
     ToBeDetermined,
     UniadicRecord,
@@ -82,12 +77,12 @@
                         if is_generic_tensor
                         else int | float | bool
                     )
-                    assert isinstance(value.value, ToBeDetermined | int | float | bool)
-                    tensor = Tensor(
-                        value=value.value,
-                        type=tensor_types,
-                        shape=shapes[key].node,
-                    )
+                    if not isinstance(tensor := value.value, Tensor):
+                        assert isinstance(value.value, ToBeDetermined)
+                        tensor = Tensor(
+                            type=tensor_types,
+                            shape=shapes[key].node,
+                        )
                     edge = IOHyperEdge(value=tensor, interval=value.interval)
                     data_set.add(edge)
                 else:
