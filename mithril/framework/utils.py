# Copyright 2022 Synnada, Inc.
#
# Licensed under the Apache License, Version 2.0 (the "License");
# you may not use this file except in compliance with the License.
# You may obtain a copy of the License at
#
#     http://www.apache.org/licenses/LICENSE-2.0
#
# Unless required by applicable law or agreed to in writing, software
# distributed under the License is distributed on an "AS IS" BASIS,
# WITHOUT WARRANTIES OR CONDITIONS OF ANY KIND, either express or implied.
# See the License for the specific language governing permissions and
# limitations under the License.

<<<<<<< HEAD
from collections.abc import Callable, Iterable
=======
from collections.abc import Callable
from functools import reduce
>>>>>>> 8fb0a5d7
from itertools import product
from types import FunctionType, GenericAlias, UnionType
from typing import Any


def align_shapes(all_dicts: list[dict[Any, Any]]) -> None:
    """Align all shapes given in the list

    Examples:

    >>> list1 = [{"input": [3, 4, 5], "output": [12, 3, 1]}, {"left": [21], "right":
        [1, 14], "output": [1,121, 43, 12]}]
    >>> align_shapes(list1)
    >>> list1
    [
        {
            "input": "[ 3,   4,  5]",
           "output": "[12,   3,  1]"
        },
        {
             "left": "[21]",
            "right": "[ 1,  14]",
           "output": "[ 1, 121, 43, 12]"
        }
    ]

    Args:
        all_dicts (_type_): list of dictionaries that include key to shape information
    """
    if all_dicts:
        for shape_dict in all_dicts:
            for key, value in shape_dict.items():
                if value and isinstance(value[0], list):
                    shape_dict[key] = [[str(val) for val in lst] for lst in value]
                elif value is None:
                    shape_dict[key] = "--"
                else:
                    shape_dict[key] = [[str(val) for val in value]]
        max_val_dict = {}
        all_values: list[list[str]] = [
            val
            for shape_dict in all_dicts
            for lst in shape_dict.values()
            for val in lst
            if lst != "--"
        ]
        reversed_all_values: list[list[str]] = []
        for value in all_values:
            reversed_all_values.append(value[::-1])
        if all_values:
            for idx in range(len(max(all_values, key=len))):
                max_val_dict[idx] = len(
                    max(
                        [
                            value[idx]
                            for value in reversed_all_values
                            if idx < len(value)
                        ],
                        key=len,
                    )
                )
        for shape_dict in all_dicts:
            for key, value in shape_dict.items():
                if value != "--":
                    t_list: list[str] = []
                    for lst in value:
                        reversed_lst = lst[::-1]
                        reversed_lst = [
                            val.rjust(max_val_dict[idx])
                            for idx, val in enumerate(reversed_lst)
                        ]
                        t_list.append(str(reversed_lst[::-1]).replace("'", ""))
                    shape_dict[key] = t_list
                else:
                    shape_dict[key] = ["--"]


class GeneratedFunction:
    """We are generating evaluate and evaluate_gradient functions using the Abstract
    Syntax Tree (AST) module, but these functions are not picklable by default. To
    address this, the following class helps to pickle these dynamically generated
    functions by converting the AST into a serializable format and providing custom
    serialization and deserialization methods.
    """

    def __init__(self, func: FunctionType, metadata: dict[str, str]):
        self.func = func
        self.metadata: dict[str, str] = metadata

    def __reduce__(self) -> tuple[Callable[[str, str], Any], tuple[str, str]]:
        # Serialize the function code and metadata
        fn_name = self.metadata["fn_name"]
        source_code = self.metadata["source"]
        return (self._unpickle, (source_code, fn_name))

    def __call__(self, *args: Any, **kwargs: Any) -> Any:
        return self.func(*args, **kwargs)

    @staticmethod
    def _unpickle(source_code: str, fn_name: str) -> FunctionType:
        # Compile the code string back to a code object
        code = compile(source_code, "<string>", "exec")
        namespace: dict[str, Any] = {}
        exec(code, namespace)
        func = namespace[fn_name]
        return func


def infer_all_possible_types(
    type_def: type | UnionType | GenericAlias,
) -> set[type | UnionType | GenericAlias]:
    possible_types = {type_def}
    if type(type_def) is UnionType:
        sub_types = list(type_def.__args__)
        for sub_type in sub_types:
            possible_types.update(infer_all_possible_types(sub_type))
    elif isinstance(type_def, GenericAlias):
        seq_type: type[tuple[Any, ...]] | type[list[Any]] = type_def.__origin__
        possible_seq_type: type
        sub_types = list(type_def.__args__)
        if seq_type is tuple:
            possible_seq_type = tuple
            if len(sub_types) == 2 and sub_types[-1] == ...:
                for typ in infer_all_possible_types(sub_types[0]):
                    _types: set[Any] = {
                        possible_seq_type[typ, ...],
                        possible_seq_type[typ],
                    }
                    possible_types.update(_types)
            else:
                type_probs = [infer_all_possible_types(typ) for typ in sub_types]
                all_possible_types = {
                    possible_seq_type[i] for i in product(*type_probs)
                }
                possible_types.update(all_possible_types)
        else:
            possible_seq_type = list
            arg = sub_types[0]
            all_args = infer_all_possible_types(arg)
            for arg in all_args:
                possible_types.add(possible_seq_type[arg])
    return possible_types


def find_list_base_type(
    type_def: type[list[Any]]
    | type[float]
    | type[int]
    | type[bool]
    | UnionType
    | GenericAlias,
) -> set[type | UnionType]:
    result: set[type | UnionType] = set()
    if isinstance(type_def, GenericAlias):
        origin: type[list[Any]] | type[tuple[Any, ...]] = type_def.__origin__
        if origin is list:
            # Means there exists recursive list type.
            for arg in type_def.__args__:
                result.update(find_list_base_type(arg))
    elif isinstance(type_def, UnionType):
        for arg in type_def.__args__:
            result.update(find_list_base_type(arg))
    elif type_def in (int, float, bool):
        result.add(type_def)
    else:
        raise Exception(
            f"{type_def} type is not supported in recursive list. Only int, float or "
            "bool types are supported."
        )

    return result


def find_list_depth(arg_type: type | UnionType | GenericAlias) -> int:
    max_depth = 0
    if (
        origin := getattr(arg_type, "__origin__", None)
    ) is not None and origin is not list:
        return 0
    elif (args := getattr(arg_type, "__args__", None)) is not None:
        initial_depth = 1 if getattr(arg_type, "__origin__", None) is list else 0
        for arg in args:
            arg_depth = find_list_depth(arg)
            max_depth = max(max_depth, arg_depth) + initial_depth
    return max_depth


def is_union(typ: type | UnionType | GenericAlias) -> bool:
    if isinstance(typ, GenericAlias):
        if ... in typ.__args__:
            return True
        return any(is_union(subtype) for subtype in typ.__args__)
    else:
        return typ is tuple or typ is list or type(typ) is UnionType


def merge_dicts(
    dict1: dict[str, set[int]], dict2: dict[str, set[int]]
) -> dict[str, set[int]]:
    base_dict = [dict1, dict2][len(dict1) < len(dict2)]
    iter_dict = dict1 if base_dict == dict2 else dict2
    for key, value in iter_dict.items():
        base_dict.setdefault(key, set()).update(value)
    return base_dict


def sort_type(
    type1: type | UnionType | GenericAlias,
) -> type | UnionType | GenericAlias:
    """
    Returns the sorted type of UnionTypes
    """

    def sort_fn(type: type | UnionType | GenericAlias) -> str:
        if isinstance(type, GenericAlias):
            return type.__origin__.__name__
        else:
            return str(type)

    if isinstance(type1, UnionType):
        types = []
        for sub_type in type1.__args__:
            types.append(sort_type(sub_type))
        sorted_types = sorted(types, key=sort_fn, reverse=True)
        current_type = sorted_types.pop()
        while sorted_types:
            current_type |= sorted_types.pop()
        return current_type

    elif isinstance(type1, GenericAlias):
        main_type = type1.__origin__
        types = []
        for sub_type in type1.__args__:
            types.append(sort_type(sub_type))
        return main_type[*types]  # type: ignore

    else:
        return type1<|MERGE_RESOLUTION|>--- conflicted
+++ resolved
@@ -12,12 +12,7 @@
 # See the License for the specific language governing permissions and
 # limitations under the License.
 
-<<<<<<< HEAD
-from collections.abc import Callable, Iterable
-=======
 from collections.abc import Callable
-from functools import reduce
->>>>>>> 8fb0a5d7
 from itertools import product
 from types import FunctionType, GenericAlias, UnionType
 from typing import Any
