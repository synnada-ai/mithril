--- conflicted
+++ resolved
@@ -12,11 +12,7 @@
 # See the License for the specific language governing permissions and
 # limitations under the License.
 
-<<<<<<< HEAD
-from collections.abc import Callable, Sequence
-=======
-from collections.abc import Callable, Iterable
->>>>>>> 99db8463
+from collections.abc import Callable
 from functools import reduce
 from itertools import product
 from types import FunctionType, GenericAlias, UnionType
