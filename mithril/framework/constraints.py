# Copyright 2022 Synnada, Inc.
#
# Licensed under the Apache License, Version 2.0 (the "License");
# you may not use this file except in compliance with the License.
# You may obtain a copy of the License at
#
#     http://www.apache.org/licenses/LICENSE-2.0
#
# Unless required by applicable law or agreed to in writing, software
# distributed under the License is distributed on an "AS IS" BASIS,
# WITHOUT WARRANTIES OR CONDITIONS OF ANY KIND, either express or implied.
# See the License for the specific language governing permissions and
# limitations under the License.

import math
from collections.abc import Callable, Sequence
from functools import reduce
from itertools import product, zip_longest
from types import EllipsisType, GenericAlias, NoneType, UnionType
from typing import Any, get_origin

from ..core import Constant
from ..utils.type_utils import (
    is_axis_reduce_type,
    is_axis_reverse_type,
    is_index_type,
    is_list_int,
    is_list_int_or_none,
    is_padding_type,
    is_tuple_int,
    is_tuple_int_or_none,
    is_tuple_of_two_ints,
)
from ..utils.utils import PaddingType
from .common import (
    DNF,
    TBD,
    ConstrainResultType,
    ConstraintFunctionType,
    IOHyperEdge,
    MaxNestedListDepth,
    PossibleValues,
    ScalarValueType,
    ShapeRepr,
    Tensor,
    ToBeDetermined,
    Uniadic,
    Updates,
    UpdateType,
    Variadic,
    _TensorTypes,
    find_intersection_type,
    process_value,
)
from .utils import find_list_base_type, is_union

__all__ = [
    "edge_type_constraint",
    "general_tensor_type_constraint",
    "floor_divide_type_constraint",
    "scalar_slice_type_constraint",
    "indexer_initial_type_constraint",
    "indexer_type_constraint",
    "slice_constraints",
    "bcast",
    "bcast_matrix_mult",
    "sliding_window_1d_constraints",
    "sliding_window_2d_constraints",
    "flatten_constrains",
    "concat_constraints",
    "reduce_constraints",
    "reverse_constraints",
    "polynomial_features_constraints",
    "arange_constraints",
    "broadcast_to_constraints",
    "reshape_constraints",
    "squeeze_constraints",
    "size_constraints",
    "shape_constraints",
    "swap_axes_constraints",
    "to_tensor_constraints",
    "tensor_to_list_constraints",
    "to_list_constraints",
    "where_constrains",
    "eye_constraints",
    "item_constraints",
    "indexer_constraints",
    "to_tuple_constraints",
    "tensor_to_list_type_constraint",
    "reduce_type_constraint",
    "constraint_type_map",
    "padding_1d_constraint",
    "padding_2d_constraint",
    "stride_constraint",
    "tuple_converter_constraint",
    "conv_1d_constraints",
    "conv_2d_constraints",
    "pad_constraints",
    "split_constraints",
    "randn_constraints",
    "buffer_constraint",
    "relational_operator_type_constraint",
    "divide_type_constraint",
    "polynomial_kernel_constraint",
    "general_forward_constraint",
]


def generate_nested_list_type(
    base_type: _TensorTypes, min_depth: int = 0, max_depth: int = MaxNestedListDepth
) -> type[list[Any]] | _TensorTypes:
    types = set()
    typ: type[list[Any]] | _TensorTypes = base_type
    for depth in range(max_depth + 1):
        if depth >= min_depth:
            types.add(typ)
        typ = list[typ]  # type: ignore
    return reduce(lambda x, y: x | y, types)


# Below functions are used in various constraints.
def prod_fn(a: int | Uniadic, b: int | Uniadic) -> int:
    if isinstance(a, Uniadic):
        value_a = a.value
        assert value_a is not None
    else:
        value_a = a

    if isinstance(b, Uniadic):
        value_b = b.value
        assert value_b is not None
    else:
        value_b = b

    return value_a * value_b


def is_repr_known(repr: ShapeRepr) -> bool:
    return repr.root is None and all([uni.value is not None for uni in repr.prefix])


def create_union_type(
    *types: type | UnionType | GenericAlias,
) -> type | UnionType | GenericAlias:
    if len(types) > 0:
        result = types[0]
        for typ in types[1:]:
            result |= typ
        return result
    else:
        raise TypeError("At least one type should be given!")


def _reduce_union_type(
    output_type: type | UnionType | GenericAlias,
    arg_type: UnionType,
) -> None | set[type]:
    eliminated: set[type[int] | type[float] | type[bool]] | None = {float}
    if output_type is float:
        eliminated = None
    if output_type is bool:
        eliminated = {float, int}
    if not eliminated:
        return None
    new_type: set[type] = set(arg_type.__args__) - eliminated
    if not new_type:
        # Means arg can not take any bool value which is an error.
        raise TypeError(
            f"One of arguments is of type {arg_type} which is not possible for {type} "
            "type output!"
        )
    return new_type


def set_edge_type(edge: IOHyperEdge, new_type: Any) -> Updates:
    # Used for type setting for polymorphic IOHyperEdges.
    # Simply wraps new type into Tensor if edge_type is Tensor,
    # else sets directly.
    type = new_type
<<<<<<< HEAD
    if get_origin(edge.edge_type) is Tensor:
=======
    if edge.is_tensor:
>>>>>>> 61bf174d
        type = Tensor[new_type]
    return edge.set_type(type)


def edge_type_constraint(
    output: IOHyperEdge, *inputs: IOHyperEdge
) -> ConstrainResultType:
    updates = Updates()
<<<<<<< HEAD
    status = False
    tensor_exists: bool = False
    tensor_output: bool = get_origin(output.edge_type) is Tensor
    for input in inputs:
        if get_origin(input.edge_type) is Tensor:
            tensor_exists = True
            break
    # First set output edge_type to Tensor if any Tensor type inputs
    # exists.
    if tensor_exists:
        if not tensor_output:
            updates |= output.set_type(Tensor[int | float | bool])
    elif tensor_output:
        # Reverse edge_type inference.
=======

    ### Forward Inference ###
    if any(input.is_tensor for input in inputs):
        # if any Tensor input exists, set output type to Tensor.
        updates |= output.set_type(Tensor[int | float | bool])

    elif all(input.is_scalar for input in inputs):
        # if all types of input is scalar, set output type to scalar.
        updates |= output.set_type(ScalarValueType)

    ### Reverse Inference ###
    elif output.is_tensor:
>>>>>>> 61bf174d
        # If there is only one untyped input, set it as Tensor.
        untyped_inputs = {input for input in inputs if input.is_polymorphic}
        if len(untyped_inputs) == 1:
            updates |= untyped_inputs.pop().set_type(Tensor[int | float | bool])
<<<<<<< HEAD
            status = True
    elif output.edge_type is not ToBeDetermined and (
        find_intersection_type(Tensor[int | float | bool], output.edge_type) is None
    ):
=======

    elif output.is_scalar:
>>>>>>> 61bf174d
        # Scalar output means all inputs are scalar.
        for input in inputs:
            updates |= input.set_type(ScalarValueType)

    # If no polymorphic edge_type exists, return True.
<<<<<<< HEAD
    if all({not input.is_polymorphic for input in inputs}):
        status = True
    return status, updates
=======
    return not any(input.is_polymorphic for input in inputs), updates
>>>>>>> 61bf174d


def general_forward_constraint(
    *keys: IOHyperEdge, callable: Callable[..., Any]
) -> ConstrainResultType:
    updates = Updates()
    status = True
    if all(io.is_scalar for io in keys):
        output, *inputs = keys
        input_values = [input.value for input in inputs]
        if TBD not in input_values:
            output_value = callable(*input_values)
            updates |= output.set_value(output_value)
        else:
            status = False
    return status, updates


def general_tensor_type_constraint(*args: IOHyperEdge) -> ConstrainResultType:
    # NOTE: Assumes first argument is always output as other constraints.
    # Also requires all types of args consists of any combination of
    # float, int and bool. For instance, int | float is an acceptable type
    # but tuple or list[int] are not.
    status = False
    updates = Updates()
    output, *inputs = args
    arg_types: set[type | UnionType] = set()
    all_possible_types: set[type | UnionType] = set()
    union_types: set[tuple[IOHyperEdge, UnionType]] = set()
    # Set all different types and also Union types in input args.
    for arg in inputs:
        typ = arg.value_type
        assert isinstance(typ, type(int) | type(float) | type(bool) | UnionType)
        arg_types.add(typ)
        if isinstance(typ, UnionType):
            union_types.add((arg, typ))
            all_possible_types.update(set(typ.__args__))
        else:
            all_possible_types.add(typ)

    # Check existance of any possible unsupported types
    if all_possible_types - {int, float, bool}:
        return status, updates

    # assert isinstance(output._value, Tensor)
    # Try reverse type inference first.
    if output.value_type is not TBD and not isinstance(output.value_type, UnionType):
        # Means output has a definite type (int, float or bool).
        assert isinstance(
            output.value_type, type(int) | type(float) | type(bool) | UnionType
        )
        out_exists = output.value_type in arg_types
        related_unions = {
            pair for pair in union_types if output.value_type in pair[1].__args__
        }
        if not (out_exists or related_unions):
            # At least one of arg_types or UnionTypes must contain
            # output type.
            raise TypeError(
                f"None of arguments consist of type {output.value_type} which is the "
                "exact output type!"
            )
        elif not out_exists and len(related_unions) == 1:
            # If only one of them contains output type, enforce this union
            # type to be same as output type.
            arg = related_unions.pop()[0]
            # updates |= arg.set_type(Tensor[output.value_type])
            updates |= set_edge_type(arg, output.value_type)
            status = True
        # Update Union type arguments.
        for pair in related_unions:
            arg, arg_type = pair
            new_type = _reduce_union_type(output.value_type, arg_type)
            if new_type is not None:
                uni_type = create_union_type(*new_type)
                assert not isinstance(uni_type, GenericAlias)
                # updates |= arg.set_type(Tensor[uni_type])
                updates |= set_edge_type(arg, uni_type)
        if not out_exists:
            # If any one of inputs became same type as output, set
            # status True.
            for pair in related_unions:
                if pair[0].value_type == output.value_type:
                    status = True
                    break
    elif output.value_type == int | bool:
        if float in arg_types:
            raise TypeError(
                "One of arguments value is float which is not possible when output "
                "type is int | bool"
            )
        else:
            # assert isinstance(output.value_type, type(float))
            # We can eliminate any float possibility from Union type args.
            for pair in union_types:
                arg, arg_type = pair
                new_type = _reduce_union_type(output.value_type, arg_type)
                if new_type is not None:
                    uni_type = create_union_type(*new_type)
                    assert not isinstance(uni_type, GenericAlias)
                    # updates |= arg.set_type(Tensor[uni_type])
                    updates |= set_edge_type(arg, uni_type)
    # Try forward type inference.
    out_type = None
    if not status:
        if len(arg_types) == 1:
            # All arguments are of same type, so is the output.
            out_type = arg_types.pop()
        elif float in arg_types:
            # Float type is dominant in type coercion for tensors.
            out_type = float
        elif int in arg_types:
            # If there is no union float type, output type is simply int.

            out_type = int
            if float in all_possible_types:
                # Means there are some union types which can be float.
                out_type = int | float

        elif bool in arg_types:
            # If there is no union type, output type is simply bool.
            if not union_types:
                out_type = bool
            elif all_possible_types.issuperset({float, int}):
                if output.value_type != float | int | bool:
                    out_type = float | int | bool
            elif all_possible_types.issuperset({float}):
                if output.value_type != float | bool:
                    out_type = float | bool
            elif (
                all_possible_types.issuperset({int}) and output.value_type != int | bool
            ):
                out_type = int | bool
        elif int | float in arg_types:
            out_type = int | float

    # Set output type if inferred.
    if out_type is not None:
        # updates |= output.set_type(Tensor[out_type])
        updates |= set_edge_type(output, out_type)
        # If out_type became non-union type, set status to True.
        if not isinstance(out_type, UnionType | ToBeDetermined):
            status = True

    return status, updates


def floor_divide_type_constraint(
    output: IOHyperEdge, numerator: IOHyperEdge, denominator: IOHyperEdge
) -> ConstrainResultType:
    status = False
    updates = Updates()
    # First be sure that output can only be of type float | int. So
    # constrain its type to float | int.
    updates |= set_edge_type(output, int | float)
    # Try reverse type inference first.
    if output.value_type is int:
        # Only possible when numerator and denominator are integers or booleans.
        updates |= set_edge_type(numerator, int | bool)
        updates |= set_edge_type(denominator, int | bool)
        status = True
    elif output.value_type is float:
        # At least one of inputs is float.
        if (
            isinstance(numerator.value_type, UnionType)
            and float not in numerator.value_type.__args__
        ):
            updates |= set_edge_type(denominator, float)
            status = True
        elif (
            isinstance(denominator.value_type, UnionType)
            and float not in denominator.value_type.__args__
        ):
            updates |= set_edge_type(numerator, float)
            status = True
    return status, updates


def scalar_slice_type_constraint(
    output: IOHyperEdge,
    input: IOHyperEdge,
    start: IOHyperEdge,
    stop: IOHyperEdge,
    step: IOHyperEdge,
) -> ConstrainResultType:
    updates = Updates()

    output_type = output.value_type
    input_type = input.value_type

    assert (
        isinstance(start.value, ToBeDetermined)
        or type(start.value) is int
        or start.value is None
    )
    assert (
        isinstance(stop.value, ToBeDetermined)
        or type(stop.value) is int
        or stop.value is None
    )
    assert (
        isinstance(step.value, ToBeDetermined)
        or type(step.value) is int
        or step.value is None
    )

    if (
        isinstance(input_type, GenericAlias)
        and input_type.__origin__ is tuple
        and input_type.__args__[1] is not ...
    ):
        # if input is tuple and its values are exactly determined in terms of types
        # (ex: tuple[int, float, float, int]),
        # find the type of output
        if (
            not isinstance(start.value, ToBeDetermined)
            and not isinstance(step.value, ToBeDetermined)
            and not isinstance(stop.value, ToBeDetermined)
        ):
            # if all values of indexes are given, find exactly the type of output.
            out_args = input_type.__args__[start.value : stop.value : step.value]
            out_type = tuple[*out_args]  # type: ignore
            if (
                intersection_type := find_intersection_type(output_type, out_type)
            ) is not None:
                updates |= output.set_type(intersection_type)
            else:
                raise TypeError("Inferred types does not match in slice constraints!")
        else:
            # if all values are not given, match the output with origin of input
            updates |= output.set_type(input_type.__origin__)

    elif (
        isinstance(output_type, GenericAlias)
        and output_type.__origin__ is tuple
        and output_type.__args__[1] is not ...
    ):
        # if output is tuple and its values are exactly determined in terms of types
        # (ex: tuple[int, float, float, int]),
        # try to infer type of input by using this information
        if (start.value is None) and (stop.value is None) and (step.value is None):
            # if all of the values of index is None, this means input should be exactly
            # equal to output, find intersection of these types and update accordingly
            intersection_type = find_intersection_type(output_type, input_type)
            if intersection_type is not None:
                updates |= input.set_type(intersection_type)
                updates |= output.set_type(intersection_type)
            else:
                raise TypeError("Inferred types does not match in slice constraints!")

        else:
            # if the condition is not True, try to infer input's type
            # with output's origin's type.
            updates |= input.set_type(output_type.__origin__)

    else:
        # Above conditions are only conditions in type inference that is also give
        # info about atomic types of input's and output's. If it is not satisfied,
        # directly intersect types of inputs and outputs as they should have same type.
        intersection_type = find_intersection_type(output_type, input_type)
        if intersection_type is not None:
            updates |= input.set_type(intersection_type)
            updates |= output.set_type(intersection_type)
        else:
            raise TypeError("Inferred types does not match in slice constraints!")

    status = not is_union(output.value_type)
    return status, updates


def scalar_item_type_constraint_forward_helper(
    input_type: GenericAlias | UnionType | type, index_val: int | slice | ToBeDetermined
) -> type | UnionType | GenericAlias:
    # forward inference of scalar item type constraint:
    # Examples:
    # > scalar_item_type_constraint_forward_helper(list[list[int]], 3) -> list[int]
    # > scalar_item_type_constraint_forward_helper(list[int | float], 3) -> int | float

    new_type = input_type
    if isinstance(input_type, GenericAlias):
        origin = get_origin(input_type)
        if origin is tuple:
            if ... in input_type.__args__:
                variadic_required = True
                # if second value is ellipsis, directly take first value
                # (tuple[int, ...] -> int)
                new_type = input_type.__args__[0]
            else:
                # case when type of tuple is exact (ex: tuple[int, float])
                if not isinstance(index_val, ToBeDetermined):
                    variadic_required = False
                    # if index val is specified, directly take the corresponding item
                    # of type
                    if isinstance(index_val, int):
                        new_type = input_type.__args__[index_val]
                    else:
                        new_type = tuple[*input_type.__args__[index_val]]  # type: ignore
                else:
                    variadic_required = True
                    # if not specified this means it can be all of them,
                    # take union of all types inside tuple
                    new_type = create_union_type(*input_type.__args__)

            if variadic_required and isinstance(index_val, slice):
                new_type = tuple[new_type, ...]  # type: ignore

        elif origin is list:
            if isinstance(index_val, slice):
                new_type = input_type
            else:
                new_type = input_type.__args__[0]
    elif input_type is list or input_type is tuple:
        if isinstance(index_val, slice):
            new_type = input_type
        else:
            new_type = input_type | int | float | list

    return new_type


def check_index_type_compatibility(
    _type: type,
    index: int | ToBeDetermined | slice,
    is_variadic: bool,
    raise_error: bool = False,
) -> bool:
    if (
        isinstance(_type, GenericAlias)
        and _type.__origin__ is tuple
        and not isinstance(index, ToBeDetermined)
        and not is_variadic
    ):
        args_len = len(_type.__args__)
        if isinstance(index, int) and not (-args_len <= index <= args_len - 1):
            if raise_error:
                raise TypeError(
                    f"Index value {index} is out of range for type {_type}!"
                )
            return False
    return True


def scalar_item_reduce_input_type(  # type: ignore
    output_type: type | UnionType | GenericAlias,
    input_type: type | UnionType | GenericAlias,
    index: int | slice | ToBeDetermined,
) -> type | UnionType | GenericAlias | None:
    possible_types = []
    out_origin: type[list] | type[tuple] | type[UnionType] | None = get_origin(  # type: ignore
        output_type
    )
    input_origin: type[list] | type[tuple] | type[UnionType] | None = None  # type: ignore
    # Look for compatible types in __args__ of input type with the output_type.
    if isinstance(input_type, UnionType):
        input_origin = UnionType
        for arg in input_type.__args__:
            origin_type = get_origin(arg)
            is_variadic = ... in arg.__args__ if origin_type is not None else False
            if check_index_type_compatibility(origin_type, index, is_variadic):
                if origin_type is not None:
                    # Search sub_args since input_type is UnionType
                    for sub_arg in arg.__args__:
                        if find_intersection_type(output_type, sub_arg):
                            possible_types.append(
                                origin_type[sub_arg, ...]
                                if is_variadic
                                else origin_type[sub_arg]
                            )
                elif arg is tuple or arg is list:
                    # If arg is list or tuple, directly take "arg" as origin type
                    # and origin of "output_type" as inner type if exists.
                    inner_type: list[
                        type | type[UnionType] | EllipsisType | GenericAlias | UnionType
                    ] = []
                    if out_origin is not None and not isinstance(
                        output_type, UnionType
                    ):
                        inner_type.append(out_origin)
                    else:
                        inner_type.append(output_type)
                    if arg is tuple:
                        inner_type.append(...)
                    possible_types.append(arg[*inner_type])
        return create_union_type(*possible_types)
    elif isinstance(input_type, GenericAlias):
        input_origin = input_type.__origin__

        is_variadic = ... in input_type.__args__ if input_origin is not None else False
        if check_index_type_compatibility(
            input_origin, index, is_variadic, raise_error=True
        ):
            if index == ... or input_origin is list:
                if isinstance(index, int):
                    for arg in input_type.__args__:
                        if find_intersection_type(output_type, arg):
                            return input_type
                        else:
                            return None
                else:
                    return input_type

            elif input_origin is tuple:
                if isinstance(index, int):
                    possible_types = [
                        arg
                        if idx != index
                        else find_intersection_type(arg, output_type)
                        for idx, arg in enumerate(input_type.__args__)
                    ]
                    return (
                        input_origin[*possible_types, ...]  # type: ignore
                        if is_variadic
                        else input_origin[*possible_types]  # type: ignore
                    )
                else:
                    return input_type
    else:
        return input_type


def indexer_initial_type_constraint(
    output: IOHyperEdge, input: IOHyperEdge, index: IOHyperEdge
) -> ConstrainResultType:
    status = False
    updates = Updates()
    edge_types = {input.edge_type, output.edge_type}
    if edge_types != {ToBeDetermined}:
        if Tensor not in {get_origin(typ) for typ in edge_types}:
            # Meaning that indexing scalar type data. Set general
            # scalar type constraints on all arguments.
            # TODO: Types should be more specific.
            updates |= output.set_type(int | float | list[Any] | tuple[Any, ...])
            updates |= input.set_type(list[Any] | tuple[Any, ...])
            status = True
        else:
<<<<<<< HEAD
            tensor_edge = input if get_origin(input.edge_type) is Tensor else output
=======
            tensor_edge = input if input.is_tensor else output
>>>>>>> 61bf174d
            assert isinstance(tensor_edge._value, Tensor)
            typ: type[Tensor[int | float | bool]] = Tensor[tensor_edge.value_type]  # type: ignore
            other_edge = (input, output)[tensor_edge is input]
            updates |= other_edge.set_type(typ)
            status = True
    return status, updates


def indexer_type_constraint(
    output: IOHyperEdge, input: IOHyperEdge, index: IOHyperEdge
) -> ConstrainResultType:
    status = False
    updates = Updates()
<<<<<<< HEAD
    if not (get_origin(input.edge_type) is Tensor or input.edge_type is ToBeDetermined):
=======
    if not (input.is_tensor or input.edge_type is ToBeDetermined):
>>>>>>> 61bf174d
        # Input is a non-tensor type.
        input_type = input.value_type
        output_type = output.value_type
        index_value = index.value
        assert (
            isinstance(index_value, ToBeDetermined)
            or type(index_value) is int
            or type(index_value) is slice
        )

        if not (
            isinstance(input_type, UnionType)
            or hasattr(input_type, "__origin__")
            or input_type in [tuple, list]
        ):
            raise TypeError("Input type should be list, tuple or UnionType!")

        if (
            inferred_input_type := scalar_item_reduce_input_type(
                output_type, input_type, index_value
            )
        ) is None:
            raise TypeError(
                f"Output type {output_type} is not compatible with "
                f"input type {input_type}!"
            )

        updates |= input.set_type(inferred_input_type)

        # extract all possibilites and put it in to a list
        # TODO: This part should take NestedListType into account.
        args = (
            input.value_type.__args__
            if isinstance(input.value_type, UnionType)
            else [input.value_type]
        )

        # Do the forward inference in all types in args, then make Union
        types = [
            scalar_item_type_constraint_forward_helper(arg, index_value) for arg in args
        ]
        inferred_out_type = create_union_type(*types)

        updates |= output.set_type(inferred_out_type)

        status = not is_union(output.value_type)
<<<<<<< HEAD
    elif get_origin(input.edge_type) is Tensor:
=======
    elif input.is_tensor:
>>>>>>> 61bf174d
        status = True
    return status, updates


def slice_constraints(
    output: IOHyperEdge, start: IOHyperEdge, stop: IOHyperEdge, step: IOHyperEdge
) -> ConstrainResultType:
    updates = Updates()
    output_value = output.value
    start_value = start.value
    stop_value = stop.value
    step_value = step.value
    status = False

    assert isinstance(start_value, ToBeDetermined | int | None)
    assert isinstance(stop_value, ToBeDetermined | int | None)
    assert isinstance(step_value, ToBeDetermined | int | None)
    assert isinstance(output_value, ToBeDetermined | slice)

    if (
        not isinstance(start_value, ToBeDetermined)
        and not isinstance(step_value, ToBeDetermined)
        and not isinstance(stop_value, ToBeDetermined)
    ):
        updates |= output.set_value(slice(start_value, stop_value, step_value))
        status = True

    elif not isinstance(output_value, ToBeDetermined):
        start_val = output_value.start
        stop_val = output_value.stop
        step_val = output_value.step

        updates |= start.set_value(start_val)
        updates |= stop.set_value(stop_val)
        updates |= step.set_value(step_val)
        status = True

    return status, updates


def tensor_to_list_type_constraint(
    output: IOHyperEdge, input: IOHyperEdge
) -> ConstrainResultType:
    updates = Updates()
    input_type = input.value_type
    output_type = output.value_type
    assert input.shape is not None
    in_shape: ShapeRepr = input.shape.reprs[0]
    assert (
        output_type is list
        or output_type is float
        or output_type is int
        or output_type is bool
        or isinstance(output_type, UnionType)
        or (isinstance(output_type, GenericAlias) and output_type.__origin__ is list)
    )

    # If input type is UnionType, try to constrain it using output type
    if get_origin(input_type) == UnionType and (
        out_types := find_list_base_type(output_type)  # type: ignore
    ):
        possible_input_types = find_intersection_type(
            input_type, create_union_type(*out_types)
        )
        if not possible_input_types:
            raise TypeError(
                f"Input type {input_type} is not compatible with output type "
                f"{output_type}!"
            )
        updates |= set_edge_type(input, possible_input_types)

    # Create output nested type using the input type as base type.
    # Uniadic numbers define min depth of nested list. If input
    # has no variadic shape then uniadic numbers also define
    # max depth of nested list.
    min_depth = len(in_shape.prefix + in_shape.suffix)
    max_depth = min_depth if in_shape.root is None else MaxNestedListDepth
    assert isinstance(
        input.value_type, type(int) | type(float) | type(bool) | UnionType
    )
    base = generate_nested_list_type(
        input.value_type,
        min_depth=len(in_shape.prefix + in_shape.suffix),
        max_depth=max_depth,
    )

    updates |= set_edge_type(output, base)

    status = not is_union(output.value_type) if in_shape.root is not None else True

    return status, updates


def reduce_type_constraint(
    output: IOHyperEdge, input: IOHyperEdge
) -> ConstrainResultType:
    updates = Updates()

    assert isinstance(
        input.value_type, type(int) | type(float) | type(bool) | UnionType
    )

    input_type = input.value_type

    possible_output_types: list[type[int] | type[float] | type[bool]] = []

    ### Forward Inference ###
    if find_intersection_type(input_type, int | bool):
        # if input has type of int or bool, int is one of the possible output types
        possible_output_types.append(int)

    if find_intersection_type(input_type, float):
        # if input has type of float, float is one of the possible output types
        possible_output_types.append(float)

    union_output_types = create_union_type(*possible_output_types)
    assert not isinstance(union_output_types, GenericAlias)
    updates |= output.set_type(Tensor[union_output_types])  # type: ignore

    ### Reverse Inference ###
    if output.value_type is float:
        # if output type is float, it is guaranteed that input will be float
        updates |= input.set_type(Tensor[float])
    elif output.value_type is int:
        # if output type is int, input should either be int or bool
        updates |= input.set_type(Tensor[bool | int])

    status = not isinstance(output.value_type, UnionType)

    return status, updates


def bcast_get_pos_vals(
    input: ShapeRepr, other: ShapeRepr, output: ShapeRepr
) -> list[PossibleValues]:
    from .common import AND, DNF

    # TODO: guarantee len(output) == len(other) with no roots
    output_unis = output.prefix[len(input.prefix) : len(output) - len(input.suffix)]

    if len(output) != len(other):
        uniadics: list[Uniadic] = []
        for idx, uni in enumerate(output_unis):
            if idx < (len(output_unis) - len(other)):
                uniadics.append(uni)
            elif (
                input.root is not None
                and input.root.possibles is not None
                and len(output_unis) in input.root.possibles
            ):
                uniadics.append(input.root.possibles[len(output_unis)].uniadics[idx])
            else:
                uniadics.append(Uniadic())
        return [PossibleValues(tuple(uniadics), [])]

    # Revert output_unis to match with other.
    output_unis = output_unis[::-1]

    _range = list(range(len(output_unis) + 1))
    other_unis = other.prefix[len(input.prefix) : len(other) - len(input.suffix)][::-1]

    pos_vals: list[PossibleValues] = []
    for idx in _range:
        uniadics = []
        for _idx in range(idx):
            if other_unis[_idx].value == 1:
                uniadics.append(output_unis[_idx])
            elif (
                input.root is not None
                and input.root.possibles is not None
                and idx in input.root.possibles
            ):
                uniadics.append(input.root.possibles[idx].uniadics[::-1][_idx])
            else:
                uniadics.append(Uniadic())

        max_len = len(output_unis) - idx
        dnf_list = [
            DNF([AND({other_uni: out_uni})])
            for other_uni, out_uni in zip(
                other_unis[::-1][:max_len], output_unis[::-1][:max_len], strict=False
            )
        ]
        existing_pos = None
        if input.root is not None and input.root.possibles is not None:
            existing_pos = input.root.possibles.get(idx)
        if existing_pos:
            for _idx in range(idx):
                # TODO: check also equivalences
                ex_uni: Uniadic = existing_pos.uniadics[::-1][_idx]
                other_uni: Uniadic = other_unis[_idx]
                if other_uni.metadata == ex_uni.metadata or (
                    ex_uni in existing_pos.dnf_lookup_table
                    and other_uni in existing_pos.dnf_lookup_table[ex_uni].uniadics
                ):
                    # dnf_list.append(DNF([AND({output_unis[_idx]: other_unis[_idx]})]))
                    dnf_list += [DNF([AND({output_unis[_idx]: other_unis[_idx]})])]
                # elif output_unis[_idx].possible_values is not None:
                #     ex_uni.update_possible_values(
                # {1} | output_unis[_idx].possible_values
                # )
        pos_vals.append(PossibleValues(tuple(uniadics[::-1]), dnf_list))
    return pos_vals


def bcast_update_possible_values_of_input(
    input: ShapeRepr, other: ShapeRepr, output: ShapeRepr
) -> Updates:
    if input.root is None:
        return Updates()

    elif output.root is None:
        if other.root is None:
            pos_vals = bcast_get_pos_vals(input, other, output)
        else:
            # TODO: also check other.root.max_len!
            # lengths = [idx for idx in range(len(output) - len(input) + 1)]
            # pos_vals = bcast_get_pos_vals(input, other, output)
            unis = [Uniadic() for _ in range(len(output) - len(input))]
            pos_vals = [
                PossibleValues(
                    input.root.possibles[length].uniadics
                    if input.root.possibles is not None
                    and length in input.root.possibles
                    # else tuple(Uniadic() for _ in range(length))
                    else tuple(unis[:length][::-1])
                )
                for length in range(len(output) - len(input) + 1)
            ]

    elif output.root.possibles is not None:
        # TODO: also check output.root.max_len!
        return Updates()
        # len_output = len(output) + output.root.max_len
        # lengths = [idx for idx in range(len_output - len(input) + 1)]
    else:
        return Updates()

    return input.root.update_possible_values(*pos_vals)
    # if input.root.possibles is None:
    # return input.root.update_possible_values(
    #     PossibleValues(tuple(Uniadic() for _ in range(length)))
    #     for length in lengths
    # )
    # else:
    #     return input.root.update_possible_values(
    #         input.root.possibles[length]
    #         for length in lengths
    #         if length in input.root.possibles
    #     )


def get_possibles(input: ShapeRepr) -> list[PossibleValues | None]:
    if input.root is None or input.root.possibles is None:
        return [None]
    return [pos_val for pos_val in input.root.possibles.values()]


def bcast_get_list(input: ShapeRepr, pos: PossibleValues | None) -> list[Uniadic]:
    if input.root is None:
        return input.prefix
    elif pos is None:
        return input.suffix
    else:
        return input.prefix + list(pos.uniadics) + input.suffix


def bcast_check_uniadics(
    left: ShapeRepr,
    right: ShapeRepr,
    output: ShapeRepr,
    pos_vals: tuple[
        PossibleValues | None, PossibleValues | None, PossibleValues | None
    ],
    index: int,
) -> bool:
    left_pos, right_pos, output_pos = pos_vals
    # Check compatibility
    left_list = bcast_get_list(left, left_pos)[-index - 1 :: -1]
    right_list = bcast_get_list(right, right_pos)[-index - 1 :: -1]
    output_list = bcast_get_list(output, output_pos)[-index - 1 :: -1]

    for uni_group in zip_longest(output_list, left_list, right_list):
        # Check given uniadic group is valid for bcast or not and check DNF
        # compatibility
        dnf_list: list[DNF] = []
        if left_pos is not None:
            dnf_list += left_pos.dnf_list
        if right_pos is not None:
            dnf_list += right_pos.dnf_list
        if output_pos is not None:
            dnf_list += output_pos.dnf_list
        pos = PossibleValues((), dnf_list)
        is_unadics_applicable = bcast_check_uniadic_group(uni_group, pos_vals)
        if not (is_unadics_applicable and pos.is_applicable):
            return False
    return True


def bcast_update_all_possibilites(
    output: ShapeRepr, left: ShapeRepr, right: ShapeRepr, index: int
) -> Updates:
    updates = Updates()
    updates |= bcast_update_possible_values_of_input(left, right, output)
    updates |= bcast_update_possible_values_of_input(right, left, output)

    valid_left_possibles: set[int] = set()
    valid_right_possibles: set[int] = set()
    valid_output_possibles: set[int] = set()

    for pos_vals in product(
        get_possibles(left), get_possibles(right), get_possibles(output)
    ):
        left_pos, right_pos, output_pos = pos_vals
        if bcast_check_uniadics(left, right, output, pos_vals, index):
            if left_pos is not None:
                valid_left_possibles.add(len(left_pos.uniadics))
            if right_pos is not None:
                valid_right_possibles.add(len(right_pos.uniadics))
            if output_pos is not None:
                valid_output_possibles.add(len(output_pos.uniadics))

    if (
        valid_left_possibles
        and left.root is not None
        and left.root.possibles is not None
    ):
        possible_list = [left.root.possibles[idx] for idx in valid_left_possibles]
        updates |= left.root.update_possible_values(*possible_list)

    if (
        valid_right_possibles
        and right.root is not None
        and right.root.possibles is not None
    ):
        possible_list = [right.root.possibles[idx] for idx in valid_right_possibles]
        updates |= right.root.update_possible_values(*possible_list)

    if (
        valid_output_possibles
        and output.root is not None
        and output.root.possibles is not None
    ):
        possible_list = [output.root.possibles[idx] for idx in valid_output_possibles]
        updates |= output.root.update_possible_values(*possible_list)

    # # TODO: Make this update up to fix point!
    updates |= bcast_uniadics(output, left, right, index)
    updates |= bcast_update_possible_values_of_input(left, right, output)
    updates |= bcast_update_possible_values_of_input(right, left, output)

    # Update output's possibles accordingly.
    max_right_len: int | None = len(right)
    max_left_len: int | None = len(left)
    if left.root is not None:
        if left.root.possibles is not None:
            assert max_left_len is not None
            max_left_len += left.root.max_len
        else:
            max_left_len = None

    if right.root is not None:
        if right.root.possibles is not None:
            assert max_right_len is not None
            max_right_len += right.root.max_len
        else:
            max_right_len = None
    if (
        output.root is not None
        and max_left_len is not None
        and max_right_len is not None
    ):
        max_len = max(max_right_len, max_left_len) - len(output)
        min_len = max(0, min(max_right_len, max_left_len) - len(output))
        updates |= output.root.update_possible_values(
            *[
                PossibleValues(tuple(Uniadic() for _ in range(idx)))
                for idx in range(min_len, max_len + 1)
            ]
        )

    return updates


def bcast_uniadics(
    output: ShapeRepr, left: ShapeRepr, right: ShapeRepr, index: int = 0
) -> Updates:
    updates = Updates()
    fn_keys_set: set[tuple[Uniadic, ...]] = set()
    uni_keys_dict: dict[Uniadic, set[tuple[Uniadic, ...]]] = {}
    is_uniadics = (left.root or right.root or output.root) is None
    # check if there is a mismatch in list of uniadics
    if is_uniadics and max(len(left), len(right)) != len(output):
        raise ValueError("Shape mismatch for output!")

    left_unis = (left.suffix, left.prefix)[left.root is None][::-1][index:]
    right_unis = (right.suffix, right.prefix)[right.root is None][::-1][index:]
    output_unis = (output.suffix, output.prefix)[output.root is None][::-1][index:]
    for idx, (left_uni, right_uni, out_uni) in enumerate(
        zip_longest(left_unis, right_unis, output_unis)
    ):
        # iterate through uniadics
        if bool(out_uni) and bool(left_uni) and bool(right_uni):
            # Check value consistency between left and right uniadics.
            if (
                left_uni.value not in (None, 1)
                and right_uni.value not in (None, 1)
                and left_uni.value != right_uni.value
            ):
                raise ValueError(
                    f"Inputs shape mismatch at dimension "
                    f"{len(output) - index - 1 - idx}. Shapes are inconsistent."
                )

            # If same uniadic for both left and right, update output uniadic with that.
            if left_uni.metadata == right_uni.metadata:
                if out_uni.metadata != left_uni.metadata:
                    updates |= out_uni.match(left_uni)
                continue
            # if both left_uni and right uni is exist, put left_uni, right_uni
            # and right uni int fn_keys_set.
            fn_keys = (left_uni, right_uni, out_uni)
            fn_keys_set.add(fn_keys)
            uni_keys_dict.setdefault(left_uni, set()).add(fn_keys)
            uni_keys_dict.setdefault(right_uni, set()).add(fn_keys)
            uni_keys_dict.setdefault(out_uni, set()).add(fn_keys)
        elif is_uniadics:
            # If one of the uniadics is None, update output uniadic with the other one.
            existing_uni = left_uni if left_uni else right_uni
            if out_uni.metadata != existing_uni.metadata:
                updates |= out_uni.match(existing_uni)
        elif bool(out_uni) and (bool(left_uni) or bool(right_uni)):
            existing_uni = left_uni if left_uni else right_uni
            if existing_uni.value not in {None, 1} or out_uni.value == 1:
                updates |= out_uni.match(existing_uni)
            elif out_uni.possible_values is not None:
                updates |= existing_uni.update_possible_values(
                    out_uni.possible_values | {1}
                )

    while fn_keys_set:
        # run the inference algorithm. Note that fn_keys_set contains inputs
        # of bcast_uniadic_group function. For each set of uniadics, run the
        # function
        _fn_keys = fn_keys_set.pop()
        _updates = bcast_uniadic_group(_fn_keys)
        for uni in _updates.uniadic_updates:
            fn_keys_set.update(uni_keys_dict[uni])
        updates |= _updates

    return updates


def bcast_uniadic_group_per_input(
    in1: Uniadic, in2: Uniadic, output: Uniadic
) -> Updates:
    updates = Updates()
    if in1.value == 1 or output.value == 1:
        updates |= output.match(in2)

    if output.possible_values is not None:
        updates |= in2.update_possible_values(output.possible_values | {1})

    if in1.possible_values is not None and 1 not in in1.possible_values:
        updates |= in2.update_possible_values(in1.possible_values | {1})
        updates |= output.update_possible_values(in1.possible_values)

    return updates


def bcast_check_uniadic_group_per_input(
    in1: set[int] | None, in2: set[int] | None, output: set[int] | None
) -> bool:
    if in1 is None or 1 in in1:
        if output is not None and in2 is not None and output & in2 == set():
            return False
    else:
        if not (in2 is None or 1 in in2) and in1 & in2 == set():
            return False
    return True


def bcast_check_uniadic_group(
    uniadics: tuple[Uniadic | None, ...], pos_vals: tuple[PossibleValues | None, ...]
) -> bool:
    output, left, right = uniadics
    left_pos, right_pos, output_pos = pos_vals
    remainings = {right, left, output}
    remainings.discard(None)
    if len(remainings) < 2:
        return True
    if left is None and right is not None:
        return not (
            output is not None
            and output.possible_values is not None
            and right.possible_values is not None
            and output.possible_values & right.possible_values == set()
        )

    elif right is None and left is not None:
        return not (
            output is not None
            and output.possible_values is not None
            and left.possible_values is not None
            and output.possible_values & left.possible_values == set()
        )

    if left is not None:
        if left_pos is not None and left in left_pos.dnf_lookup_table:
            left_vals = left_pos.dnf_lookup_table[left].values
        else:
            left_vals = left.possible_values

    if right is not None:
        if right_pos is not None and right in right_pos.dnf_lookup_table:
            right_vals = right_pos.dnf_lookup_table[right].values
        else:
            right_vals = right.possible_values

    if output_pos is not None and output in output_pos.dnf_lookup_table:
        output_vals = output_pos.dnf_lookup_table[output].values
    elif output is not None:
        output_vals = output.possible_values
    else:
        output_vals = None

    is_valid = bcast_check_uniadic_group_per_input(left_vals, right_vals, output_vals)
    is_valid &= bcast_check_uniadic_group_per_input(right_vals, left_vals, output_vals)
    return is_valid


def bcast_uniadic_group(uniadics: tuple[Uniadic, ...]) -> Updates:
    left, right, output = uniadics
    updates = bcast_uniadic_group_per_input(left, right, output)
    updates |= bcast_uniadic_group_per_input(right, left, output)
    return updates


def bacast_align_output(
    output: ShapeRepr, left: ShapeRepr, right: ShapeRepr, index: int
) -> Updates:
    updates = Updates()
    # Output will have same shape structure as the longer one.
    if len(left) == len(right):
        longer_repr = (left, right)[right.root is not None]
        shorter_repr = (left, right)[left == longer_repr]
    else:
        longer_repr = (left, right)[len(left) < len(right)]
        shorter_repr = (left, right)[left == longer_repr]

    # Handle special case of right and left has same Variadic object
    if (
        right.root == left.root
        and left.root is not None
        and output.root is not None
        and len(right.prefix) == len(left.prefix)
    ):
        output.inner_match([Uniadic() for _ in range(len(left.prefix))], Variadic())
        for unis in zip(right.prefix, left.prefix, output.prefix, strict=False):
            bcast_uniadic_group(unis)
    # Align output shape structure with the longer one if available.
    # if (len(output.prefix) != (longer_repr.prefix)) or (len(output.suffix) !=
    # len(longer_repr.suffix)): First (len(longer) - len(shorter)) uniadics of output
    # prefix will be same as the longer one.
    equal_uni_length = (
        len(longer_repr) - len(shorter_repr)
        if shorter_repr.root is None or shorter_repr.root == longer_repr.root
        else 0
    )

    prefix: list[Uniadic] = []
    for idx, uni in enumerate(longer_repr.prefix):
        if (
            (idx < equal_uni_length)
            or ((idx < (len(longer_repr) - index)) and uni.value not in (None, 1))
            and (output.root is None or right.root is None or left.root is None)
        ):
            prefix.append(uni)
        else:
            _uni = Uniadic()
            # if all inputs have uniadic as their first element, then it could be
            # deduced that output will also have uniadic as a first element (union
            # of possible_values of left uni and right).
            if (
                idx == 0
                and len(shorter_repr.prefix) > 0
                and shorter_repr[0].possible_values is not None
                and uni.possible_values is not None
            ):
                updates |= _uni.update_possible_values(
                    shorter_repr[0].possible_values | uni.possible_values
                )
            prefix.append(_uni)

    suffix = [
        uni
        if (idx < (equal_uni_length - len(longer_repr.prefix)))
        or ((idx < (len(longer_repr.suffix) - index)) and uni.value not in (None, 1))
        else Uniadic()
        for idx, uni in enumerate(longer_repr.suffix)
    ]

    # Shorter repr has no Variadic field and longer_repr suffix longer than
    # shorter_repr or variadic fields are same objects and length of suffixes
    # are equal, then root will be same as longer_repr.
    if (
        shorter_repr.root is None
        and (len(longer_repr.suffix) >= len(shorter_repr))
        or (shorter_repr.root == longer_repr.root)
        and len(longer_repr.suffix) == len(shorter_repr.suffix)
    ):
        root = longer_repr.root
    else:
        root = Variadic()

    # If longer repr has not Variadic field make calculated prefix as suffix.
    if longer_repr.root is None and shorter_repr.root is not None:
        suffix = prefix
        prefix = []

    # Final check to be sure about we are not re-matching output with
    # the same shape structure.
    # if (len(output.prefix) != len(prefix)) or (len(output.suffix) != len(suffix)):
    updates |= output.inner_match(prefix=prefix, root=root, suffix=suffix)
    return updates


def bcast_align_input(output: ShapeRepr, left: ShapeRepr, right: ShapeRepr) -> Updates:
    # Example: output: [V1, 2, 3], left: [V2, 1, 1], right: [V3]
    # Result:  output: [V1, 2, 3], left: [V2, 1, 1], right: [V4, 2, 3]

    # TODO: Handle following and add its test
    # Example: output: [3, V1], left: [1, V2], right: [V3]
    # Result:  output: [3, V1], left: [1, V2], right: [3, V4]

    # TODO: Handle following and add its test
    # Example: output: [V1, 2, u2], left: [V2, 1, 1], right: [V3]
    # Result:  output: [V1, 2, u2], left: [V2, 1, 1], right: [V4, 2, u3]
    updates = Updates()
    uniadics: list[Uniadic] = []

    _left = (left.suffix, left.prefix)[left.root is None]
    _right = (right.suffix, right.prefix)[right.root is None]
    _output = (output.suffix, output.prefix)[output.root is None]

    for l_, r, o in zip_longest(_left[::-1], _right[::-1], _output[::-1]):
        if o is not None:
            if (
                r is not None
                and r.value == 1
                and l_ is None
                and o.value not in {None, 1}
            ):
                uniadics.append(o)
            else:
                break
    if uniadics != []:
        uniadics = uniadics[::-1]
        if output.root is None and len(output) == len(uniadics) != len(right):
            updates |= left.inner_match(uniadics)
        else:
            updates |= left.inner_match(root=Variadic(), suffix=uniadics)
    return updates


def bcast_helper(
    output: ShapeRepr, left: ShapeRepr, right: ShapeRepr, index: int
) -> ConstrainResultType:
    """_summary_

    Parameters
    ----------
    output : ShapeRepr
        _description_
    left : ShapeRepr
        _description_
    right : ShapeRepr
        _description_
    index : int
        The number of last Uniadics not to be processed/inferred.

    Returns
    -------
    ConstrainResultType
        _description_

    Raises
    ------
    ValueError
        _description_
    ValueError
        _description_
    """
    updates = Updates()

    # First align output shape structure with the longer one if available.
    updates |= bacast_align_output(output, left, right, index)
    updates |= bcast_align_input(output, left, right)
    updates |= bcast_align_input(output, right, left)
    updates |= bcast_update_all_possibilites(output, left, right, index)
    updates |= bcast_uniadics(output, left, right, index)

    return bcast_exit_condition(output, left, right, index), updates


def _bcast(
    output: IOHyperEdge, left: IOHyperEdge, right: IOHyperEdge, index: int
) -> ConstrainResultType:
<<<<<<< HEAD
    l_type = Tensor if get_origin(left.edge_type) is Tensor else left.edge_type
    r_type = Tensor if get_origin(right.edge_type) is Tensor else right.edge_type
    o_type = Tensor if get_origin(output.edge_type) is Tensor else output.edge_type
=======
    l_type = Tensor if left.is_tensor else left.edge_type
    r_type = Tensor if right.is_tensor else right.edge_type
    o_type = Tensor if output.is_tensor else output.edge_type
>>>>>>> 61bf174d
    if l_type is Tensor and r_type is Tensor:
        assert output._temp_shape is not None, "Output shape of broadcast is not set!"
        assert left._temp_shape is not None, "Left shape of broadcast is not set!"
        assert right._temp_shape is not None, "Right shape of broadcast is not set!"
        return bcast_helper(
            output._temp_shape, left._temp_shape, right._temp_shape, index
        )
    elif not ({Tensor, ToBeDetermined} & {l_type, r_type, o_type}):
        # Means all edges are scalar types. Simply return True
        # without any updates.
        return True, Updates()

    merge_edge: IOHyperEdge | None = None
    if l_type is Tensor:
        merge_edge = left
    elif r_type is Tensor:
        merge_edge = right

    if merge_edge is not None:
        assert isinstance(merge_edge._value, Tensor)
        assert output.shape is not None
        return True, merge_edge._value.match_shapes(output.shape)

    return False, Updates()


def bcast(
    output: IOHyperEdge, left: IOHyperEdge, right: IOHyperEdge
) -> ConstrainResultType:
    return _bcast(output, left, right, 0)


def bcast_matrix_mult(
    output: IOHyperEdge, left: IOHyperEdge, right: IOHyperEdge
) -> ConstrainResultType:
    return _bcast(output, left, right, 2)


def check_reverse(
    left: list[Uniadic], right: list[Uniadic], output: list[Uniadic]
) -> bool:
    status = True
    left_reverse = left[::-1]
    right_reverse = right[::-1]
    output_reverse = output[::-1]

    for idx, symbol in enumerate(output_reverse):
        if (
            idx < len(left_reverse)
            and symbol.metadata != left_reverse[idx].metadata
            and ((symbol.value != left_reverse[idx].value) or symbol.value is None)
        ):
            _status = False
        # elif idx >= len(left_reverse):
        #     _status = False
        else:
            _status = True
        if (
            idx < len(right_reverse)
            and symbol.metadata != right_reverse[idx].metadata
            and ((symbol.value != right_reverse[idx].value) or symbol.value is None)
        ):
            _status |= False
        # elif idx >= len(right_reverse):
        #     _status |= False
        else:
            _status = True
        status &= _status

    return status


def bcast_exit_condition(
    output: ShapeRepr, left: ShapeRepr, right: ShapeRepr, index: int
) -> bool:
    return (
        output.root is None
        and left.root is None
        and right.root is None
        and check_reverse(left.prefix, right.prefix, output.prefix)
    )


def bcast_error_check(
    output: IOHyperEdge,
    left: IOHyperEdge,
    right: IOHyperEdge,
    index: int = 0,
) -> ConstrainResultType:
    if left.edge_type is not Tensor or right.edge_type is not Tensor:
        return True, Updates()
    assert left._temp_shape is not None, "Left shape of broadcast is not set!"
    assert right._temp_shape is not None, "Right shape of broadcast is not set!"
    assert output._temp_shape is not None, "Output shape of broadcast is not set!"

    status = True
    left_list: list[Uniadic] = (left._temp_shape.prefix + left._temp_shape.suffix)[
        -index - 1 :: -1
    ]
    right_list: list[Uniadic] = (right._temp_shape.prefix + right._temp_shape.suffix)[
        -index - 1 :: -1
    ]
    output_list: list[Uniadic] = (
        output._temp_shape.prefix + output._temp_shape.suffix
    )[-index - 1 :: -1]
    # Proceed to check only if any uniadic occurs in left or right
    # that has not same metadata with the corresponding index in output.
    for out_uni, left_uni, right_uni in zip_longest(output_list, left_list, right_list):
        # TODO: Below if added as a guard for the ShapeRepr's combinations
        # which are not solved by bcast constraint since it sets the status
        # to True after the first solved combination. Other repr's remain
        # unsolved whose output may not be consisting of metadata same
        # with left or right. This should be fixed???

        if out_uni is None or out_uni.value is None:
            status = False
            break

        for uni in (left_uni, right_uni):
            if uni is not None and uni.metadata != out_uni.metadata:
                if uni.value is not None:
                    if uni.value not in (out_uni.value, 1):
                        raise ValueError(
                            f"Shape mismatch for broadcast. Dimensionalities for the "
                            f"corresponding shape index are left: {left_uni.value}, "
                            f"right: {right_uni.value}, output: {out_uni.value}"
                        )
                else:
                    status = False
                    break
        else:
            continue
        break

    return status, Updates()


def bcast_is_compatible(
    output: ShapeRepr, left: ShapeRepr, right: ShapeRepr, index: int = 0
) -> bool:
    left_list = (left.suffix, left.prefix)[left.root is None][-index - 1 :: -1]
    right_list = (right.suffix, right.prefix)[right.root is None][-index - 1 :: -1]
    output_list = (output.suffix, output.prefix)[output.root is None][-index - 1 :: -1]

    if (
        output.root is None
        and left.root is None
        and right.root is None
        and (len(output) != len(left_list) and len(output) != len(right_list))
    ):
        return False

    # TODO: include possible values to check!
    # TODO: check first uniadics from left
    for out_uni, left_uni, right_uni in zip_longest(output_list, left_list, right_list):
        inputs = {
            left_uni.value if left_uni is not None else None,
            right_uni.value if right_uni is not None else None,
        }
        inputs -= {None, 1}
        if (
            len(inputs) > 1
            or len(inputs) == 1
            and out_uni.value is not None
            and out_uni.value != next(iter(inputs))
        ):
            return False
    return True


def bcast_mat_mul_check(
    output: IOHyperEdge, left: IOHyperEdge, right: IOHyperEdge
) -> ConstrainResultType:
    return bcast_error_check(output, left, right, index=2)


def reduce_constraints(
    output: IOHyperEdge, input: IOHyperEdge, axis: IOHyperEdge, keepdim: IOHyperEdge
) -> ConstrainResultType:
    updates = Updates()
    assert input._temp_shape is not None, "Input shape of reduce is not set!"
    assert output._temp_shape is not None, "Output shape of reduce is not set!"
    input_shape: ShapeRepr = input._temp_shape
    output_shape: ShapeRepr = output._temp_shape
    axis_val = axis.value
    keepdim_val = keepdim.value
    assert axis_val is TBD or is_axis_reduce_type(
        axis_val
    ), f"given axis value {axis_val} is not valid!"
    assert isinstance(
        keepdim_val, bool | ToBeDetermined
    ), f"given keepdim value {keepdim_val} is not valid!"
    replacement = Uniadic(1) if keepdim_val else None

    if axis_val is not TBD:
        if isinstance(axis_val, int):
            axis_val = (axis_val,)
        elif axis_val is None:
            if keepdim_val is False:
                updates |= input_shape.update_uniadics(input_shape.prefix, [])
                updates |= output_shape.update_uniadics(output_shape.reverse, [])
                if output_shape.root is not None:
                    updates |= output_shape.remove_variadic([])
        elif not isinstance(axis_val, tuple):
            raise ValueError("Requires valid axis type!")

        if isinstance(axis_val, tuple):
            if len(axis_val) != len(set(axis_val)):
                raise ValueError("Duplicate value in reduce 'axis'")
            if (
                input_shape.root is not None
                and output_shape.root is not None
                and input_shape.root != output_shape.root
            ):
                positive_axes = [val for val in axis_val if val >= 0]
                negative_axes = [val for val in axis_val if val not in positive_axes]
                pos_idx = max(positive_axes) + 1 if positive_axes else None
                neg_idx = abs(min(negative_axes)) if negative_axes else None
                # If input already has corresponding axes as uniadics, simply match
                # corresponding part of input shape_map with output shape_map.
                if (
                    (pos_idx is None or len(input_shape.prefix) >= pos_idx)
                    and (neg_idx is None or len(input_shape.suffix) >= neg_idx)
                    and keepdim_val is not TBD
                ):  # pos_idx and neg_idx can not be None at the same time.
                    repr_prefix: list[Uniadic] = []
                    repr_suffix: list[Uniadic] = []
                    for idx, uni in enumerate(input_shape.prefix):
                        if idx not in positive_axes:
                            repr_prefix.append(uni)
                        elif keepdim_val:
                            repr_prefix.append(Uniadic(1))

                    for idx, uni in enumerate(input_shape.reverse):
                        if -(idx + 1) not in negative_axes:
                            repr_suffix.append(uni)
                        elif keepdim_val:
                            repr_suffix.append(Uniadic(1))

                    repr_suffix = repr_suffix[::-1]

                    repr_root = input_shape.root
                    updates |= output_shape.inner_match(
                        prefix=repr_prefix, root=repr_root, suffix=repr_suffix
                    )

                else:
                    prefix = []
                    suffix = []

                    if pos_idx is not None and len(input_shape.prefix) < pos_idx:
                        prefix = input_shape.prefix + [
                            Uniadic() for _ in range(pos_idx - len(input_shape.prefix))
                        ]
                        if len(input_shape.suffix) < (
                            amount := max(
                                pos_idx, neg_idx if neg_idx is not None else 0
                            )
                            - pos_idx
                        ):
                            suffix = [
                                Uniadic() for _ in range(amount)
                            ] + input_shape.suffix
                    elif neg_idx is not None and len(input_shape.suffix) < neg_idx:
                        suffix = [
                            Uniadic() for _ in range(neg_idx - len(input_shape.suffix))
                        ] + input_shape.suffix
                        prefix = []

                    # Determine minimum length for given axis values such that they
                    # are guaranteed not to coincide.
                    for ax in negative_axes:
                        # Check positive counterpart exists in axis.
                        if (len(prefix) + len(suffix) + ax) in axis_val:
                            suffix.insert(0, Uniadic())

                    # Align input shape structure with minimum requirements using
                    # prefix and suffix.
                    if prefix or suffix:
                        updates |= input_shape.inner_match(
                            prefix=prefix, root=Variadic(), suffix=suffix
                        )

                    if keepdim_val is not TBD:
                        # Try to infer output shape structure from input shape
                        # structure. First initialize out_prefix and out_suffix
                        # with the Uniadics which may be transferred to the output.
                        out_prefix: list[Uniadic] = []
                        for idx, uni in enumerate(input_shape.prefix):
                            if idx not in axis_val:
                                if not neg_idx or idx < (len(input_shape) - neg_idx):
                                    out_prefix.append(uni)
                                else:
                                    out_prefix.append(Uniadic())
                            elif replacement:
                                out_prefix.append(replacement)

                        out_suffix: list[Uniadic] = []
                        for idx, uni in enumerate(input_shape.suffix):
                            if (idx - len(input_shape.suffix)) not in axis_val:
                                if not positive_axes or (
                                    idx + len(input_shape.prefix)
                                ) > max(positive_axes):
                                    out_suffix.append(uni)
                                else:
                                    out_suffix.append(Uniadic())
                            elif replacement:
                                out_suffix.append(replacement)

                        # Now remove residual uniadics from input shape structure
                        # in order to guarantee min length of output shape.
                        if not keepdim_val and (
                            diff := (
                                (len(out_prefix) + len(out_suffix))
                                - (len(input_shape) - len(axis_val))
                            )
                        ):
                            for _ in range(diff):
                                if out_prefix:
                                    out_prefix.pop()
                                else:
                                    out_suffix.pop(0)

                        pos_len = pos_idx if pos_idx is not None else 0
                        neg_len = neg_idx if neg_idx is not None else 0
                        if (
                            len(input_shape.prefix) >= pos_len
                            and len(input_shape.suffix) >= neg_len
                        ):
                            var = input_shape.root
                        else:
                            var = Variadic()
                        updates |= output_shape.inner_match(
                            prefix=out_prefix, root=var, suffix=out_suffix
                        )

        if input_shape.root is None and keepdim_val is not TBD:
            if axis_val is None:
                axis_val = tuple([idx for idx in range(len(input_shape.prefix))])
            # Min rank of input must be  max(axis) + 1.
            if len(axis_val) > 0 and (in_rank := len(input_shape)) < (
                max_axis := max(axis_val) + 1
            ):
                raise ValueError(
                    f"Input rank is {in_rank}. Minimum rank {max_axis} input is "
                    f"required for axis = {axis_val}."
                )
            # Convert all negative axis values into corresponding positive ones.
            axis_list: list[int] = list()
            for idx in axis_val:
                real_idx = idx if idx >= 0 else idx + in_rank
                if real_idx not in axis_list:
                    axis_list.append(real_idx)
                else:
                    raise ValueError(
                        f"Dim {real_idx} appears multiple times in the reduce axes"
                    )
            axis_val = tuple(axis_list)
            if output_shape.root is not None:
                var_replacement = [
                    input_shape.prefix[idx] if idx not in axis_val else replacement
                    for idx in range(len(input_shape.prefix))
                ]
                filtered_var_replacement: list[Uniadic] = list(
                    filter(None, var_replacement)
                )
                updates |= output_shape.update_uniadics(
                    output_shape.prefix, filtered_var_replacement
                )
                updates |= output_shape.update_uniadics(
                    output_shape.reverse, filtered_var_replacement[::-1]
                )
                updates |= output_shape.remove_variadic(filtered_var_replacement)
            # Transfer available values using input and output.
            elif keepdim_val is not TBD:
                # Check rank consistency.
                if (in_rank := len(input_shape)) != (
                    (out_rank := len(output_shape))
                    + (0 if keepdim_val else len(axis_val))
                ):
                    # axis_val = None if len(axis_val) == len(input_shape) else axis_val
                    raise ValueError(
                        f"Shape mismatch, output rank = {out_rank}. Output rank must "
                        f"be exactly {in_rank - len(axis_val)} where "
                        f"input rank = {in_rank} "
                        f"and axis = {axis_val}. Axis numbers printed as their "
                        "counterparts."
                    )
                if out_rank != 0:
                    # Create an iterator for output.
                    out_iter = iter(output_shape.prefix)
                    for idx, in_uni in enumerate(input_shape.prefix):
                        # Transfer uniadics if applicable.
                        if idx not in axis_val:
                            out_uni = next(out_iter)
                            updates |= in_uni.match(out_uni)
                        elif keepdim_val:
                            out_uni = next(out_iter)
                            if in_uni.value is not None and out_uni.set_value(1):
                                updates.add(out_uni)

        elif (
            output_shape.root is None
            and axis_val is not None
            and keepdim_val is not TBD
        ):
            # Convert all negative axis values into corresponding positive ones.
            in_rank = (
                len(output_shape) if keepdim_val else len(axis_val) + len(output_shape)
            )
            axis_val = tuple([idx if idx > 0 else idx + in_rank for idx in axis_val])
            out_iter = iter(output_shape.prefix)
            input_uniadics: list[Uniadic] = []
            for idx in range(in_rank):
                if idx in axis_val:
                    input_uniadics.append(Uniadic())
                    if keepdim_val:
                        assert isinstance(replacement, Uniadic)
                        updates |= next(out_iter).match(replacement)
                else:
                    input_uniadics.append(next(out_iter))
            updates |= input_shape.update_uniadics(input_shape.prefix, input_uniadics)
            updates |= input_shape.update_uniadics(
                input_shape.reverse, input_uniadics[::-1]
            )
            updates |= input_shape.remove_variadic(input_uniadics)

    return input_shape.root == output_shape.root, updates


def concat_constraints(
    output: IOHyperEdge, axis: IOHyperEdge, *inputs: IOHyperEdge
) -> ConstrainResultType:
    status = False
    updates = Updates()
    keys: list[ShapeRepr] = []
    for input in inputs:
        assert input._temp_shape is not None, "Input shape of concat is not set!"
        keys.append(input._temp_shape)
    assert output._temp_shape is not None, "Output shape of concat is not set!"
    output_shape: ShapeRepr = output._temp_shape

    reprs = keys + [output_shape]
    axis_val = axis.value
    assert (
        isinstance(axis_val, int)
        or axis_val is None
        or isinstance(axis_val, ToBeDetermined)
    ), "Invalid axis value!"
    # look if all reprs have different variadics
    if (
        not isinstance(axis_val, ToBeDetermined)
        and len(set(repr.root for repr in reprs)) == len(reprs)
        and output_shape.root is not None
    ):
        if axis_val is not None:
            # if axis is determined and is positive, we can know that tensors have
            # shape at least value of dimensions. Also we know that All shapes of
            # all reprs must be same except shape at axis same applies for when axis
            # is negative
            var = Variadic()
            if axis_val >= 0:
                uniadics: list[Uniadic] = [Uniadic() for _ in range(axis_val)]
                for repr in reprs:
                    updates |= repr.inner_match(prefix=uniadics + [Uniadic()], root=var)
            elif axis_val < 0:
                uniadics = [Uniadic() for _ in range(-axis_val - 1)]
                for repr in reprs:
                    updates |= repr.inner_match(root=var, suffix=[Uniadic()] + uniadics)
        else:
            updates |= output_shape.inner_match(prefix=[Uniadic()])

    if not isinstance(axis_val, ToBeDetermined):
        if axis_val is not None:
            # If axis is determined and not None, at first take all the uniadic
            # values at axis. shape formula of output of axis must be out =
            # sum(all ins). Therefore, if there is only one unknown, we can
            # infer unknown uniadic's shape by algebra.
            uniadics = []
            uniadic_values: list[int | None] = []
            pruned_uni_values: list[int] = []
            for repr in reprs:
                if (
                    repr.root is None
                    or (axis_val >= 0 and len(repr.prefix) >= axis_val + 1)
                    or (axis_val < 0 and len(repr.suffix) >= abs(axis_val))
                ):
                    uniadics.append(uni := repr[axis_val])
                    uniadic_values.append(uni_value := uni.value)
                    if uni_value is not None:
                        pruned_uni_values.append(uni_value)
            if len(pruned_uni_values) + 1 == len(reprs):
                status = True
                if uniadic_values[-1] is None:
                    if uniadics[-1].set_value(sum(pruned_uni_values)):
                        updates.add(uniadics[-1])
                else:
                    idx = uniadic_values.index(None)
                    if uniadics[idx].set_value(
                        pruned_uni_values[-1] - sum(pruned_uni_values[:-1])
                    ):
                        updates.add(uniadics[idx])
            elif len(pruned_uni_values) == len(reprs):
                status = True
        else:
            if output_shape.prefix[0].value is None:
                output_size = 0
                for key in keys:
                    if key.root is None:
                        values = [item.value for item in key.prefix]
                        if is_list_int(values):
                            output_size += math.prod(values)
                        else:
                            break
                    else:
                        break
                else:
                    status = True
                    if output_shape.prefix[0].set_value(output_size):
                        updates.add(output_shape.prefix[0])
            else:
                dividing_factor = 1
                substract_factor = 0
                none_values: list[Uniadic] = []
                for key in keys:
                    if key.root is None:
                        unis_without_value = [
                            uni for uni in key.prefix if uni.value is None
                        ]
                        unis_with_value = [
                            uni.value for uni in key.prefix if uni.value is not None
                        ]
                        none_values += unis_without_value
                        if len(none_values) > 1:
                            break
                        if unis_without_value:
                            dividing_factor *= math.prod(unis_with_value)
                        else:
                            substract_factor += math.prod(unis_with_value)
                    else:
                        break
                else:
                    if len(none_values) == 1:
                        status = True
                        if none_values[0].set_value(
                            (output_shape.prefix[0].value - substract_factor)
                            // dividing_factor
                        ):
                            updates.add(none_values[0])
                    elif len(none_values) == 0:
                        status = True
    return status, updates


def pad_constraints(
    output: IOHyperEdge, input: IOHyperEdge, pad_width: IOHyperEdge
) -> ConstrainResultType:
    updates = Updates()
    pad_value: tuple[tuple[int, int], ...] | ToBeDetermined = pad_width.value  # type: ignore
    input_shape = input._temp_shape
    output_shape = output._temp_shape
    assert input_shape is not None
    assert output_shape is not None

    def process_shape(
        shape: ShapeRepr, pad_value: tuple[tuple[int, int], ...], forward: bool = True
    ) -> tuple[list[Uniadic], list[Uniadic], bool]:
        prefix: list[Uniadic] = []
        suffix: list[Uniadic] = []
        status = True

        for idx, uni in enumerate(shape.prefix):
            if uni.value is None:
                prefix.append(Uniadic())
                status = False
                continue

            padding = pad_value[idx]
            uni = Uniadic(
                uni.value + sum(padding) if forward else uni.value - sum(padding)
            )
            prefix.append(uni)

        return prefix, suffix, status

    if isinstance(pad_value, ToBeDetermined):
        return False, updates

    # Use pad width
    temp_uniadics = [Uniadic() for _ in range(len(pad_value))]
    updates |= input_shape.inner_match(prefix=temp_uniadics, root=None, suffix=[])

    temp_uniadics = [Uniadic() for _ in range(len(pad_value))]
    updates |= output_shape.inner_match(prefix=temp_uniadics, root=None, suffix=[])

    # Forward inference
    prefix, suffix, forward_status = process_shape(input_shape, pad_value, forward=True)
    updates |= output_shape.inner_match(prefix=prefix, root=None, suffix=suffix)

    # Backward inference
    prefix, suffix, backward_status = process_shape(
        output_shape, pad_value, forward=False
    )
    updates |= input_shape.inner_match(prefix=prefix, root=None, suffix=suffix)
    status = forward_status or backward_status

    return status, updates


def reverse_constraints(
    output: IOHyperEdge, input: IOHyperEdge, axes: IOHyperEdge
) -> ConstrainResultType:
    status = False
    assert input._temp_shape is not None, "Input shape of reverse is not set!"
    assert output._temp_shape is not None, "Output shape of reverse is not set!"

    input_shape: ShapeRepr = input._temp_shape
    output_shape: ShapeRepr = output._temp_shape
    axes_val = axes.value
    assert axes_val is TBD or is_axis_reverse_type(axes_val), "Invalid axis value!"
    status = False
    updates = Updates()

    if axes_val is None:
        if output_shape.root is None:
            # TODO Maybe we should embed uniadic updates in remove_variadic
            updates |= input_shape.update_uniadics(
                input_shape.prefix, output_shape.reverse
            )
            updates |= input_shape.update_uniadics(
                input_shape.reverse, output_shape.prefix
            )
            if input_shape.root is not None:
                updates |= input_shape.remove_variadic(output_shape.reverse)
                if len(input_shape.prefix) != len(output_shape.prefix):
                    raise ValueError("Shape mismatch in Transpose model")
            status = True
        if input_shape.root is None:
            updates |= output_shape.update_uniadics(
                output_shape.prefix, input_shape.reverse
            )
            updates |= output_shape.update_uniadics(
                output_shape.reverse, input_shape.prefix
            )
            if output_shape.root is not None:
                updates |= output_shape.remove_variadic(input_shape.reverse)
                if len(input_shape.prefix) != len(output_shape.prefix):
                    raise ValueError("Shape mismatch in Transpose model")
            status = True

    elif isinstance(axes_val, int | tuple | list):
        a_val: list[int] | tuple[int, ...] = (
            [axes_val] if isinstance(axes_val, int) else axes_val
        )
        in_unis = [Uniadic() for _ in range(len(a_val))]
        out_unis = [in_unis[axis] for axis in a_val]

        updates |= input_shape.update_uniadics(input_shape.prefix, in_unis)
        updates |= input_shape.update_uniadics(input_shape.reverse, in_unis[::-1])

        updates |= output_shape.update_uniadics(output_shape.prefix, out_unis)
        updates |= output_shape.update_uniadics(output_shape.reverse, out_unis[::-1])

        if input_shape.root is not None:
            updates |= input_shape.remove_variadic(in_unis)
        if output_shape.root is not None:
            updates |= output_shape.remove_variadic(out_unis)

        status = True

    return status, updates


def polynomial_features_constraints(
    output: IOHyperEdge, input: IOHyperEdge, degree: IOHyperEdge
) -> ConstrainResultType:
    status = False
    updates = Updates()
    assert (
        input._temp_shape is not None
    ), "Input shape of Polynomial Features is not set!"
    assert (
        output._temp_shape is not None
    ), "Output shape of Polynomial Features is not set!"
    input_shape: ShapeRepr = input._temp_shape
    output_shape: ShapeRepr = output._temp_shape
    degree_val = degree.value
    assert isinstance(degree_val, int | ToBeDetermined), "Invalid degree value!"
    # First, check prefix lengths!
    if (
        not isinstance(degree_val, ToBeDetermined)
        and len(input_shape.prefix) == 2
        and len(output_shape.prefix) == 2
        and input_shape.root is None
        and output_shape.root is None
    ):
        output_uniadic = output_shape[1]
        input_uniadic = input_shape[1]
        if input_uniadic.value is not None:
            dim = input_uniadic.value
            value = (
                int(
                    math.factorial(dim + degree_val)
                    / (math.factorial(degree_val) * math.factorial(dim))
                )
                - 1
            )
            if output_uniadic.set_value(value):
                updates.add(output_uniadic)
            status = True
        elif (
            input_uniadic.value is None
            and output_uniadic.value is not None
            and degree_val is not None
        ):
            # Increment input dimensionality by one up to
            # satisfying the equation: (dim + degree).(dim + degree - 1)....(dim + 1) =
            # value * factorial(degree).
            # This equation comes from total_terms = dim! / (degree! * (dim - degree)!)
            target = (output_uniadic.value + 1) * math.factorial(degree_val)
            # NOTE: We exclude bias term from total terms so add 1 to the output term.
            dim = 1
            while True:
                value = int(math.factorial(dim + degree_val) / math.factorial(dim))
                if value < target:
                    dim += 1
                elif value > target:
                    raise ValueError(
                        "Something went wrong while calculating Polynomial Features "
                        "shapes!"
                    )
                else:
                    if input_uniadic.set_value(dim):
                        updates.add(input_uniadic)
                    status = True
                    break
    return status, updates


def sliding_window_constraint_helper(
    output: Uniadic,
    input: Uniadic,
    stride: int,
    padding: tuple[int, int] | int,
    dilation: int,
    kernel_size: int,
) -> ConstrainResultType:
    status = False
    updates = Updates()
    if isinstance(padding, Sequence):
        padding = sum(padding)
        padding_factor = padding
    else:
        padding_factor = 2 * padding
    # TODO: Is Uniadic type kernel_size possible?
    if input.value is not None:
        if (
            val := (input.value + padding_factor - (kernel_size - 1) * dilation - 1)
            // stride
            + 1
        ) <= 0:
            raise ValueError(
                "Dimension Error: Output dimension calculated to be lesser than zero!"
            )
        if output.set_value(val):
            updates.add(output)
        status = True

    return status, updates


def sliding_window_1d_constraints(
    output: IOHyperEdge,
    input: IOHyperEdge,
    stride: IOHyperEdge,
    padding: IOHyperEdge,
    dilation: IOHyperEdge,
    kernel_size: IOHyperEdge,
) -> ConstrainResultType:
    updates = Updates()
    status = False
    assert input._temp_shape is not None, "Input shape of sliding window is not set!"
    assert output._temp_shape is not None, "Output shape of sliding window is not set!"
    input_shape: ShapeRepr = input._temp_shape
    output_shape: ShapeRepr = output._temp_shape

    stride_val = stride.value
    padding_val = padding.value
    dilation_val = dilation.value
    kernel_size_val = kernel_size.value
    assert isinstance(stride_val, int | ToBeDetermined), "Invalid stride value!"
    assert (
        is_tuple_of_two_ints(padding_val) or type(padding_val) is ToBeDetermined
    ), "Invalid padding value!"
    assert type(dilation_val) is int or isinstance(
        dilation_val, ToBeDetermined
    ), "Invalid dilation value!"
    assert type(kernel_size_val) is int or isinstance(
        kernel_size_val, ToBeDetermined
    ), "Invalid kernel_size value!"
    is_input_propagatable = len(input_shape.suffix) >= 1 or (
        input_shape.root is None and len(input_shape.prefix) > 1
    )
    is_output_propagatable = len(output_shape.suffix) >= 1 or (
        output_shape.root is None and len(output_shape.prefix) > 1
    )

    if (
        not isinstance(stride_val, ToBeDetermined)
        and not isinstance(padding_val, ToBeDetermined)
        and not isinstance(dilation_val, ToBeDetermined)
        and not isinstance(kernel_size_val, ToBeDetermined)
        and is_input_propagatable
        and is_output_propagatable
    ):
        status, _updates = sliding_window_constraint_helper(
            output_shape[-1],
            input_shape[-1],
            stride_val,
            padding_val,
            dilation_val,
            kernel_size_val,
        )
        updates |= _updates
    return status, updates


def conv_1d_constraints(
    output: IOHyperEdge,
    input: IOHyperEdge,
    stride: IOHyperEdge,
    padding: IOHyperEdge,
    dilation: IOHyperEdge,
    kernel: IOHyperEdge,
) -> ConstrainResultType:
    updates = Updates()
    status = False
    assert input._temp_shape is not None, "Input shape of Convolution1D is not set!"
    assert output._temp_shape is not None, "Output shape of Convolution1D is not set!"
    input_shape: ShapeRepr = input._temp_shape
    output_shape: ShapeRepr = output._temp_shape

    stride_val = stride.value
    padding_val = padding.value
    dilation_val = dilation.value

    assert (
        type(stride_val) is int or type(stride_val) is ToBeDetermined
    ), "Invalid stride value!"
    assert (
        is_tuple_of_two_ints(padding_val)
        or type(padding_val) is int
        or type(padding_val) is ToBeDetermined
    ), "Invalid padding value!"
    assert (
        type(dilation_val) is int or type(dilation_val) is ToBeDetermined
    ), "Invalid dilation value!"
    kernel_size_val: ToBeDetermined | int = TBD
    assert kernel.shape is not None
    if len(kernel_shp := kernel.shape.get_shapes()) == 3 and isinstance(
        kernel_shp[-1], int
    ):
        kernel_size_val = kernel_shp[-1]
    is_input_propagatable = len(input_shape.suffix) >= 1 or (
        input_shape.root is None and len(input_shape.prefix) > 1
    )
    is_output_propagatable = len(output_shape.suffix) >= 1 or (
        output_shape.root is None and len(output_shape.prefix) > 1
    )

    if (
        is_input_propagatable
        and is_output_propagatable
        and not isinstance(stride_val, ToBeDetermined)
        and not isinstance(padding_val, ToBeDetermined)
        and not isinstance(dilation_val, ToBeDetermined)
        and not isinstance(kernel_size_val, ToBeDetermined)
    ):
        status, _updates = sliding_window_constraint_helper(
            output_shape[-1],
            input_shape[-1],
            stride_val,
            padding_val,
            dilation_val,
            kernel_size_val,
        )
        updates |= _updates
    return status, updates


# TODO: Change name (Conv also uses the constraint below)
def sliding_window_2d_constraints(
    output: IOHyperEdge,
    input: IOHyperEdge,
    stride: IOHyperEdge,
    padding: IOHyperEdge,
    dilation: IOHyperEdge,
    kernel_size: IOHyperEdge,
) -> ConstrainResultType:
    status = False
    updates = Updates()
    assert input._temp_shape is not None, "Input shape of Convolution2D is not set!"
    assert output._temp_shape is not None, "Output shape of Convolution2D is not set!"
    input_shape: ShapeRepr = input._temp_shape
    output_shape: ShapeRepr = output._temp_shape

    stride_val = stride.value
    padding_val = padding.value
    dilation_val = dilation.value
    kernel_size_val = kernel_size.value

    assert is_tuple_of_two_ints(stride_val) or isinstance(
        stride_val, ToBeDetermined
    ), "Invalid stride value!"
    assert is_tuple_of_two_ints(dilation_val) or isinstance(
        dilation_val, ToBeDetermined
    ), "Invalid stride value!"
    assert is_tuple_of_two_ints(kernel_size_val) or isinstance(
        kernel_size_val, ToBeDetermined
    ), "Invalid stride value!"
    assert is_padding_type(padding_val) or isinstance(
        padding_val, ToBeDetermined
    ), "Invalid padding value!"

    is_input_propagatable = len(input_shape.suffix) >= 2 or (
        input_shape.root is None and len(input_shape.prefix) > 2
    )
    is_output_propagatable = len(output_shape.suffix) >= 2 or (
        output_shape.root is None and len(output_shape.prefix) > 2
    )

    # To calculate maxpool constraint we need to know ... and last 2 dimension of
    # the input
    if (
        not isinstance(stride_val, ToBeDetermined)
        and not isinstance(padding_val, ToBeDetermined)
        and not isinstance(dilation_val, ToBeDetermined)
        and not isinstance(kernel_size_val, ToBeDetermined)
        and is_input_propagatable
        and is_output_propagatable
    ):
        status_height, symbols_height = sliding_window_constraint_helper(
            output_shape[-2],
            input_shape[-2],
            stride_val[0],
            padding_val[0],
            dilation_val[0],
            kernel_size_val[0],
        )
        status_width, symbols_width = sliding_window_constraint_helper(
            output_shape[-1],
            input_shape[-1],
            stride_val[1],
            padding_val[1],
            dilation_val[1],
            kernel_size_val[1],
        )
        status = (
            status_height and status_width and input_shape.root == output_shape.root
        )
        updates |= symbols_height
        updates |= symbols_width

    return status, updates


def conv_2d_constraints(
    output: IOHyperEdge,
    input: IOHyperEdge,
    stride: IOHyperEdge,
    padding: IOHyperEdge,
    dilation: IOHyperEdge,
    kernel: IOHyperEdge,
) -> ConstrainResultType:
    status = False
    updates = Updates()
    assert input._temp_shape is not None, "Input shape of Convolution2D is not set!"
    assert output._temp_shape is not None, "Output shape of Convolution2D is not set!"
    input_shape: ShapeRepr = input._temp_shape
    output_shape: ShapeRepr = output._temp_shape

    stride_val = stride.value
    padding_val = padding.value
    dilation_val = dilation.value

    assert is_tuple_of_two_ints(stride_val) or isinstance(
        stride_val, ToBeDetermined
    ), "Invalid stride value!"
    assert is_tuple_of_two_ints(dilation_val) or isinstance(
        dilation_val, ToBeDetermined
    ), "Invalid stride value!"
    assert is_padding_type(padding_val) or isinstance(
        padding_val, ToBeDetermined
    ), "Invalid padding value!"

    kernel_size_0: ToBeDetermined | int = TBD
    kernel_size_1: ToBeDetermined | int = TBD
    assert kernel.shape is not None
    if (
        len(kernel_shp := kernel.shape.get_shapes()) == 4
        and isinstance(kernel_shp[-1], int)
        and isinstance(kernel_shp[-2], int)
    ):
        kernel_size_0 = kernel_shp[-2]
        kernel_size_1 = kernel_shp[-1]

    is_input_propagatable = len(input_shape.suffix) >= 2 or (
        input_shape.root is None and len(input_shape.prefix) > 2
    )
    is_output_propagatable = len(output_shape.suffix) >= 2 or (
        output_shape.root is None and len(output_shape.prefix) > 2
    )

    # To calculate maxpool constraint we need to know ... and last 2 dimension of
    # the input
    if (
        not isinstance(stride_val, ToBeDetermined)
        and not isinstance(padding_val, ToBeDetermined)
        and not isinstance(dilation_val, ToBeDetermined)
        and not isinstance(kernel_size_0, ToBeDetermined)
        and not isinstance(kernel_size_1, ToBeDetermined)
        and is_input_propagatable
        and is_output_propagatable
    ):
        status_height, symbols_height = sliding_window_constraint_helper(
            output_shape[-2],
            input_shape[-2],
            stride_val[0],
            padding_val[0],
            dilation_val[0],
            kernel_size_0,
        )
        status_width, symbols_width = sliding_window_constraint_helper(
            output_shape[-1],
            input_shape[-1],
            stride_val[1],
            padding_val[1],
            dilation_val[1],
            kernel_size_1,
        )
        status = (
            status_height and status_width and input_shape.root == output_shape.root
        )
        updates |= symbols_height
        updates |= symbols_width

    return status, updates


def flatten_constrains(
    output: IOHyperEdge,
    input: IOHyperEdge,
    start_dim: IOHyperEdge,
    end_dim: IOHyperEdge,
) -> ConstrainResultType:
    status = False
    updates = Updates()
    assert input._temp_shape is not None, "Input shape of Flatten is not set!"
    assert output._temp_shape is not None, "Output shape of Flatten is not set!"
    input_shape: ShapeRepr = input._temp_shape
    output_shape: ShapeRepr = output._temp_shape
    start_dim_val = start_dim.value
    end_dim_val = end_dim.value
    assert type(start_dim_val) is int or type(start_dim_val) is ToBeDetermined
    assert type(end_dim_val) is int or type(end_dim_val) is ToBeDetermined

    if (
        isinstance(start_dim_val, ToBeDetermined)
        and not isinstance(end_dim_val, ToBeDetermined)
        and end_dim_val >= 0
    ):
        input_prefix = [Uniadic() for _ in range(end_dim_val + 1)]
        updates |= input_shape.inner_match(prefix=input_prefix, root=Variadic())
        updates |= output_shape.inner_match(prefix=[Uniadic()], root=Variadic())

    elif (
        isinstance(start_dim_val, ToBeDetermined)
        and not isinstance(end_dim_val, ToBeDetermined)
        and end_dim_val < 0
    ):
        input_suffix = [Uniadic() for _ in range(abs(end_dim_val))]
        updates |= input_shape.inner_match(suffix=input_suffix, root=(Variadic()))
        uni_from_input = input_shape.suffix[len(input_shape.suffix) + end_dim_val + 1 :]
        updates |= output_shape.inner_match(
            root=Variadic(), suffix=[Uniadic()] + uni_from_input
        )

    elif (
        not isinstance(start_dim_val, ToBeDetermined)
        and start_dim_val >= 0
        and isinstance(end_dim_val, ToBeDetermined)
    ):
        input_prefix = [Uniadic() for _ in range(start_dim_val + 1)]
        updates |= input_shape.inner_match(prefix=input_prefix, root=(Variadic()))
        updates |= output_shape.inner_match(
            prefix=input_prefix[:-1] + [Uniadic()], root=Variadic()
        )

    elif (
        not isinstance(start_dim_val, ToBeDetermined)
        and start_dim_val >= 0
        and not isinstance(end_dim_val, ToBeDetermined)
        and end_dim_val >= 0
    ):
        input_prefix = [Uniadic() for _ in range(end_dim_val + 1)]
        output_prefix = input_prefix[:start_dim_val] + [
            Uniadic() if start_dim_val != end_dim_val else input_prefix[start_dim_val]
        ]
        new_var = Variadic()
        updates |= input_shape.inner_match(prefix=input_prefix, root=new_var)
        updates |= output_shape.inner_match(prefix=output_prefix, root=new_var)

    elif (
        not isinstance(start_dim_val, ToBeDetermined)
        and start_dim_val >= 0
        and not isinstance(end_dim_val, ToBeDetermined)
        and end_dim_val < 0
    ):
        input_prefix = [Uniadic() for _ in range(start_dim_val + 1)]
        input_suffix = [Uniadic() for _ in range(abs(end_dim_val) - 1)]
        updates |= input_shape.inner_match(
            prefix=input_prefix, root=Variadic(), suffix=input_suffix
        )
        updates |= output_shape.inner_match(
            prefix=input_prefix[:start_dim_val] + [Uniadic()] + input_suffix
        )

    elif (
        not isinstance(start_dim_val, ToBeDetermined)
        and start_dim_val < 0
        and isinstance(end_dim_val, ToBeDetermined)
    ):
        input_suffix = [Uniadic() for _ in range(abs(start_dim_val))]
        updates |= input_shape.inner_match(suffix=input_suffix, root=Variadic())
        # Output should have at least 1 dimension (i.e. end_dim = -1).
        updates |= output_shape.inner_match(prefix=[Uniadic()], root=Variadic())

    elif (
        not isinstance(start_dim_val, ToBeDetermined)
        and start_dim_val < 0
        and not isinstance(end_dim_val, ToBeDetermined)
        and end_dim_val < 0
    ):
        input_suffix = [Uniadic() for _ in range(abs(start_dim_val))]
        suffix = input_suffix[end_dim_val + 1 :] if end_dim_val != -1 else []
        output_suffix = [
            Uniadic() if start_dim_val != end_dim_val else input_suffix[start_dim_val]
        ] + suffix
        new_var = Variadic()
        updates |= input_shape.inner_match(suffix=input_suffix, root=new_var)
        updates |= output_shape.inner_match(suffix=output_suffix, root=new_var)

    if not isinstance(start_dim_val, ToBeDetermined) and not isinstance(
        end_dim_val, ToBeDetermined
    ):
        prod = 1
        if input_shape.root is None:
            input_shapes = input_shape.prefix
            abs_start_dim = (
                start_dim_val
                if start_dim_val >= 0
                else len(input_shapes) - abs(start_dim_val)
            )
            abs_end_dim = (
                end_dim_val
                if end_dim_val >= 0
                else len(input_shapes) - abs(end_dim_val)
            )
            if abs_start_dim >= abs_end_dim:
                raise ValueError("Start_dim cannot be greater or equal to end dim!")
            if not (0 <= abs_start_dim <= len(input_shapes)):
                raise ValueError(
                    "value of start dim out of boundary (start dim needs to be in "
                    "range of ({-len(input_shapes)}, {len(input_shapes) - 1}). But "
                    "given start dim is {start_dim_val}"
                )
            if not (0 <= abs_end_dim <= len(input_shapes)):
                raise ValueError(
                    "value of end dim out of boundary (end dim needs to be in range of "
                    "({-len(input_shapes)}, {len(input_shapes) - 1}). But given end dim"
                    " is {end_dim_val}"
                )
            keys = [key.value for key in input_shapes[abs_start_dim : abs_end_dim + 1]]
            if is_list_int(keys):
                prod = math.prod(keys)
                status = True
                suffix = input_shapes[end_dim_val + 1 :] if end_dim_val != -1 else []
                prefix = input_shapes[:start_dim_val]
                updates |= output_shape.inner_match(
                    prefix=prefix + [Uniadic(prod)] + suffix
                )
    return status, updates


def where_constrains(
    output: IOHyperEdge, cond: IOHyperEdge, input1: IOHyperEdge, input2: IOHyperEdge
) -> ConstrainResultType:
    # TODO: Find a way to implement this constraint without creating a Tensor and
    # ShapeRepr
    assert output._temp_shape is not None, "Output shape of Where is not set!"
    assert cond._temp_shape is not None, "Condition shape of Where is not set!"
    assert input1._temp_shape is not None, "Input1 shape of Where is not set!"
    assert input2._temp_shape is not None, "Input2 shape of Where is not set!"
    status = False
    updates = Updates()

    broadcast_shp = ShapeRepr(root=Variadic())

    _, local_updates = bcast_helper(
        broadcast_shp, input1._temp_shape, input2._temp_shape, 0
    )
    updates |= local_updates
    status, local_updates = bcast_helper(
        output._temp_shape, broadcast_shp, cond._temp_shape, 0
    )
    updates |= local_updates
    return status, updates


def arange_constraints(
    output: IOHyperEdge, start: IOHyperEdge, stop: IOHyperEdge, step: IOHyperEdge
) -> ConstrainResultType:
    assert output._temp_shape is not None, "Output shape of Arange is not set!"
    output_shape: ShapeRepr = output._temp_shape
    status = False
    updates = Updates()
    start_val = start.value
    stop_val = stop.value
    step_val = step.value
    assert (
        type(start_val) is int
        or type(start_val) is ToBeDetermined
        or type(start_val) is float
    )
    assert (
        type(stop_val) is int
        or type(stop_val) is ToBeDetermined
        or type(stop_val) is float
    )
    assert (
        type(step_val) is int
        or type(step_val) is ToBeDetermined
        or type(step_val) is float
    )

    if (
        not isinstance(start_val, ToBeDetermined)
        and not isinstance(stop_val, ToBeDetermined)
        and not isinstance(step_val, ToBeDetermined)
    ):
        # Check consistencies.
        if start_val > stop_val and step_val > 0:
            raise ValueError(
                f"Start number ({start_val}) can not be "
                f"higher than stop number ({stop_val}) "
                f"while step = {step_val}"
            )
        elif start_val < stop_val and step_val < 0:
            raise ValueError(
                f"Start number ({start_val}) can not be "
                f"lower than stop number ({stop_val}) "
                f"while step = {step_val}"
            )
        # Set value.
        val = (start_val - stop_val) / step_val
        # If value has decimal part take absolute of integer part of it
        # and add 1.
        val = abs(int(val)) if int(val) == val else abs(int(val)) + 1

        if output_shape.root is None:
            # Check output length is consistent with val.
            if len(output_shape) != (val != 0):
                raise ValueError(
                    f"Arange output shape can only have {[0, 1][val != 0]} dim in this "
                    f"setting. Got {len(output_shape)} dim(s) here."
                )
            elif val > 0 and (uni := output_shape.prefix[0]).set_value(val):
                updates.add(uni)
            status = True
        elif (min_dims := len(output_shape)) <= 1:
            if val > 0:
                out_uniadic = [Uniadic()]
                updates |= output_shape.update_uniadics(
                    output_shape.prefix, out_uniadic
                )
                updates |= output_shape.update_uniadics(
                    output_shape.reverse, out_uniadic
                )
                updates |= output_shape.remove_variadic(out_uniadic)
            elif min_dims != 1:
                updates |= output_shape.remove_variadic([])  # Simply empty list.
            else:
                raise ValueError(
                    f"Arange output shape has minimum {min_dims} dim(s) where it is a "
                    "rank-0 array."
                )
            status = True
        else:
            raise ValueError(
                f"Shape mismatch. Output has at least {min_dims} dim(s) where it can "
                "have at most 1 dim."
            )
    # TODO: Should we try to infer step if start, stop value and output shape is known?
    # updated_symbols -= new_shape_items
    return status, updates


def randn_constraints(output: IOHyperEdge, shape: IOHyperEdge) -> ConstrainResultType:
    status = False
    updates = Updates()
    assert output._temp_shape is not None, "Output shape of Reshape is not set!"

    output_shape: ShapeRepr = output._temp_shape
    shape_val = shape.value

    assert is_tuple_int(shape_val) or isinstance(
        shape_val, ToBeDetermined
    ), "Invalid shape value!"

    if not isinstance(shape_val, ToBeDetermined):
        if output_shape.root is not None:
            # Check shape consistency.
            if (
                min_dims := (len(output_shape.prefix) + len(output_shape.suffix))
            ) > len(shape_val):
                raise ValueError(
                    f"Shape mismatch. Output has minimum {min_dims} dim(s) where it "
                    f"must have exactly {len(shape_val)} dim(s)."
                )
            out_uniadics = [Uniadic(dim) for dim in shape_val]
            updates |= output_shape.update_uniadics(output_shape.prefix, out_uniadics)
            updates |= output_shape.update_uniadics(
                output_shape.reverse, out_uniadics[::-1]
            )
            updates |= output_shape.remove_variadic(out_uniadics)

        else:
            # Check shape consistency.
            if len(output_shape) != len(shape_val):
                raise ValueError(
                    f"Shape mismatch. Output has {len(output_shape)} dim(s) "
                    f"where it must "
                    f"have {len(shape_val)} dim(s)."
                )
            for idx, shp in enumerate(shape_val):
                if (uni := output_shape.prefix[idx]).set_value(shp):
                    updates.add(uni)

        status = True

    return status, updates


def broadcast_to_constraints(
    output: IOHyperEdge, shape: IOHyperEdge, input: IOHyperEdge
) -> ConstrainResultType:
    status = False
    updates = Updates()
    assert input._temp_shape is not None, "Input shape of BroadcastTo is not set!"
    assert output._temp_shape is not None, "Output shape of BroadcastTo is not set!"
    input_shape: ShapeRepr = input._temp_shape
    output_shape: ShapeRepr = output._temp_shape
    shape_val = shape.value
    assert is_tuple_int(shape_val) or isinstance(
        shape_val, ToBeDetermined
    ), "Invalid shape value!"

    if not isinstance(shape_val, ToBeDetermined):
        if output_shape.root is not None:
            # Check shape consistency.
            if (
                min_dims := (len(output_shape.prefix) + len(output_shape.suffix))
            ) > len(shape_val):
                raise ValueError(
                    f"Shape mismatch. Output has minimum {min_dims} dim(s) where it "
                    f"must have exactly {len(shape_val)} dim(s)."
                )
            out_uniadics = [Uniadic(dim) for dim in shape_val]
            updates |= output_shape.update_uniadics(output_shape.prefix, out_uniadics)
            updates |= output_shape.update_uniadics(
                output_shape.reverse, out_uniadics[::-1]
            )
            updates |= output_shape.remove_variadic(out_uniadics)

        else:
            # Check shape consistency.
            if len(output_shape) != len(shape_val):
                raise ValueError(
                    f"Shape mismatch. Output has {len(output_shape)} dim(s) "
                    f"where it must "
                    f"have {len(shape_val)} dim(s)."
                )
            for idx, shp in enumerate(shape_val):
                if (uni := output_shape.prefix[idx]).set_value(shp):
                    updates.add(uni)

        if input_shape.root is None:
            # if input is uniadic, look for if every input is determined,
            # if determined, validate its shape (whether if it matches
            # to output's shape based on bcast rule). If it is validated,
            # set status to True.
            for uni in input_shape.prefix:
                if uni.value is None:
                    break
            else:
                validate_bcast(input_shape, shape_val)
                status = True

    return status, updates


def validate_bcast(input: ShapeRepr, shape: tuple[int, ...]) -> None:
    if input.root is None:
        if len(input) > len(shape):
            raise ValueError("Cannot broadcast to lower dimension")
        for idx, in_uni in enumerate(input.reverse):
            out_value = shape[-idx - 1]
            if in_uni.value != 1 and in_uni.value != out_value:
                raise ValueError("Shape mismatch in broadcast_to model")


def reshape_constraints(
    output: IOHyperEdge, input: IOHyperEdge, shape: IOHyperEdge
) -> ConstrainResultType:
    # TODO: We can add inference for the case where
    # shape = (1,2,3,4), input_shape = (1, 2, 4, "u1") for example.
    # Last dimension of input is obviously 3.
    status = False
    updates = Updates()
    assert input._temp_shape is not None, "Input shape of Reshape is not set!"
    assert output._temp_shape is not None, "Output shape of Reshape is not set!"

    input_shape: ShapeRepr = input._temp_shape
    output_shape: ShapeRepr = output._temp_shape
    shape_val = shape.value
    assert (
        is_tuple_int_or_none(shape_val)
        or isinstance(shape_val, ToBeDetermined)
        or is_list_int_or_none(shape_val)
    ), "Invalid shape value!"
    if not isinstance(shape_val, ToBeDetermined):
        known_input = False
        shp_prod = 1
        if input_shape.root is None and input_shape.prefix:
            input_shape_values = [uni.value for uni in input_shape.prefix]
            if known_input := is_list_int(input_shape_values):
                input_prod = math.prod(input_shape_values)
                if is_list_int(shape_val) or is_tuple_int(shape_val):
                    shp_prod = math.prod(shape_val)
                    # Check original shape and reshaped one are consistent.

                    if [
                        shp_prod != input_prod,
                        not (input_prod / shp_prod).is_integer(),
                    ][-1 in shape_val]:
                        raise ValueError(
                            f"Input {tuple(uni.value for uni in input_shape.prefix)}"
                            f" can not be"
                            f" reshaped to {shape_val}"
                        )
        if output_shape.root is not None:
            if (min_out := len(output_shape)) > len(shape_val):
                raise ValueError(
                    f"Shape mismatch! Output has mimimum {min_out} dim(s) while "
                    f"reshaped one has {len(shape_val)} dim(s)."
                )
            out_uniadics = [
                Uniadic(val) if val != -1 else Uniadic() for val in shape_val
            ]
            updates |= output_shape.update_uniadics(output_shape.prefix, out_uniadics)
            updates |= output_shape.update_uniadics(
                output_shape.reverse, out_uniadics[::-1]
            )
            updates |= output_shape.remove_variadic(out_uniadics)
        # Infer towards output.
        if len(output_shape) != len(shape_val):
            raise ValueError(
                f"Shape mismatch! Output has {len(output_shape)} dim(s) "
                f"while reshaped one "
                f"has {len(shape_val)} dim(s)."
            )

        for idx, shp in enumerate(shape_val):
            if shp != -1 and (uni := output_shape.prefix[idx]).set_value(shp):
                # TODO: Here we're adding uniadic symbol without checking
                # if it was created in this call or already contained in
                # output. Normally, we do not add newly created symbols into the
                # updated symbols set.
                updates.add(uni)
        # Handle the case when shape_val contains -1 value.
        if -1 in shape_val and known_input:
            idx = shape_val.index(-1)
            value = int(input_prod / (-shp_prod))
            if (uni := output_shape.prefix[idx]).set_value(value):
                updates.add(uni)

        if (-1 not in shape_val) and (
            is_list_int(shape_val) or is_tuple_int(shape_val)
        ):
            # Handle the inference where, there is only one unknown shape in
            # input shapes and/or output shapes. If it is the case,
            # shape of the last unknown shape can be simply found as:
            # (product of given shape values) / (product of known tensor shapes)
            # Note that there should be not -1 in shape values

            # TODO: add also this inference between input shape and output shape.
            # Same logic still holds
            if input_shape.root is None:
                input_values = [uni.value for uni in input_shape.prefix]
                if input_values.count(None) == 1:
                    none_index = input_values.index(None)
                    uni_val = reduce(prod_fn, shape_val) // reduce(
                        prod_fn, filter(None, input_values)
                    )
                    if (uni := input_shape.prefix[none_index]).set_value(uni_val):
                        updates.add(uni)

            if output_shape.root is None:
                output_values = [uni.value for uni in output_shape.prefix]
                if output_values.count(None) == 1:
                    none_index = output_values.index(None)
                    uni_val = reduce(prod_fn, shape_val) // reduce(
                        prod_fn, filter(None, output_values)
                    )
                    if (uni := output_shape.prefix[none_index]).set_value(uni_val):
                        updates.add(uni)

    # Try to infer shape value.
    elif is_repr_known(output_shape):
        if is_repr_known(input_shape) and reduce(prod_fn, input_shape.prefix) != reduce(  # type: ignore
            prod_fn,  # type: ignore
            output_shape.prefix,
        ):
            out_shape = tuple(uni.value for uni in output_shape.prefix)
            in_shape = tuple(uni.value for uni in input_shape.prefix)
            raise ValueError(
                f"Shape mismatch! output {out_shape} and input {in_shape} have "
                "incompatible shapes"
            )
        values: list[int | None] | tuple[int | None, ...] = [
            uni.value for uni in output_shape.prefix
        ]
        assert isinstance(shape.value_type, GenericAlias)
        if shape.value_type.__origin__ is tuple:
            values = tuple(values)
        # TODO: This update assumes no -1 is given in shapes. However,
        # situations may occur where shape is given with -1.

        # EX: if output shape is [1, 2, 3, 4, 5], this part of the code
        # directly assumes shape scalar will be also [1, 2, 3, 4, 5].
        # However, shape scalar may be given with [1, 2, 3, 4, -1], [1, 2, -1, 4, 5],
        # etc, and still can be valid reshape
        updates |= shape.set_value(values)
    status = is_repr_known(input_shape) and is_repr_known(output_shape)
    return status, updates


def squeeze_constraints(output: IOHyperEdge, input: IOHyperEdge) -> ConstrainResultType:
    updates = Updates()
    assert input._temp_shape is not None, "Input shape of Squeeze is not set!"
    assert output._temp_shape is not None, "Output shape of Squeeze is not set!"

    input_shape: ShapeRepr = input._temp_shape
    output_shape: ShapeRepr = output._temp_shape
    status = output_shape.root is None

    if input_shape.root is None and len(input_shape) < len(output_shape):
        raise ValueError(
            f"Output shape can not have higher number of dimensions"
            f" (min {len(output_shape)})"
            f" than input ({len(input_shape)})"
        )
    if any(
        [
            uni.value == 1
            for uni in output_shape.prefix + output_shape.suffix
            if uni.value is not None
        ]
    ):
        raise ValueError(
            "Squeeze output shape can not have any dimensionality as 1, got output "
            f"shape as {output_shape.get_shapes()}"
        )
    if output_shape.root is None:
        # TODO: Handle the case where output is None. Fill all places
        # with ones in input shape other than the values in output shape.
        # For example: input -> [4, Var, 2, u], output -> [4, 2], then
        # u = 1
        ...
    new_prefix: list[Uniadic] = []
    new_suffix: list[Uniadic] = []
    variadic_required = False

    for uni in input_shape.prefix:
        if uni.value is None:
            variadic_required = True
            break
        elif uni.value != 1:
            new_prefix.append(uni)

    # If Variadic input, iterate over reverse suffix else
    # reverse prefix.
    reverse_uni_list: list[Uniadic] = list()
    for uni in (
        input_shape.suffix[::-1]
        if input_shape.root is not None
        else input_shape.prefix[::-1]
    ):
        if uni.value is None:
            variadic_required = True
            break
        elif uni.value != 1:
            reverse_uni_list.append(uni)

    new_var = None
    if variadic_required or input_shape.root is not None:
        new_var = Variadic()
        new_suffix = reverse_uni_list[::-1]

    # Match shape representation.
    updates |= output_shape.inner_match(
        prefix=new_prefix, root=new_var, suffix=new_suffix
    )

    if output_shape.root is None:
        status = True

    return status, updates


def size_constraints(
    output: IOHyperEdge, input: IOHyperEdge, dim: IOHyperEdge
) -> ConstrainResultType:
    assert input._temp_shape is not None, "Input shape of Size is not set!"
    input_shape: ShapeRepr = input._temp_shape

    status = False
    updates = Updates()
    dim_val = dim.value
    output_val = output.value
    assert (
        isinstance(dim_val, ToBeDetermined)
        or type(dim_val) is int
        or dim_val is None
        or is_tuple_int(dim_val)
    )
    assert (
        isinstance(output_val, ToBeDetermined)
        or type(output_val) is int
        or is_tuple_int(output_val)
    )
    if not isinstance(dim_val, ToBeDetermined):
        is_int = False
        if isinstance(dim_val, int):
            is_int = True
            dim_val = [dim_val]
        if dim_val is None:
            max_dim = -float("inf")
        else:
            pos_dims = [item for item in dim_val if item >= 0]
            neg_dims = [item for item in dim_val if item < 0]
            max_dim = (
                max(max(pos_dims) + 1, abs(min(neg_dims)))
                if pos_dims and neg_dims
                else (max(pos_dims) + 1 if pos_dims else abs(min(neg_dims)))
            )
        if input_shape.root is None:
            if len(input_shape) < (max_dim):
                # Check if input shape has at least (dim + 1) dimensions
                # if dim is not None, else raise ValueError.
                raise ValueError(
                    f"Input has dimensionality of {len(input_shape)}. "
                    f"Should be at least "
                    "{max_dim} dimensional when dim = {original_dim}"
                )
        elif dim_val is not None and len(input_shape) < (max_dim):
            prefix = [Uniadic() for _ in range(int(max_dim))]
            updates |= input_shape.inner_match(prefix=prefix, root=Variadic())
            # TODO: Is it required to do the below check here? Is it possible to
            # have len(input) < (max_dim + 1) after above inner_match operation???

        if dim_val is not None:
            is_all_int = False
            if input_shape.root is not None:
                if pos_dims and neg_dims:
                    if len(input_shape.prefix) >= (max(pos_dims) + 1) and len(
                        input_shape.suffix
                    ) >= abs(min(neg_dims)):
                        is_all_int = all(
                            isinstance(input_shape.prefix[idx].value, int)
                            for idx in pos_dims
                        ) and all(
                            isinstance(input_shape.suffix[idx].value, int)
                            for idx in neg_dims
                        )
                elif pos_dims:
                    if len(input_shape.prefix) >= (max(pos_dims) + 1):
                        is_all_int = all(
                            isinstance(input_shape.prefix[idx].value, int)
                            for idx in pos_dims
                        )
                elif len(input_shape.suffix) >= abs(min(neg_dims)):
                    is_all_int = all(
                        isinstance(input_shape.suffix[idx].value, int)
                        for idx in neg_dims
                    )
            else:
                is_all_int = all(
                    isinstance(input_shape[idx].value, int) for idx in dim_val
                )

            if is_all_int:
                if is_int:
                    updates |= output.set_value(input_shape[dim_val[0]].value)
                else:
                    updates |= output.set_value(
                        tuple(input_shape[idx].value for idx in dim_val)
                    )
                status = True

            elif not isinstance(output_val, ToBeDetermined):
                if isinstance(output_val, int):
                    output_val = (output_val,)
                output_value = tuple(output_val)
                max_pos_dim = max(pos_dims) + 1 if pos_dims else 0
                max_neg_dim = -min(neg_dims) if neg_dims else 0

                input_prefix: list[Uniadic] = []
                for idx, _ in enumerate(range(max_pos_dim)):
                    if len(input_shape.prefix) > idx:
                        input_prefix.append(input_shape.prefix[idx])
                    else:
                        input_prefix.append(Uniadic())

                input_suffix: list[Uniadic] = []
                rev_suffix = input_shape.suffix[::-1]
                for idx, _ in enumerate(range(max_neg_dim)):
                    if len(rev_suffix) > idx:
                        input_suffix.append(rev_suffix[idx])
                    else:
                        input_suffix.append(Uniadic())
                input_suffix = input_suffix[::-1]

                for dim_value, out_val in zip(dim_val, output_value, strict=False):
                    if dim_value >= 0:
                        if len(input_shape.prefix) >= dim_value:
                            if input_shape.prefix[dim_value].set_value(out_val):
                                updates.add(input_shape.prefix[dim_value])
                        else:
                            input_prefix[dim_value].set_value(out_val)
                    else:
                        if len(input_shape.suffix) > abs(dim_value):
                            if input_shape.suffix[dim_value].set_value(out_val):
                                updates.add(input_shape.suffix[dim_value])
                        else:
                            input_suffix[dim_value].set_value(out_val)
                updates |= input_shape.inner_match(
                    prefix=input_prefix, root=(Variadic())
                )
                updates |= input_shape.inner_match(
                    root=(Variadic()), suffix=input_suffix
                )
                if input_shape.root is None:
                    status = all(
                        isinstance(input_shape[idx].value, int) for idx in dim_val
                    )
                else:
                    status = (
                        len(input_shape.prefix) >= max_pos_dim
                        and len(input_shape.suffix) >= max_neg_dim
                    )

        elif input_shape.root is None:
            input_shape_values = [uni.value for uni in input_shape.prefix]
            if is_list_int(input_shape_values):
                updates |= output.set_value(math.prod(input_shape_values))
                status = True
    return status, updates


def shape_constraints(output: IOHyperEdge, input: IOHyperEdge) -> ConstrainResultType:
    assert input._temp_shape is not None, "Input shape of Shape is not set!"
    input_shape: ShapeRepr = input._temp_shape
    output_val = output.value
    assert isinstance(output_val, ToBeDetermined) or is_tuple_int(output_val)
    status = False
    updates = Updates()

    if input_shape.root is None:
        in_shape = input_shape.get_shapes({}, {})
        if all(isinstance(x, int) for x in in_shape):
            updates |= output.set_value(tuple(in_shape))
            # NOTE: Should we add output.scalar into the updated_symbols???
            status = True
    elif not isinstance(output_val, ToBeDetermined):
        input_prefix = [Uniadic(val) for val in output_val]
        updates |= input_shape.inner_match(prefix=input_prefix)
        status = True

    return status, updates


def eye_constraints(
    output: IOHyperEdge, N: IOHyperEdge, M: IOHyperEdge
) -> ConstrainResultType:
    updates = Updates()
    assert output._temp_shape is not None, "Output shape of Eye is not set!"
    output_shape: ShapeRepr = output._temp_shape
    n_uni, m_uni = output_shape.prefix[0], output_shape.prefix[1]
    n_valued = isinstance(N.value, int)
    m_valued = isinstance(M.value, int | NoneType)
    n_uni_valued = isinstance(n_uni.value, int)
    m_uni_valued = isinstance(m_uni.value, int)

    if n_valued and not n_uni_valued:
        assert isinstance(N.value, int)
        n_uni.set_value(N.value)
        updates.add(n_uni)

    elif n_uni_valued and not n_valued:
        updates |= N.set_value(n_uni.value)

    if m_valued and not m_uni_valued:
        assert isinstance(M.value, int | NoneType)
        m_uni.set_value(M.value)
        updates.add(m_uni)

    elif m_uni_valued and not m_valued:
        updates |= M.set_value(m_uni.value)

    all_items: list[IOHyperEdge | Uniadic] = [N, M, n_uni, m_uni]
    return all(isinstance(s.value, int) for s in all_items), updates


def swap_axes_constraints(
    output: IOHyperEdge, input: IOHyperEdge, axis1: IOHyperEdge, axis2: IOHyperEdge
) -> ConstrainResultType:
    assert input._temp_shape is not None, "Input shape of SwapAxes is not set!"
    assert output._temp_shape is not None, "Output shape of SwapAxes is not set!"
    input_shape: ShapeRepr = input._temp_shape
    output_shape: ShapeRepr = output._temp_shape
    axis1_val = axis1.value
    axis2_val = axis2.value
    assert type(axis1_val) is int or isinstance(axis1_val, ToBeDetermined)
    assert type(axis2_val) is int or isinstance(axis2_val, ToBeDetermined)
    status = False
    updates = Updates()

    if not isinstance(axis1_val, ToBeDetermined) and not isinstance(
        axis2_val, ToBeDetermined
    ):
        if input_shape.root is not None and output_shape.root is not None:
            # Find minimum required prefix and suffx length
            # for input/output for given axis values taking
            # corresponding signs into account.
            min_len = axis1_val + 1 if axis1_val > 0 else -axis1_val
            min_pre_len = 0 if axis1_val < 0 else min_len
            min_suf_len = 0 if axis1_val > 0 else min_len
            if axis2_val >= 0 and min_len < (axis2_val + 1):
                min_len = axis2_val + 1
                min_pre_len = min_len - min_suf_len
            elif axis2_val < 0 and min_len < abs(axis2_val):
                min_len = -axis2_val
                min_suf_len = min_len - min_pre_len
            # Create a repr which has minimum length of min_len
            # and then match input/output repr's with this new repr.

            prefix: list[Uniadic] = []
            for idx, _ in enumerate(range(min_pre_len)):
                if len(input_shape.prefix) > idx:
                    prefix.append(input_shape.prefix[idx])
                else:
                    prefix.append(Uniadic())

            suffix: list[Uniadic] = []
            rev_suffix = input_shape.suffix[::-1]
            for idx, _ in enumerate(range(min_suf_len)):
                if len(rev_suffix) > idx:
                    suffix.append(rev_suffix[idx])
                else:
                    suffix.append(Uniadic())
            suffix = suffix[::-1]
            updates |= input_shape.inner_match(
                prefix=prefix, root=(new_var := Variadic()), suffix=suffix
            )

            if (axis1_val < 0 and axis2_val < 0) or (axis1_val >= 0 and axis2_val >= 0):
                # Swap corresponding axes and match with output if axis indices
                # are available for corresponding prefix or suffix.
                if axis1_val >= 0 and axis2_val >= 0:
                    prefix[axis1_val], prefix[axis2_val] = (
                        prefix[axis2_val],
                        prefix[axis1_val],
                    )
                if axis1_val < 0 and axis2_val < 0:
                    suffix[axis1_val], suffix[axis2_val] = (
                        suffix[axis2_val],
                        suffix[axis1_val],
                    )
                updates |= output_shape.inner_match(
                    prefix=prefix, root=new_var, suffix=suffix
                )
                status = True

            else:
                positive_axis = max(axis1_val, axis2_val)
                negative_axis = min(axis1_val, axis2_val)
                # Find minimum common length for input and output.
                min_common_len = min(positive_axis, len(input_shape) + negative_axis)
                # Add common ones and non-common ones to output prefix.
                out_pre = prefix[:min_common_len]
                out_pre += [Uniadic() for _ in range(len(prefix) - min_common_len)]
                # Output suffix length is equal to input suffix length
                # but may have different values.
                out_suf = [Uniadic() for _ in range(len(suffix))]
                updates |= output_shape.inner_match(
                    prefix=out_pre, root=Variadic(), suffix=out_suf
                )
        else:
            # We can use non-variadic one to match with another (Variadic or not)
            # and then swap corresponding axes.
            non_variadic = [input_shape, output_shape][output_shape.root is None]
            len_prefix = len(non_variadic.prefix)
            if not -len_prefix <= axis1_val <= len_prefix - 1:
                raise ValueError(
                    "axis1 exceeds the shape bounds in swapaxes model (axis1 "
                    "should be in range of ({-len_prefix}, {len_prefix -1}) but "
                    "given axis1 is {axis1_val})"
                )
            if not -len_prefix <= axis2_val <= len_prefix - 1:
                raise ValueError(
                    "axis2 exceeds the shape bounds in swapaxes model (axis2 "
                    "should be in range of ({-len_prefix}, {len_prefix -1}) but "
                    "given axis2 is {axis1_val})"
                )
            other = input_shape if non_variadic == output_shape else output_shape
            if other.root is None:
                updates |= other[axis1_val].match(non_variadic[axis2_val])
                updates |= other[axis2_val].match(non_variadic[axis1_val])

            else:
                updates |= other.match(non_variadic)
                other[axis1_val], other[axis2_val] = other[axis2_val], other[axis1_val]
            status = True

    elif isinstance(axis1_val, ToBeDetermined) ^ isinstance(axis2_val, ToBeDetermined):
        # If only one of the axes are given. Find the given axis.
        # create uniadics with the same amount of this axis and match it
        # with input
        given_axis: int | None = None
        if not isinstance(axis1_val, ToBeDetermined):
            given_axis = axis1_val
        elif not isinstance(axis2_val, ToBeDetermined):
            given_axis = axis2_val
        assert isinstance(given_axis, int)

        unis: list[Uniadic] = []
        if given_axis >= 0:
            unis = [Uniadic() for _ in range(given_axis + 1)]
        elif given_axis < 0:
            unis = [Uniadic() for _ in range(abs(given_axis))]
        updates |= input_shape.inner_match(prefix=unis, root=Variadic())

    return status, updates


def to_tensor_constraints(
    output: IOHyperEdge, input: IOHyperEdge
) -> ConstrainResultType:
    updates = Updates()
    status = False
    assert output._temp_shape is not None, "Output shape of ToTensor is not set!"
    output_shape: ShapeRepr = output._temp_shape
    input_val = input.value
    assert (
        type(input_val) is list
        or type(input_val) is tuple
        or type(input_val) is int
        or type(input_val) is float
        or type(input_val) is Constant
        or isinstance(input_val, ToBeDetermined)
    ), "Invalid input value!"

    if not isinstance(input_val, ToBeDetermined):
        shape: list[int] = []
        if isinstance(input_val, list | tuple):
            shape, _, typ = process_value(input_val)
            updates |= output.set_type(Tensor[typ])  # type: ignore
            updates.add(output, update_type=UpdateType.TYPE)
        elif isinstance(input_val, float | int):
            assert isinstance(input.value_type, type(int) | type(float))
            shape = []
            updates |= output.set_type(Tensor[input.value_type])  # type: ignore
            updates.add(output, update_type=UpdateType.TYPE)
        if output_shape.root is None:
            if len(shape) != len(output_shape.prefix):
                raise ValueError("Shape dimensions does not match")
            else:
                for uni_out, uni_in in zip(output_shape.prefix, shape, strict=False):
                    if (uni_out.value is not None) and (uni_in != uni_out.value):
                        raise ValueError("Shape representations does not match")

        for uni, value in zip(output_shape.prefix, shape, strict=False):
            if uni.set_value(value):
                updates.add(uni)

        if output_shape.root is not None:
            for uni, value in zip(output_shape.reverse, shape[::-1], strict=False):
                if uni.set_value(value):
                    updates.add(uni)
            replacement = [Uniadic(uni) for uni in shape]
            updates |= output_shape.remove_variadic(replacement)

        status = True
    return status, updates


def tensor_to_list_constraints(
    output: IOHyperEdge, input: IOHyperEdge
) -> ConstrainResultType:
    assert input._temp_shape is not None, "Input shape of TensorToList is not set!"
    input_shape: ShapeRepr = input._temp_shape
    output_val = output.value
    assert isinstance(output_val, ToBeDetermined) or type(output_val) is list
    updates = Updates()
    output_value = output.value
    input_shape = input._temp_shape
    status = False
    if not isinstance(output_val, ToBeDetermined):
        shape: list[Uniadic] = []
        if isinstance(output_value, list | tuple):
            shp, *_ = process_value(output_val)
            shape = [Uniadic(idx) for idx in shp]

        updates |= input_shape.inner_match(prefix=shape)
        status = True

    return status, updates


def item_constraints(output: IOHyperEdge, input: IOHyperEdge) -> ConstrainResultType:
    assert input._temp_shape is not None, "Input shape of Item is not set!"
    input_shape: ShapeRepr = input._temp_shape
    updates = Updates()
    status = False
    for uni in input_shape.prefix + input_shape.suffix:
        val = uni.value
        if val is not None and val != 1:
            raise ValueError(
                f"Only tensors with 1 elements can be converted to scalar, got input "
                f"shape as {input_shape.get_shapes()}"
            )
        elif val is None:
            uni.set_value(1)
            # updated_symbols |= uni
            updates.add(uni)
    # If input is all inferred, set status to True.
    if input_shape.root is None:
        status = True
    return status, updates


def scalar_item_constraints(
    output: IOHyperEdge, input: IOHyperEdge, index: IOHyperEdge
) -> ConstrainResultType:
    assert (
        isinstance(output.value, ToBeDetermined)
        or type(output.value) is int
        or type(output.value) is float
        or type(output.value) is tuple
        or type(output.value) is list
    )

    assert (
        isinstance(input.value, ToBeDetermined)
        or type(input.value) is tuple
        or type(input.value) is list
    )

    assert (
        isinstance(index.value, ToBeDetermined)
        or type(index.value) is int
        or type(index.value) is slice
    )

    updates = Updates()
    status = False
    # Forward value propagation.
    if not isinstance(input.value, ToBeDetermined) and not isinstance(
        index.value, ToBeDetermined
    ):
        updates |= output.set_value(input.value[index.value])
        status = True
    elif not isinstance(input.value, ToBeDetermined) and isinstance(
        output.value, int | float | bool
    ):
        # Try to infer index value from input-output values. If
        # output value appears only once in input sequence, write its
        # index as the value of index argument.
        if input.value.count(output.value) == 1:
            updates |= index.set_value(input.value.index(output.value))
            status = True
    return status, updates


def to_tuple_constraints(
    output: IOHyperEdge, *args: IOHyperEdge
) -> ConstrainResultType:
    updates = Updates()
    status = False
    assert isinstance(output.value, ToBeDetermined) or type(output.value) is tuple
    # Forward value propagation.
    values = [arg.value for arg in args]
    if all([val is not TBD for val in values]):
        updates |= output.set_value(tuple(values))
        status = True
    # Backward value propagation.
    elif not isinstance(output.value, ToBeDetermined):
        for val, arg in zip(output.value, args, strict=False):
            updates |= arg.set_value(val)
        status = True
    return status, updates


def to_list_constraints(output: IOHyperEdge, *args: IOHyperEdge) -> ConstrainResultType:
    updates = Updates()
    status = False
    assert isinstance(output.value, ToBeDetermined) or type(output.value) is list
    # Backward value propagation.
    if not isinstance(output.value, ToBeDetermined):
        for val, arg in zip(output.value, args, strict=False):
            updates |= arg.set_value(val)
        status = True
    else:
        # Forward value propagation.
        values = []
        for arg in args:
            if (arg_val := arg.value) is TBD:
                break
            values.append(arg_val)
        else:
            updates |= output.set_value(list(values))
            status = True
    return status, updates


def tensor_item_constraints(
    output: IOHyperEdge, input: IOHyperEdge, index: IOHyperEdge
) -> ConstrainResultType:
    assert output._temp_shape is not None, "Output shape of Item is not set!"
    assert input._temp_shape is not None, "Input shape of Item is not set!"
    input_shape: ShapeRepr = input._temp_shape
    output_shape: ShapeRepr = output._temp_shape
    index_val = index.value

    assert (
        isinstance(index_val, ToBeDetermined)
        or type(index_val) is int
        or type(index_val) is slice
        or type(index_val) is NoneType
        or type(index_val) is EllipsisType
        or is_index_type(index_val)
    )

    status = False
    updated_symbols = Updates()
    if not isinstance(index_val, ToBeDetermined):
        index_prefix: tuple[int | slice | EllipsisType | None, ...]
        index_suffix: tuple[int | slice | EllipsisType | None, ...]
        if not isinstance(index_val, tuple):
            index_val = (index_val,)

        assert is_index_type(index_val)

        if ... in index_val:
            # Firstly, find if there is an ellipsis in,
            # index, then find the loaction of index and,
            # seperate the index to two tuples.
            assert (
                index_val.count(...) == 1
            ), "an index can only have one ellipsis (...)"
            ellipsis_idx = index_val.index(...)
            index_prefix, index_suffix = (
                index_val[:ellipsis_idx],
                index_val[ellipsis_idx + 1 :],
            )
        else:
            # if there is no index in model, treat
            # the ellipsis placed in the last dimension,
            # (e.g output[3,2:4, None] = output[3, 2:4, None, ...])
            index_prefix, index_suffix = index_val, tuple()

        input_prefix, output_prefix, prefix_status, idx_pref = (
            tensor_item_constraint_helper(index_prefix, input_shape.prefix)
        )
        input_suffix, output_suffix, suffix_status, idx_suf = (
            tensor_item_constraint_helper(index_suffix[::-1], input_shape.reverse)
        )
        status = prefix_status and suffix_status

        updated_symbols |= input_shape.inner_match(
            input_prefix, Variadic(), input_suffix[::-1]
        )

        if input_shape.root is None:
            remained_unis = input_shape.prefix[
                len(input_prefix) : len(input_shape.prefix) - len(input_suffix)
            ]
            output_unis = output_prefix + remained_unis + output_suffix[::-1]
            updated_symbols |= output_shape.inner_match(prefix=output_unis)
        else:
            if len(input_prefix) > len(input_shape.prefix) or len(input_suffix) > len(
                input_shape.reverse
            ):
                status = False
                updated_symbols |= output_shape.inner_match(
                    output_prefix, Variadic(), output_suffix[::-1]
                )
            else:
                updated_symbols |= output_shape.inner_match(
                    output_prefix + input_shape.prefix[idx_pref:],
                    input_shape.root,
                    (output_suffix + input_shape.reverse[idx_suf:])[::-1],
                )
    return status, updated_symbols


def tensor_item_constraint_helper(
    item_values: tuple[slice | int | EllipsisType | None, ...]
    | list[slice | int | None | EllipsisType],
    input_shape_unis: list[Uniadic],
) -> tuple[list[Uniadic], list[Uniadic], bool, int]:
    input_unis: list[Uniadic] = []
    output_unis: list[Uniadic] = []
    current_index = 0
    status = True
    for item in item_values:
        match item:
            case slice():
                if (current_index < len(input_shape_unis)) and (
                    uni := input_shape_unis[current_index]
                ).value is not None:
                    output_unis.append(Uniadic(len(list(range(uni.value))[item])))
                    input_unis.append(uni)
                else:
                    input_unis.append(Uniadic())
                    output_unis.append(Uniadic())
                    status = False
                current_index += 1

            case int():
                input_unis.append(Uniadic())
                current_index += 1

            case None:
                output_unis.append(Uniadic(1))
    return input_unis, output_unis, status, current_index


def indexer_constraints(
    output: IOHyperEdge, input: IOHyperEdge, index: IOHyperEdge
) -> ConstrainResultType:
<<<<<<< HEAD
    if get_origin(input.edge_type) is Tensor:
=======
    if input.is_tensor:
>>>>>>> 61bf174d
        return tensor_item_constraints(output, input, index)
    elif input.edge_type is not ToBeDetermined:
        return scalar_item_constraints(output, input, index)
    return False, Updates()


def split_constraints(
    output: IOHyperEdge, input: IOHyperEdge, split_size: IOHyperEdge, axis: IOHyperEdge
) -> ConstrainResultType:
    status = False
    split_size_val = split_size.value
    axis_val = axis.value
    assert output._temp_shape is not None, "Output shape of Split is not set!"
    assert input._temp_shape is not None, "Input shape of Split is not set!"
    output_shape: ShapeRepr = output._temp_shape
    input_shape: ShapeRepr = input._temp_shape
    updated_symbols = Updates()

    assert isinstance(axis_val, ToBeDetermined) or type(axis_val) is int

    assert isinstance(split_size_val, ToBeDetermined) or type(split_size_val) is int

    if not isinstance(axis_val, ToBeDetermined) and not isinstance(
        split_size_val, ToBeDetermined
    ):
        if axis_val >= 0:
            if len(input_shape.prefix) > axis_val:
                uni_val = input_shape.prefix[axis_val].value
                if uni_val is not None:
                    new_val = int(uni_val / split_size_val)
                    prefix = [
                        Uniadic(split_size_val),
                        *input_shape.prefix[:axis_val],
                        Uniadic(new_val),
                        *input_shape.prefix[axis_val + 1 :],
                    ]
                    root = input_shape.root
                    suffix = input_shape.suffix
                    updated_symbols |= output_shape.inner_match(
                        prefix=prefix, root=root, suffix=suffix
                    )
                    status = True

        elif axis_val < 0:
            if input_shape.root is None:
                axis_val = len(input_shape.prefix) + axis_val
                uni_val = input_shape.prefix[axis_val].value
                if uni_val is not None:
                    new_val = int(uni_val / split_size_val)
                    prefix = [
                        Uniadic(split_size_val),
                        *input_shape.prefix[:axis_val],
                        Uniadic(new_val),
                        *input_shape.prefix[axis_val + 1 :],
                    ]
                    root = input_shape.root
                    suffix = input_shape.suffix
                    updated_symbols |= output_shape.inner_match(
                        prefix=prefix, root=root, suffix=suffix
                    )
                    status = True

            elif len(input_shape.prefix) >= abs(axis_val):
                axis_val = len(input_shape.suffix) + axis_val
                uni_val = input_shape.suffix[axis_val].value
                if uni_val is not None:
                    new_val = int(uni_val / split_size_val)
                    prefix = [Uniadic(split_size_val), *input_shape.prefix]
                    root = input_shape.root
                    suffix = [
                        *input_shape.suffix[:axis_val],
                        Uniadic(new_val),
                        *input_shape.suffix[axis_val + 1 :],
                    ]
                    updated_symbols |= output_shape.inner_match(
                        prefix=prefix, root=root, suffix=suffix
                    )
                    status = True

    return status, updated_symbols


def padding_1d_constraint(
    output: IOHyperEdge, input: IOHyperEdge, kernel_size: IOHyperEdge
) -> ConstrainResultType:
    status = False
    updates = Updates()
    input_value = input.value
    kernel_size_value = kernel_size.value
    if isinstance(input_value, PaddingType):
        if input_value == PaddingType.VALID:
            updates |= output.set_value((0, 0))
            status = True
        else:
            if isinstance(kernel_size_value, int):
                if kernel_size_value % 2 == 0:
                    raise RuntimeError(
                        "'same' padding is not supported when the kernel size is even!"
                    )
                updates |= output.set_value((kernel_size_value // 2,) * 2)
                status = True
            elif kernel_size_value is not TBD:
                raise RuntimeError("Kernel size must be 'tuple[int, int]' or 'int'!")

    elif isinstance(input_value, int):
        updates |= output.set_value((input_value, input_value))
        status = True

    elif isinstance(input_value, Sequence):
        if isinstance(input_value[0], Sequence) or isinstance(input_value[1], Sequence):
            raise RuntimeError(f"Given input value '{input_value}' is not valid!")
        updates |= output.set_value(tuple(input_value))
        status = True

    return status, updates


def padding_2d_constraint(
    output: IOHyperEdge, input: IOHyperEdge, kernel_size: IOHyperEdge
) -> ConstrainResultType:
    status = False
    updates = Updates()
    input_value = input.value
    if isinstance(input_value, PaddingType):
        if input_value == PaddingType.VALID:
            updates |= output.set_value((0, 0))
            status = True
        else:
            if isinstance(kernel_size, tuple):
                if kernel_size[0] % 2 == 0 or kernel_size[1] % 2 == 0:
                    raise RuntimeError(
                        "'same' padding is not supported when the kernel size is even!"
                    )
            elif isinstance(kernel_size, int):
                if kernel_size % 2 == 0:
                    raise RuntimeError(
                        "'same' padding is not supported when the kernel size is even!"
                    )
                updates |= output.set_value([(kernel_size // 2, kernel_size // 2)] * 2)
                status = True
            elif kernel_size.value is not TBD:
                raise RuntimeError("Kernel size must be 'tuple[int, int]' or 'int'!")
    elif isinstance(input_value, int):
        updates |= output.set_value((input_value, input_value))
        status = True
    elif is_padding_type(input_value):
        updated_padding: list[tuple[int, ...]] = []
        for p in input_value:
            if isinstance(p, int):
                updated_padding.append((p, p))
            elif len(p) == 2:
                updated_padding.append(tuple(p))
            else:
                raise RuntimeError(f"Given padding '{input_value}' is not valid!")
        final_padding = (
            (updated_padding[0][0], updated_padding[0][1]),
            (updated_padding[1][0], updated_padding[1][1]),
        )
        updates |= output.set_value(final_padding)
        status = True
    return status, updates


def stride_constraint(
    output: IOHyperEdge, input: IOHyperEdge, kernel_size: IOHyperEdge
) -> ConstrainResultType:
    status = False
    updates = Updates()
    input_value = input.value
    assert (
        isinstance(input_value, ToBeDetermined)
        or is_padding_type(input_value)
        or type(input_value) is int
        or input_value is None
    )

    assert (
        is_tuple_of_two_ints(output.value)
        or isinstance(output.value, ToBeDetermined)
        or type(output.value) is int
    )

    assert (
        is_tuple_of_two_ints(kernel_size.value)
        or isinstance(kernel_size.value, ToBeDetermined)
        or type(kernel_size.value) is int
    )
    kernel_size_value = kernel_size.value
    if input_value is None:
        if not isinstance(kernel_size_value, ToBeDetermined):
            updates |= output.set_value(kernel_size_value)
            status = True
    elif not isinstance(input_value, ToBeDetermined):
        updates |= output.set_value(input_value)
        status = True
    elif output.value is not TBD:
        status = True
    return status, updates


def tuple_converter_constraint(
    output: IOHyperEdge, input: IOHyperEdge
) -> ConstrainResultType:
    status = False
    updates = Updates()
    input_value = input.value
    if input_value is not TBD:
        if isinstance(input_value, int):
            updates |= output.set_value((input_value, input_value))
            status = True
        if isinstance(input_value, tuple):
            updates |= output.set_value(input_value)
            status = True
    if output.value is not TBD:
        status = True
    return status, updates


def cross_entropy_constraint(
    categorical: IOHyperEdge, input: IOHyperEdge, target: IOHyperEdge
) -> ConstrainResultType:
    assert input._temp_shape is not None, "Input shape of reverse is not set!"
    assert target._temp_shape is not None, "Target shape of reverse is not set!"

    status = False
    updates = Updates()
    categorical_value = categorical.value

    input_shape: ShapeRepr = input._temp_shape
    target_shape: ShapeRepr = target._temp_shape

    if categorical_value is not TBD:
        if not categorical_value:
            updates |= target_shape.match(input_shape)
        else:
            N = Uniadic()
            C = Uniadic()
            var = Variadic()
            in_repr = ShapeRepr([N, C], var)
            target_repr = ShapeRepr([N], var)
            updates = input_shape.match(in_repr)
            updates = target_shape.match(target_repr)

        status = True
    return status, updates


def buffer_constraint(output: IOHyperEdge, input: IOHyperEdge) -> ConstrainResultType:
    updates = Updates()
    status = False
    is_input_polymorphic: bool = input.is_polymorphic
    is_output_polymorphic: bool = output.is_polymorphic

    if not (is_input_polymorphic and is_output_polymorphic):
        # at least one of them is not polymorphic

<<<<<<< HEAD
    if typed_edge is not None:
        if typed_edge._value is not TBD:
            updates |= other_edge.set_value(typed_edge._value)
=======
        if is_input_polymorphic ^ is_output_polymorphic:
            # one of them is polymorphic while other is not
            typed, non_typed = (
                (input, output) if is_output_polymorphic else (output, input)
            )
            updates |= non_typed.set_type(typed.edge_type)
            updates |= non_typed.set_value(typed._value)
            if typed.is_tensor or typed.value is not TBD:
                status = True
>>>>>>> 61bf174d
        else:
            # both are not polymorphic
            updates |= output.set_type(input.edge_type)
            updates |= input.set_type(output.edge_type)
            is_input_valued = input._value is not TBD
            is_output_valued = output._value is not TBD
            if is_input_valued ^ is_output_valued:
                valued, non_valued = (
                    (input, output) if is_input_valued else (output, input)
                )
                updates |= non_valued.set_value(valued._value)
                status = True

    return status, updates


def relational_operator_type_constraint(
    output: IOHyperEdge, input1: IOHyperEdge, input2: IOHyperEdge
) -> ConstrainResultType:
    updates = Updates()
    status = False
    # Forward inference.
<<<<<<< HEAD
    if Tensor in (get_origin(input1.edge_type), get_origin(input2.edge_type)):
=======
    if input1.is_tensor or input2.is_tensor:
>>>>>>> 61bf174d
        updates |= output.set_type(Tensor[bool])
        status = True
    elif ToBeDetermined not in (input1.edge_type, input2.edge_type):
        updates |= output.set_type(bool)
        status = True
    return status, updates


def divide_type_constraint(
    output: IOHyperEdge, numerator: IOHyperEdge, denominator: IOHyperEdge
) -> ConstrainResultType:
    updates = Updates()
    status = False
    # Forward inference.
<<<<<<< HEAD
    if Tensor in (get_origin(numerator.edge_type), get_origin(denominator.edge_type)):
=======
    if numerator.is_tensor or denominator.is_tensor:
>>>>>>> 61bf174d
        updates |= output.set_type(Tensor[float])
        status = True
    else:
        updates |= output.set_type(float)
        status = True
    return status, updates


def polynomial_kernel_constraint(
    poly_coef: IOHyperEdge, degree: IOHyperEdge
) -> ConstrainResultType:
    updates = Updates()
    coef_status = False
    degree_status = False
    # poly_coef update.
    if poly_coef.edge_type is not ToBeDetermined:
        coef_status = True
<<<<<<< HEAD
        if get_origin(poly_coef.edge_type) is Tensor:
=======
        if poly_coef.is_tensor:
>>>>>>> 61bf174d
            assert poly_coef.shape is not None
            updates |= poly_coef.shape.set_values([])
    # degree update.
    if degree.edge_type is not ToBeDetermined:
        degree_status = True
<<<<<<< HEAD
        if get_origin(degree.edge_type) is Tensor:
=======
        if degree.is_tensor:
>>>>>>> 61bf174d
            assert degree.shape is not None
            updates |= degree.shape.set_values([])
    return coef_status & degree_status, updates


constrain_fn_dict = {key: fn for key, fn in globals().items() if callable(fn)}

constraint_type_map: dict[ConstraintFunctionType, list[UpdateType]] = {
    edge_type_constraint: [UpdateType.TYPE],
    general_tensor_type_constraint: [UpdateType.TYPE],
    floor_divide_type_constraint: [UpdateType.TYPE],
    scalar_slice_type_constraint: [UpdateType.TYPE],
    indexer_initial_type_constraint: [UpdateType.TYPE],
    indexer_type_constraint: [UpdateType.TYPE],
    slice_constraints: [UpdateType.VALUE],
    bcast: [UpdateType.SHAPE],
    bcast_matrix_mult: [UpdateType.SHAPE],
    to_tensor_constraints: [UpdateType.SHAPE, UpdateType.TYPE],
    tensor_to_list_constraints: [UpdateType.SHAPE, UpdateType.TYPE],
    to_list_constraints: [UpdateType.VALUE],
    where_constrains: [UpdateType.SHAPE],
    item_constraints: [UpdateType.SHAPE],
    to_tuple_constraints: [UpdateType.VALUE],
    tensor_to_list_type_constraint: [UpdateType.TYPE],
    reduce_type_constraint: [UpdateType.TYPE],
    padding_1d_constraint: [UpdateType.VALUE],
    padding_2d_constraint: [UpdateType.VALUE],
    stride_constraint: [UpdateType.VALUE],
    tuple_converter_constraint: [UpdateType.VALUE],
    buffer_constraint: [UpdateType.TYPE, UpdateType.VALUE],
    relational_operator_type_constraint: [UpdateType.TYPE],
    divide_type_constraint: [UpdateType.TYPE],
}<|MERGE_RESOLUTION|>--- conflicted
+++ resolved
@@ -177,11 +177,7 @@
     # Simply wraps new type into Tensor if edge_type is Tensor,
     # else sets directly.
     type = new_type
-<<<<<<< HEAD
-    if get_origin(edge.edge_type) is Tensor:
-=======
     if edge.is_tensor:
->>>>>>> 61bf174d
         type = Tensor[new_type]
     return edge.set_type(type)
 
@@ -190,22 +186,6 @@
     output: IOHyperEdge, *inputs: IOHyperEdge
 ) -> ConstrainResultType:
     updates = Updates()
-<<<<<<< HEAD
-    status = False
-    tensor_exists: bool = False
-    tensor_output: bool = get_origin(output.edge_type) is Tensor
-    for input in inputs:
-        if get_origin(input.edge_type) is Tensor:
-            tensor_exists = True
-            break
-    # First set output edge_type to Tensor if any Tensor type inputs
-    # exists.
-    if tensor_exists:
-        if not tensor_output:
-            updates |= output.set_type(Tensor[int | float | bool])
-    elif tensor_output:
-        # Reverse edge_type inference.
-=======
 
     ### Forward Inference ###
     if any(input.is_tensor for input in inputs):
@@ -218,32 +198,18 @@
 
     ### Reverse Inference ###
     elif output.is_tensor:
->>>>>>> 61bf174d
         # If there is only one untyped input, set it as Tensor.
         untyped_inputs = {input for input in inputs if input.is_polymorphic}
         if len(untyped_inputs) == 1:
             updates |= untyped_inputs.pop().set_type(Tensor[int | float | bool])
-<<<<<<< HEAD
-            status = True
-    elif output.edge_type is not ToBeDetermined and (
-        find_intersection_type(Tensor[int | float | bool], output.edge_type) is None
-    ):
-=======
 
     elif output.is_scalar:
->>>>>>> 61bf174d
         # Scalar output means all inputs are scalar.
         for input in inputs:
             updates |= input.set_type(ScalarValueType)
 
     # If no polymorphic edge_type exists, return True.
-<<<<<<< HEAD
-    if all({not input.is_polymorphic for input in inputs}):
-        status = True
-    return status, updates
-=======
     return not any(input.is_polymorphic for input in inputs), updates
->>>>>>> 61bf174d
 
 
 def general_forward_constraint(
@@ -679,11 +645,7 @@
             updates |= input.set_type(list[Any] | tuple[Any, ...])
             status = True
         else:
-<<<<<<< HEAD
-            tensor_edge = input if get_origin(input.edge_type) is Tensor else output
-=======
             tensor_edge = input if input.is_tensor else output
->>>>>>> 61bf174d
             assert isinstance(tensor_edge._value, Tensor)
             typ: type[Tensor[int | float | bool]] = Tensor[tensor_edge.value_type]  # type: ignore
             other_edge = (input, output)[tensor_edge is input]
@@ -697,11 +659,7 @@
 ) -> ConstrainResultType:
     status = False
     updates = Updates()
-<<<<<<< HEAD
-    if not (get_origin(input.edge_type) is Tensor or input.edge_type is ToBeDetermined):
-=======
     if not (input.is_tensor or input.edge_type is ToBeDetermined):
->>>>>>> 61bf174d
         # Input is a non-tensor type.
         input_type = input.value_type
         output_type = output.value_type
@@ -748,11 +706,7 @@
         updates |= output.set_type(inferred_out_type)
 
         status = not is_union(output.value_type)
-<<<<<<< HEAD
-    elif get_origin(input.edge_type) is Tensor:
-=======
     elif input.is_tensor:
->>>>>>> 61bf174d
         status = True
     return status, updates
 
@@ -1461,15 +1415,9 @@
 def _bcast(
     output: IOHyperEdge, left: IOHyperEdge, right: IOHyperEdge, index: int
 ) -> ConstrainResultType:
-<<<<<<< HEAD
-    l_type = Tensor if get_origin(left.edge_type) is Tensor else left.edge_type
-    r_type = Tensor if get_origin(right.edge_type) is Tensor else right.edge_type
-    o_type = Tensor if get_origin(output.edge_type) is Tensor else output.edge_type
-=======
     l_type = Tensor if left.is_tensor else left.edge_type
     r_type = Tensor if right.is_tensor else right.edge_type
     o_type = Tensor if output.is_tensor else output.edge_type
->>>>>>> 61bf174d
     if l_type is Tensor and r_type is Tensor:
         assert output._temp_shape is not None, "Output shape of broadcast is not set!"
         assert left._temp_shape is not None, "Left shape of broadcast is not set!"
@@ -3732,11 +3680,7 @@
 def indexer_constraints(
     output: IOHyperEdge, input: IOHyperEdge, index: IOHyperEdge
 ) -> ConstrainResultType:
-<<<<<<< HEAD
-    if get_origin(input.edge_type) is Tensor:
-=======
     if input.is_tensor:
->>>>>>> 61bf174d
         return tensor_item_constraints(output, input, index)
     elif input.edge_type is not ToBeDetermined:
         return scalar_item_constraints(output, input, index)
@@ -3993,11 +3937,6 @@
     if not (is_input_polymorphic and is_output_polymorphic):
         # at least one of them is not polymorphic
 
-<<<<<<< HEAD
-    if typed_edge is not None:
-        if typed_edge._value is not TBD:
-            updates |= other_edge.set_value(typed_edge._value)
-=======
         if is_input_polymorphic ^ is_output_polymorphic:
             # one of them is polymorphic while other is not
             typed, non_typed = (
@@ -4007,7 +3946,6 @@
             updates |= non_typed.set_value(typed._value)
             if typed.is_tensor or typed.value is not TBD:
                 status = True
->>>>>>> 61bf174d
         else:
             # both are not polymorphic
             updates |= output.set_type(input.edge_type)
@@ -4030,11 +3968,7 @@
     updates = Updates()
     status = False
     # Forward inference.
-<<<<<<< HEAD
-    if Tensor in (get_origin(input1.edge_type), get_origin(input2.edge_type)):
-=======
     if input1.is_tensor or input2.is_tensor:
->>>>>>> 61bf174d
         updates |= output.set_type(Tensor[bool])
         status = True
     elif ToBeDetermined not in (input1.edge_type, input2.edge_type):
@@ -4049,11 +3983,7 @@
     updates = Updates()
     status = False
     # Forward inference.
-<<<<<<< HEAD
-    if Tensor in (get_origin(numerator.edge_type), get_origin(denominator.edge_type)):
-=======
     if numerator.is_tensor or denominator.is_tensor:
->>>>>>> 61bf174d
         updates |= output.set_type(Tensor[float])
         status = True
     else:
@@ -4071,21 +4001,13 @@
     # poly_coef update.
     if poly_coef.edge_type is not ToBeDetermined:
         coef_status = True
-<<<<<<< HEAD
-        if get_origin(poly_coef.edge_type) is Tensor:
-=======
         if poly_coef.is_tensor:
->>>>>>> 61bf174d
             assert poly_coef.shape is not None
             updates |= poly_coef.shape.set_values([])
     # degree update.
     if degree.edge_type is not ToBeDetermined:
         degree_status = True
-<<<<<<< HEAD
-        if get_origin(degree.edge_type) is Tensor:
-=======
         if degree.is_tensor:
->>>>>>> 61bf174d
             assert degree.shape is not None
             updates |= degree.shape.set_values([])
     return coef_status & degree_status, updates
