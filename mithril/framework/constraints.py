--- conflicted
+++ resolved
@@ -1352,11 +1352,7 @@
 
 
 def reduce_constraints(
-<<<<<<< HEAD
-    output: Tensor[Any], input: Tensor[Any], axis: Scalar, keepdim: Scalar | None = None
-=======
-    output: Tensor, input: Tensor, axis: Scalar, keepdim: Scalar
->>>>>>> 6365adbc
+    output: Tensor[Any], input: Tensor[Any], axis: Scalar, keepdim: Scalar
 ) -> ConstrainResultType:
     updates = Updates()
     assert input._temp_shape is not None, "Input shape of reduce is not set!"
@@ -1462,58 +1458,11 @@
                             prefix=prefix, root=Variadic(), suffix=suffix
                         )
 
-<<<<<<< HEAD
-                    # Try to infer output shape structure from input shape structure.
-                    # First initialize out_prefix and out_suffix with the Uniadics
-                    # which may be transferred to the output.
-                    out_prefix: list[Uniadic] = []
-                    for idx, uni in enumerate(input_shape.prefix):
-                        if idx not in axis_val:
-                            if not neg_idx or idx < (len(input_shape) - neg_idx):
-                                out_prefix.append(uni)
-                            else:
-                                out_prefix.append(Uniadic())
-                        elif replacement:
-                            out_prefix.append(replacement)
-
-                    out_suffix: list[Uniadic] = []
-                    for idx, uni in enumerate(input_shape.suffix):
-                        if (idx - len(input_shape.suffix)) not in axis_val:
-                            if not positive_axes or (
-                                idx + len(input_shape.prefix)
-                            ) > max(positive_axes):
-                                out_suffix.append(uni)
-                            else:
-                                out_suffix.append(Uniadic())
-                        elif replacement:
-                            out_suffix.append(replacement)
-
-                    # Now remove residual uniadics from input shape structure
-                    # in order to guarantee min length of output shape.
-                    if not keepdim_val and (
-                        diff := (
-                            (len(out_prefix) + len(out_suffix))
-                            - (len(input_shape) - len(axis_val))
-                        )
-                    ):
-                        for _ in range(diff):
-                            if out_prefix:
-                                out_prefix.pop()
-                            else:
-                                out_suffix.pop(0)
-
-                    if out_prefix or out_suffix:
-                        pos_len = pos_idx if pos_idx is not None else 0
-                        neg_len = neg_idx if neg_idx is not None else 0
-                        if (
-                            len(input_shape.prefix) >= pos_len
-                            and len(input_shape.suffix) >= neg_len
-=======
                     if keepdim_val is not TBD:
                         # Try to infer output shape structure from input shape
                         # structure. First initialize out_prefix and out_suffix
                         # with the Uniadics which may be transferred to the output.
-                        out_prefix = []
+                        out_prefix: list[Uniadic] = []
                         for idx, uni in enumerate(input_shape.prefix):
                             if idx not in axis_val:
                                 if not neg_idx or idx < (len(input_shape) - neg_idx):
@@ -1523,7 +1472,7 @@
                             elif replacement:
                                 out_prefix.append(replacement)
 
-                        out_suffix = []
+                        out_suffix: list[Uniadic] = []
                         for idx, uni in enumerate(input_shape.suffix):
                             if (idx - len(input_shape.suffix)) not in axis_val:
                                 if not positive_axes or (
@@ -1542,7 +1491,6 @@
                                 (len(out_prefix) + len(out_suffix))
                                 - (len(input_shape) - len(axis_val))
                             )
->>>>>>> 6365adbc
                         ):
                             for _ in range(diff):
                                 if out_prefix:
@@ -3624,9 +3572,6 @@
     return status, updates
 
 
-<<<<<<< HEAD
-type_constraints: set[ConstraintFunctionType] = {
-=======
 def cross_entropy_constraint(
     categorical: Scalar, input: Tensor, target: Tensor
 ) -> ConstrainResultType:
@@ -3656,8 +3601,7 @@
     return status, updates
 
 
-type_constraints = {
->>>>>>> 6365adbc
+type_constraints: set[ConstraintFunctionType] = {
     general_tensor_type_constraint,
     floor_divide_type_constraint,
     scalar_slice_type_constraint,
