--- conflicted
+++ resolved
@@ -18,11 +18,7 @@
 from itertools import combinations_with_replacement, permutations, product, zip_longest
 from operator import or_
 from types import EllipsisType, GenericAlias, NoneType, UnionType
-<<<<<<< HEAD
-from typing import Any, Union, get_args, get_origin
-=======
 from typing import Any, get_args, get_origin
->>>>>>> c7b32914
 
 from ..common import PaddingType
 from ..types import Constant
@@ -47,6 +43,7 @@
     IOHyperEdge,
     MaxNestedListDepth,
     PossibleValues,
+    ScalarValueType,
     ShapeRepr,
     Tensor,
     ToBeDetermined,
@@ -63,10 +60,6 @@
 from .utils import find_list_base_type, is_union
 
 __all__ = [
-<<<<<<< HEAD
-=======
-    "general_tensor_type_constraint",
->>>>>>> c7b32914
     "scalar_slice_type_constraint",
     "indexer_initial_type_constraint",
     "indexer_type_constraint",
@@ -112,11 +105,8 @@
     "polynomial_kernel_constraint",
     "general_forward_constraint",
     "general_type_constraint",
-<<<<<<< HEAD
     "two_add",
     "distance_matrix_const",
-=======
->>>>>>> c7b32914
 ]
 
 
@@ -215,46 +205,6 @@
     Tensor[float],
     Tensor[bool],
 }
-
-
-def squash_tensor_types(typ: Any) -> Any:
-    # TODO: Remove this function when Lists of Tensors feature is added.
-    # Reduces multiple Tensor types declerations in a single
-    # Tensor[...] type with all subtypes of all declared ones. Also expands
-    # "Tensor" type to "Tensor[int | float | bool]".
-    # Example: Tensor[int] | Tensor[float] -> Tensor[int | float]
-    # Example: Tensor[int | float] | bool -> Tensor[int | float] | bool
-    # Example: Tensor -> Tensor[int | float | bool]
-    if typ is Tensor:
-        typ = Tensor[int | float | bool]
-    if (origin := get_origin(typ)) in (Union, UnionType):
-        updated_args = set()
-        regular_args = set()
-        for arg in get_args(typ):
-            if is_tensor_type(arg):
-                if arg is Tensor:
-                    arg = Tensor[int | float | bool]
-                updated_args |= set(get_args(arg))
-            else:
-                regular_args.add(arg)
-        if updated_args:
-            tensor_type = Tensor[reduce(or_, updated_args)]  # type: ignore
-            squashed_regulars = [squash_tensor_types(arg) for arg in regular_args]
-            if squashed_regulars:
-                regular_types = reduce(or_, squashed_regulars)
-                return tensor_type | regular_types
-            return tensor_type
-    elif origin is not None:
-        # NOTE: Tuple type can contain ellipsis in its args.
-        squashed_args = [
-            squash_tensor_types(arg) for arg in get_args(typ) if arg != ...
-        ]
-        return (
-            origin[*squashed_args, ...]
-            if ... in get_args(typ)
-            else origin[*squashed_args]
-        )
-    return typ
 
 
 def unsquash_tensor_types(
@@ -349,119 +299,6 @@
 
     return possible_arg_types & possible_type_set
 
-<<<<<<< HEAD
-=======
-### General type utils ###
-
-type_map: dict[type[int] | type[float] | type[bool], int | float | bool] = {
-    int: 2,
-    float: 2.0,
-    bool: True,
-}
-
-all_possible_types: set[type | GenericAlias] = {
-    int,
-    float,
-    bool,
-    Tensor[int],
-    Tensor[float],
-    Tensor[bool],
-}
-
-
-def unsquash_tensor_types(
-    value_type: type | UnionType | GenericAlias,
-) -> type | UnionType | GenericAlias:
-    # TODO: use match case when Python unifies all UnionType and GenericAlias types.
-    new_type: type | UnionType | GenericAlias = value_type
-    if is_generic_alias_type(value_type) and get_origin(value_type) is Tensor:
-        # Example: Tensor[int | float] -> Tensor[int] | Tensor[float]
-        sub_type = get_args(value_type)[0]
-        sub_types = (
-            sub_type.__args__ if isinstance(sub_type, UnionType) else (sub_type,)
-        )
-        new_type = reduce(or_, (Tensor[typ] for typ in sub_types))  # type: ignore
-
-    elif is_union_type(value_type):
-        # Example: Tensor[int | float] | bool -> Tensor[int] | Tensor[float] | bool
-        new_type = reduce(
-            or_,
-            (unsquash_tensor_types(typ) for typ in get_args(value_type)),
-        )
-
-    return new_type
-
-
-def process_list_types(
-    left_args: set[type | GenericAlias],
-    right_args: set[type | GenericAlias],
-    output_args: set[type | GenericAlias],
-) -> set[tuple[type | GenericAlias, ...]]:
-    # TODO: Implement this function
-    return set(product(left_args, right_args, output_args))
-
-
-def process_tuple_types(
-    left_args: set[type | GenericAlias],
-    right_args: set[type | GenericAlias],
-    output_args: set[type | GenericAlias],
-) -> set[tuple[type | GenericAlias, ...]]:
-    # TODO: Implement this function
-    return set(product(left_args, right_args, output_args))
-
-
-def process_tensor_op_types(
-    operation: Callable[..., Any] | None,
-    is_bitwise: bool,
-    output_args: set[type | GenericAlias],
-    *input_args: set[type | GenericAlias],
-) -> set[tuple[type | GenericAlias, ...]]:
-    # TODO: uncomment type ignores when all TypeGuards switched to TypeIs.
-
-    # extract all possible input output type combinations
-    possible_arg_types: set[tuple[type | GenericAlias, ...]] = set(
-        product(output_args, *input_args)
-    )
-
-    # diminish all possible types based on available input types
-    available_possible_types = all_possible_types & reduce(or_, input_args)
-
-    possible_type_set: set[tuple[type | GenericAlias, ...]] = set()
-
-    for sample_types in combinations_with_replacement(
-        available_possible_types, len(input_args)
-    ):
-        has_tensor = False
-        input_types: list[type[int] | type[float] | type[bool]] = []
-
-        for sample_type in sample_types:
-            if is_generic_alias_type(sample_type):
-                # extract built-in type from Tensor type
-                input_types.append(get_args(sample_type)[0])
-                has_tensor = True
-            else:
-                input_types.append(sample_type)  # type: ignore
-
-        if has_tensor and all(typ is bool for typ in input_types) and not is_bitwise:
-            # handle edge case occured in some operations.
-
-            # bool + bool -> int (Python)
-            # Tensor[bool] + Tensor[bool] = Tensor[bool] (backends, (e.g. NumPy))
-
-            out_type: type = Tensor[bool]
-        else:
-            values = [type_map[typ] for typ in input_types]
-            if operation is None:
-                out_type = type(values[0])
-            else:
-                out_type = type(operation(*values))
-            out_type = Tensor[out_type] if has_tensor else out_type  # type: ignore
-
-        possible_type_set.update((out_type,) + p for p in permutations(sample_types))
-
-    return possible_arg_types & possible_type_set
-
->>>>>>> c7b32914
 
 def general_type_constraint(
     *keys: IOHyperEdge,
@@ -484,26 +321,17 @@
 
     all_output_types |= process_tensor_op_types(fn, is_bitwise, *args)
 
-<<<<<<< HEAD
     max_possible_results = 1
     for result, key in zip(zip(*all_output_types, strict=False), keys, strict=False):
         res_type = reduce(or_, result)
         max_possible_results *= len(set(result))
-=======
-    for result, key in zip(zip(*all_output_types, strict=False), keys, strict=False):
-        res_type = reduce(or_, result)
->>>>>>> c7b32914
         res_type = squash_tensor_types(res_type)
         updates |= key.set_type(res_type)
 
     if is_edge:
         status = not any(io.is_polymorphic for io in keys)
     else:
-<<<<<<< HEAD
         status = not len(all_output_types) < max_possible_results
-=======
-        status = len(all_output_types) == 1
->>>>>>> c7b32914
 
     return status, updates
 
@@ -756,10 +584,6 @@
     status = False
     updates = Updates()
     if input.is_scalar or output.is_scalar:
-<<<<<<< HEAD
-        updates |= output.set_type(int | float | list[Any] | tuple[Any, ...])
-        updates |= input.set_type(list[Any] | tuple[Any, ...])
-=======
         if input.edge_type is not ToBeDetermined:
             # For this constraint, the content of sequence is not important. So
             # we set output type to the most general case which includes Tensor
@@ -768,7 +592,6 @@
         elif output.edge_type is not ToBeDetermined:
             # Set input to the most general Sequence type.
             updates |= input.set_type(Sequence[Any])
->>>>>>> c7b32914
         status = True
     elif input.is_tensor or output.is_tensor:
         if input.is_tensor and output.is_tensor:
@@ -4160,10 +3983,6 @@
 constrain_fn_dict = {key: fn for key, fn in globals().items() if callable(fn)}
 
 constraint_type_map: dict[ConstraintFunctionType, list[UpdateType]] = {
-<<<<<<< HEAD
-=======
-    general_tensor_type_constraint: [UpdateType.TYPE],
->>>>>>> c7b32914
     scalar_slice_type_constraint: [UpdateType.TYPE],
     indexer_initial_type_constraint: [UpdateType.TYPE],
     indexer_type_constraint: [UpdateType.TYPE],
