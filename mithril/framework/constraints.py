--- conflicted
+++ resolved
@@ -1734,7 +1734,7 @@
 
 
 def pad_constraints(
-    output: Tensor[Any], input: Tensor[Any], pad_width: Scalar
+    output: Tensor, input: Tensor, pad_width: Scalar
 ) -> ConstrainResultType:
     updates = Updates()
     pad_value: tuple[tuple[int, int], ...] | ToBeDetermined = pad_width.value  # type: ignore
@@ -3355,27 +3355,12 @@
 def tensor_item_constraint_helper(
     item_values: tuple[slice | int | EllipsisType | None, ...]
     | list[slice | int | None | EllipsisType],
-<<<<<<< HEAD
-    input_unis: list[Uniadic],
-) -> list[Uniadic]:
-    # calculates output uniadics based on given item values and
-    # input uniadics.
-
-    # Example:
-    # item_values = (3, slice(2, 4, None), None, None, slice(0, None, None))
-    # input_unis = [Uniadic(10), Uniadic(5), Uniadic(2)] --> items = [Uniadic(2),
-    # Uniadic(1), Uniadic(1), Uniadic(2)]
-
-    items: list[Uniadic] = []
-    idx = 0
-=======
     input_shape_unis: list[Uniadic],
 ) -> tuple[list[Uniadic], list[Uniadic], bool, int]:
-    input_unis = []
-    output_unis = []
+    input_unis: list[Uniadic] = []
+    output_unis: list[Uniadic] = []
     current_index = 0
     status = True
->>>>>>> 65335728
     for item in item_values:
         match item:
             case slice():
