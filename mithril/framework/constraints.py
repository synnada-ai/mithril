--- conflicted
+++ resolved
@@ -38,6 +38,7 @@
     ConstrainResultType,
     ConstraintFunctionType,
     IOHyperEdge,
+    MainValueInstance,
     MyTensor,
     NestedListType,
     PossibleValues,
@@ -56,6 +57,7 @@
 )
 
 __all__ = [
+    "edge_type_constraint",
     "general_tensor_type_constraint",
     "floor_divide_type_constraint",
     "scalar_slice_type_constraint",
@@ -101,6 +103,12 @@
     "pad_constraints",
     "split_constraints",
     "randn_constraints",
+    "buffer_constraint",
+    "relational_operator_type_constraint",
+    "divide_type_constraint",
+    "power_threshold_shape_constraint",
+    "bcast_power",
+    "polynomial_kernel_constraint",
 ]
 
 
@@ -158,6 +166,39 @@
     return edge.set_type(type)
 
 
+def edge_type_constraint(*args: IOHyperEdge):
+    # NOTE: Assumes first argument is always output as other constraints.
+    output, *inputs = args
+    updates = Updates()
+    # First set output edge_type to MyTensor if any MyTensor type inputs
+    # exists.
+    input_edge_types = {input.edge_type for input in inputs}
+    if MyTensor in input_edge_types:
+        if output.edge_type is not MyTensor:
+            updates |= output.set_type(MyTensor)
+    elif output.edge_type is MyTensor:
+        # Reverse edge_type inference.
+        # If there is only one untyped input, set it as MyTensor.
+        untyped_inputs = [input for input in inputs if input.edge_type is TBD]
+        if len(untyped_inputs) == 1:
+            updates |= untyped_inputs[0].set_type(MyTensor)
+            return True, updates
+    elif output.edge_type is not TBD:
+        # Scalar output means all inputs are scalar.
+        for input in inputs:
+            updates |= input.set_type(MainValueInstance)
+
+    # If no TBD edge_type exists, return True.
+    if TBD not in input_edge_types:
+        return True, updates
+    return False, updates
+
+
+def general_forward_constraint():
+    # TODO: Implement this function.
+    ...
+
+
 def general_tensor_type_constraint(*args: IOHyperEdge):
     # NOTE: Assumes first argument is always output as other constraints.
     # Also requires all types of args consists of any combination of
@@ -185,7 +226,7 @@
 
     # assert isinstance(output._value, MyTensor)
     # Try reverse type inference first.
-    if not isinstance(output.value_type, UnionType):
+    if output.value_type is not TBD and not isinstance(output.value_type, UnionType):
         # Means output has a definite type (int, float or bool).
         out_exists = output.value_type in arg_types
         related_unions = {
@@ -276,7 +317,7 @@
         # updates |= output.set_type(MyTensor[out_type])
         updates |= set_edge_type(output, out_type)
         # If out_type became non-union type, set status to True.
-        if not isinstance(out_type, UnionType):
+        if not isinstance(out_type, UnionType | ToBeDetermined):
             status = True
 
     return status, updates
@@ -573,13 +614,9 @@
     return status, updates
 
 
-<<<<<<< HEAD
-def tensor_to_list_type_constraint(output: IOHyperEdge, input: IOHyperEdge):
-    input_type = input.value_type
-    output_type = output.value_type
-    status = not is_union(output_type)
-=======
-def slice_constraints(output: Scalar, start: Scalar, stop: Scalar, step: Scalar):
+def slice_constraints(
+    output: IOHyperEdge, start: IOHyperEdge, stop: IOHyperEdge, step: IOHyperEdge
+):
     updates = Updates()
     output_value = output.value
     start_value = start.value
@@ -613,12 +650,12 @@
     return status, updates
 
 
-def tensor_to_list_type_constraint(output: Scalar, input: Tensor):
-    status = not is_union(output._type)
->>>>>>> de075737
-    updates = Updates()
-    assert input._temp_shape is not None
-    in_shape: ShapeRepr = input._temp_shape
+def tensor_to_list_type_constraint(output: IOHyperEdge, input: IOHyperEdge):
+    input_type = input.value_type
+    output_type = output.value_type
+    updates = Updates()
+    assert input.shape is not None
+    in_shape: ShapeRepr = input.shape.reprs[0]
     assert (
         output_type is list
         or output_type is float
@@ -1268,22 +1305,53 @@
     return bcast_exit_condition(output, left, right, index), updates
 
 
+def _bcast(
+    output: IOHyperEdge, left: IOHyperEdge, right: IOHyperEdge, index: int
+) -> ConstrainResultType:
+    l_type = left.edge_type
+    r_type = right.edge_type
+    if l_type is MyTensor and r_type is MyTensor:
+        assert output._temp_shape is not None, "Output shape of broadcast is not set!"
+        assert left._temp_shape is not None, "Left shape of broadcast is not set!"
+        assert right._temp_shape is not None, "Right shape of broadcast is not set!"
+        return bcast_helper(
+            output._temp_shape, left._temp_shape, right._temp_shape, index
+        )
+    elif not ({MyTensor, TBD} & {l_type, r_type, output.edge_type}):
+        # Means all edges are scalar types. Simply return True
+        # without any updates.
+        return True, Updates()
+
+    merge_edge: IOHyperEdge | None = None
+    if left.edge_type is MyTensor:
+        merge_edge = left
+    elif right.edge_type is MyTensor:
+        merge_edge = right
+
+    if merge_edge is not None:
+        return True, merge_edge._value.match_shapes(output._value)
+
+    return False, Updates()
+
+
 def bcast(
     output: IOHyperEdge, left: IOHyperEdge, right: IOHyperEdge
 ) -> ConstrainResultType:
-    assert output._temp_shape is not None, "Output shape of broadcast is not set!"
-    assert left._temp_shape is not None, "Left shape of broadcast is not set!"
-    assert right._temp_shape is not None, "Right shape of broadcast is not set!"
-    return bcast_helper(output._temp_shape, left._temp_shape, right._temp_shape, 0)
+    return _bcast(output, left, right, 0)
 
 
 def bcast_matrix_mult(
     output: IOHyperEdge, left: IOHyperEdge, right: IOHyperEdge
 ) -> ConstrainResultType:
-    assert output._temp_shape is not None, "Output shape of broadcast is not set!"
-    assert left._temp_shape is not None, "Left shape of broadcast is not set!"
-    assert right._temp_shape is not None, "Right shape of broadcast is not set!"
-    return bcast_helper(output._temp_shape, left._temp_shape, right._temp_shape, 2)
+    return _bcast(output, left, right, 2)
+
+
+def bcast_power(
+    output: IOHyperEdge, base: IOHyperEdge, exponent: IOHyperEdge, *args: IOHyperEdge
+) -> ConstrainResultType:
+    # NOTE: threshold input only exists in robust mode, so it is represented
+    # as *args.
+    return _bcast(output, base, exponent, 0)
 
 
 def check_reverse(left: list[Uniadic], right: list[Uniadic], output: list[Uniadic]):
@@ -2556,7 +2624,7 @@
     return status, updates
 
 
-def randn_constraints(output: Tensor, shape: Scalar) -> ConstrainResultType:
+def randn_constraints(output: IOHyperEdge, shape: IOHyperEdge) -> ConstrainResultType:
     status = False
     updates = Updates()
     assert output._temp_shape is not None, "Output shape of Reshape is not set!"
@@ -3396,9 +3464,6 @@
     return status, updates
 
 
-constrain_fn_dict = {key: fn for key, fn in globals().items() if callable(fn)}
-
-
 def tensor_item_constraints(
     output: IOHyperEdge, input: IOHyperEdge, index: IOHyperEdge
 ) -> ConstrainResultType:
@@ -3785,13 +3850,119 @@
     return status, updates
 
 
+# def buffer_constraint(output: IOHyperEdge, input: IOHyperEdge) -> ConstrainResultType:
+#     updates = Updates()
+#     status = False
+#     if (edge_type := input.edge_type) is not TBD:
+#         # NOTE: This constraint is only a post-processing constraint
+#         # of edge_type_constraint. So it is assumed that all edge types
+#         # are defined.
+#         if edge_type is MyTensor:
+#             assert output._temp_shape is not None
+#             assert input._temp_shape is not None
+#             # prefix = output._temp_shape.prefix
+#             # suffix = output._temp_shape.suffix
+#             # root = output._temp_shape.root
+#             # updates |= input._temp_shape.inner_match(prefix, root, suffix)
+#             updates |= input._value.match_shapes(output._value)
+#         status = True
+#     return status, updates
+
+
+def buffer_constraint(output: IOHyperEdge, input: IOHyperEdge) -> ConstrainResultType:
+    updates = Updates()
+    status = False
+    typed_edge: IOHyperEdge | None = None
+
+    if input.edge_type is not TBD:
+        typed_edge, other_edge = input, output
+    elif output.edge_type is not TBD:
+        typed_edge, other_edge = output, input
+
+    if typed_edge is not None:
+        updates |= other_edge.set_value(typed_edge._value)
+        status = True
+    return status, updates
+
+
+def relational_operator_type_constraint(
+    output: IOHyperEdge, input1: IOHyperEdge, input2: IOHyperEdge
+) -> ConstrainResultType:
+    updates = Updates()
+    status = False
+    # Forward inference.
+    if MyTensor in (input1.edge_type, input2.edge_type):
+        updates |= output.set_type(MyTensor[bool])
+        status = True
+    elif TBD not in (input1.edge_type, input2.edge_type):
+        updates |= output.set_type(bool)
+        status = True
+    return status, updates
+
+
+def divide_type_constraint(
+    output: IOHyperEdge, numerator: IOHyperEdge, denominator: IOHyperEdge
+) -> ConstrainResultType:
+    updates = Updates()
+    status = False
+    # Forward inference.
+    if MyTensor in (numerator.edge_type, denominator.edge_type):
+        updates |= output.set_type(MyTensor[float])
+        status = True
+    elif TBD not in (numerator.edge_type, denominator.edge_type):
+        updates |= output.set_type(float)
+        status = True
+    return status, updates
+
+
+def power_threshold_shape_constraint(threshold: IOHyperEdge) -> ConstrainResultType:
+    updates = Updates()
+    status = False
+    if threshold.edge_type is MyTensor:
+        assert threshold.shape is not None
+        updates |= threshold.shape.set_values([])
+        status = True
+    elif threshold.edge_type is not TBD:
+        # There is nothing to do for scalar threshold,
+        # simply set status to True.
+        status = True
+    return status, updates
+
+
+def polynomial_kernel_constraint(
+    poly_coef: IOHyperEdge, degree: IOHyperEdge
+) -> ConstrainResultType:
+    updates = Updates()
+    coef_status = False
+    degree_status = False
+    # poly_coef update.
+    if poly_coef.edge_type is not TBD:
+        coef_status = True
+        if poly_coef.edge_type is MyTensor:
+            assert poly_coef.shape is not None
+            updates |= poly_coef.shape.set_values([])
+    # degree update.
+    if degree.edge_type is not TBD:
+        degree_status = True
+        if degree.edge_type is MyTensor:
+            assert degree.shape is not None
+            updates |= degree.shape.set_values([])
+    return coef_status & degree_status, updates
+
+
+constrain_fn_dict = {key: fn for key, fn in globals().items() if callable(fn)}
+
 type_constraints: set[ConstraintFunctionType] = {
+    edge_type_constraint,
     general_tensor_type_constraint,
     floor_divide_type_constraint,
     scalar_slice_type_constraint,
     scalar_item_type_constraint,
     tensor_to_list_type_constraint,
     reduce_type_constraint,
+    relational_operator_type_constraint,
+    divide_type_constraint,
+    buffer_constraint,
 }
 
 post_process_map: dict[ConstraintFunctionType, set[ConstraintFunctionType]] = {
