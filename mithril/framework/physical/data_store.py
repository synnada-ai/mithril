# Copyright 2022 Synnada, Inc.
#
# Licensed under the Apache License, Version 2.0 (the "License");
# you may not use this file except in compliance with the License.
# You may obtain a copy of the License at
#
#     http://www.apache.org/licenses/LICENSE-2.0
#
# Unless required by applicable law or agreed to in writing, software
# distributed under the License is distributed on an "AS IS" BASIS,
# WITHOUT WARRANTIES OR CONDITIONS OF ANY KIND, either express or implied.
# See the License for the specific language governing permissions and
# limitations under the License.

from collections.abc import Mapping, Sequence
from copy import deepcopy
from typing import Any, Generic, TypeGuard

from ...backends.backend import Backend
from ...core import DataType, data_types, epsilon_table
from ...utils.func_utils import is_make_array_required, prepare_function_args
from ...utils.utils import BiMap
from ..common import (
    TBD,
    Connection,
    Constant,
    ConstraintSolver,
    DataEvalType,
    MainValueInstance,
    MainValueType,
    Scalar,
    Tensor,
    ToBeDetermined,
    Updates,
    is_type_adjustment_required,
)
from .flat_graph import FlatGraph


class StaticDataStore(Generic[DataType]):
    def __init__(
        self,
        graph: FlatGraph[DataType],
        backend: Backend[DataType],
        inference: bool,
        solver: ConstraintSolver,
        memo: dict[int, Tensor | Scalar] | None = None,
    ) -> None:
        if memo is None:
            memo = {}

        self._all_data: dict[str, Tensor | Scalar] = dict()
        self.data_memo: dict[int, Tensor | Scalar] = dict()
        self.graph: FlatGraph[DataType] = graph
        self.backend: Backend[DataType] = backend
        self.inference = inference
        self._intermediate_non_differentiables: BiMap[str, Tensor | Scalar] = BiMap()
        self._runtime_static_keys: set[str] = set()
        self._unused_keys: set[str] = set()
        # Final tensor values of data store.
        self.data_values: DataEvalType[DataType] = dict()
        self.constraint_solver: ConstraintSolver = deepcopy(solver, memo=memo)

    @property
    def all_data(self):
        return self._all_data

    @property
    def cached_data(self):
        return self.data_values

    @property
    def runtime_static_keys(self) -> set[str]:
        return self._runtime_static_keys

    @property
    def all_static_keys(self) -> set[str]:
        return self._runtime_static_keys | self.data_values.keys()

    @property
    def unused_keys(self) -> set[str]:
        return self._unused_keys

    @staticmethod
    def is_scalar_type(t: Any) -> TypeGuard[MainValueType]:
        return not isinstance(t, tuple(data_types))

    def remove_keys_from_store(self, keys: set[str]):
        keys -= set(self.graph.output_keys)
        for key in keys:
            self._remove_key_from_store(key, label_as_unused=False, hard_remove=True)

    def _remove_key_from_store(
        self, key: str, label_as_unused: bool = True, hard_remove: bool = False
    ):
        if key in self.data_values:
            self.data_values.pop(key)  # type: ignore
        self._runtime_static_keys.discard(key)
        if key in self._intermediate_non_differentiables:
            self._intermediate_non_differentiables.pop(key)

        if label_as_unused:
            self._unused_keys.add(key)
            self._clear_constraints(key)

        # Finally delete data value or data of removed key from all_data attribute
        # taking hard_remove flag into account.
        if hard_remove:
            self._all_data.pop(key)
            self._clear_constraints(key)

    def _clear_constraints(self, key: str):
        if key not in self._all_data:
            return

        shape_constraints = self._all_data[key].shape_constraints
        type_constraints = self._all_data[key].type_constraints
        for source_key in self.graph.get_source_keys(key):
            if source_key in self._all_data:
                self._all_data[source_key].shape_constraints -= shape_constraints
                self._all_data[source_key].type_constraints -= type_constraints

    def _update_cached_data(self, updated_data: Updates) -> set[str]:
        # If any data value is found by shape inference algorithms
        # transfer this data in cached_data.
        transferred_keys: set[str] = set()
        updated_inter_data = (
            updated_data.value_updates
            & self._intermediate_non_differentiables.inverse.keys()
        )
        for data in updated_inter_data:
            key = self._intermediate_non_differentiables.inverse[data]
            if key in self.data_values or data.value is not TBD:
                if key in self.data_values:
                    raise KeyError(
                        f"'{key}' key can not be an intermediate and cached key "
                        "at the same time!"
                    )
                if key not in self.data_values:
                    self._set_data_value(key, data)
                transferred_keys.add(key)
        for key in transferred_keys:
            self._intermediate_non_differentiables.pop(key)
        return transferred_keys

    def _set_data_value(self, key: str, data: Tensor[DataType] | Scalar):
        value = data.value
        assert not isinstance(value, ToBeDetermined)
        if isinstance(data, Tensor):
            if isinstance(value, Constant):
                value = self.backend.array(epsilon_table[self.backend.precision][value])
            else:
                value = self.backend.array(value)

        self.data_values[key] = value  # type: ignore

    def _infer_unused_keys(self, key: str):
        # Infers unused keys when "key" is set as static.
        output_keys = self.graph.output_keys
        queue = set(self.graph.get_source_keys(key, True))
        while queue:
            source_key = queue.pop()
            all_static_keys = self.all_static_keys
            if source_key not in self.unused_keys and all(
                [
                    item in all_static_keys | self.unused_keys
                    for item in self.graph.get_target_keys(source_key)
                ]
            ):
                if source_key not in output_keys and set(
                    self.graph.get_target_keys(source_key, True)
                ).issubset(self._unused_keys | self.cached_data.keys()):
                    self._remove_key_from_store(source_key)

                queue |= set(
                    self.graph.get_source_keys(source_key, True)
                    if source_key in self.graph.connections
                    else []
                )

    def set_shapes(
        self,
        shapes: Mapping[str, Sequence[int | None]]
        | Mapping[Connection, Sequence[int | None]]
        | Mapping[str | Connection, Sequence[int | None]],
    ) -> None:
        updates = Updates()
        for key, value in shapes.items():
            if isinstance(key, Connection):
                key = key.key
            assert isinstance(key, str)
            if isinstance(data := self._all_data[key], Scalar):
                raise ValueError("Scalar data can not have shape!")
            updates |= data.shape.set_values(value)
        self.constraint_solver(updates)
        # Some intermediate values may be calculated, update cached data.
        new_statics = self._update_cached_data(updates)
        for key in new_statics:
            self._infer_unused_keys(key)

    def update_data(self, data: dict[str, Tensor | Scalar]):
        if data.keys() & self._all_data.keys():
            raise Exception("Some keys are already in data store!")
        self._all_data |= data
        for key, value in data.items():
            if not value.is_non_diff:
                continue

            # Distribute non-differentiable keys into 3 attributes using
            # type of values. If a key has a definite value, add it into cached_data.
            # If key ends with "_cache", backend is manual and it does not apper as
            # and input to the model, then directly add it to th cached_data because
            # these keys are internally created cache keys for the corresponding
            # primitive functions.
            if (
                self.backend.is_manualgrad
                and key.endswith("_cache")
                and key not in self.graph.input_keys
            ) or (key in self.graph.input_keys and value.value is not TBD):
                self._set_data_value(key, value)
            elif key in self.graph.input_keys:
                self._runtime_static_keys.add(key)
            else:
                if value.value is not TBD:
                    self._set_data_value(key, value)
                else:
                    self._intermediate_non_differentiables[key] = value

    def set_static_keys(
        self,
        static_keys: dict[str, DataType | MainValueType],
    ) -> Updates:
        updates = Updates()
        for key, value in static_keys.items():
            if key not in self.graph.input_keys:
                raise KeyError(
                    "Requires static key to be in the input keys of the model!"
                )
            if not (
                isinstance(self._all_data[key], Scalar)
                or isinstance(
                    value, ToBeDetermined | self.backend.get_backend_array_type()
                )
            ):
                raise ValueError(
                    "Requires given arrays to be of same type with given backend!"
                )
            _, _updates = self.add_static_data(key, value)
            updates |= _updates
        return updates

    def add_static_data(
        self, key: str, value: DataType | MainValueType
    ) -> tuple[set[str], Updates]:
        updates = Updates()
        updated_keys = {key}
        if key in self.data_values:
            raise ValueError(
                f"Statically given key: {key} has been already set as static "
                "with a value!"
            )
        if key in self.unused_keys:
            raise ValueError(
                f"Given '{key}' key is unused for the model, no need to provide "
                "data for it."
            )
        else:
            if (data := self._all_data.get(key, None)) is None:
                raise KeyError(f"'{key}' key not found in model!")
<<<<<<< HEAD

            if isinstance(data, Tensor):
                assert not isinstance(value, MainValueInstance)
                # Find shape of tensor and set.
                shape = list(value.shape)
                updates |= data.shape.set_values(shape)
                # Find type of tensor and set.
                val_type: type[bool] | type[int] | type[float]
                data_dtype = str(value.dtype)
                # Check value type is OK, and update type accordinly.
                if "bool" in data_dtype:
                    val_type = bool
                elif "int" in data_dtype:
                    val_type = int
                elif "float" in data_dtype:
                    val_type = float
                else:
                    raise TypeError(
                        f"Given type ({data_dtype}) is not supported. "
                        "Only float, int or bool types are accepted."
                    )
                updates |= data.set_type(val_type)
=======
            # TODO: Mypy does not understand the type of data and value
            # if we dont't write if-else statement for Tensor and Scalar
            # Any fixes?.
            if isinstance(data, Tensor) and self.is_tensor_type(value):
                # TODO: Do not set value to Tensor if value is DataType. Update here
                # after Tensor and Scalar classes are merged to Edge.
                updates |= data.set_value(value)  # type: ignore
                # Temporarily remove value from tensor and add to tensor_values!
                data.value = TBD
>>>>>>> abe19aa9
            elif isinstance(data, Scalar) and self.is_scalar_type(value):
                updates |= data.set_value(value)
            else:
                raise ValueError(
                    f"Given value type: {type(value)} does not match with "
                    f"the type of data: {type(data)}!"
                )
            self.data_values[key] = value  # type: ignore
            self._intermediate_non_differentiables.pop(key, None)
            if (
                key not in self._intermediate_non_differentiables
                and key in self.runtime_static_keys
            ):
                self._runtime_static_keys.remove(key)
        # Finally update cached_data, infer unused keys and
        # return newly added static keys.
        self.constraint_solver(updates)
        statics = self._update_cached_data(updates) | updated_keys
        for static in statics:
            self._infer_unused_keys(static)

        return statics, updates

    def infer_static_keys(self) -> Updates:
        """Infers the static keys and calculates
        the static values during the inference.
        """
        statics = self.data_values
        queue = set(statics.keys())
        updates = Updates()
        while queue:
            key = queue.pop()
            if (key not in self.graph.all_source_keys) or key in self.unused_keys:
                continue

            for value in self.graph.get_target_keys(key):
                # Value is already in statics or unused keys, then skip.
                if value in (statics.keys() | self.unused_keys):
                    continue

                value_mapping = self.graph.get_source_keys(value)

                # To infer a model, all of its input keys should be in statics.
                if not set(value_mapping).issubset(statics.keys()):
                    continue

                model = self.graph.get_model(value)

                # TODO: Move this outside of while loop
                # after CBackend is completely implemented.
                fn_dict = (
                    self.backend.primitive_function_dict
                    | self.backend.registered_primitives
                )

                static_value: DataType | MainValueType

                fn = fn_dict[model._formula_key]

                # Orginize args and kwargs
                local_input_keys = list(model._input_keys)
                if self.backend.is_manualgrad:
                    local_input_keys.append("cache")
                inputs = {
                    key: value
                    for key, value in zip(local_input_keys, value_mapping, strict=False)
                }
                args_dict, kwargs_dict = prepare_function_args(
                    self.data_values,
                    fn,
                    inputs,
                    self.backend.array_creation_funcs,
                    False,
                )
                args = [
                    self.data_values[arg_key]
                    for arg_keys in args_dict.values()
                    for arg_key in arg_keys
                ]
                kwargs = {
                    key: self.data_values[value] for key, value in kwargs_dict.items()
                }

                # If function needs backend specific args
                if model._formula_key in self.backend.array_creation_funcs:
                    kwargs["precision"] = self.backend.precision
                    if not self.backend.is_manualgrad:
                        kwargs["device"] = self.backend._device

                static_value = fn(*args, **kwargs)

                # Check astype needed
                if self.backend.is_manualgrad and is_type_adjustment_required(
                    self.all_data, value_mapping
                ):
                    static_value = self.backend.array(static_value)

                if self.backend.is_manualgrad:
                    data = self._all_data[value]
                    if is_make_array_required(data):
                        static_value = self.backend.array(static_value)

                _queue, _updates = self.add_static_data(value, static_value)
                queue |= _queue
                updates |= _updates
        return updates<|MERGE_RESOLUTION|>--- conflicted
+++ resolved
@@ -22,6 +22,7 @@
 from ...utils.utils import BiMap
 from ..common import (
     TBD,
+    AllValueType,
     Connection,
     Constant,
     ConstraintSolver,
@@ -143,8 +144,8 @@
             self._intermediate_non_differentiables.pop(key)
         return transferred_keys
 
-    def _set_data_value(self, key: str, data: Tensor[DataType] | Scalar):
-        value = data.value
+    def _set_data_value(self, key: str, data: Tensor | Scalar):
+        value: DataType | AllValueType = data.value
         assert not isinstance(value, ToBeDetermined)
         if isinstance(data, Tensor):
             if isinstance(value, Constant):
@@ -267,7 +268,6 @@
         else:
             if (data := self._all_data.get(key, None)) is None:
                 raise KeyError(f"'{key}' key not found in model!")
-<<<<<<< HEAD
 
             if isinstance(data, Tensor):
                 assert not isinstance(value, MainValueInstance)
@@ -290,17 +290,6 @@
                         "Only float, int or bool types are accepted."
                     )
                 updates |= data.set_type(val_type)
-=======
-            # TODO: Mypy does not understand the type of data and value
-            # if we dont't write if-else statement for Tensor and Scalar
-            # Any fixes?.
-            if isinstance(data, Tensor) and self.is_tensor_type(value):
-                # TODO: Do not set value to Tensor if value is DataType. Update here
-                # after Tensor and Scalar classes are merged to Edge.
-                updates |= data.set_value(value)  # type: ignore
-                # Temporarily remove value from tensor and add to tensor_values!
-                data.value = TBD
->>>>>>> abe19aa9
             elif isinstance(data, Scalar) and self.is_scalar_type(value):
                 updates |= data.set_value(value)
             else:
