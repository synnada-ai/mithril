# Copyright 2022 Synnada, Inc.
#
# Licensed under the Apache License, Version 2.0 (the "License");
# you may not use this file except in compliance with the License.
# You may obtain a copy of the License at
#
#     http://www.apache.org/licenses/LICENSE-2.0
#
# Unless required by applicable law or agreed to in writing, software
# distributed under the License is distributed on an "AS IS" BASIS,
# WITHOUT WARRANTIES OR CONDITIONS OF ANY KIND, either express or implied.
# See the License for the specific language governing permissions and
# limitations under the License.

from typing import Any, Generic, TypeGuard

from ...backends.backend import Backend
from ...core import Constant, DataType, Dtype, data_types, epsilon_table
from ...utils.utils import BiMap
from ..common import (
    TBD,
    AllValueType,
<<<<<<< HEAD
    ConstraintSolver,
=======
>>>>>>> 61bf174d
    DataEvalType,
    IOHyperEdge,
    MainValueType,
    ToBeDetermined,
    Updates,
)
<<<<<<< HEAD
from ..logical.model import Connection
from .flat_graph import FlatGraph
=======
>>>>>>> 61bf174d


class StaticDataStore(Generic[DataType]):
    def __init__(
        self,
        backend: Backend[DataType],
        inference: bool,
    ) -> None:
        self._all_data: dict[str, IOHyperEdge] = dict()
        self.data_memo: dict[int, IOHyperEdge] = dict()
        self.backend: Backend[DataType] = backend
        self.inference = inference
        self.intermediate_non_differentiables: BiMap[str, IOHyperEdge] = BiMap()
        self._runtime_static_keys: set[str] = set()
        self._unused_keys: set[str] = set()
        # Final tensor values of data store.
        # TODO: Constant types are not allowed in data_values but DataEvalType
        # includes it.
        self.data_values: DataEvalType[DataType] = dict()
        self.random_seeds: dict[str, int] = dict()

    @property
    def all_data(self) -> dict[str, IOHyperEdge]:
        return self._all_data

    @property
    def cached_data(self) -> DataEvalType[DataType]:
        return self.data_values

    @property
    def runtime_static_keys(self) -> set[str]:
        return self._runtime_static_keys

    @property
    def all_static_keys(self) -> set[str]:
        return self._runtime_static_keys | self.data_values.keys()

    @property
    def unused_keys(self) -> set[str]:
        return self._unused_keys

    @staticmethod
    def is_scalar_type(t: Any) -> TypeGuard[MainValueType]:
        return not isinstance(t, tuple(data_types))

    def remove_key_from_store(
        self, key: str, label_as_unused: bool = True, hard_remove: bool = False
    ) -> None:
        if key in self.data_values:
            self.data_values.pop(key)  # type: ignore

        self._runtime_static_keys.discard(key)
        if key in self.intermediate_non_differentiables:
            self.intermediate_non_differentiables.pop(key)

        if key in self.random_seeds:
            self.random_seeds.pop(key)

        if label_as_unused:
            self._unused_keys.add(key)

        if hard_remove and key in self._all_data:
            self._all_data.pop(key)

    def update_cached_data(self, updated_data: Updates) -> set[str]:
        # If any data value is found by shape inference algorithms
        # transfer this data in cached_data.
        transferred_keys: set[str] = set()
        updated_inter_data = (
            updated_data.value_updates
            & self.intermediate_non_differentiables.inverse.keys()
        )
        for data in updated_inter_data:
            key = self.intermediate_non_differentiables.inverse[data]
            if key in self.data_values or data.value is not TBD:
                if key in self.data_values:
                    raise KeyError(
                        f"'{key}' key can not be an intermediate and cached key "
                        "at the same time!"
                    )
                if key not in self.data_values:
                    self._set_data_value(key, data)
                transferred_keys.add(key)
        for key in transferred_keys:
            self.intermediate_non_differentiables.pop(key)
        return transferred_keys

    def _set_data_value(self, key: str, data: IOHyperEdge) -> None:
        value: DataType | AllValueType = data.value
        assert not isinstance(value, ToBeDetermined)
        # If value is a constant, get its corresponding value for
        # the backend.
        if isinstance(value, Constant):
            value = epsilon_table[self.backend.precision][value]

        if data.is_tensor:
            value = self.backend.array(value)
        elif isinstance(value, Dtype):
            value = getattr(self.backend, value.name)
        self.data_values[key] = value  # type: ignore

<<<<<<< HEAD
    # Add constant values of given models __call__ to constant_keys if any.
    @staticmethod
    def convert_data_to_physical(
        value: AllValueType, backend: Backend[DataType]
    ) -> DataType | AllValueType:
        match value:
            case Constant():
                value = epsilon_table[backend.precision][value]
            case Dtype():
                value = getattr(backend, value.name)
            case Tensor():
                value = backend.array(
                    StaticDataStore.convert_data_to_physical(value.value, backend)
                )
            case _:
                value = value
        return value

    def infer_unused_keys(self, key: str) -> None:
        # Infers unused keys when "key" is set as static.
        output_keys = self.graph.output_keys
        queue = set(self.graph.get_source_keys(key, True))
        while queue:
            source_key = queue.pop()
            all_static_keys = self.all_static_keys
            if source_key not in self.unused_keys and all(
                [
                    item in all_static_keys | self.unused_keys
                    for item in self.graph.get_target_keys(source_key)
                ]
            ):
                if source_key not in output_keys and set(
                    self.graph.get_target_keys(source_key, True)
                ).issubset(self._unused_keys | self.cached_data.keys()):
                    self.remove_key_from_store(source_key)

                queue |= set(
                    self.graph.get_source_keys(source_key, True)
                    if source_key in self.graph.connections
                    else []
                )

=======
>>>>>>> 61bf174d
    def _infer_tensor_value_type(
        self, value: DataType
    ) -> type[bool] | type[int] | type[float]:
        val_type: type[bool] | type[int] | type[float]
        data_dtype = str(value.dtype)
        # Check value type is OK, and update type accordinly.
        if "bool" in data_dtype:
            val_type = bool
        elif "int" in data_dtype:
            val_type = int
        elif "float" in data_dtype:
            val_type = float
        else:
            raise TypeError(
                f"Given type ({data_dtype}) is not supported. "
                "Only float, int or bool types are accepted."
            )
        return val_type

<<<<<<< HEAD
    def set_shapes(
        self,
        shapes: Mapping[str, Sequence[int | None]]
        | Mapping[Connection, Sequence[int | None]]
        | Mapping[str | Connection, Sequence[int | None]],
    ) -> None:
        updates = Updates()
        for key, value in shapes.items():
            if isinstance(key, Connection):
                key = key.key
            assert isinstance(key, str)
            if not (data := self._all_data[key]).is_tensor:
                raise ValueError("Non-tensor data can not have shape!")
            assert data.shape is not None
            updates |= data.shape.set_values(value)
        self.constraint_solver(updates)
        # Some intermediate values may be calculated, update cached data.
        new_statics = self.update_cached_data(updates)
        for key in new_statics:
            self.infer_unused_keys(key)

    def update_data(self, data: dict[str, IOHyperEdge]) -> None:
        if data.keys() & self._all_data.keys():
            raise Exception("Some keys are already in data store!")
        self._all_data |= data
        for key, value in data.items():
            if not value.is_non_diff:
                continue

            # Distribute non-differentiable keys into 3 attributes using
            # type of values. If a key has a definite value, add it into cached_data.
            # If key ends with "_cache", backend is manual and it does not appear as
            # an input to the model, then directly add it into the cached_data because
            # these keys are internally created cache keys for the corresponding
            # primitive functions.
            if (
                self.backend.is_manualgrad
                and key.endswith("_cache")
                and key not in self.graph.input_keys
            ) or (key in self.graph.input_keys and value.value is not TBD):
                self._set_data_value(key, value)
            elif key in self.graph.input_keys:
                self._runtime_static_keys.add(key)
            else:
                if value.value is not TBD:
                    self._set_data_value(key, value)
                else:
                    self.intermediate_non_differentiables[key] = value

    def set_static_keys(
        self,
        static_keys: dict[str, DataType | MainValueType],
    ) -> Updates:
        updates = Updates()
        for key, value in static_keys.items():
            if key not in self.graph.input_keys:
                raise KeyError(
                    "Requires static key to be in the input keys of the model!"
                )
            if self._all_data[key].is_tensor and not isinstance(
                value, ToBeDetermined | self.backend.get_backend_array_type()
            ):
                raise ValueError(
                    "Requires given arrays to be of same type with given backend!"
                )
            _, _updates = self.add_static_data(key, value)
            updates |= _updates
        return updates

    def add_static_data(
        self, key: str, value: DataType | MainValueType
    ) -> tuple[set[str], Updates]:
        updates = Updates()
        updated_keys = {key}
        if key in self.data_values:
            raise ValueError(
                f"Statically given key: {key} has been already set as static "
                "with a value!"
            )
        if key in self.unused_keys:
            raise ValueError(
                f"Given '{key}' key is unused for the model, no need to provide "
                "data for it."
            )
        else:
            if (data := self._all_data.get(key, None)) is None:
                raise KeyError(f"'{key}' key not found in model!")

            if self.is_scalar_type(value):  # TODO: Is this check really required?
                updates |= data.set_value(value)
            else:
                assert not isinstance(value, MainValueInstance | ToBeDetermined)
                # Find type of tensor and set.
                val_type = self._infer_tensor_value_type(value)
                updates |= data.set_type(Tensor[val_type])  # type: ignore
                assert data.shape is not None
                # Find shape of tensor and set.
                shape = list(value.shape)
                updates |= data.shape.set_values(shape)
            self.data_values[key] = value  # type: ignore
            self.intermediate_non_differentiables.pop(key, None)
            if (
                key not in self.intermediate_non_differentiables
                and key in self.runtime_static_keys
            ):
                self._runtime_static_keys.remove(key)
        # Finally update cached_data, infer unused keys and
        # return newly added static keys.
        self.constraint_solver(updates)
        statics = self.update_cached_data(updates) | updated_keys
        for static in statics:
            self.infer_unused_keys(static)

        return statics, updates

    def infer_static_keys(self) -> Updates:
        """Infers the static keys and calculates
        the static values during the inference.
        """
        statics = self.data_values
        queue = set(statics.keys())
        updates = Updates()
        while queue:
            key = queue.pop()
            if (key not in self.graph.all_source_keys) or key in self.unused_keys:
                continue

            for value in self.graph.get_target_keys(key):
                # Value is already in statics or unused keys, then skip.
                if value in (statics.keys() | self.unused_keys):
                    continue

                value_mapping = self.graph.get_source_keys(value)

                # To infer a model, all of its input keys should be in statics.
                if not set(value_mapping).issubset(statics.keys()):
                    continue

                model = self.graph.get_model(value)

                # TODO: Move this outside of while loop
                # after CBackend is completely implemented.
                fn_dict = (
                    self.backend.primitive_function_dict
                    | self.backend.registered_primitives
                )

                static_value: DataType | MainValueType
                fn = fn_dict[model.formula_key]

                # Orginize args and kwargs
                local_input_keys = list(model.input_keys)
                if self.backend.is_manualgrad:
                    local_input_keys.append("cache")
                inputs = {
                    key: value
                    for key, value in zip(local_input_keys, value_mapping, strict=False)
                }
                args_dict, kwargs_dict = prepare_function_args(
                    self.data_values,
                    fn,
                    inputs,
                    self.backend.array_creation_funcs,
                    False,
                )
                args = [
                    self.data_values[arg_key]
                    for arg_keys in args_dict.values()
                    for arg_key in arg_keys
                ]
                kwargs = {
                    key: self.data_values[value] for key, value in kwargs_dict.items()
                }

                # If function needs backend specific args
                if model.formula_key in self.backend.array_creation_funcs:
                    kwargs["default_dtype"] = self.backend._dtype.name
                    if self.backend.codegen_config["specify_device"]:
                        kwargs["device"] = self.backend.get_device()

                static_value = fn(*args, **kwargs)

                # Check astype needed
                if self.backend.is_manualgrad and is_type_adjustment_required(
                    self.all_data, value_mapping
                ):
                    static_value = self.backend.array(static_value)

                if self.backend.is_manualgrad:
                    data = self._all_data[value]
                    if is_make_array_required(data):
                        static_value = self.backend.array(static_value)

                _queue, _updates = self.add_static_data(value, static_value)
                queue |= _queue
                updates |= _updates
        return updates

=======
>>>>>>> 61bf174d
    def set_random_seed_keys(self, seed_keys: set[str]) -> None:
        for key in seed_keys:
            if self.all_data[key].value == TBD:
                self.random_seeds[key] = 0
            else:
                value = self.all_data[key].value
                assert isinstance(value, int)
                self.random_seeds[key] = value

    def set_random_seed_values(self, **seed_mapping: int) -> None:
        for key, value in seed_mapping.items():
            if key not in self.random_seeds:
                raise KeyError(f"'{key}' key is not a random seed key!")
            self.random_seeds[key] = value<|MERGE_RESOLUTION|>--- conflicted
+++ resolved
@@ -20,21 +20,13 @@
 from ..common import (
     TBD,
     AllValueType,
-<<<<<<< HEAD
-    ConstraintSolver,
-=======
->>>>>>> 61bf174d
     DataEvalType,
     IOHyperEdge,
     MainValueType,
+    Tensor,
     ToBeDetermined,
     Updates,
 )
-<<<<<<< HEAD
-from ..logical.model import Connection
-from .flat_graph import FlatGraph
-=======
->>>>>>> 61bf174d
 
 
 class StaticDataStore(Generic[DataType]):
@@ -136,8 +128,8 @@
             value = getattr(self.backend, value.name)
         self.data_values[key] = value  # type: ignore
 
-<<<<<<< HEAD
     # Add constant values of given models __call__ to constant_keys if any.
+    # TODO: merge convert_data_to_physical with _set_data_value
     @staticmethod
     def convert_data_to_physical(
         value: AllValueType, backend: Backend[DataType]
@@ -155,32 +147,6 @@
                 value = value
         return value
 
-    def infer_unused_keys(self, key: str) -> None:
-        # Infers unused keys when "key" is set as static.
-        output_keys = self.graph.output_keys
-        queue = set(self.graph.get_source_keys(key, True))
-        while queue:
-            source_key = queue.pop()
-            all_static_keys = self.all_static_keys
-            if source_key not in self.unused_keys and all(
-                [
-                    item in all_static_keys | self.unused_keys
-                    for item in self.graph.get_target_keys(source_key)
-                ]
-            ):
-                if source_key not in output_keys and set(
-                    self.graph.get_target_keys(source_key, True)
-                ).issubset(self._unused_keys | self.cached_data.keys()):
-                    self.remove_key_from_store(source_key)
-
-                queue |= set(
-                    self.graph.get_source_keys(source_key, True)
-                    if source_key in self.graph.connections
-                    else []
-                )
-
-=======
->>>>>>> 61bf174d
     def _infer_tensor_value_type(
         self, value: DataType
     ) -> type[bool] | type[int] | type[float]:
@@ -200,207 +166,6 @@
             )
         return val_type
 
-<<<<<<< HEAD
-    def set_shapes(
-        self,
-        shapes: Mapping[str, Sequence[int | None]]
-        | Mapping[Connection, Sequence[int | None]]
-        | Mapping[str | Connection, Sequence[int | None]],
-    ) -> None:
-        updates = Updates()
-        for key, value in shapes.items():
-            if isinstance(key, Connection):
-                key = key.key
-            assert isinstance(key, str)
-            if not (data := self._all_data[key]).is_tensor:
-                raise ValueError("Non-tensor data can not have shape!")
-            assert data.shape is not None
-            updates |= data.shape.set_values(value)
-        self.constraint_solver(updates)
-        # Some intermediate values may be calculated, update cached data.
-        new_statics = self.update_cached_data(updates)
-        for key in new_statics:
-            self.infer_unused_keys(key)
-
-    def update_data(self, data: dict[str, IOHyperEdge]) -> None:
-        if data.keys() & self._all_data.keys():
-            raise Exception("Some keys are already in data store!")
-        self._all_data |= data
-        for key, value in data.items():
-            if not value.is_non_diff:
-                continue
-
-            # Distribute non-differentiable keys into 3 attributes using
-            # type of values. If a key has a definite value, add it into cached_data.
-            # If key ends with "_cache", backend is manual and it does not appear as
-            # an input to the model, then directly add it into the cached_data because
-            # these keys are internally created cache keys for the corresponding
-            # primitive functions.
-            if (
-                self.backend.is_manualgrad
-                and key.endswith("_cache")
-                and key not in self.graph.input_keys
-            ) or (key in self.graph.input_keys and value.value is not TBD):
-                self._set_data_value(key, value)
-            elif key in self.graph.input_keys:
-                self._runtime_static_keys.add(key)
-            else:
-                if value.value is not TBD:
-                    self._set_data_value(key, value)
-                else:
-                    self.intermediate_non_differentiables[key] = value
-
-    def set_static_keys(
-        self,
-        static_keys: dict[str, DataType | MainValueType],
-    ) -> Updates:
-        updates = Updates()
-        for key, value in static_keys.items():
-            if key not in self.graph.input_keys:
-                raise KeyError(
-                    "Requires static key to be in the input keys of the model!"
-                )
-            if self._all_data[key].is_tensor and not isinstance(
-                value, ToBeDetermined | self.backend.get_backend_array_type()
-            ):
-                raise ValueError(
-                    "Requires given arrays to be of same type with given backend!"
-                )
-            _, _updates = self.add_static_data(key, value)
-            updates |= _updates
-        return updates
-
-    def add_static_data(
-        self, key: str, value: DataType | MainValueType
-    ) -> tuple[set[str], Updates]:
-        updates = Updates()
-        updated_keys = {key}
-        if key in self.data_values:
-            raise ValueError(
-                f"Statically given key: {key} has been already set as static "
-                "with a value!"
-            )
-        if key in self.unused_keys:
-            raise ValueError(
-                f"Given '{key}' key is unused for the model, no need to provide "
-                "data for it."
-            )
-        else:
-            if (data := self._all_data.get(key, None)) is None:
-                raise KeyError(f"'{key}' key not found in model!")
-
-            if self.is_scalar_type(value):  # TODO: Is this check really required?
-                updates |= data.set_value(value)
-            else:
-                assert not isinstance(value, MainValueInstance | ToBeDetermined)
-                # Find type of tensor and set.
-                val_type = self._infer_tensor_value_type(value)
-                updates |= data.set_type(Tensor[val_type])  # type: ignore
-                assert data.shape is not None
-                # Find shape of tensor and set.
-                shape = list(value.shape)
-                updates |= data.shape.set_values(shape)
-            self.data_values[key] = value  # type: ignore
-            self.intermediate_non_differentiables.pop(key, None)
-            if (
-                key not in self.intermediate_non_differentiables
-                and key in self.runtime_static_keys
-            ):
-                self._runtime_static_keys.remove(key)
-        # Finally update cached_data, infer unused keys and
-        # return newly added static keys.
-        self.constraint_solver(updates)
-        statics = self.update_cached_data(updates) | updated_keys
-        for static in statics:
-            self.infer_unused_keys(static)
-
-        return statics, updates
-
-    def infer_static_keys(self) -> Updates:
-        """Infers the static keys and calculates
-        the static values during the inference.
-        """
-        statics = self.data_values
-        queue = set(statics.keys())
-        updates = Updates()
-        while queue:
-            key = queue.pop()
-            if (key not in self.graph.all_source_keys) or key in self.unused_keys:
-                continue
-
-            for value in self.graph.get_target_keys(key):
-                # Value is already in statics or unused keys, then skip.
-                if value in (statics.keys() | self.unused_keys):
-                    continue
-
-                value_mapping = self.graph.get_source_keys(value)
-
-                # To infer a model, all of its input keys should be in statics.
-                if not set(value_mapping).issubset(statics.keys()):
-                    continue
-
-                model = self.graph.get_model(value)
-
-                # TODO: Move this outside of while loop
-                # after CBackend is completely implemented.
-                fn_dict = (
-                    self.backend.primitive_function_dict
-                    | self.backend.registered_primitives
-                )
-
-                static_value: DataType | MainValueType
-                fn = fn_dict[model.formula_key]
-
-                # Orginize args and kwargs
-                local_input_keys = list(model.input_keys)
-                if self.backend.is_manualgrad:
-                    local_input_keys.append("cache")
-                inputs = {
-                    key: value
-                    for key, value in zip(local_input_keys, value_mapping, strict=False)
-                }
-                args_dict, kwargs_dict = prepare_function_args(
-                    self.data_values,
-                    fn,
-                    inputs,
-                    self.backend.array_creation_funcs,
-                    False,
-                )
-                args = [
-                    self.data_values[arg_key]
-                    for arg_keys in args_dict.values()
-                    for arg_key in arg_keys
-                ]
-                kwargs = {
-                    key: self.data_values[value] for key, value in kwargs_dict.items()
-                }
-
-                # If function needs backend specific args
-                if model.formula_key in self.backend.array_creation_funcs:
-                    kwargs["default_dtype"] = self.backend._dtype.name
-                    if self.backend.codegen_config["specify_device"]:
-                        kwargs["device"] = self.backend.get_device()
-
-                static_value = fn(*args, **kwargs)
-
-                # Check astype needed
-                if self.backend.is_manualgrad and is_type_adjustment_required(
-                    self.all_data, value_mapping
-                ):
-                    static_value = self.backend.array(static_value)
-
-                if self.backend.is_manualgrad:
-                    data = self._all_data[value]
-                    if is_make_array_required(data):
-                        static_value = self.backend.array(static_value)
-
-                _queue, _updates = self.add_static_data(value, static_value)
-                queue |= _queue
-                updates |= _updates
-        return updates
-
-=======
->>>>>>> 61bf174d
     def set_random_seed_keys(self, seed_keys: set[str]) -> None:
         for key in seed_keys:
             if self.all_data[key].value == TBD:
