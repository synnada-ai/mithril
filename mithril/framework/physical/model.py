# Copyright 2022 Synnada, Inc.
#
# Licensed under the Apache License, Version 2.0 (the "License");
# you may not use this file except in compliance with the License.
# You may obtain a copy of the License at
#
#     http://www.apache.org/licenses/LICENSE-2.0
#
# Unless required by applicable law or agreed to in writing, software
# distributed under the License is distributed on an "AS IS" BASIS,
# WITHOUT WARRANTIES OR CONDITIONS OF ANY KIND, either express or implied.
# See the License for the specific language governing permissions and
# limitations under the License.

import math
import warnings
from collections.abc import Callable, Mapping, Sequence
from copy import deepcopy
from dataclasses import dataclass
from functools import partial, reduce

from ...backends.backend import Backend, ParallelBackend
from ...core import DataType, GenericDataType
from ...utils.type_utils import is_list_int
from ..common import (
    NOT_GIVEN,
    TBD,
    Connection,
    ConnectionData,
    DataEvalType,
    EvaluateAllType,
    EvaluateGradientsType,
    EvaluateType,
<<<<<<< HEAD
    IOKey,
    MainValueType,
=======
    IOHyperEdge,
    IOKey,
    MainValueType,
    NotAvailable,
>>>>>>> 65335728
    ParamsEvalType,
    Scalar,
    Table,
    Tensor,
    UniadicRecord,
    Updates,
    Variadic,
    _get_shapes,
    _ShapesType,
    create_shape_map,
    get_summary,
    get_summary_shapes,
    get_summary_types,
)
from ..logical.base import BaseModel
from ..logical.model import Model
from ..logical.primitive import PrimitiveModel
from ..utils import define_unique_names, find_intersection_type
from .data_store import StaticDataStore
from .flat_graph import FlatGraph

__all__ = ["PhysicalModel"]

LossKey = "loss"
FinalCost = "final_cost"

PhysicalShapeValueType = Sequence[int | None]
PhysicalConstantType = (
    Mapping[str | Connection, DataType | MainValueType]
    | Mapping[str, DataType | MainValueType]
    | Mapping[Connection, DataType | MainValueType]
)
PhysicalShapeType = (
    Mapping[str | Connection, PhysicalShapeValueType]
    | Mapping[str, PhysicalShapeValueType]
    | Mapping[Connection, PhysicalShapeValueType]
)

StringOrConnectionSetType = set[str | Connection] | set[str] | set[Connection]


class PhysicalModel(GenericDataType[DataType]):
    def __init__(
        self,
        model: BaseModel,
        backend: Backend[DataType],
        *,
        discard_keys: StringOrConnectionSetType,
        data_keys: StringOrConnectionSetType,
        constant_keys: PhysicalConstantType[DataType],
        trainable_keys: StringOrConnectionSetType,
        jacobian_keys: StringOrConnectionSetType,
        shapes: PhysicalShapeType,
        inference: bool,
        safe_shapes: bool,
        safe_names: bool,
        use_short_namings: bool,
    ) -> None:
        if isinstance(model, PrimitiveModel):
            # TODO: Remove wrapping with Model in the future.
            model = deepcopy(model)
            extend_info = model()
            model_keys = {}
            for key in model.external_keys:
                value = extend_info._connections.get(key, NOT_GIVEN)
                # NOTE: Do not set default value if it is given in constant_keys.
                value = (value, NOT_GIVEN)[key in constant_keys]
                default_val = model.conns.get_data(key).value
                if value is NOT_GIVEN and default_val is TBD:
                    # Non-valued connections are only named with their key names.
                    model_keys[key] = key
                else:
                    val = default_val if default_val is not TBD else value
                    model_keys[key] = IOKey(key, val)  # type: ignore
            model = Model() + model(**model_keys)

        self.backend: Backend[DataType] = backend
        self._output_keys: set[str] = set(model.conns.output_keys)
        flat_model = FlatModel(
            model,
            set(backend.primitive_function_dict.keys()),
            short_namings=use_short_namings,
        )
        self.external_key_mapping = flat_model.external_mapping

        # NOTE: Reconsider updating logical dag in order.
        self._input_keys: set[str] = {
            flat_model.external_mapping[key] for key in model._input_keys
        }

        # Add canonical output mapping to key_mappings if necessary
        # TODO: This is a temporary solution, a better way will be implemented
        # in another PR.
        if len(model.conns.output_keys) == 0:
            if isinstance(model.canonical_output, NotAvailable):
                raise ValueError("Models with no output keys can not be compiled.")

            current_name = flat_model.assigned_edges[
                model.canonical_output.metadata
            ].name
            key_origin = model.canonical_output.metadata.key_origin
            if key_origin != current_name:
                while key_origin in flat_model.assigned_edges:
                    key_origin = f"_{key_origin}"

            self._output_keys.add(key_origin)
            flat_model.rename_key(current_name, key_origin)

        # Map given logical model key namings into physical key naming space.
        _constant_keys = {
            self._convert_key(model, k): v for k, v in constant_keys.items()
        }
        _data_keys = {self._convert_key(model, key) for key in data_keys}
        _trainable_keys = {self._convert_key(model, key) for key in trainable_keys}
        _discard_keys = {self._convert_key(model, key) for key in discard_keys}
        _shapes = {self._convert_key(model, k): v for k, v in shapes.items()}
        _jacobian_keys = {self._convert_key(model, key) for key in jacobian_keys}

        # Check provided constant and data_keys do not have
        # any preset value. Note that this check is done after key conversions.
        # Since key conversion eliminates some invalid representation of keys,
        # we can safely check overridden values of the valid keys.
        self._check_overridden_nontrainable_keys(model, constant_keys, data_keys)

        # Final validation process of provided keys.
        self._validate_keys(
            _constant_keys, _data_keys, _trainable_keys, _discard_keys, _jacobian_keys
        )

        # Set provided non-differentiable and trainable tensor keys.
        self._non_differentiable_keys: set[str] = _constant_keys.keys() | _data_keys
        self._trainable_tensor_inputs: set[str] = _trainable_keys
        self.discarded_keys = _discard_keys
        self.inference = inference

        # Initialize flat graph and data store.
        self._flat_graph: FlatGraph[DataType] = FlatGraph(
            self._input_keys, self._output_keys
        )
        memo: dict[int, Tensor | Scalar] = {}
        self.data_store: StaticDataStore[DataType] = StaticDataStore(
            self._flat_graph, backend, inference, model.constraint_solver, memo
        )

        for p_model, mappings in flat_model:
            model_shapes = {}
            if safe_shapes and p_model.safe_shapes:
                model_shapes = create_shape_map(
                    p_model.safe_shapes, self.data_store.constraint_solver
                )

            model_data: dict[str, Tensor | Scalar] = {}
            for key in p_model.conns.all:
                global_key = mappings[key]
                logical_data = p_model.conns.get_data(key)
                physical_data: Tensor | Scalar = logical_data.make_physical(
                    self.backend, memo=memo
                )
                # Set differentiability of non-differentiable tensor inputs to False.
                if isinstance(physical_data, Tensor):
                    # TODO: Second condition in if will be removed
                    # after Primitive's compile handling updated..
                    if (
                        global_key in self._non_differentiable_keys
                        or physical_data.value is not TBD
                    ):
                        # TODO: Create an API for setting differentiability of a tensor.
                        physical_data._differentiable = False
                    elif global_key in self._trainable_tensor_inputs:
                        physical_data._differentiable = True

                model_data[key] = physical_data
                self.data_store.data_memo[id(logical_data)] = physical_data

                if key_shape := model_shapes.get(key):
                    data = model_data[key]
                    assert isinstance(data, Tensor)
                    shp = data.shape
                    shp.merge(key_shape.node)

            output = PrimitiveModel.output_key
            _data_dict: dict[str, Tensor | Scalar] = {}

            for inner_key in p_model.external_keys:
                outer_key = mappings[inner_key]
                if outer_key not in self.data:
                    _data_dict[outer_key] = model_data[inner_key]
            self.data_store.update_data(_data_dict)
            self._infer_differentiability(p_model, mappings)

            # NOTE: maybe move adding cache to generate_code methods.
            if self.backend.type == "numpy":
                cache_name = "_".join([mappings[output], p_model.cache_name])
                mappings["cache"] = cache_name
                cache_value: dict | None = None if self.inference else dict()
                # Create A object for caches in manualgrad backend.
                cache_scalar = Scalar(dict | None, cache_value)
                self.data_store.update_data({cache_name: cache_scalar})

            self._flat_graph.add_value(p_model, mappings)

        for cached_key in list(self.data_store.cached_data.keys()):
            self.data_store._infer_unused_keys(cached_key)

        # First part of the pm with all the inferences.
        self._pre_compile(
            constant_keys=_constant_keys,
            data_keys=_data_keys,
            jacobian_keys=_jacobian_keys,
            shapes=_shapes,
        )

        # If shape_names is True, all data (not params) provided in
        # runtime must be manually named in logical model.
        if safe_names:
            runtime_data_keys = self.data_store.runtime_static_keys
            unnamed_inputs = model._input_keys - self._input_keys - self.discarded_keys
            unnamed_data_keys = sorted(
                [
                    key
                    for key in unnamed_inputs
                    if flat_model.external_mapping.get(key, key) in runtime_data_keys
                ]
            )
            if unnamed_data_keys:
                raise KeyError(
                    "Runtime data keys must be named in logical model when "
                    "safe_names set to True. The following keys are unnamed: "
                    f"{', '.join(str(key) for key in unnamed_data_keys)}"
                )

    def __call__(
        self,
        params: dict[str, DataType] | None = None,
        data: Mapping[str, DataType | MainValueType] | None = None,
    ):
        return self.evaluate(params=params, data=data)

    def _convert_key(self, model: BaseModel, key: str | Connection) -> str:
        if isinstance(key, Connection):
            # Get outermost model equivalent of the connection.
            if (conn := model.conns.get_con_by_metadata(key.data.metadata)) is None:
                raise KeyError(f"Given connection not found: {key}")
            key = conn.key
        elif key.startswith("$"):
            raise KeyError(
                f"Given key: {key} is not valid. Unnamed keys in logical model "
                "can not be provided to physical model in string format. "
                "Try providing corresponding Connection object or naming "
                "this connection in logical model."
            )
        elif key not in model.conns.all:
            raise KeyError(f"Given key: {key} is not found in the logical model.")
        return self.external_key_mapping.get(key, key)

    def _check_overridden_nontrainable_keys(
        self,
        model: BaseModel,
        constant_keys: PhysicalConstantType[DataType],
        data_keys: StringOrConnectionSetType,
    ) -> None:
        for key in constant_keys.keys() | data_keys:
            if isinstance(key, Connection):
                value = key.metadata.data.value
                key_type = "connection"
            else:
                value = model.conns.get_data(key).value
                key_type = "key"
            if value is not TBD:
                raise ValueError(
                    f"Statically given {key_type}: {key} has been already "
                    "set as static with a value!"
                )

    def _validate_keys(
        self,
        constant_keys: dict[str, DataType | MainValueType],
        data_keys: set[str],
        trainable_keys: set[str],
        discard_keys: set[str],
        jacobian_keys: set[str],
    ) -> None:
        # Make sure no common keys in constant_keys, data_keys, trainable_keys
        # and discard_keys.
        const_keys = constant_keys.keys()
        if common := (
            const_keys & data_keys
            | const_keys & trainable_keys
            | const_keys & discard_keys
            | data_keys & trainable_keys
            | data_keys & discard_keys
            | trainable_keys & discard_keys
        ):
            raise ValueError(
                "Constant, data, trainable and discard keys must be disjoint sets. "
                "Common keys (in physical domain) in at least 2 different sets: "
                f"{', '.join(str(key) for key in common)}."
            )

        # Given non-differentiable keys must be subset of input keys.
        if statics_diff := ((data_keys | constant_keys.keys()) - self._input_keys):
            raise KeyError(
                "Provided static keys must be subset of the input keys. "
                f"Invalid keys: {', '.join(str(key) for key in statics_diff)}."
            )

        # Given trainable keys must be subset of input keys.
        if trainable_diff := (trainable_keys - self._input_keys):
            raise KeyError(
                "Provided trainable keys must be subset of the input keys. "
                f"Invalid keys: {', '.join(str(key) for key in trainable_diff)}."
            )

        # Make sure provided discard keys are subset of input keys and output keys.
        if internal_discards := (discard_keys - (self._input_keys | self._output_keys)):
            raise KeyError(
                "Provided discard keys must be subset of the input keys "
                "and output keys. "
                f"Invalid keys: {', '.join(str(key) for key in internal_discards)}."
            )

        # Given jacobian keys must be subset of input keys.
        if jacobian_diff := (jacobian_keys - self._input_keys):
            raise KeyError(
                "Provided jacobian keys must be subset of the input keys. "
                f"Invalid keys: {', '.join(str(key) for key in jacobian_diff)}."
            )

    def get_shapes(
        self,
        model: BaseModel | None = None,
        uni_keys: dict[UniadicRecord, str] | None = None,
        var_keys: dict[Variadic, str] | None = None,
        symbolic: bool = False,
        verbose: bool = False,
    ) -> _ShapesType:
        if model is not None:
            # Find corresponding data from self.data_store_data_memo.
            data_dict = {
                key: self.data_store.data_memo[id(value.metadata.data)]
                for key, value in model.conns.all.items()
            }
            key_mappings = model._generate_keys(include_outputs=True)
        else:
            data_dict = self.data
            key_mappings = None

        return _get_shapes(
            data_dict=data_dict,
            uniadic_keys=uni_keys,
            varadic_keys=var_keys,
            symbolic=symbolic,
            verbose=verbose,
            key_mappings=key_mappings,
        )

    @property
    def data(self):
        return self.data_store._all_data

    @property
    def shapes(self) -> _ShapesType:
        return self.get_shapes()

    @property
    def output_keys(self):
        return sorted(self._output_keys)

<<<<<<< HEAD
    def flatten_dag(
        self,
        model: BaseModel,
        key_mappings: dict[str, str],
        name: str = "",
        safe_shapes: bool = True,
        memo: dict[int, Tensor[DataType] | Scalar] | None = None,
    ):
        _, reorder_graph = self._flatten_dag(
            model, key_mappings, name, safe_shapes, memo
        )
        if reorder_graph:
            self._flat_graph._reorder_connections()

    def _flatten_dag(
        self,
        model: BaseModel,
        key_mappings: dict[str, str],
        name: str = "",
        safe_shapes: bool = True,
        memo: dict[int, Tensor[DataType] | Scalar] | None = None,
    ) -> tuple[dict[str, str], bool]:
        if memo is None:
            memo = {}

        internal_keys: dict[str, str] = {}
        reorder_graph = False

        model_shapes = {}
        if safe_shapes and model.safe_shapes:
            model_shapes = create_shape_map(
                model.safe_shapes, self.data_store.constraint_solver
            )

        model_data: dict[str, Tensor[DataType] | Scalar] = {}
        for key in model.conns.all:
            _key = key_mappings.get(key, key) if model.parent is None else key
            logical_data = model.conns.get_data(key)
            physical_data: Tensor[DataType] | Scalar = logical_data.make_physical(
                self.backend, memo=memo
            )
            # Set differentiability of non-differentiable tensor inputs to False.
            if isinstance(physical_data, Tensor):
                # TODO: Second condition in if will be removed
                # after Primitive's compile handling updated..
                if (
                    key in self._non_differentiable_keys
                    or physical_data.value is not TBD
                ):
                    # TODO: Create an API for setting differentiability of a tensor.
                    physical_data._differentiable = False
                elif key in self._trainable_tensor_inputs:
                    physical_data._differentiable = True

            model_data[_key] = physical_data
            self.data_store.data_memo[id(logical_data)] = physical_data

            if key_shape := model_shapes.get(key):
                data = model_data[_key]
                assert isinstance(data, Tensor)
                shp = data.shape
                shp.merge(key_shape.node)

        # Save outermost model's data to data store.
        if model.parent is None:
            self.data_store.update_data(model_data)

        if isinstance(model, PrimitiveModel):
            output = PrimitiveModel.output_key
            _data_dict: dict[str, Tensor[DataType] | Scalar] = {}
            dag: dict[str, str] = {}
            for inner_key in model.external_keys:
                updated_inner_key = key_mappings.get(inner_key, inner_key)
                dag[inner_key] = updated_inner_key
                if updated_inner_key not in self.data:
                    _data_dict[updated_inner_key] = model_data[inner_key]
            self.data_store.update_data(_data_dict)
            self._infer_differentiability(model, dag)

            # NOTE: maybe move adding cache to generate_code methods.
            if self.backend.backend_type == "numpy":
                cache_name = "_".join([dag[output], model.cache_name])
                dag["cache"] = cache_name
                cache_value: dict[str, MainValueType] | None = (
                    None if self.inference else dict()
                )
                # Create a Scalar object for caches in manualgrad backend.
                cache_scalar = Scalar(dict | None, cache_value)
                self.data_store.update_data({cache_name: cache_scalar})

            reorder_graph = self._flat_graph.add_value(model, dag)
        else:
            # NOTE: key of internal_keys should be str not Connection object because
            # extend_from creates different Connection object with same key and
            # metadata!
            assert isinstance(model, Model)
            if (
                model.formula_key is not None
                and model.formula_key in self.backend.primitive_function_dict
            ):
                model, key_mappings = self._replace_with_primitive(model, key_mappings)
                _, _reorder_graph = self._flatten_dag(
                    model, key_mappings, name, safe_shapes, memo=memo
                )
                return internal_keys, reorder_graph | _reorder_graph

            models = model.get_models_in_topological_order()

            for idx, m in enumerate(models):
                m_name = name + "_" + m.__class__.__name__ + "_" + str(idx)
                source_name = m_name

                m_mapping: dict[str, str] = dict()
                for key, value in model.dag[m].items():
                    if (res := key_mappings.get(value.key)) is not None:
                        result = res
                    else:
                        if (
                            source
                            := model.dependency_map._local_output_dependency_map.get(
                                value
                            )
                        ) is not None:
                            # If connection is an output of any model, name it by using
                            # the name of this model and its index.
                            source_model = source[0]

                            source_name = (
                                name
                                + "_"
                                + source_model.__class__.__name__
                                + "_"
                                + str(list(models).index(source_model))
                            )
                        else:
                            source_name = (
                                name
                                + "_"
                                + m.__class__.__name__
                                + "_"
                                + str(list(models).index(m))
                            )
                        key_origin = value.metadata.key_origin
                        assert key_origin is not None
                        result = internal_keys.setdefault(
                            value.key, source_name + "_" + key_origin
                        )
                    m_mapping[key] = result

                _, _reorder_graph = self._flatten_dag(
                    m, m_mapping, m_name, safe_shapes, memo=memo
                )

                reorder_graph |= _reorder_graph

        return internal_keys, reorder_graph

=======
>>>>>>> 65335728
    def _infer_differentiability(self, model: PrimitiveModel, dag: dict[str, str]):
        # Infer output differentiability only for the models
        # that have a Tensor type output.
        if isinstance(model.output.metadata.data, Tensor):
            # If any of the inputs are differentiable, then
            # the output is also differentiable.
            output_key = dag[PrimitiveModel.output_key]
            for key, value in dag.items():
                if (
                    key != PrimitiveModel.output_key
                    and not self.data[value].is_non_diff
                ):
                    self.data[output_key]._differentiable = True
                    return
            # If all inputs are non-differentiable, then the output is also
            # non-differentiable.
            self.data[output_key]._differentiable = False

    def randomize_params(
        self,
        excluded_keys: set[str] | None = None,
        shards: dict[str, tuple[int, ...]] | None = None,
    ) -> dict[str, DataType]:
        """Initialize weight vector and bias terms.

        Parameters
        ----------
        excluded_keys : None | set[str]
            Set of input keys that will not be randomly generated. If
            None, simply equals to model's static keys | unused keys | ignored keys.
        seed : int
            Seed value for random modules.

        Returns
        -------
        Dict
            randomized inputs
        """

        if shards is None:
            shards = {}
        elif len(shards) > 0 and not isinstance(self.backend, ParallelBackend):
            raise Exception("Sharding is only supported for parallel backends!")

        shapes: dict[str, DataType] = {}
        # Initialize default non-randomized keys.
        non_randomized_keys = (
            self.data_store.all_static_keys | self.data_store.unused_keys
        )
        if excluded_keys is not None:
            # If any additional keys to be excluded for randomization, add them.
            non_randomized_keys |= excluded_keys
        for key in sorted(self._input_keys):
            if key in non_randomized_keys:
                continue

            # seed_key = self.backend.set_seed_key(seed, seed_key)
            shape = self.shapes[key]
            assert shape is not None
            shape_len = len(shape)
            if None in shape:
                raise Exception(
                    f"One or more dimensions of shape of '{key}' key is None!"
                )
            elif (
                variadic := any([item == "..." for item in shape])
            ) and shape_len == 1:
                shape = [1]
                warnings.warn(
                    f"Shape of {key} key automatically set to 1 since it's "
                    "shape consists of only variadic type!",
                    stacklevel=1,
                )
            elif variadic:
                shape = [item for item in shape if item != (...,)]  # type: ignore
                warnings.warn(
                    f"Shape of {key} key automatically set to {shape} since it's "
                    "shape includes variadic type!",
                    stacklevel=1,
                )

            assert is_list_int(shape)
            if isinstance(self.backend, ParallelBackend):
                device_mesh = shards.get(key, None)
                shapes[key] = self.backend.randn(*shape, device_mesh=device_mesh)
            else:
                shapes[key] = self.backend.randn(*shape)

        return shapes

    def _pre_compile(
        self,
        constant_keys: dict[str, DataType | MainValueType],
        data_keys: set[str],
        shapes: PhysicalShapeType,
        jacobian_keys: set[str],
    ):
        if jacobian_keys and self.backend.is_manualgrad:
            raise Exception(
                "Jacobians are only calculated for the backends that have "
                "autograd capability."
            )

        self.jacobian_keys = jacobian_keys
        self.ignore_grad_keys: set[str] = set()

        for node in self._flat_graph.nodes.values():
            conn_data = node.model.conns.get_connection("output")
            assert conn_data is not None
            if isinstance(conn_data.metadata.data, Scalar) or (
                not find_intersection_type(float, conn_data.metadata.data._type)
            ):
                self.ignore_grad_keys.add(
                    node.connections[PrimitiveModel.output_key].key
                )

        pruned_keys = self._flat_graph.prune_duplicate_nodes(self.data, constant_keys)

        updates = Updates()

        reverse_data_memo = {
            value: key for key, value in self.data_store.data_memo.items()
        }

        for key, conn_key in pruned_keys.items():
            pruned_data = self.data[key]
            remained_data = self.data[conn_key]

            # find the occurrence of pruned data in data memo and replace it with
            # remained data
            logical_id = reverse_data_memo[pruned_data]
            self.data_store.data_memo[logical_id] = remained_data

            updates |= remained_data.match(pruned_data)
            self.data[key] = remained_data

        for value in self.data_store._intermediate_non_differentiables.inverse:
            # there can exist some inferred intermediate scalar keys in logical model.
            # find those keys and add to cached datas
            if isinstance(value, Scalar) and value.value is not TBD:
                updates.add(value)

        self.data_store._update_cached_data(updates)

        self.data_store.constraint_solver(updates)

        # Set given shapes.
        self.data_store.set_shapes(shapes)

        # Set given static keys
        self.data_store.set_static_keys(constant_keys)

        # Extract idle keys which are not an output
        # of the model nor an input to a PrimitiveModel.

        self.discarded_keys |= {
            key for key in self._flat_graph.hanging_keys if key not in self.output_keys
        }

        self.discarded_keys, self._output_keys = self.infer_ignore(
            self.discarded_keys, self._output_keys
        )

        self.data_store.remove_keys_from_store(self.discarded_keys | pruned_keys.keys())

        # Infer and store all static keys using user provided constant keys and
        # the non-tensor constants defined in logical model.
        self.data_store.infer_static_keys()

        # Check if there exists any unused keys in the provided data_keys.
        # TODO: Consider to remove this check. Same check is done in
        # data_store's add_static_data.
        for key in data_keys:
            if key in self.data_store._unused_keys:
                raise ValueError(
                    f"Given '{key}' key is unused for the model, "
                    "no need to provide data for it."
                )

        self.ignore_grad_keys |= self.discarded_keys

        if len(self._output_keys - self.ignore_grad_keys) == 0 and not self.inference:
            raise ValueError("All outputs gradient are ignored.")

    def generate_functions(
        self,
        eval_fn: EvaluateType[DataType],
        grad_fn: EvaluateGradientsType[DataType] | None,
        eval_all_fn: EvaluateAllType[DataType] | None,
    ) -> None:
        self._generated_eval_fn: EvaluateType[DataType] = eval_fn
        self._generated_compute_gradients_fn: EvaluateGradientsType[DataType] | None = (
            grad_fn
        )
        self._generated_evaluate_all_fn: EvaluateAllType[DataType] | None = eval_all_fn

    def create_jacobian_fn(self, generated_fn: Callable):
        # TODO: Fix this method to make it picklable!
        if self.backend.is_manualgrad:
            raise (
                NotImplementedError(
                    "Currently Jacobian is not supported for manuel grad!"
                )
            )

        # TODO: Consider to JIT this function.
        def multiplier(x, y):
            return x * y

        def jacobian_fn(
            inputs: dict[str, DataType], data: dict[str, DataType] | None = None
        ):
            # Function for calculating jacobians for the requested
            # outputs stated in jacobian keys. We use more efficient
            # jacobian method considerin input-output dimensionalities.
            if data is None:
                data = {}

            def jacobian_wrapper(input, output):
                total_inputs = inputs | input

                return generated_fn(params=total_inputs, data=data)[output]

            jacobians: dict[str, dict[str, DataType]] = {}

            # Define default jacobian method as jacrev since
            # output dimensionality is generally lower than input.
            jacobian_method = self.backend.jacrev  # type: ignore

            # Iterate over all requested outputs for Jacobian calculations.
            for out in self.jacobian_keys:
                jacobians[out] = {}
                # Iterate over all trainable inputs.

                jacobian_par_fn = jacobian_method(partial(jacobian_wrapper, output=out))

                for key in inputs:
                    # if all(isinstance(dim, int) for dim in self.shapes[out]) and all(
                    #     isinstance(dim, int) for dim in self.shapes[key]
                    # ):
                    key_shp = self.shapes[key]
                    out_shp = self.shapes[out]
                    if (
                        isinstance(key_shp, list)
                        and isinstance(out_shp, list)
                        and is_list_int(key_shp)
                        and is_list_int(out_shp)
                    ):
                        # If dimensions are known, jacrev is more efficient
                        # for wide Jacobian matrices where output dimensionalitiy
                        # is lower than input dimensionality.
                        # jacfwd is more efficient in oppisite condition.
                        cond = reduce(multiplier, out_shp) >= reduce(
                            multiplier, key_shp
                        )
                        jacobian_method = [self.backend.jacrev, self.backend.jacfwd][  # type: ignore
                            cond
                        ]
                    # Provide input in dict format in order to get jacobians in dict
                    # format since all inputs are originally provided in dict format.
                    input = {key: inputs[key]}
                    # jacobians[out] |= jacobian_method(
                    #     partial(jacobian_wrapper, output=out)
                    # )(input)
                    jacobians[out] |= jacobian_par_fn(input)
            return jacobians

        return jacobian_fn

    def infer_ignore(
        self,
        weak_keys: set[str],
        output_keys: set[str],
        strict_keys: set[str] | None = None,
        update_graph: bool = True,
    ) -> tuple[set[str], set[str]]:
        """
        Infers the keys which will be ignored


        Parameters
        ----------
        keys : set[str]
            output keys that will be ignored,
            it must be given from user during compilation

        output_keys: tuple[str, ...]
            output keys of the model

        Returns
        -------
        tuple[Callable, Callable]
            _description_


        Returns
        -------
        tuple[set[str], tuple[str, ...]]
            Returns keys that will be ignored during ignore keys inference algorithm
            also returns updated output_keys in a tuple
        """
        if strict_keys is None:
            strict_keys = set()

        # Remove non_leaf ignored keys from output keys and ignored keys
        # e.g. Logistic Regression output (logits) is also an input to probs_out
        # in this case logits_out will become an internal key.
        keys = weak_keys | strict_keys
        non_leaf_keys = {
            key
            for key in weak_keys
            if key in self._flat_graph.all_source_keys and key in output_keys
        }
        # Internal keys will be removed from output_keys but also they will
        # be removed from current ignored keys.
        keys -= non_leaf_keys
        output_keys -= non_leaf_keys

        queue = keys.copy()
        while queue:
            key = queue.pop()
            # try forward inference (check if any inference is possible
            # from inputs to outputs)
            self._flat_graph.infer_ignore_step(key, keys, queue, from_source=True)
            # try bacward inference (check if any inference possible
            # from outputs to inputs)
            self._flat_graph.infer_ignore_step(key, keys, queue, from_source=False)

            if update_graph:
                self._flat_graph.remove_key(key)
                output_keys.discard(key)
                self._input_keys.discard(key)

        return keys, output_keys

    def _calculate_parameters(
        self,
        name_mappings: dict[Model, str],
        data_to_key_map: dict[Tensor | Scalar, list[str]] | None = None,
    ):
        total_params: int = 0
        seen_data: set[Tensor] = set()
        exact_param_status: bool = True
        param_info: dict[str, tuple[dict[str, str], dict[str, str]]] = {}
        if data_to_key_map is None:
            data_to_key_map = {}

        pm_trainables = (
            self._input_keys
            - self.data_store.data_values.keys()
            - self.data_store.unused_keys
            - self.data_store.runtime_static_keys
        )
        for model, model_name in name_mappings.items():
            key_mappings = model._generate_keys(include_outputs=True)
            for key in model.external_keys:
                in_dict, out_dict = param_info.setdefault(model_name, ({}, {}))
                inner_key = key_mappings.get(key, key)
                if key not in model._input_keys:
                    # case where the key is not an input key (hence not a trainable)
                    out_dict[inner_key] = "0"
                    continue

                data = model.conns.get_data(key)
                pm_data = self.data_store.data_memo[id(data)]
                pm_key_list = data_to_key_map.get(pm_data, [None])
                pm_key = pm_key_list[0]
                if pm_key not in pm_trainables:
                    # case where the key is not trainable
                    in_dict[inner_key] = "0"
                    continue

                assert isinstance(pm_data, Tensor)
                in_shape = pm_data.shape.get_shapes()
                if is_list_int(in_shape):
                    # case where the key is trainable and it has shape known
                    # example case: weight with a shape of []]
                    # example case: weight with a shape of [2, 3]

                    # TODO: Consider to move cast operation. It is only
                    # for linting purposes.
                    key_param = (
                        1 if in_shape == [] else math.prod(in_shape)
                    )  # TypeGuard

                    if pm_data not in seen_data:
                        # check if parameters of the data is already calculated and
                        # added to the total_params
                        total_params += key_param
                        seen_data.add(pm_data)
                    in_dict[inner_key] = str(key_param)
                else:
                    # case where the key is trainable but the params are not known yet
                    # example case: weight with a shape of ["u1", 3]
                    in_dict[inner_key] = "Unknown"
                    # From this point exact params of complete model cannot be known,
                    # set exact_param_status to False
                    exact_param_status = False

        if exact_param_status:
            total_params_str = str(total_params)
        else:
            total_params_str = ">" + str(total_params)

        return param_info, total_params_str

    def _print_model_info(
        self,
        total_params: str,
        data_to_key_map: dict[Tensor | Scalar, list[str]],
        model: BaseModel | None = None,
    ):
        # Find constant inputs of the model.
        pm_constant_input_keys = (
            self._input_keys - self.data_store.unused_keys
        ) & self.data_store.cached_data.keys()
        # Find Runtime static keys of the model (values appeared in data dict)
        pm_runtime_static_keys = self.data_store.runtime_static_keys
        # Find Trainable keys of the model (values appeared in params dict)
        pm_trainable_keys = (
            self._input_keys
            - self.data_store.unused_keys
            - pm_constant_input_keys
            - pm_runtime_static_keys
        )
        # find output_keys of physical model
        pm_output_keys = set(self.output_keys)

        if model is not None:
            # Find all keys of the logical model, Then find the projection of those keys
            # in their corresponding physical model
            projected_keys: set[str] = set()
            for conn in model.conns.all.values():
                if (
                    data := self.data_store.data_memo.get(id(conn.metadata.data))
                ) is not None and (pm_keys := data_to_key_map.get(data)):
                    projected_keys.update(pm_keys)

            trainable_keys = pm_trainable_keys & projected_keys
            constant_input_keys = pm_constant_input_keys & projected_keys
            runtime_static_keys = pm_runtime_static_keys & projected_keys
            output_keys = pm_output_keys & projected_keys

        else:
            trainable_keys = pm_trainable_keys
            constant_input_keys = pm_constant_input_keys
            runtime_static_keys = pm_runtime_static_keys
            output_keys = pm_output_keys

        pm_info = {
            "Backend type": [self.backend.backend_type],
            "Backend precision": [str(self.backend.precision)],
            "Backend device": [str(self.backend.device)],
            "Output keys": sorted(output_keys),
            "Constant inputs": sorted(constant_input_keys),
            "Static keys": sorted(runtime_static_keys),
            "Trainable keys": sorted(trainable_keys),
            "Total Parameters": [total_params],
        }

        info_table = Table(name="Model Info")
        info = info_table.dict_to_table(
            pm_info, right_length=1, left_length=18, len_space=1, r_len=100
        )[:-1]
        info_table.add_row([info])
        info_table.compile()
        info_table.display()

    def summary(
        self,
        model: BaseModel | None = None,
        depth: int = 0,
        shapes: bool = True,
        types: bool = False,
        symbolic: bool = False,
        verbose: bool = False,
        alternative_shapes: bool = False,
        print_info: bool = True,
        name: str | None = None,
    ):
        uni_keys: dict[UniadicRecord, str] = dict()
        var_keys: dict[Variadic, str] = dict()
        if model is None and depth != 0:
            raise ValueError("Depth cannot be specified when model is not given")
        if model is not None:
            sample_data = next(iter(model.conns.metadata_dict)).data
            if self.data_store.data_memo.get(id(sample_data)) is None:
                raise ValueError("Given model is not a part of compiled model")

        # If model is not None, create data to key map. this dict will point
        # determined key names in physical model.
        data_to_key_map: dict[Tensor | Scalar, list[str]] = {}
        for key, value in self.data.items():
            data_to_key_map.setdefault(value, []).append(key)

        shape_info = None
        type_info = None

        # Extract all summary information
        dag: list[PrimitiveModel] | dict[BaseModel, dict[str, ConnectionData]]
        if model is not None:
            if isinstance(model, PrimitiveModel):
                dag = [model]
            elif isinstance(model, Model):
                dag = model.dag

            name_mappings = define_unique_names(dag)
            conn_info = model.extract_connection_info(
                name_mappings, data_to_key_map, self.data_store.data_memo
            )
        else:
            # Remove unused models and cached models
            all_models = list(self._flat_graph.get_models())
            for key in self.data_store.unused_keys | self.data_store.cached_data.keys():
                if (
                    unused_model := self._flat_graph.connections.get(key)
                ) is not None and unused_model.node is not None:
                    all_models.remove(unused_model.node.model)

            name_mappings = define_unique_names(all_models)
            conn_info = self.extract_connection_info(name_mappings)

        model_shapes: dict[str, _ShapesType] = {
            sub_model_name: self.get_shapes(
                sub_model, uni_keys, var_keys, symbolic, alternative_shapes
            )
            for sub_model, sub_model_name in name_mappings.items()
        }

        # calculate all key parameters and total parameters
        param_info, total_parameters = self._calculate_parameters(
            name_mappings, data_to_key_map
        )

        if print_info:
            # Print the model info (backend, precision, trainable keys, etc.)
            self._print_model_info(total_parameters, data_to_key_map, model)

        if verbose:
            if shapes:
                # extract the shape info if necessary
                shape_info = get_summary_shapes(model_shapes, conn_info)

            if types:
                # extract the type info if necessary
                type_info = get_summary_types(name_mappings, self.data_store.data_memo)

            # if verbose, find the name of the model and create the table object and
            # display it based on extracted infos
            if name is None:
                name = model.__class__.__name__ if model else self.__class__.__name__
            table = get_summary(
                conns=conn_info,
                name=name,
                shape=shape_info,
                types=type_info,
                params=param_info,
            )

            table.compile()
            table.display()
            if depth > 0:
                for model, model_name in name_mappings.items():
                    if not isinstance(model, PrimitiveModel):
                        self.summary(
                            model=model,
                            depth=depth - 1,
                            shapes=shapes,
                            types=types,
                            symbolic=symbolic,
                            verbose=verbose,
                            print_info=False,
                            name=model_name,
                        )

    def extract_connection_info(
        self, name_mappings: dict[PrimitiveModel, str] | None = None
    ):
        if name_mappings is None:
            name_mappings = define_unique_names(self._flat_graph.get_models())
        conn_info: dict[str, tuple[dict[str, list[str]], dict[str, list[str]]]] = {}

        for model, model_name in name_mappings.items():
            conn_info.setdefault(model_name, ({}, {}))
            model_node = self._flat_graph.nodes[model]
            input_keys = tuple(model._input_keys)

            for input_key in input_keys:
                connection = model_node.connections[input_key]
                if (connected_node := connection.node) is None or name_mappings.get(
                    connected_node.model
                ) is None:
                    # If connection.node is None, it means there is no node connected
                    # that input key. Meaning that input key is an input to overall
                    # model. Indicate it accordingly
                    input_name = "'" + connection.key + "'"
                    input_data = model.conns.all[input_key].metadata.data
                    if isinstance(input_data, Scalar):
                        # If value of the scalar is determined, write that value
                        pm_input_data = self.data_store.data_memo[id(input_data)]
                        if (val := pm_input_data.value) is not TBD:
                            input_name = str(val)
                    conn_info[model_name][0][input_key] = [input_name]
                else:
                    # If connection.node is not None, it means that the input_key is
                    # the output of another model. It also means that output of that
                    # model is connected to the input_key. Hence, two updates on
                    # conns_dict shall be done. Find connected models and keys and do
                    # the updates.
                    con_model = connected_node.model
                    connected_model_name = name_mappings[con_model]
                    con_model_output_key = next(iter(con_model.conns.output_keys))
                    conn_info.setdefault(connected_model_name, ({}, {}))
                    outer_input_conn = conn_info[model_name][0].setdefault(
                        input_key, []
                    )
                    outer_output_conn = conn_info[connected_model_name][1].setdefault(
                        con_model_output_key, []
                    )
                    outer_input_conn.append(
                        f"{connected_model_name}.{con_model_output_key}"
                    )
                    outer_output_conn.append(f"{model_name}.{input_key}")

        for output_key in self.output_keys:
            # Traverse output_keys of overall model and make indications accordingly
            outer_key = self._flat_graph.output_dict.get(output_key, output_key)
            output_connection = self._flat_graph.connections[outer_key]
            assert output_connection.node is not None
            model = output_connection.node.model
            model_name = name_mappings[model]
            inner_out_key = next(iter(model.conns.output_keys))
            conn_info[model_name][1].setdefault(inner_out_key, []).append(
                f"'{output_key}'"
            )
        return conn_info

    def _replace_with_primitive(
        self, model: Model, key_mappings: dict[str, str]
    ) -> tuple[PrimitiveModel, dict[str, str]]:
        assert model._formula_key is not None
        formula = self.backend.primitive_function_dict[model._formula_key]
        primitive_input_keys = formula.__code__.co_varnames[
            : formula.__code__.co_argcount
        ]  # make function?

        # Remove unnecessary keys
        unnecessary_keys = {
            key: key_mappings.get(key, key)
            for key in (set(model._input_keys) - set(primitive_input_keys))
        }
        input_keys = list(model._input_keys)
        external_keys = list(model.external_keys)

        for key, val in unnecessary_keys.items():
            # self.static_keys.pop(val)
            # self.non_differentiables.pop(val)
            self.data_store._remove_key_from_store(val, label_as_unused=False)
            self.data.pop(val)
            self._input_keys.discard(val)
            input_keys.remove(key)
            external_keys.remove(key)

        for key in list(self.data):
            if key[0] == "$":
                self.data.pop(key)

        kwargs = {key: model.conns.all[key].metadata.data for key in external_keys}

        primitive = PrimitiveModel(
            formula_key=model._formula_key, name=model.name, **kwargs
        )
        primitive.parent = model.parent

        p_key_mappings = {}
        # for key in model._input_keys | model.output_keys:
        for key in model.external_keys:
            if key[0] != "$":
                p_key_mappings[key] = key_mappings.get(key, key)

        return primitive, p_key_mappings

    def evaluate(
        self,
        params: ParamsEvalType[DataType] | None = None,
        data: DataEvalType[DataType] | None = None,
    ) -> DataEvalType[DataType]:
        if (
            isinstance(self.backend, ParallelBackend)
            and self.backend._parallel_manager is not None
        ):
            return self.backend._run_callable(params, data, fn_name="eval_fn")
        else:
            return self._generated_eval_fn(params, data)

    def evaluate_gradients(
        self,
        params: ParamsEvalType[DataType] | None = None,
        data: DataEvalType[DataType] | None = None,
        output_gradients: ParamsEvalType[DataType] | None = None,
    ) -> ParamsEvalType[DataType]:
        if self.inference:
            raise NotImplementedError(
                "Inference mode does not support gradients calculation"
            )
        if (
            isinstance(self.backend, ParallelBackend)
            and self.backend._parallel_manager is not None
        ):
            return self.backend._run_callable(
                params, data, output_gradients, fn_name="eval_grad_fn"
            )
        else:
            return self._generated_compute_gradients_fn(params, data, output_gradients)  # type: ignore

    def evaluate_all(
        self,
        params: ParamsEvalType[DataType] | None = None,
        data: DataEvalType[DataType] | None = None,
        output_gradients: ParamsEvalType[DataType] | None = None,
    ) -> tuple[DataEvalType[DataType], ParamsEvalType[DataType]]:
        if self.inference:
            raise NotImplementedError(
                "Inferece mode does not support gradients calculation"
            )
        if (
            isinstance(self.backend, ParallelBackend)
            and self.backend._parallel_manager is not None
        ):
            return self.backend._run_callable(
                params, data, output_gradients, fn_name="eval_all_fn"
            )
        else:
<<<<<<< HEAD
            return self._generated_evaluate_all_fn(params, data, output_gradients)  # type: ignore
=======
            return self._generated_evaluate_all_fn(params, data, output_gradients)  # type: ignore


@dataclass
class Name:
    name: str
    origin: str

    def __hash__(self):
        return hash(self.name)

    def __eq__(self, other):
        if isinstance(other, Name):
            return self.name == other.name
        if isinstance(other, str):
            return self.name == other
        return False

    def startswith(self, prefix: str):
        return self.name.startswith(prefix)


class FlatModel:
    def __init__(
        self,
        model: BaseModel,
        reserved_keys: set[str] | None = None,
        short_namings: bool = True,
    ):
        """
        Args:
            model (BaseModel): The base model to be flattened.
            reserved_keys (set[str] | None): A set of reserved keys.
            short_namings (bool): Flag to determine if short namings should be used.
        """

        self.mappings: dict[PrimitiveModel, dict[str, Name]] = {}
        self.assigned_edges: dict[IOHyperEdge, Name] = {}
        self.assigned_names: dict[str, Name] = {}
        self.external_edges: dict[IOHyperEdge, str] = {}
        self.used_edges: set[IOHyperEdge] = set()
        self.key_origins: dict[str, int] = {}
        self.reserved_keys = reserved_keys if reserved_keys else set()
        self.queued_models: dict[
            IOHyperEdge, list[tuple[PrimitiveModel, dict[str, str], str]]
        ] = {}
        self._external_mapping: dict[str, Name] = {}
        self.model = model
        self.short_namings = short_namings

        self._name_externals()
        self._generate_keys(model)
        self._rebase_names()

    @property
    def external_mapping(self) -> dict[str, str]:
        """
        Get the external mapping of keys to names.

        Returns:
            dict[str, str]: The external mapping.
        """
        return {key: value.name for key, value in self._external_mapping.items()}

    @property
    def external_keys(self) -> set[str]:
        """
        Get the set of external keys.

        Returns:
            set[str]: The set of external keys.
        """
        return set(self.external_mapping.values())

    def rename_key(self, source_name: str, target_name: str):
        """
        Rename a key from source_name to target_name.

        Args:
            source_name (str): The original name of the key.
            target_name (str): The new name of the key.
        """
        if source_name == target_name:
            return

        if target_name in self.assigned_names:
            new_target_key = self._get_next_unique_name(target_name)
            self._update_defined_names(target_name, new_target_key)

        self._update_defined_names(source_name, target_name)

    def _update_defined_names(self, old_key: str, new_key: str):
        old_name = self.assigned_names[old_key]
        if old_name.origin in self.key_origins:
            if self.key_origins[old_name.origin] == 0:
                self.key_origins.pop(old_name.origin)
            else:
                self.key_origins[old_name.origin] -= 1

        self.assigned_names[old_key].name = new_key
        self.assigned_names[new_key] = self.assigned_names.pop(old_key)

        if old_key in self.external_mapping.values():
            self._external_mapping = {
                key: self.assigned_names[new_key] if value == old_key else value
                for key, value in self._external_mapping.items()
            }

    def _name_externals(self):
        external_keys = list(self.model.conns.input_keys) + list(
            self.model.conns.output_keys
        )
        external_keys_no_named = [key for key in external_keys if key.startswith("$")]
        external_keys_named = [key for key in external_keys if not key.startswith("$")]

        key_origin_counts = self._count_key_origins(
            external_keys_named, external_keys_no_named
        )

        for key in external_keys_named + external_keys_no_named:
            conn = self.model.conns.all[key]
            base_name_str = conn.key

            if self.short_namings:
                if not key.startswith("$"):
                    name_str = self._get_unique_name_str(base_name_str)
                    name = self._create_name(name_str, base_name_str)
                else:
                    key_origin = conn.metadata.key_origin
                    assert key_origin is not None
                    name = self._create_name(
                        self._get_unique_name_str(key_origin, key_origin_counts),
                        key_origin,
                    )

                self._external_mapping[base_name_str] = name
                self.assigned_edges[conn.metadata] = name

            if key in self.model._input_keys:
                self.used_edges.add(conn.metadata)
                self.external_edges[conn.metadata] = base_name_str

    def _count_key_origins(
        self, external_keys_named: list[str], external_keys_no_named: list[str]
    ) -> dict[str, int]:
        """
        Count the origins of the keys.

        Args:
            external_keys_named (list[str]): list of named external keys.
            external_keys_no_named (list[str]): list of unnamed external keys.

        Returns:
            dict[str, int]: The count of key origins.
        """
        key_origin_counts: dict[str, int] = {}
        for key in external_keys_named + external_keys_no_named:
            conn = self.model.conns.all[key]
            key_origin = conn.metadata.key_origin
            assert key_origin is not None
            key_origin_counts.setdefault(key_origin, 0)
            key_origin_counts[key_origin] += 1
        return key_origin_counts

    def _get_unique_name_str(
        self, base_name: str, key_origin_counts: dict[str, int] | None = None
    ) -> str:
        """
        Get a unique name string based on the base name and key origin counts.

        Args:
            base_name (str): The base name.
            key_origin_counts (dict[str, int] | None): The counts of key origins.

        Returns:
            str: The unique name string.
        """
        if key_origin_counts and key_origin_counts.get(base_name, 0) > 1:
            return self._get_next_unique_name(base_name)
        return base_name

    def _generate_keys(
        self,
        model: BaseModel,
        mappings: dict[str, str] | None = None,
        parent_name: str = "",
    ):
        """
        Generate keys for the model.

        Args:
            model (BaseModel): The base model.
            mappings (dict[str, str] | None): The mappings of keys.
            parent_name (str): The parent name.
        """
        if mappings is None:
            mappings = {}

        if isinstance(model, PrimitiveModel):
            if not self._is_primitive_ready(model):
                self._add_primitive_to_queue(model, mappings, parent_name)
                return

            self._process_primitive_model(model, mappings, parent_name)

        elif isinstance(model, Model):
            self._process_model(model, mappings, parent_name)
        else:
            raise ValueError("Model must be either PrimitiveModel or Model")

    def _process_primitive_model(
        self, model: PrimitiveModel, mappings: dict[str, str], parent_name: str
    ):
        """
        Process a primitive model.

        Args:
            model (PrimitiveModel): The primitive model.
            mappings (dict[str, str]): The mappings of keys.
        """

        self.mappings.setdefault(model, {})
        for key, conn in model.conns.all.items():
            if conn.metadata in self.assigned_edges:
                name = self.assigned_edges[conn.metadata]
            elif self.short_namings:
                key_origin = conn.metadata.key_origin
                assert key_origin is not None

                name = self._create_name(
                    self._get_next_unique_name(key_origin), key_origin
                )
            else:
                name_key = mappings.get(key, f"{parent_name}_{key}")
                name = self._create_name(name_key, name_key)
                if conn.metadata in self.external_edges:
                    external_name_key = self.external_edges[conn.metadata]
                    self._external_mapping[external_name_key] = name

            self.assigned_edges[conn.metadata] = name
            self.mappings[model][key] = name

        output_edge = model.output.metadata
        self.used_edges.add(output_edge)
        self._check_for_queue(output_edge)

    def _process_model(self, model: Model, mappings: dict[str, str], parent_name: str):
        submodel_names = model.get_unique_submodel_names()

        for m, value in model.dag.items():
            submodel_name = submodel_names[m].lower()
            name = (
                submodel_name
                if len(parent_name) == 0
                else parent_name + "_" + submodel_name
            )

            name_mapping: dict[str, str] = {}
            for key, conn in value.items():
                if conn.key.startswith("$"):
                    continue

                if conn.key not in mappings:
                    key_origin = conn.metadata.key_origin
                    assert key_origin is not None
                    if self.short_namings:
                        name_mapping[key] = key_origin
                    else:
                        name_mapping[key] = (
                            parent_name + "_" + key_origin
                            if len(parent_name) > 0
                            else key_origin
                        )
                else:
                    name_mapping[key] = mappings[conn.key]

            self._generate_keys(m, name_mapping, parent_name=name)

    def _check_for_queue(self, hyperedge: IOHyperEdge):
        if hyperedge in self.queued_models:
            for m, mappings, parent_name in self.queued_models[hyperedge]:
                if self._is_primitive_ready(m):
                    self._process_primitive_model(
                        m, mappings=mappings, parent_name=parent_name
                    )

    def _is_primitive_ready(self, model: PrimitiveModel):
        """
        Check if a primitive model is ready to be processed.

        Args:
            model (PrimitiveModel): The primitive model.

        Returns:
            bool: True if the model is ready, False otherwise.
        """

        for conn in model.conns.input_connections:
            if conn.metadata.data.value is TBD and conn.metadata not in self.used_edges:
                return False
        return True

    def _add_primitive_to_queue(
        self, model: PrimitiveModel, mappings: dict[str, str], parent_name: str
    ):
        """
        Add a primitive model to the queue.

        Args:
            model (PrimitiveModel): The primitive model.
            input_edges (set[IOHyperEdge]): The input edges.
            mappings (dict[str, str]): The mappings of keys.
        """

        for conn in model.conns.input_connections:
            self.queued_models.setdefault(conn.metadata, [])
            if (model, mappings, parent_name) not in self.queued_models[conn.metadata]:
                self.queued_models[conn.metadata].append((model, mappings, parent_name))

    def _get_next_unique_name(self, name: str) -> str:
        """
        Get the next unique name for the given base name.

        Args:
            name (str): The base name.

        Returns:
            str: The next unique name.
        """
        self.key_origins[name] = self.key_origins.get(name, -1) + 1
        candidate_name = f"{name}_{self.key_origins[name]}"
        if (
            candidate_name in self.assigned_names
            or candidate_name in self.reserved_keys
        ):
            return self._get_next_unique_name(name)
        while candidate_name in self.reserved_keys:
            candidate_name = f"_{candidate_name}"
        return candidate_name

    def _create_name(self, name: str, key_origin: str) -> Name:
        """
        Create a new name with the given base name and key origin.

        Args:
            name (str): The base name.
            key_origin (str): The key origin.

        Returns:
            Name: The created name.
        """
        new_name = Name(name, origin=key_origin)
        self.assigned_names[name] = new_name
        return new_name

    def _rebase_names(self):
        """
        Rebase the names to remove unnecessary suffixes.
        """
        for base_name, idx in self.key_origins.items():
            if idx == 0 and base_name not in self.external_keys:
                name = f"{base_name}_{0}"
                while base_name in self.reserved_keys:
                    base_name = f"_{base_name}"
                self.assigned_names[name].name = base_name
                self.assigned_names[base_name] = self.assigned_names.pop(name)

    def __iter__(self):
        self._iter = iter(self.mappings.items())
        return self

    def __next__(self):
        model, mapping = next(self._iter)
        return model, {key: name.name for key, name in mapping.items()}
>>>>>>> 65335728
<|MERGE_RESOLUTION|>--- conflicted
+++ resolved
@@ -31,15 +31,10 @@
     EvaluateAllType,
     EvaluateGradientsType,
     EvaluateType,
-<<<<<<< HEAD
-    IOKey,
-    MainValueType,
-=======
     IOHyperEdge,
     IOKey,
     MainValueType,
     NotAvailable,
->>>>>>> 65335728
     ParamsEvalType,
     Scalar,
     Table,
@@ -231,7 +226,7 @@
             self._infer_differentiability(p_model, mappings)
 
             # NOTE: maybe move adding cache to generate_code methods.
-            if self.backend.type == "numpy":
+            if self.backend.backend_type == "numpy":
                 cache_name = "_".join([mappings[output], p_model.cache_name])
                 mappings["cache"] = cache_name
                 cache_value: dict | None = None if self.inference else dict()
@@ -408,166 +403,6 @@
     def output_keys(self):
         return sorted(self._output_keys)
 
-<<<<<<< HEAD
-    def flatten_dag(
-        self,
-        model: BaseModel,
-        key_mappings: dict[str, str],
-        name: str = "",
-        safe_shapes: bool = True,
-        memo: dict[int, Tensor[DataType] | Scalar] | None = None,
-    ):
-        _, reorder_graph = self._flatten_dag(
-            model, key_mappings, name, safe_shapes, memo
-        )
-        if reorder_graph:
-            self._flat_graph._reorder_connections()
-
-    def _flatten_dag(
-        self,
-        model: BaseModel,
-        key_mappings: dict[str, str],
-        name: str = "",
-        safe_shapes: bool = True,
-        memo: dict[int, Tensor[DataType] | Scalar] | None = None,
-    ) -> tuple[dict[str, str], bool]:
-        if memo is None:
-            memo = {}
-
-        internal_keys: dict[str, str] = {}
-        reorder_graph = False
-
-        model_shapes = {}
-        if safe_shapes and model.safe_shapes:
-            model_shapes = create_shape_map(
-                model.safe_shapes, self.data_store.constraint_solver
-            )
-
-        model_data: dict[str, Tensor[DataType] | Scalar] = {}
-        for key in model.conns.all:
-            _key = key_mappings.get(key, key) if model.parent is None else key
-            logical_data = model.conns.get_data(key)
-            physical_data: Tensor[DataType] | Scalar = logical_data.make_physical(
-                self.backend, memo=memo
-            )
-            # Set differentiability of non-differentiable tensor inputs to False.
-            if isinstance(physical_data, Tensor):
-                # TODO: Second condition in if will be removed
-                # after Primitive's compile handling updated..
-                if (
-                    key in self._non_differentiable_keys
-                    or physical_data.value is not TBD
-                ):
-                    # TODO: Create an API for setting differentiability of a tensor.
-                    physical_data._differentiable = False
-                elif key in self._trainable_tensor_inputs:
-                    physical_data._differentiable = True
-
-            model_data[_key] = physical_data
-            self.data_store.data_memo[id(logical_data)] = physical_data
-
-            if key_shape := model_shapes.get(key):
-                data = model_data[_key]
-                assert isinstance(data, Tensor)
-                shp = data.shape
-                shp.merge(key_shape.node)
-
-        # Save outermost model's data to data store.
-        if model.parent is None:
-            self.data_store.update_data(model_data)
-
-        if isinstance(model, PrimitiveModel):
-            output = PrimitiveModel.output_key
-            _data_dict: dict[str, Tensor[DataType] | Scalar] = {}
-            dag: dict[str, str] = {}
-            for inner_key in model.external_keys:
-                updated_inner_key = key_mappings.get(inner_key, inner_key)
-                dag[inner_key] = updated_inner_key
-                if updated_inner_key not in self.data:
-                    _data_dict[updated_inner_key] = model_data[inner_key]
-            self.data_store.update_data(_data_dict)
-            self._infer_differentiability(model, dag)
-
-            # NOTE: maybe move adding cache to generate_code methods.
-            if self.backend.backend_type == "numpy":
-                cache_name = "_".join([dag[output], model.cache_name])
-                dag["cache"] = cache_name
-                cache_value: dict[str, MainValueType] | None = (
-                    None if self.inference else dict()
-                )
-                # Create a Scalar object for caches in manualgrad backend.
-                cache_scalar = Scalar(dict | None, cache_value)
-                self.data_store.update_data({cache_name: cache_scalar})
-
-            reorder_graph = self._flat_graph.add_value(model, dag)
-        else:
-            # NOTE: key of internal_keys should be str not Connection object because
-            # extend_from creates different Connection object with same key and
-            # metadata!
-            assert isinstance(model, Model)
-            if (
-                model.formula_key is not None
-                and model.formula_key in self.backend.primitive_function_dict
-            ):
-                model, key_mappings = self._replace_with_primitive(model, key_mappings)
-                _, _reorder_graph = self._flatten_dag(
-                    model, key_mappings, name, safe_shapes, memo=memo
-                )
-                return internal_keys, reorder_graph | _reorder_graph
-
-            models = model.get_models_in_topological_order()
-
-            for idx, m in enumerate(models):
-                m_name = name + "_" + m.__class__.__name__ + "_" + str(idx)
-                source_name = m_name
-
-                m_mapping: dict[str, str] = dict()
-                for key, value in model.dag[m].items():
-                    if (res := key_mappings.get(value.key)) is not None:
-                        result = res
-                    else:
-                        if (
-                            source
-                            := model.dependency_map._local_output_dependency_map.get(
-                                value
-                            )
-                        ) is not None:
-                            # If connection is an output of any model, name it by using
-                            # the name of this model and its index.
-                            source_model = source[0]
-
-                            source_name = (
-                                name
-                                + "_"
-                                + source_model.__class__.__name__
-                                + "_"
-                                + str(list(models).index(source_model))
-                            )
-                        else:
-                            source_name = (
-                                name
-                                + "_"
-                                + m.__class__.__name__
-                                + "_"
-                                + str(list(models).index(m))
-                            )
-                        key_origin = value.metadata.key_origin
-                        assert key_origin is not None
-                        result = internal_keys.setdefault(
-                            value.key, source_name + "_" + key_origin
-                        )
-                    m_mapping[key] = result
-
-                _, _reorder_graph = self._flatten_dag(
-                    m, m_mapping, m_name, safe_shapes, memo=memo
-                )
-
-                reorder_graph |= _reorder_graph
-
-        return internal_keys, reorder_graph
-
-=======
->>>>>>> 65335728
     def _infer_differentiability(self, model: PrimitiveModel, dag: dict[str, str]):
         # Infer output differentiability only for the models
         # that have a Tensor type output.
@@ -1301,9 +1136,6 @@
                 params, data, output_gradients, fn_name="eval_all_fn"
             )
         else:
-<<<<<<< HEAD
-            return self._generated_evaluate_all_fn(params, data, output_gradients)  # type: ignore
-=======
             return self._generated_evaluate_all_fn(params, data, output_gradients)  # type: ignore
 
 
@@ -1677,5 +1509,4 @@
 
     def __next__(self):
         model, mapping = next(self._iter)
-        return model, {key: name.name for key, name in mapping.items()}
->>>>>>> 65335728
+        return model, {key: name.name for key, name in mapping.items()}