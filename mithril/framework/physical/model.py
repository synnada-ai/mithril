# Copyright 2022 Synnada, Inc.
#
# Licensed under the Apache License, Version 2.0 (the "License");
# you may not use this file except in compliance with the License.
# You may obtain a copy of the License at
#
#     http://www.apache.org/licenses/LICENSE-2.0
#
# Unless required by applicable law or agreed to in writing, software
# distributed under the License is distributed on an "AS IS" BASIS,
# WITHOUT WARRANTIES OR CONDITIONS OF ANY KIND, either express or implied.
# See the License for the specific language governing permissions and
# limitations under the License.

import math
import warnings
from collections.abc import Callable, Mapping, Sequence
from copy import deepcopy
from dataclasses import dataclass
from functools import partial, reduce

from ...backends.backend import Backend, ParallelBackend
from ...core import DataType, GenericDataType
from ...utils.type_utils import is_list_int
from ..common import (
    NOT_GIVEN,
    TBD,
    Connection,
    ConnectionData,
    DataEvalType,
    EvaluateAllType,
    EvaluateGradientsType,
    EvaluateType,
    IOHyperEdge,
    IOKey,
    MainValueType,
    NotAvailable,
    ParamsEvalType,
    Scalar,
    Table,
    Tensor,
    UniadicRecord,
    Updates,
    Variadic,
    _get_shapes,
    _ShapesType,
    create_shape_map,
    get_summary,
    get_summary_shapes,
    get_summary_types,
)
from ..logical.base import BaseModel
from ..logical.model import Model
from ..logical.primitive import PrimitiveModel
from ..utils import define_unique_names, find_intersection_type
from .data_store import StaticDataStore
from .flat_graph import FlatGraph

__all__ = ["PhysicalModel"]

LossKey = "loss"
FinalCost = "final_cost"

PhysicalShapeValueType = Sequence[int | None]
PhysicalConstantType = (
    Mapping[str | Connection, DataType | MainValueType]
    | Mapping[str, DataType | MainValueType]
    | Mapping[Connection, DataType | MainValueType]
)
PhysicalShapeType = (
    Mapping[str | Connection, PhysicalShapeValueType]
    | Mapping[str, PhysicalShapeValueType]
    | Mapping[Connection, PhysicalShapeValueType]
)

StringOrConnectionSetType = set[str | Connection] | set[str] | set[Connection]


class PhysicalModel(GenericDataType[DataType]):
    def __init__(
        self,
        model: BaseModel,
        backend: Backend[DataType],
        *,
        discard_keys: StringOrConnectionSetType,
        data_keys: StringOrConnectionSetType,
        constant_keys: PhysicalConstantType[DataType],
        trainable_keys: StringOrConnectionSetType,
        jacobian_keys: StringOrConnectionSetType,
        shapes: PhysicalShapeType,
        inference: bool,
        safe_shapes: bool,
        safe_names: bool,
        use_short_namings: bool,
    ) -> None:
        if isinstance(model, PrimitiveModel):
            # TODO: Remove wrapping with Model in the future.
            model = deepcopy(model)
            extend_info = model()
            model_keys = {}
            for key in model.external_keys:
                value = extend_info._connections.get(key, NOT_GIVEN)
                # NOTE: Do not set default value if it is given in constant_keys.
                value = (value, NOT_GIVEN)[key in constant_keys]
                default_val = model.conns.get_data(key).value
                if (value is NOT_GIVEN and default_val is TBD) or (
                    key in model.output_keys
                ):
                    # Non-valued connections are only named with their key names.
                    model_keys[key] = key
                else:
                    val = default_val if default_val is not TBD else value
                    model_keys[key] = IOKey(key, val)  # type: ignore

            model = Model() + model(**model_keys)

        self.backend: Backend[DataType] = backend
        self._output_keys: set[str] = set(model.conns.output_keys)
        flat_model = FlatModel(
            model,
            set(backend.primitive_function_dict.keys()),
            short_namings=use_short_namings,
        )
        self.external_key_mapping = flat_model.external_mapping

        # NOTE: Reconsider updating logical dag in order.
        self._input_keys: set[str] = {
            flat_model.external_mapping[key] for key in model._input_keys
        }

        # Add canonical output mapping to key_mappings if necessary
        # TODO: This is a temporary solution, a better way will be implemented
        # in another PR.
        if len(model.conns.output_keys) == 0:
            if isinstance(model.canonical_output, NotAvailable):
                raise ValueError("Models with no output keys can not be compiled.")

            current_name = flat_model.assigned_edges[
                model.canonical_output.metadata
            ].name
            key_origin = model.canonical_output.metadata.key_origin
            if key_origin != current_name:
                while key_origin in flat_model.assigned_edges:
                    key_origin = f"_{key_origin}"

            self._output_keys.add(key_origin)
            flat_model.rename_key(current_name, key_origin)

        # Map given logical model key namings into physical key naming space.
        _constant_keys = {
            self._convert_key(model, k): v for k, v in constant_keys.items()
        }
        _data_keys = {self._convert_key(model, key) for key in data_keys}
        _trainable_keys = {self._convert_key(model, key) for key in trainable_keys}
        _discard_keys = {self._convert_key(model, key) for key in discard_keys}
        _shapes = {self._convert_key(model, k): v for k, v in shapes.items()}
        _jacobian_keys = {self._convert_key(model, key) for key in jacobian_keys}

        # Check provided constant and data_keys do not have
        # any preset value. Note that this check is done after key conversions.
        # Since key conversion eliminates some invalid representation of keys,
        # we can safely check overridden values of the valid keys.
        self._check_overridden_nontrainable_keys(model, constant_keys, data_keys)

        # Final validation process of provided keys.
        self._validate_keys(
            _constant_keys, _data_keys, _trainable_keys, _discard_keys, _jacobian_keys
        )

        # Set provided non-differentiable and trainable tensor keys.
        self._non_differentiable_keys: set[str] = _constant_keys.keys() | _data_keys
        self._trainable_tensor_inputs: set[str] = _trainable_keys
        self.discarded_keys = _discard_keys
        self.inference = inference

        # Initialize flat graph and data store.
        self._flat_graph: FlatGraph[DataType] = FlatGraph(
            self._input_keys, self._output_keys
        )
        memo: dict[int, Tensor | Scalar] = {}
        self.data_store: StaticDataStore[DataType] = StaticDataStore(
            self._flat_graph, backend, inference, model.constraint_solver, memo
        )

        for p_model, mappings in flat_model:
            model_shapes = {}
            if safe_shapes and p_model.safe_shapes:
                model_shapes = create_shape_map(
                    p_model.safe_shapes, self.data_store.constraint_solver
                )

            model_data: dict[str, Tensor | Scalar] = {}
            for key in p_model.conns.all:
                global_key = mappings[key]
                logical_data = p_model.conns.get_data(key)
                physical_data: Tensor | Scalar = logical_data.make_physical(
                    self.backend, memo=memo
                )
                # Set differentiability of non-differentiable tensor inputs to False.
                if isinstance(physical_data, Tensor):
                    # TODO: Second condition in if will be removed
                    # after Primitive's compile handling updated..
                    if (
                        global_key in self._non_differentiable_keys
                        or physical_data.value is not TBD
                    ):
                        # TODO: Create an API for setting differentiability of a tensor.
                        physical_data._differentiable = False
                    elif global_key in self._trainable_tensor_inputs:
                        physical_data._differentiable = True

                model_data[key] = physical_data
                self.data_store.data_memo[id(logical_data)] = physical_data

                if key_shape := model_shapes.get(key):
                    data = model_data[key]
                    assert isinstance(data, Tensor)
                    shp = data.shape
                    shp.merge(key_shape.node)

            output = PrimitiveModel.output_key
            _data_dict: dict[str, Tensor | Scalar] = {}

            for inner_key in p_model.external_keys:
                outer_key = mappings[inner_key]
                if outer_key not in self.data:
                    _data_dict[outer_key] = model_data[inner_key]
            self.data_store.update_data(_data_dict)
            self._infer_differentiability(p_model, mappings)

            # NOTE: maybe move adding cache to generate_code methods.
            if self.backend.backend_type == "numpy":
                cache_name = "_".join([mappings[output], p_model.cache_name])
                mappings["cache"] = cache_name
                cache_value: dict | None = None if self.inference else dict()
                # Create A object for caches in manualgrad backend.
                cache_scalar = Scalar(dict | None, cache_value)
                self.data_store.update_data({cache_name: cache_scalar})

            self._flat_graph.add_value(p_model, mappings)

        for cached_key in list(self.data_store.cached_data.keys()):
            self.data_store._infer_unused_keys(cached_key)

        # First part of the pm with all the inferences.
        self._pre_compile(
            constant_keys=_constant_keys,
            data_keys=_data_keys,
            jacobian_keys=_jacobian_keys,
            shapes=_shapes,
        )

        # If shape_names is True, all data (not params) provided in
        # runtime must be manually named in logical model.
        if safe_names:
            runtime_data_keys = self.data_store.runtime_static_keys
            unnamed_inputs = model._input_keys - self._input_keys - self.discarded_keys
            unnamed_data_keys = sorted(
                [
                    key
                    for key in unnamed_inputs
                    if flat_model.external_mapping.get(key, key) in runtime_data_keys
                ]
            )
            if unnamed_data_keys:
                raise KeyError(
                    "Runtime data keys must be named in logical model when "
                    "safe_names set to True. The following keys are unnamed: "
                    f"{', '.join(str(key) for key in unnamed_data_keys)}"
                )

    def __call__(
        self,
        params: dict[str, DataType] | None = None,
        data: Mapping[str, DataType | MainValueType] | None = None,
    ):
        return self.evaluate(params=params, data=data)

    def _convert_key(self, model: BaseModel, key: str | Connection) -> str:
        if isinstance(key, Connection):
            # Get outermost model equivalent of the connection.
            if (conn := model.conns.get_con_by_metadata(key.data.metadata)) is None:
                raise KeyError(f"Given connection not found: {key}")
            key = conn.key
        elif key.startswith("$"):
            raise KeyError(
                f"Given key: {key} is not valid. Unnamed keys in logical model "
                "can not be provided to physical model in string format. "
                "Try providing corresponding Connection object or naming "
                "this connection in logical model."
            )
        elif key not in model.conns.all:
            raise KeyError(f"Given key: {key} is not found in the logical model.")
        return self.external_key_mapping.get(key, key)

    def _check_overridden_nontrainable_keys(
        self,
        model: BaseModel,
        constant_keys: PhysicalConstantType[DataType],
        data_keys: StringOrConnectionSetType,
    ) -> None:
        for key in constant_keys.keys() | data_keys:
            if isinstance(key, Connection):
                value = key.metadata.data.value
                key_type = "connection"
            else:
                value = model.conns.get_data(key).value
                key_type = "key"
            if value is not TBD:
                raise ValueError(
                    f"Statically given {key_type}: {key} has been already "
                    "set as static with a value!"
                )

    def _validate_keys(
        self,
        constant_keys: dict[str, DataType | MainValueType],
        data_keys: set[str],
        trainable_keys: set[str],
        discard_keys: set[str],
        jacobian_keys: set[str],
    ) -> None:
        # Make sure no common keys in constant_keys, data_keys, trainable_keys
        # and discard_keys.
        const_keys = constant_keys.keys()
        if common := (
            const_keys & data_keys
            | const_keys & trainable_keys
            | const_keys & discard_keys
            | data_keys & trainable_keys
            | data_keys & discard_keys
            | trainable_keys & discard_keys
        ):
            raise ValueError(
                "Constant, data, trainable and discard keys must be disjoint sets. "
                "Common keys (in physical domain) in at least 2 different sets: "
                f"{', '.join(str(key) for key in common)}."
            )

        # Given non-differentiable keys must be subset of input keys.
        if statics_diff := ((data_keys | constant_keys.keys()) - self._input_keys):
            raise KeyError(
                "Provided static keys must be subset of the input keys. "
                f"Invalid keys: {', '.join(str(key) for key in statics_diff)}."
            )

        # Given trainable keys must be subset of input keys.
        if trainable_diff := (trainable_keys - self._input_keys):
            raise KeyError(
                "Provided trainable keys must be subset of the input keys. "
                f"Invalid keys: {', '.join(str(key) for key in trainable_diff)}."
            )

        # Make sure provided discard keys are subset of input keys and output keys.
        if internal_discards := (discard_keys - (self._input_keys | self._output_keys)):
            raise KeyError(
                "Provided discard keys must be subset of the input keys "
                "and output keys. "
                f"Invalid keys: {', '.join(str(key) for key in internal_discards)}."
            )

        # Given jacobian keys must be subset of input keys.
        if jacobian_diff := (jacobian_keys - self._input_keys):
            raise KeyError(
                "Provided jacobian keys must be subset of the input keys. "
                f"Invalid keys: {', '.join(str(key) for key in jacobian_diff)}."
            )

    def get_shapes(
        self,
        model: BaseModel | None = None,
        uni_keys: dict[UniadicRecord, str] | None = None,
        var_keys: dict[Variadic, str] | None = None,
        symbolic: bool = False,
        verbose: bool = False,
    ) -> _ShapesType:
        if model is not None:
            # Find corresponding data from self.data_store_data_memo.
            data_dict = {
                key: self.data_store.data_memo[id(value.metadata.data)]
                for key, value in model.conns.all.items()
            }
            key_mappings = model._generate_keys(include_outputs=True)
        else:
            data_dict = self.data
            key_mappings = None

        return _get_shapes(
            data_dict=data_dict,
            uniadic_keys=uni_keys,
            varadic_keys=var_keys,
            symbolic=symbolic,
            verbose=verbose,
            key_mappings=key_mappings,
        )

    @property
    def data(self):
        return self.data_store._all_data

    @property
    def shapes(self) -> _ShapesType:
        return self.get_shapes()

    @property
    def output_keys(self):
        return sorted(self._output_keys)

    def _infer_differentiability(self, model: PrimitiveModel, dag: dict[str, str]):
        # Infer output differentiability only for the models
        # that have a Tensor type output.
        if isinstance(model.output.metadata.data, Tensor):
            # If any of the inputs are differentiable, then
            # the output is also differentiable.
            output_key = dag[PrimitiveModel.output_key]
            for key, value in dag.items():
                if (
                    key != PrimitiveModel.output_key
                    and not self.data[value].is_non_diff
                ):
                    self.data[output_key]._differentiable = True
                    return
            # If all inputs are non-differentiable, then the output is also
            # non-differentiable.
            self.data[output_key]._differentiable = False

    def randomize_params(
        self,
        excluded_keys: set[str] | None = None,
        shards: dict[str, tuple[int, ...]] | None = None,
    ) -> dict[str, DataType]:
        """Initialize weight vector and bias terms.

        Parameters
        ----------
        excluded_keys : None | set[str]
            Set of input keys that will not be randomly generated. If
            None, simply equals to model's static keys | unused keys | ignored keys.
        seed : int
            Seed value for random modules.

        Returns
        -------
        Dict
            randomized inputs
        """

        if shards is None:
            shards = {}
        elif len(shards) > 0 and not isinstance(self.backend, ParallelBackend):
            raise Exception("Sharding is only supported for parallel backends!")

        shapes: dict[str, DataType] = {}
        # Initialize default non-randomized keys.
        non_randomized_keys = (
            self.data_store.all_static_keys | self.data_store.unused_keys
        )
        if excluded_keys is not None:
            # If any additional keys to be excluded for randomization, add them.
            non_randomized_keys |= excluded_keys
        for key in sorted(self._input_keys):
            if key in non_randomized_keys:
                continue

            # seed_key = self.backend.set_seed_key(seed, seed_key)
            shape = self.shapes[key]
            assert shape is not None
            shape_len = len(shape)
            if None in shape:
                raise Exception(
                    f"One or more dimensions of shape of '{key}' key is None!"
                )
            elif (
                variadic := any([item == "..." for item in shape])
            ) and shape_len == 1:
                shape = [1]
                warnings.warn(
                    f"Shape of {key} key automatically set to 1 since it's "
                    "shape consists of only variadic type!",
                    stacklevel=1,
                )
            elif variadic:
                shape = [item for item in shape if item != (...,)]  # type: ignore
                warnings.warn(
                    f"Shape of {key} key automatically set to {shape} since it's "
                    "shape includes variadic type!",
                    stacklevel=1,
                )

            assert is_list_int(shape)
            if isinstance(self.backend, ParallelBackend):
                device_mesh = shards.get(key, None)
                shapes[key] = self.backend.randn(*shape, device_mesh=device_mesh)
            else:
                shapes[key] = self.backend.randn(*shape)

        return shapes

    def _pre_compile(
        self,
        constant_keys: dict[str, DataType | MainValueType],
        data_keys: set[str],
        shapes: PhysicalShapeType,
        jacobian_keys: set[str],
    ):
        if jacobian_keys and self.backend.is_manualgrad:
            raise Exception(
                "Jacobians are only calculated for the backends that have "
                "autograd capability."
            )

        self.jacobian_keys = jacobian_keys
        self.ignore_grad_keys: set[str] = set()

        # Set given shapes.
        self.data_store.set_shapes(shapes)
<<<<<<< HEAD
=======

>>>>>>> 796a447b
        for node in self._flat_graph.nodes.values():
            conn_data = node.model.conns.get_connection("output")
            assert conn_data is not None
            if isinstance(conn_data.metadata.data, Scalar) or (
                not find_intersection_type(float, conn_data.metadata.data._type)
            ):
                self.ignore_grad_keys.add(
                    node.connections[PrimitiveModel.output_key].key
                )

        pruned_keys = self._flat_graph.prune_duplicate_nodes(self.data, constant_keys)

        updates = Updates()

        reverse_data_memo = {
            value: key for key, value in self.data_store.data_memo.items()
        }

        for key, conn_key in pruned_keys.items():
            pruned_data = self.data[key]
            remained_data = self.data[conn_key]

            # find the occurrence of pruned data in data memo and replace it with
            # remained data
            logical_id = reverse_data_memo[pruned_data]
            self.data_store.data_memo[logical_id] = remained_data

            updates |= remained_data.match(pruned_data)
            self.data[key] = remained_data

        for value in self.data_store._intermediate_non_differentiables.inverse:
            # there can exist some inferred intermediate scalar keys in logical model.
            # find those keys and add to cached datas
            if isinstance(value, Scalar) and value.value is not TBD:
                updates.add(value)

        self.data_store._update_cached_data(updates)

        self.data_store.constraint_solver(updates)

        # Set given static keys
        self.data_store.set_static_keys(constant_keys)

        # Extract idle keys which are not an output
        # of the model nor an input to a PrimitiveModel.

        self.discarded_keys |= {
            key for key in self._flat_graph.hanging_keys if key not in self.output_keys
        }

        self.discarded_keys, self._output_keys = self.infer_ignore(
            self.discarded_keys, self._output_keys
        )

        self.data_store.remove_keys_from_store(self.discarded_keys | pruned_keys.keys())

        # Infer and store all static keys using user provided constant keys and
        # the non-tensor constants defined in logical model.
        self.data_store.infer_static_keys()

        # Check if there exists any unused keys in the provided data_keys.
        # TODO: Consider to remove this check. Same check is done in
        # data_store's add_static_data.
        for key in data_keys:
            if key in self.data_store._unused_keys:
                raise ValueError(
                    f"Given '{key}' key is unused for the model, "
                    "no need to provide data for it."
                )

        self.ignore_grad_keys |= self.discarded_keys

        if len(self._output_keys - self.ignore_grad_keys) == 0 and not self.inference:
            raise ValueError("All outputs gradient are ignored.")

    def generate_functions(
        self,
        eval_fn: EvaluateType[DataType],
        grad_fn: EvaluateGradientsType[DataType] | None,
        eval_all_fn: EvaluateAllType[DataType] | None,
    ) -> None:
        self._generated_eval_fn: EvaluateType[DataType] = eval_fn
        self._generated_compute_gradients_fn: EvaluateGradientsType[DataType] | None = (
            grad_fn
        )
        self._generated_evaluate_all_fn: EvaluateAllType[DataType] | None = eval_all_fn

    def create_jacobian_fn(self, generated_fn: Callable):
        # TODO: Fix this method to make it picklable!
        if self.backend.is_manualgrad:
            raise (
                NotImplementedError(
                    "Currently Jacobian is not supported for manuel grad!"
                )
            )

        # TODO: Consider to JIT this function.
        def multiplier(x, y):
            return x * y

        def jacobian_fn(
            inputs: dict[str, DataType], data: dict[str, DataType] | None = None
        ):
            # Function for calculating jacobians for the requested
            # outputs stated in jacobian keys. We use more efficient
            # jacobian method considerin input-output dimensionalities.
            if data is None:
                data = {}

            def jacobian_wrapper(input, output):
                total_inputs = inputs | input

                return generated_fn(params=total_inputs, data=data)[output]

            jacobians: dict[str, dict[str, DataType]] = {}

            # Define default jacobian method as jacrev since
            # output dimensionality is generally lower than input.
            jacobian_method = self.backend.jacrev  # type: ignore

            # Iterate over all requested outputs for Jacobian calculations.
            for out in self.jacobian_keys:
                jacobians[out] = {}
                # Iterate over all trainable inputs.

                jacobian_par_fn = jacobian_method(partial(jacobian_wrapper, output=out))

                for key in inputs:
                    # if all(isinstance(dim, int) for dim in self.shapes[out]) and all(
                    #     isinstance(dim, int) for dim in self.shapes[key]
                    # ):
                    key_shp = self.shapes[key]
                    out_shp = self.shapes[out]
                    if (
                        isinstance(key_shp, list)
                        and isinstance(out_shp, list)
                        and is_list_int(key_shp)
                        and is_list_int(out_shp)
                    ):
                        # If dimensions are known, jacrev is more efficient
                        # for wide Jacobian matrices where output dimensionalitiy
                        # is lower than input dimensionality.
                        # jacfwd is more efficient in oppisite condition.
                        cond = reduce(multiplier, out_shp) >= reduce(
                            multiplier, key_shp
                        )
                        jacobian_method = [self.backend.jacrev, self.backend.jacfwd][  # type: ignore
                            cond
                        ]
                    # Provide input in dict format in order to get jacobians in dict
                    # format since all inputs are originally provided in dict format.
                    input = {key: inputs[key]}
                    # jacobians[out] |= jacobian_method(
                    #     partial(jacobian_wrapper, output=out)
                    # )(input)
                    jacobians[out] |= jacobian_par_fn(input)
            return jacobians

        return jacobian_fn

    def infer_ignore(
        self,
        weak_keys: set[str],
        output_keys: set[str],
        strict_keys: set[str] | None = None,
        update_graph: bool = True,
    ) -> tuple[set[str], set[str]]:
        """
        Infers the keys which will be ignored


        Parameters
        ----------
        keys : set[str]
            output keys that will be ignored,
            it must be given from user during compilation

        output_keys: tuple[str, ...]
            output keys of the model

        Returns
        -------
        tuple[Callable, Callable]
            _description_


        Returns
        -------
        tuple[set[str], tuple[str, ...]]
            Returns keys that will be ignored during ignore keys inference algorithm
            also returns updated output_keys in a tuple
        """
        if strict_keys is None:
            strict_keys = set()

        # Remove non_leaf ignored keys from output keys and ignored keys
        # e.g. Logistic Regression output (logits) is also an input to probs_out
        # in this case logits_out will become an internal key.
        keys = weak_keys | strict_keys
        non_leaf_keys = {
            key
            for key in weak_keys
            if key in self._flat_graph.all_source_keys and key in output_keys
        }
        # Internal keys will be removed from output_keys but also they will
        # be removed from current ignored keys.
        keys -= non_leaf_keys
        output_keys -= non_leaf_keys

        queue = keys.copy()
        while queue:
            key = queue.pop()
            # try forward inference (check if any inference is possible
            # from inputs to outputs)
            self._flat_graph.infer_ignore_step(key, keys, queue, from_source=True)
            # try bacward inference (check if any inference possible
            # from outputs to inputs)
            self._flat_graph.infer_ignore_step(key, keys, queue, from_source=False)

            if update_graph:
                self._flat_graph.remove_key(key)
                output_keys.discard(key)
                self._input_keys.discard(key)

        return keys, output_keys

    def _calculate_parameters(
        self,
        name_mappings: dict[Model, str],
        data_to_key_map: dict[Tensor | Scalar, list[str]] | None = None,
    ):
        total_params: int = 0
        seen_data: set[Tensor] = set()
        exact_param_status: bool = True
        param_info: dict[str, tuple[dict[str, str], dict[str, str]]] = {}
        if data_to_key_map is None:
            data_to_key_map = {}

        pm_trainables = (
            self._input_keys
            - self.data_store.data_values.keys()
            - self.data_store.unused_keys
            - self.data_store.runtime_static_keys
        )
        for model, model_name in name_mappings.items():
            key_mappings = model._generate_keys(include_outputs=True)
            for key in model.external_keys:
                in_dict, out_dict = param_info.setdefault(model_name, ({}, {}))
                inner_key = key_mappings.get(key, key)
                if key not in model._input_keys:
                    # case where the key is not an input key (hence not a trainable)
                    out_dict[inner_key] = "0"
                    continue

                data = model.conns.get_data(key)
                pm_data = self.data_store.data_memo[id(data)]
                pm_key_list = data_to_key_map.get(pm_data, [None])
                pm_key = pm_key_list[0]
                if pm_key not in pm_trainables:
                    # case where the key is not trainable
                    in_dict[inner_key] = "0"
                    continue

                assert isinstance(pm_data, Tensor)
                in_shape = pm_data.shape.get_shapes()
                if is_list_int(in_shape):
                    # case where the key is trainable and it has shape known
                    # example case: weight with a shape of []]
                    # example case: weight with a shape of [2, 3]

                    # TODO: Consider to move cast operation. It is only
                    # for linting purposes.
                    key_param = (
                        1 if in_shape == [] else math.prod(in_shape)
                    )  # TypeGuard

                    if pm_data not in seen_data:
                        # check if parameters of the data is already calculated and
                        # added to the total_params
                        total_params += key_param
                        seen_data.add(pm_data)
                    in_dict[inner_key] = str(key_param)
                else:
                    # case where the key is trainable but the params are not known yet
                    # example case: weight with a shape of ["u1", 3]
                    in_dict[inner_key] = "Unknown"
                    # From this point exact params of complete model cannot be known,
                    # set exact_param_status to False
                    exact_param_status = False

        if exact_param_status:
            total_params_str = str(total_params)
        else:
            total_params_str = ">" + str(total_params)

        return param_info, total_params_str

    def _print_model_info(
        self,
        total_params: str,
        data_to_key_map: dict[Tensor | Scalar, list[str]],
        model: BaseModel | None = None,
    ):
        # Find constant inputs of the model.
        pm_constant_input_keys = (
            self._input_keys - self.data_store.unused_keys
        ) & self.data_store.cached_data.keys()
        # Find Runtime static keys of the model (values appeared in data dict)
        pm_runtime_static_keys = self.data_store.runtime_static_keys
        # Find Trainable keys of the model (values appeared in params dict)
        pm_trainable_keys = (
            self._input_keys
            - self.data_store.unused_keys
            - pm_constant_input_keys
            - pm_runtime_static_keys
        )
        # find output_keys of physical model
        pm_output_keys = set(self.output_keys)

        if model is not None:
            # Find all keys of the logical model, Then find the projection of those keys
            # in their corresponding physical model
            projected_keys: set[str] = set()
            for conn in model.conns.all.values():
                if (
                    data := self.data_store.data_memo.get(id(conn.metadata.data))
                ) is not None and (pm_keys := data_to_key_map.get(data)):
                    projected_keys.update(pm_keys)

            trainable_keys = pm_trainable_keys & projected_keys
            constant_input_keys = pm_constant_input_keys & projected_keys
            runtime_static_keys = pm_runtime_static_keys & projected_keys
            output_keys = pm_output_keys & projected_keys

        else:
            trainable_keys = pm_trainable_keys
            constant_input_keys = pm_constant_input_keys
            runtime_static_keys = pm_runtime_static_keys
            output_keys = pm_output_keys

        pm_info = {
            "Backend type": [self.backend.backend_type],
            "Backend precision": [str(self.backend.precision)],
            "Backend device": [str(self.backend.device)],
            "Output keys": sorted(output_keys),
            "Constant inputs": sorted(constant_input_keys),
            "Static keys": sorted(runtime_static_keys),
            "Trainable keys": sorted(trainable_keys),
            "Total Parameters": [total_params],
        }

        info_table = Table(name="Model Info")
        info = info_table.dict_to_table(
            pm_info, right_length=1, left_length=18, len_space=1, r_len=100
        )[:-1]
        info_table.add_row([info])
        info_table.compile()
        info_table.display()

    def summary(
        self,
        model: BaseModel | None = None,
        depth: int = 0,
        shapes: bool = True,
        types: bool = False,
        symbolic: bool = False,
        verbose: bool = False,
        alternative_shapes: bool = False,
        print_info: bool = True,
        name: str | None = None,
    ):
        uni_keys: dict[UniadicRecord, str] = dict()
        var_keys: dict[Variadic, str] = dict()
        if model is None and depth != 0:
            raise ValueError("Depth cannot be specified when model is not given")
        if model is not None:
            sample_data = next(iter(model.conns.metadata_dict)).data
            if self.data_store.data_memo.get(id(sample_data)) is None:
                raise ValueError("Given model is not a part of compiled model")

        # If model is not None, create data to key map. this dict will point
        # determined key names in physical model.
        data_to_key_map: dict[Tensor | Scalar, list[str]] = {}
        for key, value in self.data.items():
            data_to_key_map.setdefault(value, []).append(key)

        shape_info = None
        type_info = None

        # Extract all summary information
        dag: list[PrimitiveModel] | dict[BaseModel, dict[str, ConnectionData]]
        if model is not None:
            if isinstance(model, PrimitiveModel):
                dag = [model]
            elif isinstance(model, Model):
                dag = model.dag

            name_mappings = define_unique_names(dag)
            conn_info = model.extract_connection_info(
                name_mappings, data_to_key_map, self.data_store.data_memo
            )
        else:
            # Remove unused models and cached models
            all_models = list(self._flat_graph.get_models())
            for key in self.data_store.unused_keys | self.data_store.cached_data.keys():
                if (
                    unused_model := self._flat_graph.connections.get(key)
                ) is not None and unused_model.node is not None:
                    all_models.remove(unused_model.node.model)

            name_mappings = define_unique_names(all_models)
            conn_info = self.extract_connection_info(name_mappings)

        model_shapes: dict[str, _ShapesType] = {
            sub_model_name: self.get_shapes(
                sub_model, uni_keys, var_keys, symbolic, alternative_shapes
            )
            for sub_model, sub_model_name in name_mappings.items()
        }

        # calculate all key parameters and total parameters
        param_info, total_parameters = self._calculate_parameters(
            name_mappings, data_to_key_map
        )

        if print_info:
            # Print the model info (backend, precision, trainable keys, etc.)
            self._print_model_info(total_parameters, data_to_key_map, model)

        if verbose:
            if shapes:
                # extract the shape info if necessary
                shape_info = get_summary_shapes(model_shapes, conn_info)

            if types:
                # extract the type info if necessary
                type_info = get_summary_types(name_mappings, self.data_store.data_memo)

            # if verbose, find the name of the model and create the table object and
            # display it based on extracted infos
            if name is None:
                name = model.__class__.__name__ if model else self.__class__.__name__
            table = get_summary(
                conns=conn_info,
                name=name,
                shape=shape_info,
                types=type_info,
                params=param_info,
            )

            table.compile()
            table.display()
            if depth > 0:
                for model, model_name in name_mappings.items():
                    if not isinstance(model, PrimitiveModel):
                        self.summary(
                            model=model,
                            depth=depth - 1,
                            shapes=shapes,
                            types=types,
                            symbolic=symbolic,
                            verbose=verbose,
                            print_info=False,
                            name=model_name,
                        )

    def extract_connection_info(
        self, name_mappings: dict[PrimitiveModel, str] | None = None
    ):
        if name_mappings is None:
            name_mappings = define_unique_names(self._flat_graph.get_models())
        conn_info: dict[str, tuple[dict[str, list[str]], dict[str, list[str]]]] = {}

        for model, model_name in name_mappings.items():
            conn_info.setdefault(model_name, ({}, {}))
            model_node = self._flat_graph.nodes[model]
            input_keys = tuple(model._input_keys)

            for input_key in input_keys:
                connection = model_node.connections[input_key]
                if (connected_node := connection.node) is None or name_mappings.get(
                    connected_node.model
                ) is None:
                    # If connection.node is None, it means there is no node connected
                    # that input key. Meaning that input key is an input to overall
                    # model. Indicate it accordingly
                    input_name = "'" + connection.key + "'"
                    input_data = model.conns.all[input_key].metadata.data
                    if isinstance(input_data, Scalar):
                        # If value of the scalar is determined, write that value
                        pm_input_data = self.data_store.data_memo[id(input_data)]
                        if (val := pm_input_data.value) is not TBD:
                            input_name = str(val)
                    conn_info[model_name][0][input_key] = [input_name]
                else:
                    # If connection.node is not None, it means that the input_key is
                    # the output of another model. It also means that output of that
                    # model is connected to the input_key. Hence, two updates on
                    # conns_dict shall be done. Find connected models and keys and do
                    # the updates.
                    con_model = connected_node.model
                    connected_model_name = name_mappings[con_model]
                    con_model_output_key = next(iter(con_model.conns.output_keys))
                    conn_info.setdefault(connected_model_name, ({}, {}))
                    outer_input_conn = conn_info[model_name][0].setdefault(
                        input_key, []
                    )
                    outer_output_conn = conn_info[connected_model_name][1].setdefault(
                        con_model_output_key, []
                    )
                    outer_input_conn.append(
                        f"{connected_model_name}.{con_model_output_key}"
                    )
                    outer_output_conn.append(f"{model_name}.{input_key}")

        for output_key in self.output_keys:
            # Traverse output_keys of overall model and make indications accordingly
            outer_key = self._flat_graph.output_dict.get(output_key, output_key)
            output_connection = self._flat_graph.connections[outer_key]
            assert output_connection.node is not None
            model = output_connection.node.model
            model_name = name_mappings[model]
            inner_out_key = next(iter(model.conns.output_keys))
            conn_info[model_name][1].setdefault(inner_out_key, []).append(
                f"'{output_key}'"
            )
        return conn_info

    def _replace_with_primitive(
        self, model: Model, key_mappings: dict[str, str]
    ) -> tuple[PrimitiveModel, dict[str, str]]:
        assert model._formula_key is not None
        formula = self.backend.primitive_function_dict[model._formula_key]
        primitive_input_keys = formula.__code__.co_varnames[
            : formula.__code__.co_argcount
        ]  # make function?

        # Remove unnecessary keys
        unnecessary_keys = {
            key: key_mappings.get(key, key)
            for key in (set(model._input_keys) - set(primitive_input_keys))
        }
        input_keys = list(model._input_keys)
        external_keys = list(model.external_keys)

        for key, val in unnecessary_keys.items():
            # self.static_keys.pop(val)
            # self.non_differentiables.pop(val)
            self.data_store._remove_key_from_store(val, label_as_unused=False)
            self.data.pop(val)
            self._input_keys.discard(val)
            input_keys.remove(key)
            external_keys.remove(key)

        for key in list(self.data):
            if key[0] == "$":
                self.data.pop(key)

        kwargs = {key: model.conns.all[key].metadata.data for key in external_keys}

        primitive = PrimitiveModel(
            formula_key=model._formula_key, name=model.name, **kwargs
        )
        primitive.parent = model.parent

        p_key_mappings = {}
        # for key in model._input_keys | model.output_keys:
        for key in model.external_keys:
            if key[0] != "$":
                p_key_mappings[key] = key_mappings.get(key, key)

        return primitive, p_key_mappings

    def evaluate(
        self,
        params: ParamsEvalType[DataType] | None = None,
        data: DataEvalType[DataType] | None = None,
    ) -> DataEvalType[DataType]:
        if (
            isinstance(self.backend, ParallelBackend)
            and self.backend._parallel_manager is not None
        ):
            return self.backend._run_callable(params, data, fn_name="eval_fn")
        else:
            return self._generated_eval_fn(params, data)

    def evaluate_gradients(
        self,
        params: ParamsEvalType[DataType] | None = None,
        data: DataEvalType[DataType] | None = None,
        output_gradients: ParamsEvalType[DataType] | None = None,
    ) -> ParamsEvalType[DataType]:
        if self.inference:
            raise NotImplementedError(
                "Inference mode does not support gradients calculation"
            )
        if (
            isinstance(self.backend, ParallelBackend)
            and self.backend._parallel_manager is not None
        ):
            return self.backend._run_callable(
                params, data, output_gradients, fn_name="eval_grad_fn"
            )
        else:
            return self._generated_compute_gradients_fn(params, data, output_gradients)  # type: ignore

    def evaluate_all(
        self,
        params: ParamsEvalType[DataType] | None = None,
        data: DataEvalType[DataType] | None = None,
        output_gradients: ParamsEvalType[DataType] | None = None,
    ) -> tuple[DataEvalType[DataType], ParamsEvalType[DataType]]:
        if self.inference:
            raise NotImplementedError(
                "Inferece mode does not support gradients calculation"
            )
        if (
            isinstance(self.backend, ParallelBackend)
            and self.backend._parallel_manager is not None
        ):
            return self.backend._run_callable(
                params, data, output_gradients, fn_name="eval_all_fn"
            )
        else:
            return self._generated_evaluate_all_fn(params, data, output_gradients)  # type: ignore


@dataclass
class Name:
    name: str
    origin: str

    def __hash__(self):
        return hash(self.name)

    def __eq__(self, other):
        if isinstance(other, Name):
            return self.name == other.name
        if isinstance(other, str):
            return self.name == other
        return False

    def startswith(self, prefix: str):
        return self.name.startswith(prefix)


class FlatModel:
    def __init__(
        self,
        model: BaseModel,
        reserved_keys: set[str] | None = None,
        short_namings: bool = True,
    ):
        """
        Args:
            model (BaseModel): The base model to be flattened.
            reserved_keys (set[str] | None): A set of reserved keys.
            short_namings (bool): Flag to determine if short namings should be used.
        """

        self.mappings: dict[PrimitiveModel, dict[str, Name]] = {}
        self.assigned_edges: dict[IOHyperEdge, Name] = {}
        self.assigned_names: dict[str, Name] = {}
        self.external_edges: dict[IOHyperEdge, str] = {}
        self.used_edges: set[IOHyperEdge] = set()
        self.key_origins: dict[str, int] = {}
        self.reserved_keys = reserved_keys if reserved_keys else set()
        self.queued_models: dict[
            IOHyperEdge, list[tuple[PrimitiveModel, dict[str, str], str]]
        ] = {}
        self._external_mapping: dict[str, Name] = {}
        self.model = model
        self.short_namings = short_namings

        self._name_externals()
        self._generate_keys(model)
        self._rebase_names()

    @property
    def external_mapping(self) -> dict[str, str]:
        """
        Get the external mapping of keys to names.

        Returns:
            dict[str, str]: The external mapping.
        """
        return {key: value.name for key, value in self._external_mapping.items()}

    @property
    def external_keys(self) -> set[str]:
        """
        Get the set of external keys.

        Returns:
            set[str]: The set of external keys.
        """
        return set(self.external_mapping.values())

    def rename_key(self, source_name: str, target_name: str):
        """
        Rename a key from source_name to target_name.

        Args:
            source_name (str): The original name of the key.
            target_name (str): The new name of the key.
        """
        if source_name == target_name:
            return

        if target_name in self.assigned_names:
            new_target_key = self._get_next_unique_name(target_name)
            self._update_defined_names(target_name, new_target_key)

        self._update_defined_names(source_name, target_name)

    def _update_defined_names(self, old_key: str, new_key: str):
        old_name = self.assigned_names[old_key]
        if old_name.origin in self.key_origins:
            if self.key_origins[old_name.origin] == 0:
                self.key_origins.pop(old_name.origin)
            else:
                self.key_origins[old_name.origin] -= 1

        self.assigned_names[old_key].name = new_key
        self.assigned_names[new_key] = self.assigned_names.pop(old_key)

        if old_key in self.external_mapping.values():
            self._external_mapping = {
                key: self.assigned_names[new_key] if value == old_key else value
                for key, value in self._external_mapping.items()
            }

    def _name_externals(self):
        external_keys = list(self.model.conns.input_keys) + list(
            self.model.conns.output_keys
        )
        external_keys_no_named = [key for key in external_keys if key.startswith("$")]
        external_keys_named = [key for key in external_keys if not key.startswith("$")]

        key_origin_counts = self._count_key_origins(
            external_keys_named, external_keys_no_named
        )

        for key in external_keys_named + external_keys_no_named:
            conn = self.model.conns.all[key]
            base_name_str = conn.key

            if self.short_namings:
                if not key.startswith("$"):
                    name_str = self._get_unique_name_str(base_name_str)
                    name = self._create_name(name_str, base_name_str)
                else:
                    key_origin = conn.metadata.key_origin
                    assert key_origin is not None
                    name = self._create_name(
                        self._get_unique_name_str(key_origin, key_origin_counts),
                        key_origin,
                    )

                self._external_mapping[base_name_str] = name
                self.assigned_edges[conn.metadata] = name

            if key in self.model._input_keys:
                self.used_edges.add(conn.metadata)
                self.external_edges[conn.metadata] = base_name_str

    def _count_key_origins(
        self, external_keys_named: list[str], external_keys_no_named: list[str]
    ) -> dict[str, int]:
        """
        Count the origins of the keys.

        Args:
            external_keys_named (list[str]): list of named external keys.
            external_keys_no_named (list[str]): list of unnamed external keys.

        Returns:
            dict[str, int]: The count of key origins.
        """
        key_origin_counts: dict[str, int] = {}
        for key in external_keys_named + external_keys_no_named:
            conn = self.model.conns.all[key]
            key_origin = conn.metadata.key_origin
            assert key_origin is not None
            key_origin_counts.setdefault(key_origin, 0)
            key_origin_counts[key_origin] += 1
        return key_origin_counts

    def _get_unique_name_str(
        self, base_name: str, key_origin_counts: dict[str, int] | None = None
    ) -> str:
        """
        Get a unique name string based on the base name and key origin counts.

        Args:
            base_name (str): The base name.
            key_origin_counts (dict[str, int] | None): The counts of key origins.

        Returns:
            str: The unique name string.
        """
        if key_origin_counts and key_origin_counts.get(base_name, 0) > 1:
            return self._get_next_unique_name(base_name)
        return base_name

    def _generate_keys(
        self,
        model: BaseModel,
        mappings: dict[str, str] | None = None,
        parent_name: str = "",
    ):
        """
        Generate keys for the model.

        Args:
            model (BaseModel): The base model.
            mappings (dict[str, str] | None): The mappings of keys.
            parent_name (str): The parent name.
        """
        if mappings is None:
            mappings = {}

        if isinstance(model, PrimitiveModel):
            if not self._is_primitive_ready(model):
                self._add_primitive_to_queue(model, mappings, parent_name)
                return

            self._process_primitive_model(model, mappings, parent_name)

        elif isinstance(model, Model):
            self._process_model(model, mappings, parent_name)
        else:
            raise ValueError("Model must be either PrimitiveModel or Model")

    def _process_primitive_model(
        self, model: PrimitiveModel, mappings: dict[str, str], parent_name: str
    ):
        """
        Process a primitive model.

        Args:
            model (PrimitiveModel): The primitive model.
            mappings (dict[str, str]): The mappings of keys.
        """

        self.mappings.setdefault(model, {})
        for key, conn in model.conns.all.items():
            if conn.metadata in self.assigned_edges:
                name = self.assigned_edges[conn.metadata]
            elif self.short_namings:
                key_origin = conn.metadata.key_origin
                assert key_origin is not None

                name = self._create_name(
                    self._get_next_unique_name(key_origin), key_origin
                )
            else:
                name_key = mappings.get(key, f"{parent_name}_{key}")
                name = self._create_name(name_key, name_key)
                if conn.metadata in self.external_edges:
                    external_name_key = self.external_edges[conn.metadata]
                    self._external_mapping[external_name_key] = name

            self.assigned_edges[conn.metadata] = name
            self.mappings[model][key] = name

        output_edge = model.output.metadata
        self.used_edges.add(output_edge)
        self._check_for_queue(output_edge)

    def _process_model(self, model: Model, mappings: dict[str, str], parent_name: str):
        submodel_names = model.get_unique_submodel_names()

        for m, value in model.dag.items():
            submodel_name = submodel_names[m].lower()
            name = (
                submodel_name
                if len(parent_name) == 0
                else parent_name + "_" + submodel_name
            )

            name_mapping: dict[str, str] = {}
            for key, conn in value.items():
                if conn.key.startswith("$"):
                    continue

                if conn.key not in mappings:
                    key_origin = conn.metadata.key_origin
                    assert key_origin is not None
                    if self.short_namings:
                        name_mapping[key] = key_origin
                    else:
                        name_mapping[key] = (
                            parent_name + "_" + key_origin
                            if len(parent_name) > 0
                            else key_origin
                        )
                else:
                    name_mapping[key] = mappings[conn.key]

            self._generate_keys(m, name_mapping, parent_name=name)

    def _check_for_queue(self, hyperedge: IOHyperEdge):
        if hyperedge in self.queued_models:
            for m, mappings, parent_name in self.queued_models[hyperedge]:
                if self._is_primitive_ready(m):
                    self._process_primitive_model(
                        m, mappings=mappings, parent_name=parent_name
                    )

    def _is_primitive_ready(self, model: PrimitiveModel):
        """
        Check if a primitive model is ready to be processed.

        Args:
            model (PrimitiveModel): The primitive model.

        Returns:
            bool: True if the model is ready, False otherwise.
        """

        for conn in model.conns.input_connections:
            if conn.metadata.data.value is TBD and conn.metadata not in self.used_edges:
                return False
        return True

    def _add_primitive_to_queue(
        self, model: PrimitiveModel, mappings: dict[str, str], parent_name: str
    ):
        """
        Add a primitive model to the queue.

        Args:
            model (PrimitiveModel): The primitive model.
            input_edges (set[IOHyperEdge]): The input edges.
            mappings (dict[str, str]): The mappings of keys.
        """

        for conn in model.conns.input_connections:
            self.queued_models.setdefault(conn.metadata, [])
            if (model, mappings, parent_name) not in self.queued_models[conn.metadata]:
                self.queued_models[conn.metadata].append((model, mappings, parent_name))

    def _get_next_unique_name(self, name: str) -> str:
        """
        Get the next unique name for the given base name.

        Args:
            name (str): The base name.

        Returns:
            str: The next unique name.
        """
        self.key_origins[name] = self.key_origins.get(name, -1) + 1
        candidate_name = f"{name}_{self.key_origins[name]}"
        if (
            candidate_name in self.assigned_names
            or candidate_name in self.reserved_keys
        ):
            return self._get_next_unique_name(name)
        while candidate_name in self.reserved_keys:
            candidate_name = f"_{candidate_name}"
        return candidate_name

    def _create_name(self, name: str, key_origin: str) -> Name:
        """
        Create a new name with the given base name and key origin.

        Args:
            name (str): The base name.
            key_origin (str): The key origin.

        Returns:
            Name: The created name.
        """
        new_name = Name(name, origin=key_origin)
        self.assigned_names[name] = new_name
        return new_name

    def _rebase_names(self):
        """
        Rebase the names to remove unnecessary suffixes.
        """
        for base_name, idx in self.key_origins.items():
            if idx == 0 and base_name not in self.external_keys:
                name = f"{base_name}_{0}"
                while base_name in self.reserved_keys:
                    base_name = f"_{base_name}"
                self.assigned_names[name].name = base_name
                self.assigned_names[base_name] = self.assigned_names.pop(name)

    def __iter__(self):
        self._iter = iter(self.mappings.items())
        return self

    def __next__(self):
        model, mapping = next(self._iter)
        return model, {key: name.name for key, name in mapping.items()}<|MERGE_RESOLUTION|>--- conflicted
+++ resolved
@@ -514,10 +514,7 @@
 
         # Set given shapes.
         self.data_store.set_shapes(shapes)
-<<<<<<< HEAD
-=======
-
->>>>>>> 796a447b
+
         for node in self._flat_graph.nodes.values():
             conn_data = node.model.conns.get_connection("output")
             assert conn_data is not None
