--- conflicted
+++ resolved
@@ -59,11 +59,6 @@
 
 # from ..logical.model import Model
 from ..logical.primitive import PrimitiveModel
-<<<<<<< HEAD
-from ..utils import find_intersection_type
-=======
-from ..utils import define_unique_names
->>>>>>> 99db8463
 from .data_store import StaticDataStore
 from .flat_graph import FlatGraph
 
