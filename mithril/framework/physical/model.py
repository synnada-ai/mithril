--- conflicted
+++ resolved
@@ -683,7 +683,6 @@
 
     def generate_functions(
         self,
-<<<<<<< HEAD
         eval_fn: EvaluateType[DataType],
         grad_fn: EvaluateGradientsType[DataType] | None,
         eval_all_fn: EvaluateAllType[DataType] | None,
@@ -693,50 +692,6 @@
             grad_fn
         )
         self._generated_evaluate_all_fn: EvaluateAllType[DataType] | None = eval_all_fn
-=======
-        eval_fn: Callable[
-            [dict[str, DataType] | None, Mapping[str, MainValueType | DataType] | None],
-            Mapping[str, MainValueType | DataType],
-        ],
-        grad_fn: Callable[
-            [
-                dict[str, DataType] | None,
-                Mapping[str, MainValueType | DataType] | None,
-                dict[str, DataType] | None,
-            ],
-            dict[str, DataType],
-        ],
-        eval_all_fn: Callable[
-            [
-                dict[str, DataType] | None,
-                Mapping[str, MainValueType | DataType] | None,
-                dict[str, DataType] | None,
-            ],
-            tuple[Mapping[str, MainValueType | DataType], dict[str, DataType]],
-        ],
-    ) -> None:
-        self._generated_eval_fn: Callable[
-            [dict[str, DataType] | None, Mapping[str, MainValueType | DataType] | None],
-            Mapping[str, MainValueType | DataType],
-        ] = eval_fn
-        self._generated_compute_gradients_fn: Callable[
-            [
-                dict[str, DataType] | None,
-                Mapping[str, MainValueType | DataType] | None,
-                dict[str, DataType] | None,
-            ],
-            dict[str, DataType],
-        ] = grad_fn
-
-        self._generated_evaluate_all_fn: Callable[
-            [
-                dict[str, DataType] | None,
-                Mapping[str, MainValueType | DataType] | None,
-                dict[str, DataType] | None,
-            ],
-            tuple[Mapping[str, MainValueType | DataType], dict[str, DataType]],
-        ] = eval_all_fn
->>>>>>> 74ce5705
 
     def create_jacobian_fn(self, generated_fn: Callable):
         # TODO: Fix this method to make it picklable!
@@ -1226,15 +1181,9 @@
 
     def evaluate(
         self,
-<<<<<<< HEAD
         params: ParamsEvalType[DataType] | None = None,
         data: DataEvalType[DataType] | None = None,
     ) -> DataEvalType[DataType]:
-=======
-        params: dict[str, DataType] | None = None,
-        data: Mapping[str, DataType | MainValueType] | None = None,
-    ) -> Mapping[str, MainValueType | DataType]:
->>>>>>> 74ce5705
         if (
             isinstance(self.backend, ParallelBackend)
             and self.backend._parallel_manager is not None
@@ -1245,17 +1194,10 @@
 
     def evaluate_gradients(
         self,
-<<<<<<< HEAD
         params: ParamsEvalType[DataType] | None = None,
         data: DataEvalType[DataType] | None = None,
         output_gradients: ParamsEvalType[DataType] | None = None,
     ) -> ParamsEvalType[DataType]:
-=======
-        params: dict[str, DataType] | None = None,
-        data: Mapping[str, DataType | MainValueType] | None = None,
-        output_gradients: dict[str, DataType] | None = None,
-    ) -> dict[str, DataType]:
->>>>>>> 74ce5705
         if self.inference:
             raise NotImplementedError(
                 "Inference mode does not support gradients calculation"
@@ -1272,17 +1214,10 @@
 
     def evaluate_all(
         self,
-<<<<<<< HEAD
         params: ParamsEvalType[DataType] | None = None,
         data: DataEvalType[DataType] | None = None,
         output_gradients: ParamsEvalType[DataType] | None = None,
     ) -> tuple[DataEvalType[DataType], ParamsEvalType[DataType]]:
-=======
-        params: dict[str, DataType] | None = None,
-        data: Mapping[str, DataType | MainValueType] | None = None,
-        output_gradients: dict[str, DataType] | None = None,
-    ) -> tuple[Mapping[str, MainValueType | DataType], dict[str, DataType]]:
->>>>>>> 74ce5705
         if self.inference:
             raise NotImplementedError(
                 "Inferece mode does not support gradients calculation"
