# Copyright 2022 Synnada, Inc.
#
# Licensed under the Apache License, Version 2.0 (the "License");
# you may not use this file except in compliance with the License.
# You may obtain a copy of the License at
#
#     http://www.apache.org/licenses/LICENSE-2.0
#
# Unless required by applicable law or agreed to in writing, software
# distributed under the License is distributed on an "AS IS" BASIS,
# WITHOUT WARRANTIES OR CONDITIONS OF ANY KIND, either express or implied.
# See the License for the specific language governing permissions and
# limitations under the License.

from __future__ import annotations

import math
import warnings
from collections.abc import Mapping, Sequence
from copy import deepcopy
from dataclasses import dataclass
from functools import cached_property
from typing import Any, Literal, overload

from ...backends.backend import Backend, ParallelBackend
from ...types import DataType, GenericDataType
from ...utils.type_utils import is_list_int
from ..common import (
    TBD,
    DataEvalType,
    EvaluateAllType,
    EvaluateType,
    FinalCost,
    IOHyperEdge,
    MainValueInstance,
    MainValueType,
    ParamsEvalType,
    ShapeResultType,
    StateKey,
    Table,
    Tensor,
    ToBeDetermined,
    UniadicRecord,
    Updates,
    Variadic,
    any_differentiable,
    create_shape_map,
    get_shapes,
    get_summary,
    get_summary_shapes,
    get_summary_types,
)
from ..logical.base import BaseModel, ConnectionData
from ..logical.model import (
    Connection,
    Model,
    define_unique_names,
)
from ..logical.operator import Operator
from .flat_graph import FlatGraph

__all__ = ["PhysicalModel"]


PhysicalShapeValueType = Sequence[int | None]
PhysicalConstantType = (
    Mapping[
        str | Connection, DataType | int | float | bool | Sequence[Any] | dict[str, Any]
    ]
    | Mapping[str, DataType | int | float | bool | Sequence[Any] | dict[str, Any]]
    | Mapping[
        Connection, DataType | int | float | bool | Sequence[Any] | dict[str, Any]
    ]
)
PhysicalShapeType = (
    Mapping[str | Connection, PhysicalShapeValueType]
    | Mapping[str, PhysicalShapeValueType]
    | Mapping[Connection, PhysicalShapeValueType]
)

StringOrConnectionSetType = set[str | Connection] | set[str] | set[Connection]


class PhysicalModel(GenericDataType[DataType]):
    def __init__(
        self,
        model: Model,
        backend: Backend[DataType],
        *,
        discard_keys: StringOrConnectionSetType,
        data_keys: StringOrConnectionSetType,
        constant_keys: PhysicalConstantType[DataType],
        trainable_keys: StringOrConnectionSetType,
        shapes: PhysicalShapeType,
        inference: bool,
        safe_shapes: bool,
        safe_names: bool,
        use_short_namings: bool,
    ) -> None:
        if len(model.conns.output_keys) == 0 and len(model.conns.couts) == 0:
            raise KeyError("Models with no output keys can not be compiled.")

        # TODO: Update StaticDataStore.convert_data_to_physical function.

        self.backend: Backend[DataType] = backend
        self._output_keys: set[str] = set(model.conns.output_keys)
        flat_model = FlatModel(
            model,
            set(backend.primitive_function_dict.keys()),
            short_namings=use_short_namings,
        )
        self.external_key_mapping: dict[str, str] = flat_model.external_mapping

        # NOTE: Reconsider updating logical dag in order.
        self._input_keys: set[str] = {
            self.external_key_mapping[key] for key in model.input_keys
        }

        # Add canonical output mapping to key_mappings if necessary
        # TODO: This is a temporary solution, a better way will be implemented
        # in another PR.
        if len(model.conns.output_keys) == 0:
            for cout in model.conns.couts:
                current_name = flat_model.assigned_edges[cout.metadata].name
                key_origin = cout.metadata.key_origin
                if key_origin != current_name:
                    while key_origin in flat_model.assigned_names:
                        key_origin = f"_{key_origin}"

                assert key_origin is not None
                self._output_keys.add(key_origin)
                flat_model.rename_key(current_name, key_origin)

        self.state_keys: list[StateKey] = []

        # Save state_outputs (containing its exposure info) with
        # their corresponding input keys (containing its initial value).
        # Also, update input_keys and output_keys.
        for out_con, in_con in flat_model.state_keys.items():
            in_key = flat_model.assigned_edges[in_con.metadata].name
            out_key = flat_model.assigned_edges[out_con.metadata].name
            val = in_con.metadata._value
            self._input_keys.add(in_key)
            is_exposed_output = out_key in self._output_keys
            self._output_keys.add(out_key)
            self.state_keys.append(StateKey(in_key, out_key, is_exposed_output, val))

        # Map given logical model key namings into physical key naming space.
        _constant_keys = {
            self._convert_key(model, k): v for k, v in constant_keys.items()
        }
        _data_keys = {self._convert_key(model, key) for key in data_keys}
        _trainable_keys = {self._convert_key(model, key) for key in trainable_keys}
        _discard_keys = {self._convert_key(model, key) for key in discard_keys}
        _shapes = {self._convert_key(model, k): v for k, v in shapes.items()}

        # Check provided constant and data_keys do not have
        # any preset value. Note that this check is done after key conversions.
        # Since key conversion eliminates some invalid representation of keys,
        # we can safely check overridden values of the valid keys.
        self._check_overridden_nontrainable_keys(model, constant_keys, data_keys)

        # Final validation process of provided keys.
        self._validate_keys(_constant_keys, _data_keys, _trainable_keys, _discard_keys)

        # Set provided non-differentiable and trainable tensor keys.
        self._non_differentiable_keys: set[str] = _constant_keys.keys() | _data_keys
        self._trainable_tensor_inputs: set[str] = _trainable_keys
        self.discarded_keys = _discard_keys
        self.inference = inference

        # Initialize flat graph and data store.
        memo: dict[int, IOHyperEdge] = {}

        self.flat_graph: FlatGraph[DataType] = FlatGraph(
            self._input_keys,
            self._output_keys,
            self.backend,
            model.constraint_solver,
            self.state_keys,
            memo,
        )

        # Initialize an Updates object to store updates and pass it to the
        # _pre_compile.
        updates = Updates()
        for p_model, mappings in flat_model:
            model_shapes = {}
            if safe_shapes and p_model.safe_shapes:
                model_shapes = create_shape_map(
                    p_model.safe_shapes, self.flat_graph.constraint_solver
                )

            model_data: dict[str, IOHyperEdge] = {}
            for key in p_model.conns.all:
                global_key = mappings[key]
                logical_data = p_model.conns.get_data(key)
                physical_data: IOHyperEdge = deepcopy(logical_data, memo=memo)

                if global_key in self._non_differentiable_keys:
                    # TODO: Create an API for setting differentiability of a tensor.
                    physical_data.set_differentiability(False)
                elif global_key in self._trainable_tensor_inputs:
                    if physical_data.is_polymorphic:
                        # Set physical data type to Tensor.
                        updates |= physical_data.set_type(Tensor[float])
                    elif physical_data.is_valued:
                        raise ValueError(
                            f"Valued data can not be trainable: {global_key}"
                        )
                    physical_data.set_differentiability(True)

                model_data[key] = physical_data
                self.flat_graph.data_memo[id(logical_data)] = physical_data

                if key_shape := model_shapes.get(key):
                    data = model_data[key]
                    assert data.is_tensor
                    shp = data.shape
                    assert shp is not None
                    # assert shp is not None
                    updates |= shp.merge(key_shape.node)

            # Since we may update type and shape, we need to call constraint
            # solver to propagate updates.
            self.flat_graph.constraint_solver(updates)

            output = Operator.output_key
            _data_dict: dict[str, IOHyperEdge] = {}

            self._infer_differentiability(p_model, model_data)
            for inner_key in p_model.external_keys:
                outer_key = mappings[inner_key]
                if outer_key not in self.data:
                    _data_dict[outer_key] = model_data[inner_key]
            self.flat_graph.update_data(_data_dict)

            # NOTE: maybe move adding cache to generate_code methods.
            if self.backend.backend_type == "numpy":
                cache_name = "_".join([mappings[output], Operator.cache_name])
                mappings["cache"] = cache_name
                # TODO: Why do we have to provide cache_value here? It is
                # NONE | dict().
                cache_value: dict[str, MainValueType] | None = (
                    None if self.inference else dict()
                )
                # Create A object for caches in manualgrad backend.
                cache_scalar = IOHyperEdge(type=dict | type(None), value=cache_value)

                self.flat_graph.update_data({cache_name: cache_scalar})

            self.flat_graph.add_value(p_model, mappings)

        # First part of the pm with all the inferences.
        self._pre_compile(
            constant_keys=_constant_keys,
            data_keys=_data_keys,
            shapes=_shapes,
        )

        # If shape_names is True, all data (not params) provided in
        # runtime must be manually named in logical model.
        if safe_names:
            runtime_data_keys = self.flat_graph.runtime_static_keys
            unnamed_inputs = model.input_keys - self._input_keys - self.discarded_keys
            unnamed_data_keys = sorted(
                [
                    local_key
                    for local_key in unnamed_inputs
                    if (key := self.external_key_mapping.get(local_key, local_key))
                    in runtime_data_keys
                ]
            )
            if unnamed_data_keys:
                raise KeyError(
                    "Runtime data keys must be named in logical model when "
                    "safe_names set to True. The following keys are unnamed: "
                    f"{', '.join(str(key) for key in unnamed_data_keys)}"
                )

    @property
    def cotangent_keys(self) -> set[str]:
        """
        Returns a set of cotangent keys based on the current mode and output keys.

        In inference mode, an empty set is returned as no output gradients are needed.
        In training mode, if `FinalCost` is in the output keys, only `FinalCost` is
        returned. Otherwise, only the differentiable output keys that require
        output gradients are returned.

        Returns:
            set[str]: A set of cotangent keys.
        """
        if self.inference:
            # In inference mode, no need to provide any output gradients
            # for any output key.
            return set()

        if FinalCost in self._output_keys:
            # This indicates that we are working with a TrainModel.
            # Therefore, only FinalCost is the only cotangent for VJP
            # (typically unit gradient provided).
            keys = {FinalCost}
        else:
            # Only differentiable output keys require output gradients.
            keys = {key for key in self._output_keys if self.has_grad(key)}
        return keys

    def _convert_key(self, model: BaseModel, key: str | Connection) -> str:
        if isinstance(key, Connection):
            # Get outermost model equivalent of the connection.
            if (conn := model.conns.get_con_by_metadata(key.metadata)) is None:
                raise KeyError(f"Given connection not found: {key}")
            key = conn.key
        elif key.startswith("$"):
            raise KeyError(
                f"Given key: {key} is not valid. Unnamed keys in logical model "
                "can not be provided to physical model in string format. "
                "Try providing corresponding Connection object or naming "
                "this connection in logical model."
            )
        elif key not in model.conns.all:
            raise KeyError(f"Given key: {key} is not found in the logical model.")
        return self.external_key_mapping.get(key, key)

    def _check_overridden_nontrainable_keys(
        self,
        model: BaseModel,
        constant_keys: PhysicalConstantType[DataType],
        data_keys: StringOrConnectionSetType,
    ) -> None:
        for key in constant_keys.keys() | data_keys:
            if isinstance(key, Connection):
                metadata = key.metadata
                key_type = "connection"
            else:
                metadata = model.conns.get_data(key)
                key_type = "key"
            if metadata.is_valued:
                raise ValueError(
                    f"Statically given {key_type}: {key} has been already "
                    "set as static with a value!"
                )

    def _validate_keys(
        self,
        constant_keys: PhysicalConstantType[DataType],
        data_keys: set[str],
        trainable_keys: set[str],
        discard_keys: set[str],
    ) -> None:
        # Make sure no common keys in constant_keys, data_keys, trainable_keys
        # and discard_keys.
        const_keys = constant_keys.keys()
        if common := (
            const_keys & data_keys
            | const_keys & trainable_keys
            | const_keys & discard_keys
            | data_keys & trainable_keys
            | data_keys & discard_keys
            | trainable_keys & discard_keys
        ):
            raise ValueError(
                "Constant, data, trainable and discard keys must be disjoint sets. "
                "Common keys (in physical domain) in at least 2 different sets: "
                f"{', '.join(str(key) for key in common)}."
            )

        # Given non-differentiable keys must be subset of input keys.
        if statics_diff := ((data_keys | constant_keys.keys()) - self._input_keys):
            raise KeyError(
                "Provided static keys must be subset of the input keys. "
                f"Invalid keys: {', '.join(str(key) for key in statics_diff)}."
            )

        # Given trainable keys must be subset of input keys.
        if trainable_diff := (trainable_keys - self._input_keys):
            raise KeyError(
                "Provided trainable keys must be subset of the input keys. "
                f"Invalid keys: {', '.join(str(key) for key in trainable_diff)}."
            )

        # Make sure provided discard keys are subset of input keys and output keys.
        if internal_discards := (discard_keys - (self._input_keys | self._output_keys)):
            raise KeyError(
                "Provided discard keys must be subset of the input keys "
                "and output keys. "
                f"Invalid keys: {', '.join(str(key) for key in internal_discards)}."
            )

    def has_grad(self, key: str) -> bool:
        """
        Check if the edge corresponding to the given key has a gradient.

        This method checks if the edge associated with the provided key
        has a differentiable value. It first attempts to retrieve the edge
        directly from `self.data` using the key. If the edge is not found,
        it retrieves the edge using the key from `self.flat_graph.output_dict`
        which is simply a map that stores aliases of pruned keys.

        Args:
            key (str): The key corresponding to the edge to be checked.

        Returns:
            bool: True if the edge has a differentiable value, False otherwise.
        """
        if (edge := self.data.get(key)) is None:
            edge = self.data[self.flat_graph.output_dict[key]]
        return any_differentiable(edge._value)

    def get_shapes(
        self,
        model: BaseModel | None = None,
        uni_keys: dict[UniadicRecord, str] | None = None,
        var_keys: dict[Variadic, str] | None = None,
        symbolic: bool = False,
        verbose: bool = False,
    ) -> ShapeResultType:
        if model is not None:
            # Find corresponding data from self.data_store_data_memo.
            data_dict = {
                key: self.flat_graph.data_memo[id(value.metadata)]
                for key, value in model.conns.all.items()
            }
            key_mappings = model.generate_keys(include_outputs=True)
        else:
            data_dict = self.data
            key_mappings = None

        return get_shapes(
            data_dict=data_dict,
            uniadic_keys=uni_keys,
            varadic_keys=var_keys,
            symbolic=symbolic,
            verbose=verbose,
            key_mappings=key_mappings,
        )

    @property
    def data(self) -> dict[str, IOHyperEdge]:
        return self.flat_graph.all_data

    @property
    def shapes(self) -> ShapeResultType:
        return self.get_shapes()

    @property
    def output_keys(self) -> list[str]:
        return sorted(self._output_keys)

    @property
    def input_keys(self) -> set[str]:
        return self._input_keys

    def _infer_differentiability(
        self, p_model: Operator, model_data: dict[str, IOHyperEdge]
    ) -> None:
        # Infer output differentiability only for the models
        # that have a Tensor type output.
        output_key = Operator.output_key
        output_edge = model_data[output_key]
        input_diffs = [
            any_differentiable(value._value)
            for key, value in model_data.items()
            if key != output_key
        ]

        if output_edge.is_tensor:
            diff = p_model.infer_differentiability(*input_diffs)
            output_edge.set_differentiability(diff)

    def randomize_params(
        self,
        excluded_keys: set[str] | None = None,
        shards: dict[str, tuple[int, ...]] | None = None,
    ) -> dict[str, DataType]:
        """Initialize weight vector and bias terms.

        Parameters
        ----------
        excluded_keys : None | set[str]
            Set of input keys that will not be randomly generated. If
            None, simply equals to model's static keys | unused keys | ignored keys.
        seed : int
            Seed value for random modules.

        Returns
        -------
        Dict
            randomized inputs
        """

        if shards is None:
            shards = {}
        elif len(shards) > 0 and not isinstance(self.backend, ParallelBackend):
            raise Exception("Sharding is only supported for parallel backends!")

        shapes: dict[str, DataType] = {}
        # Initialize default non-randomized keys.
        non_randomized_keys = (
            self.flat_graph.all_static_keys | self.flat_graph.unused_keys
        )
        if excluded_keys is not None:
            # If any additional keys to be excluded for randomization, add them.
            non_randomized_keys |= excluded_keys
        for key in sorted(self._input_keys):
            if key in non_randomized_keys:
                continue

            if self.data[key].initial_valued:
                shapes[key] = self.flat_graph.data_store.convert_to_physical_value(  # type: ignore
                    key, self.data[key].value
                )
                continue
            shape = self.shapes[key]
            assert shape is not None
            shape_len = len(shape)
            if None in shape:
                raise Exception(
                    f"One or more dimensions of shape of '{key}' key is None!"
                )
            elif (
                variadic := any([item == "..." for item in shape])
            ) and shape_len == 1:
                shape = [1]
                warnings.warn(
                    f"Shape of {key} key automatically set to 1 since it's "
                    "shape consists of only variadic type!",
                    stacklevel=1,
                )
            elif variadic:
                shape = [item for item in shape if item != (...,)]  # type: ignore
                warnings.warn(
                    f"Shape of {key} key automatically set to {shape} since it's "
                    "shape includes variadic type!",
                    stacklevel=1,
                )

            assert is_list_int(shape)
            if isinstance(self.backend, ParallelBackend):
                device_mesh = shards.get(key, None)
                shapes[key] = self.backend.randn(*shape, device_mesh=device_mesh)
            else:
                shapes[key] = self.backend.randn(*shape)

        return shapes

    def _pre_compile(
        self,
        constant_keys: dict[
            str, DataType | int | float | bool | Sequence[Any] | dict[str, Any]
        ],
        data_keys: set[str],
        shapes: PhysicalShapeType,
    ) -> None:
        # Set given shapes.
        self.flat_graph.set_shapes(shapes)

        # Set given static keys
        self.flat_graph.set_static_keys(constant_keys)

        # Infer and store all static keys using user provided constant keys and
        # the non-tensor constants defined in logical model.
        self.flat_graph.infer_static_keys()

        # Check if there exists any unused keys in the provided data_keys.
        # TODO: Consider to remove this check. Same check is done in
        # data_store's add_static_data.
        for key in data_keys:
            if key in self.flat_graph.unused_keys:
                raise ValueError(
                    f"Given '{key}' key is unused for the model, "
                    "no need to provide data for it."
                )

        self.flat_graph.prune_duplicate_connections(self.data, constant_keys)

        self.discarded_keys |= {
            key for key in self.flat_graph.hanging_keys if key not in self.output_keys
        }

        self.discarded_keys, self._output_keys = self.flat_graph.infer_ignore(
            self.discarded_keys, self._output_keys
        )
        if (
            not self.inference
            and len({key for key in self._output_keys if self.has_grad(key)}) == 0
        ):
            raise ValueError("All outputs gradient are ignored.")

    def generate_functions(
        self,
        eval_fn: EvaluateType[DataType],
        eval_all_fn: EvaluateAllType[DataType] | None,
    ) -> None:
        self._generated_eval_fn: EvaluateType[DataType] = eval_fn
        self._generated_evaluate_all_fn: EvaluateAllType[DataType] | None = eval_all_fn

    def _calculate_parameters(
        self,
        name_mappings: dict[BaseModel, str],
        data_to_key_map: dict[IOHyperEdge, list[str]] | None = None,
    ) -> tuple[dict[str, tuple[dict[str, str], dict[str, str]]], str]:
        total_params: int = 0
        seen_data: set[IOHyperEdge] = set()
        exact_param_status: bool = True
        param_info: dict[str, tuple[dict[str, str], dict[str, str]]] = {}
        if data_to_key_map is None:
            data_to_key_map = {}

        pm_trainables = (
            self._input_keys
            - self.flat_graph.cached_data.keys()
            - self.flat_graph.unused_keys
            - self.flat_graph.runtime_static_keys
        )
        for model, model_name in name_mappings.items():
            key_mappings = model.generate_keys(include_outputs=True)
            for key in model.external_keys:
                in_dict, out_dict = param_info.setdefault(model_name, ({}, {}))
                inner_key = key_mappings.get(key, key)
                if key not in model.input_keys:
                    # case where the key is not an input key (hence not a trainable)
                    out_dict[inner_key] = "0"
                    continue

                data = model.conns.get_data(key)
                pm_data = self.flat_graph.data_memo[id(data)]
                pm_key_list = data_to_key_map.get(pm_data, [None])
                pm_key = pm_key_list[0]
                if pm_key not in pm_trainables:
                    # case where the key is not trainable
                    in_dict[inner_key] = "0"
                    continue

                assert pm_data.shape is not None
                in_shape = pm_data.shape.get_shapes()
                if is_list_int(in_shape):
                    # case where the key is trainable and it has shape known
                    # example case: weight with a shape of []]
                    # example case: weight with a shape of [2, 3]

                    # TODO: Consider to move cast operation. It is only
                    # for linting purposes.
                    key_param = (
                        1 if in_shape == [] else math.prod(in_shape)
                    )  # TypeGuard

                    if pm_data not in seen_data:
                        # check if parameters of the data is already calculated and
                        # added to the total_params
                        total_params += key_param
                        seen_data.add(pm_data)
                    in_dict[inner_key] = str(key_param)
                else:
                    # case where the key is trainable but the params are not known yet
                    # example case: weight with a shape of ["u1", 3]
                    in_dict[inner_key] = "Unknown"
                    # From this point exact params of complete model cannot be known,
                    # set exact_param_status to False
                    exact_param_status = False

        if exact_param_status:
            total_params_str = str(total_params)
        else:
            total_params_str = ">" + str(total_params)

        return param_info, total_params_str

    def _print_model_info(
        self,
        total_params: str,
        data_to_key_map: dict[IOHyperEdge, list[str]],
        model: BaseModel | None = None,
    ) -> None:
        # Find constant inputs of the model.
        pm_constant_input_keys = (
            self._input_keys - self.flat_graph.unused_keys
        ) & self.flat_graph.cached_data.keys()
        # Find Runtime static keys of the model (values appeared in data dict)
        pm_runtime_static_keys = self.flat_graph.runtime_static_keys
        # Find Trainable keys of the model (values appeared in params dict)
        pm_trainable_keys = (
            self._input_keys
            - self.flat_graph.unused_keys
            - pm_constant_input_keys
            - pm_runtime_static_keys
        )
        # find output_keys of physical model
        pm_output_keys = set(self.output_keys)

        if model is not None:
            # Find all keys of the logical model, Then find the projection of those keys
            # in their corresponding physical model
            projected_keys: set[str] = set()
            for conn in model.conns.all.values():
                if (
                    data := self.flat_graph.data_memo.get(id(conn.metadata))
                ) is not None and (pm_keys := data_to_key_map.get(data)):
                    projected_keys.update(pm_keys)

            trainable_keys = pm_trainable_keys & projected_keys
            constant_input_keys = pm_constant_input_keys & projected_keys
            runtime_static_keys = pm_runtime_static_keys & projected_keys
            output_keys = pm_output_keys & projected_keys

        else:
            trainable_keys = pm_trainable_keys
            constant_input_keys = pm_constant_input_keys
            runtime_static_keys = pm_runtime_static_keys
            output_keys = pm_output_keys

        pm_info = {
            "Backend type": [self.backend.backend_type],
            "Backend precision": [str(self.backend.precision)],
            "Backend device": [str(self.backend.device)],
            "Output keys": sorted(output_keys),
            "Constant inputs": sorted(constant_input_keys),
            "Static keys": sorted(runtime_static_keys),
            "Trainable keys": sorted(trainable_keys),
            "Total Parameters": [total_params],
        }

        info_table = Table(name="Model Info")
        info = info_table.dict_to_table(
            pm_info, right_length=1, left_length=18, len_space=1, r_len=100
        )[:-1]
        info_table.add_row([info])
        info_table.compile()
        info_table.display()

    def summary(
        self,
        model: BaseModel | None = None,
        depth: int = 0,
        shapes: bool = True,
        types: bool = False,
        symbolic: bool = False,
        verbose: bool = False,
        alternative_shapes: bool = False,
        print_info: bool = True,
        name: str | None = None,
    ) -> None:
        uni_keys: dict[UniadicRecord, str] = dict()
        var_keys: dict[Variadic, str] = dict()
        if model is None and depth != 0:
            raise ValueError("Depth cannot be specified when model is not given")
        if model is not None:
            sample_data = next(iter(model.conns.metadata_dict))
            if self.flat_graph.data_memo.get(id(sample_data)) is None:
                raise ValueError("Given model is not a part of compiled model")

        # If model is not None, create data to key map. this dict will point
        # determined key names in physical model.
        data_to_key_map: dict[IOHyperEdge, list[str]] = {}
        for key, value in self.data.items():
            data_to_key_map.setdefault(value, []).append(key)

        shape_info = None
        type_info = None

        # Extract all summary information
        dag: list[BaseModel] | dict[BaseModel, dict[str, ConnectionData]]
        if model is not None:
            dag = list(model.dag) if isinstance(model, Model) else [model]
            name_mappings = define_unique_names(dag)
            conn_info = model.extract_connection_info(
                name_mappings, data_to_key_map, self.flat_graph.data_memo
            )
        else:
            # Remove unused models and cached models
            all_models: list[BaseModel] = self.flat_graph.all_models  # type: ignore

            for key in self.flat_graph.unused_keys | self.flat_graph.cached_data.keys():
                if (
                    unused_model := self.flat_graph.connections.get(key)
                ) is not None and unused_model.op is not None:
                    all_models.remove(unused_model.op)

            name_mappings = define_unique_names(all_models)
            conn_info = self.extract_connection_info(name_mappings)  # type: ignore

        model_shapes: dict[str, ShapeResultType] = {
            sub_model_name: self.get_shapes(
                sub_model, uni_keys, var_keys, symbolic, alternative_shapes
            )
            for sub_model, sub_model_name in name_mappings.items()
        }

        # calculate all key parameters and total parameters
        param_info, total_parameters = self._calculate_parameters(
            name_mappings,
            data_to_key_map,
        )

        if print_info:
            # Print the model info (backend, precision, trainable keys, etc.)
            self._print_model_info(total_parameters, data_to_key_map, model)

        if verbose:
            if shapes:
                # extract the shape info if necessary
                shape_info = get_summary_shapes(model_shapes, conn_info)

            if types:
                # extract the type info if necessary
                type_info = get_summary_types(name_mappings, self.flat_graph.data_memo)

            # if verbose, find the name of the model and create the table object and
            # display it based on extracted infos
            if name is None:
                name = model.class_name if model else self.__class__.__name__
            table = get_summary(
                conns=conn_info,
                name=name,
                shape=shape_info,  # type: ignore
                types=type_info,
                params=param_info,
            )

            table.compile()
            table.display()
            if depth > 0:
                for model, model_name in name_mappings.items():
                    if not isinstance(model, Operator):
                        self.summary(
                            model=model,
                            depth=depth - 1,
                            shapes=shapes,
                            types=types,
                            symbolic=symbolic,
                            verbose=verbose,
                            print_info=False,
                            name=model_name,
                        )

    def extract_connection_info(
        self, name_mappings: dict[Operator, str] | None = None
    ) -> dict[str, tuple[dict[str, list[str]], dict[str, list[str]]]]:
        if name_mappings is None:
            name_mappings = define_unique_names(self.flat_graph.get_models())  # type: ignore
        conn_info: dict[str, tuple[dict[str, list[str]], dict[str, list[str]]]] = {}
        assert name_mappings is not None
        for model, model_name in name_mappings.items():
            conn_info.setdefault(model_name, ({}, {}))
            conn = self.flat_graph.model_table[model]
            input_keys = tuple(model.input_keys)

            for idx, input_key in enumerate(input_keys):
                connection_key = conn.source_keys[idx]
                connection = self.flat_graph.connections[connection_key]
                connection_model = connection.op
                if connection_model is None:
                    # If connection.node is None, it means there is no node connected
                    # that input key. Meaning that input key is an input to overall
                    # model. Indicate it accordingly
                    input_name = "'" + connection.key + "'"
                    input_data = model.conns.all[input_key].metadata
                    if not input_data.is_tensor:
                        # If value of the scalar is determined, write that value
                        pm_input_data = self.flat_graph.data_memo[id(input_data)]
                        if pm_input_data.is_valued:
                            val = pm_input_data.value
                            input_name = str(val)
                    conn_info[model_name][0][input_key] = [input_name]
                else:
                    # If connection.node is not None, it means that the input_key is
                    # the output of another model. It also means that output of that
                    # model is connected to the input_key. Hence, two updates on
                    # conns_dict shall be done. Find connected models and keys and do
                    # the updates.
                    connected_model_name = name_mappings[connection_model]
                    con_model_output_key = next(
                        iter(connection_model.conns.output_keys)
                    )
                    conn_info.setdefault(connected_model_name, ({}, {}))
                    outer_input_conn = conn_info[model_name][0].setdefault(
                        input_key, []
                    )
                    outer_output_conn = conn_info[connected_model_name][1].setdefault(
                        con_model_output_key, []
                    )
                    outer_input_conn.append(
                        f"{connected_model_name}.{con_model_output_key}"
                    )
                    outer_output_conn.append(f"{model_name}.{input_key}")

        for output_key in self.output_keys:
            # Traverse output_keys of overall model and make indications accordingly
            outer_key = self.flat_graph.output_dict.get(output_key, output_key)
            output_connection = self.flat_graph.connections[outer_key]
            assert output_connection.op is not None
            model = output_connection.op
            model_name = name_mappings[model]
            inner_out_key = next(iter(model.conns.output_keys))
            conn_info[model_name][1].setdefault(inner_out_key, []).append(
                f"'{output_key}'"
            )
        return conn_info

    def _replace_with_primitive(
        self, model: Model, key_mappings: dict[str, str]
    ) -> tuple[Operator, dict[str, str]]:
        assert model.formula_key is not None
        formula = self.backend.primitive_function_dict[model.formula_key]
        primitive_input_keys = formula.__code__.co_varnames[
            : formula.__code__.co_argcount
        ]  # make function?

        # Remove unnecessary keys
        unnecessary_keys = {
            key: key_mappings.get(key, key)
            for key in (set(model.input_keys) - set(primitive_input_keys))
        }
        input_keys = list(model.input_keys)
        external_keys = list(model.external_keys)

        for key, val in unnecessary_keys.items():
            # self.static_keys.pop(val)
            # self.non_differentiables.pop(val)
            self.flat_graph.remove_key_from_store(val, label_as_unused=False)
            self.data.pop(val)
            self._input_keys.discard(val)
            input_keys.remove(key)
            external_keys.remove(key)

        for key in list(self.data):
            if key[0] == "$":
                self.data.pop(key)

        kwargs = {key: model.conns.all[key].metadata for key in external_keys}

        primitive = Operator(formula_key=model.formula_key, name=model.name, **kwargs)
        primitive.parent = model.parent

        p_key_mappings: dict[str, str] = {}
        # for key in model._input_keys | model.output_keys:
        for key in model.external_keys:
            if key[0] != "$":
                p_key_mappings[key] = key_mappings.get(key, key)

        return primitive, p_key_mappings

    @cached_property
    def initial_state_dict(self) -> DataEvalType[DataType]:
        # Realize dependent initial state values using shape info.
        _state_vals: dict[str, MainValueInstance | DataType] = {}
        for item in self.state_keys:
            val = item.initial_value
            in_key = item.in_key
            if isinstance(val, ToBeDetermined):
                raise ValueError(
                    f"State key '{in_key}' initial value must be indicated."
                )
            _state_vals[in_key] = self.flat_graph.data_store.convert_to_physical_value(  # type: ignore
                in_key, val
            )
        return _state_vals

    def _extract_state_outputs(
        self, outputs: DataEvalType[DataType]
    ) -> tuple[DataEvalType[DataType], DataEvalType[DataType]]:
        # Extract state outputs from the outputs.
        state_outputs = {}
        for item in self.state_keys:
            in_key = item.in_key
            out_key = item.out_key
            if item.is_exposed:
                state_outputs[in_key] = outputs[out_key]
            else:
                state_outputs[in_key] = outputs.pop(out_key)  # type: ignore
        return outputs, state_outputs

    def contains_invalid_cache_value(self, cache_data: DataEvalType[DataType]) -> bool:
        # Returns True if the cache contains an invalid value
        # (Ellipsis, None, or slice).
        return any(
            isinstance(value, tuple)
            and (Ellipsis in value or None in value)
            or isinstance(value, slice)
            or value is None
            or value is Ellipsis
            for value in cache_data.values()
        )

    @overload
    def evaluate(
        self,
        params: ParamsEvalType[DataType] | None = None,
        data: DataEvalType[DataType] | None = None,
        *,
        output_gradients: Literal[False] = False,
    ) -> DataEvalType[DataType]: ...

    @overload
    def evaluate(
        self,
        params: ParamsEvalType[DataType] | None = None,
        data: DataEvalType[DataType] | None = None,
        *,
        output_gradients: Literal[False] = False,
        state: DataEvalType[DataType] | None = None,
    ) -> tuple[DataEvalType[DataType], DataEvalType[DataType]]: ...

<<<<<<< HEAD
    def evaluate(
        self,
        params: ParamsEvalType[DataType] | None = None,
        data: DataEvalType[DataType] | None = None,
        state: DataEvalType[DataType] | None = None,
    ) -> DataEvalType[DataType] | tuple[DataEvalType[DataType], DataEvalType[DataType]]:
        # Inject seed values.
        if state is None:
            state = {}
        if data is None:
            data = {}
        data = data | state | self._random_seeds  # type: ignore
        self._step_random_seed_values()
        if (
            isinstance(self.backend, ParallelBackend)
            and self.backend.get_parallel_manager() is not None
        ):
            outputs = self.backend._run_callable(params, data, fn_name="eval_fn")
        else:
            if self.flat_graph.cached_data and not self.contains_invalid_cache_value(
                self.flat_graph.cached_data
            ):
                outputs = self._generated_eval_fn(
                    params, data, cache=self.flat_graph.cached_data
                )
            else:
                outputs = self._generated_eval_fn(params, data)

        outputs, state_outputs = self._extract_state_outputs(outputs)
        if len(state_outputs) == 0:
            return outputs
        return outputs, state_outputs

    @overload
    def evaluate_gradients(
        self,
        params: ParamsEvalType[DataType] | None = None,
        data: DataEvalType[DataType] | None = None,
        output_gradients: ParamsEvalType[DataType] | None = None,
    ) -> ParamsEvalType[DataType]: ...

=======
>>>>>>> bdd8cbfb
    @overload
    def evaluate(
        self,
        params: ParamsEvalType[DataType] | None = None,
        data: DataEvalType[DataType] | None = None,
        *,
        output_gradients: Literal[True] | ParamsEvalType[DataType] = True,
    ) -> tuple[DataEvalType[DataType], ParamsEvalType[DataType]]: ...

    @overload
    def evaluate(
        self,
        params: ParamsEvalType[DataType] | None = None,
        data: DataEvalType[DataType] | None = None,
        *,
        output_gradients: Literal[True] | ParamsEvalType[DataType] = True,
        state: DataEvalType[DataType] | None = None,
    ) -> tuple[
        ParamsEvalType[DataType], DataEvalType[DataType], DataEvalType[DataType]
    ]: ...

    def evaluate(
        self,
        params: ParamsEvalType[DataType] | None = None,
        data: DataEvalType[DataType] | None = None,
        *,
        output_gradients: ParamsEvalType[DataType] | bool = False,
        state: DataEvalType[DataType] | None = None,
    ) -> (
        DataEvalType[DataType]
        | tuple[DataEvalType[DataType], DataEvalType[DataType]]
        | tuple[DataEvalType[DataType], ParamsEvalType[DataType]]
        | tuple[
            ParamsEvalType[DataType], DataEvalType[DataType], DataEvalType[DataType]
        ]
    ):
        # Inject seed values.
        if state is None:
            if len(self.state_keys) > 0:
                raise ValueError(
                    "State keys must be provided when evaluating the model."
                )
            state = {}
        if data is None:
            data = {}
        data = data | state  # type: ignore
        if output_gradients is False:
            if (
                isinstance(self.backend, ParallelBackend)
                and self.backend.get_parallel_manager() is not None
            ):
                outputs = self.backend._run_callable(params, data, fn_name="eval_fn")
            else:
                outputs = self._generated_eval_fn(params, data)

            outputs, state_outputs = self._extract_state_outputs(outputs)
            if len(state_outputs) == 0:
                return outputs
            return outputs, state_outputs
        else:
            if self.inference:
                raise NotImplementedError(
                    "Inference mode does not support gradients calculation"
                )
            _gradients = None if output_gradients is True else output_gradients
            if (
                isinstance(self.backend, ParallelBackend)
                and self.backend.get_parallel_manager() is not None
            ):
                outputs, gradients = self.backend._run_callable(
                    params, data, _gradients, fn_name="eval_all_fn"
                )
            else:
                outputs, gradients = self._generated_evaluate_all_fn(
                    params, data, _gradients
                )  # type: ignore

            outputs, state_outputs = self._extract_state_outputs(outputs)
            if len(state_outputs) == 0:
                return outputs, gradients
            return outputs, gradients, state_outputs


@dataclass
class Name:
    name: str
    origin: str

    def __hash__(self) -> int:
        return hash(self.name)

    def __eq__(self, other: object) -> bool:
        if isinstance(other, Name):
            return self.name == other.name
        if isinstance(other, str):
            return self.name == other
        return False

    def startswith(self, prefix: str) -> bool:
        return self.name.startswith(prefix)


class FlatModel:
    def __init__(
        self,
        model: BaseModel,
        reserved_keys: set[str] | None = None,
        short_namings: bool = True,
    ):
        """
        Args:
            model (BaseModel): The base model to be flattened.
            reserved_keys (set[str] | None): A set of reserved keys.
            short_namings (bool): Flag to determine if short namings should be used.
        """

        self.mappings: dict[Operator, dict[str, Name]] = {}
        self.assigned_edges: dict[IOHyperEdge, Name] = {}
        self.assigned_names: dict[str, Name] = {}
        self.external_edges: dict[IOHyperEdge, str] = {}
        self.used_edges: set[IOHyperEdge] = set()
        self.key_origins: dict[str, int] = {}
        self.reserved_keys: set[str] = reserved_keys if reserved_keys else set()
        self.queued_models: dict[
            IOHyperEdge, list[tuple[Operator, dict[str, str], str]]
        ] = {}
        self._external_mapping: dict[str, Name] = {}
        self.model = model
        self.short_namings = short_namings
        self.state_keys = model.state_connections

        self._name_externals()
        self.generate_keys(model)
        self._rebase_names()

    @property
    def external_mapping(self) -> dict[str, str]:
        """
        Get the external mapping of keys to names.

        Returns:
            dict[str, str]: The external mapping.
        """
        return {key: value.name for key, value in self._external_mapping.items()}

    @property
    def external_keys(self) -> set[str]:
        """
        Get the set of external keys.

        Returns:
            set[str]: The set of external keys.
        """
        return set(self.external_mapping.values())

    def rename_key(self, source_name: str, target_name: str) -> None:
        """
        Rename a key from source_name to target_name.

        Args:
            source_name (str): The original name of the key.
            target_name (str): The new name of the key.
        """
        if source_name == target_name:
            return

        if target_name in self.assigned_names:
            new_target_key = self._get_next_unique_name(target_name)
            self._update_defined_names(target_name, new_target_key)

        self._update_defined_names(source_name, target_name)

    def _update_defined_names(self, old_key: str, new_key: str) -> None:
        old_name = self.assigned_names[old_key]
        if old_name.origin in self.key_origins:
            if self.key_origins[old_name.origin] == 0:
                self.key_origins.pop(old_name.origin)
            else:
                self.key_origins[old_name.origin] -= 1

        self.assigned_names[old_key].name = new_key
        self.assigned_names[new_key] = self.assigned_names.pop(old_key)

        if old_key in self.external_mapping.values():
            self._external_mapping = {
                key: self.assigned_names[new_key] if value == old_key else value
                for key, value in self._external_mapping.items()
            }

    def _name_externals(self) -> None:
        external_keys: list[ConnectionData] = []
        autogenerated_conns: list[ConnectionData] = []
        conns = self.model.conns
        edges = set()
        for con in list(conns.input_connections) + list(conns.output_connections):
            (external_keys, autogenerated_conns)[con.is_autogenerated].append(con)
            edges.add(con.metadata)
        external_keys += autogenerated_conns

        state_inputs = set()
        for out_con, in_con in self.state_keys.items():
            if in_con.metadata not in edges:
                external_keys.append(in_con)
            if out_con.metadata not in edges:
                external_keys.append(out_con)
            state_inputs.add(in_con)

        key_origin_counts = self._count_key_origins(external_keys)
        key_count = self.model.inter_key_count
        for conn in external_keys:
            base_name_str = conn.key
            if conn.model is not self.model:
                # TODO: we need to set base_name_str to state
                # connections after they are copied.
                key_count += 1
                base_name_str = "$" + str(key_count)

            if self.short_namings:
                if not base_name_str.startswith("$"):
                    name_str = self._get_unique_name_str(base_name_str)
                    name = self._create_name(name_str, base_name_str)
                else:
                    key_origin = conn.metadata.key_origin
                    assert key_origin is not None
                    name = self._create_name(
                        self._get_unique_name_str(key_origin, key_origin_counts),
                        key_origin,
                    )

                self._external_mapping[base_name_str] = name
                self.assigned_edges[conn.metadata] = name

            if conn in self.model.conns.input_connections or conn in state_inputs:
                self.used_edges.add(conn.metadata)
                self.external_edges[conn.metadata] = base_name_str

    def _count_key_origins(self, external_keys: list[ConnectionData]) -> dict[str, int]:
        """
        Count the origins of the keys.

        Args:
            external_keys_named (list[str]): list of named external keys.
            external_keys_no_named (list[str]): list of unnamed external keys.

        Returns:
            dict[str, int]: The count of key origins.
        """
        key_origin_counts: dict[str, int] = {}
        for conn in external_keys:
            key_origin = conn.metadata.key_origin
            assert key_origin is not None
            key_origin_counts.setdefault(key_origin, 0)
            key_origin_counts[key_origin] += 1
        return key_origin_counts

    def _get_unique_name_str(
        self, base_name: str, key_origin_counts: dict[str, int] | None = None
    ) -> str:
        """
        Get a unique name string based on the base name and key origin counts.

        Args:
            base_name (str): The base name.
            key_origin_counts (dict[str, int] | None): The counts of key origins.

        Returns:
            str: The unique name string.
        """
        if key_origin_counts and key_origin_counts.get(base_name, 0) > 1:
            return self._get_next_unique_name(base_name)
        return base_name

    def generate_keys(
        self,
        model: BaseModel,
        mappings: dict[str, str] | None = None,
        parent_name: str = "",
    ) -> None:
        """
        Generate keys for the model.

        Args:
            model (BaseModel): The base model.
            mappings (dict[str, str] | None): The mappings of keys.
            parent_name (str): The parent name.
        """
        if mappings is None:
            mappings = {}

        if isinstance(model, Operator):
            if not self._is_primitive_ready(model):
                self._add_primitive_to_queue(model, mappings, parent_name)
                return

            self._process_primitive_model(model, mappings, parent_name)

        elif isinstance(model, Model):
            self._process_model(model, mappings, parent_name)
        else:
            raise ValueError("Model must be either Operator or Model")

    def _process_primitive_model(
        self, model: Operator, mappings: dict[str, str], parent_name: str
    ) -> None:
        """
        Process a primitive model.

        Args:
            model (Operator): The primitive model.
            mappings (dict[str, str]): The mappings of keys.
        """

        self.mappings.setdefault(model, {})
        for key, conn in model.conns.all.items():
            if conn.metadata in self.assigned_edges:
                name = self.assigned_edges[conn.metadata]
            elif self.short_namings:
                key_origin = conn.metadata.key_origin
                assert key_origin is not None

                name = self._create_name(
                    self._get_next_unique_name(key_origin), key_origin
                )
            else:
                name_key = mappings.get(key, f"{parent_name}_{key}")
                name = self._create_name(name_key, name_key)
                if conn.metadata in self.external_edges:
                    external_name_key = self.external_edges[conn.metadata]
                    self._external_mapping[external_name_key] = name

            self.assigned_edges[conn.metadata] = name
            self.mappings[model][key] = name

        # output_edge = model.output.metadata
        output_con = model.conns.get_connection("output")
        assert output_con is not None
        self.used_edges.add(output_con.metadata)
        self._check_for_queue(output_con.metadata)

    def _process_model(
        self, model: Model, mappings: dict[str, str], parent_name: str
    ) -> None:
        submodel_names = model.get_unique_submodel_names()

        for m, value in model.dag.items():
            submodel_name = submodel_names[m].lower()
            name = (
                submodel_name
                if len(parent_name) == 0
                else parent_name + "_" + submodel_name
            )

            name_mapping: dict[str, str] = {}
            for key, conn in value.items():
                if conn.key.startswith("$"):
                    continue

                if conn.key not in mappings:
                    key_origin = conn.metadata.key_origin
                    assert key_origin is not None
                    if self.short_namings:
                        name_mapping[key] = key_origin
                    else:
                        name_mapping[key] = (
                            parent_name + "_" + key_origin
                            if len(parent_name) > 0
                            else key_origin
                        )
                else:
                    name_mapping[key] = mappings[conn.key]

            self.generate_keys(m, name_mapping, parent_name=name)

    def _check_for_queue(self, hyperedge: IOHyperEdge) -> None:
        if hyperedge in self.queued_models:
            for m, mappings, parent_name in self.queued_models[hyperedge]:
                if self._is_primitive_ready(m):
                    self._process_primitive_model(
                        m, mappings=mappings, parent_name=parent_name
                    )

    def _is_primitive_ready(self, model: Operator) -> bool:
        """
        Check if a primitive model is ready to be processed.

        Args:
            model (Operator): The primitive model.

        Returns:
            bool: True if the model is ready, False otherwise.
        """

        for conn in model.conns.input_connections:
            if conn.metadata.value is TBD and conn.metadata not in self.used_edges:
                return False
        return True

    def _add_primitive_to_queue(
        self, model: Operator, mappings: dict[str, str], parent_name: str
    ) -> None:
        """
        Add a primitive model to the queue.

        Args:
            model (Operator): The primitive model.
            input_edges (set[IOHyperEdge]): The input edges.
            mappings (dict[str, str]): The mappings of keys.
        """

        for conn in model.conns.input_connections:
            self.queued_models.setdefault(conn.metadata, [])
            if (model, mappings, parent_name) not in self.queued_models[conn.metadata]:
                self.queued_models[conn.metadata].append((model, mappings, parent_name))

    def _get_next_unique_name(self, name: str) -> str:
        """
        Get the next unique name for the given base name.

        Args:
            name (str): The base name.

        Returns:
            str: The next unique name.
        """
        self.key_origins[name] = self.key_origins.get(name, -1) + 1
        candidate_name = f"{name}_{self.key_origins[name]}"
        if (
            candidate_name in self.assigned_names
            or candidate_name in self.reserved_keys
        ):
            return self._get_next_unique_name(name)
        while candidate_name in self.reserved_keys:
            candidate_name = f"_{candidate_name}"
        return candidate_name

    def _create_name(self, name: str, key_origin: str) -> Name:
        """
        Create a new name with the given base name and key origin.

        Args:
            name (str): The base name.
            key_origin (str): The key origin.

        Returns:
            Name: The created name.
        """
        new_name = Name(name, origin=key_origin)
        self.assigned_names[name] = new_name
        return new_name

    def _rebase_names(self) -> None:
        """
        Rebase the names to remove unnecessary suffixes.
        """
        for base_name, idx in self.key_origins.items():
            if idx == 0 and base_name not in self.external_keys:
                name = f"{base_name}_{0}"
                while base_name in self.reserved_keys:
                    base_name = f"_{base_name}"
                self.assigned_names[name].name = base_name
                self.assigned_names[base_name] = self.assigned_names.pop(name)

    def __iter__(self) -> FlatModel:
        self._iter = iter(self.mappings.items())
        return self

    def __next__(self) -> tuple[Operator, dict[str, str]]:
        model, mapping = next(self._iter)
        return model, {key: name.name for key, name in mapping.items()}<|MERGE_RESOLUTION|>--- conflicted
+++ resolved
@@ -1002,50 +1002,6 @@
         state: DataEvalType[DataType] | None = None,
     ) -> tuple[DataEvalType[DataType], DataEvalType[DataType]]: ...
 
-<<<<<<< HEAD
-    def evaluate(
-        self,
-        params: ParamsEvalType[DataType] | None = None,
-        data: DataEvalType[DataType] | None = None,
-        state: DataEvalType[DataType] | None = None,
-    ) -> DataEvalType[DataType] | tuple[DataEvalType[DataType], DataEvalType[DataType]]:
-        # Inject seed values.
-        if state is None:
-            state = {}
-        if data is None:
-            data = {}
-        data = data | state | self._random_seeds  # type: ignore
-        self._step_random_seed_values()
-        if (
-            isinstance(self.backend, ParallelBackend)
-            and self.backend.get_parallel_manager() is not None
-        ):
-            outputs = self.backend._run_callable(params, data, fn_name="eval_fn")
-        else:
-            if self.flat_graph.cached_data and not self.contains_invalid_cache_value(
-                self.flat_graph.cached_data
-            ):
-                outputs = self._generated_eval_fn(
-                    params, data, cache=self.flat_graph.cached_data
-                )
-            else:
-                outputs = self._generated_eval_fn(params, data)
-
-        outputs, state_outputs = self._extract_state_outputs(outputs)
-        if len(state_outputs) == 0:
-            return outputs
-        return outputs, state_outputs
-
-    @overload
-    def evaluate_gradients(
-        self,
-        params: ParamsEvalType[DataType] | None = None,
-        data: DataEvalType[DataType] | None = None,
-        output_gradients: ParamsEvalType[DataType] | None = None,
-    ) -> ParamsEvalType[DataType]: ...
-
-=======
->>>>>>> bdd8cbfb
     @overload
     def evaluate(
         self,
@@ -1099,7 +1055,14 @@
             ):
                 outputs = self.backend._run_callable(params, data, fn_name="eval_fn")
             else:
-                outputs = self._generated_eval_fn(params, data)
+                if self.flat_graph.cached_data and not self.contains_invalid_cache_value(
+                    self.flat_graph.cached_data
+                ):
+                    outputs = self._generated_eval_fn(
+                        params, data, cache=self.flat_graph.cached_data
+                    )
+                else:
+                    outputs = self._generated_eval_fn(params, data)
 
             outputs, state_outputs = self._extract_state_outputs(outputs)
             if len(state_outputs) == 0:
