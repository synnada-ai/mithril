--- conflicted
+++ resolved
@@ -192,16 +192,7 @@
                     # TODO: Create an API for setting differentiability of a tensor.
                     physical_data.set_differentiability(False)
                 elif global_key in self._trainable_tensor_inputs:
-<<<<<<< HEAD
-                    # if physical_data.edge_type not in (Tensor, ToBeDetermined):
-                    if physical_data.is_scalar:
-                        raise ValueError(
-                            f"Non-tensor type data can not be trainable: {global_key}"
-                        )
-                    elif physical_data.is_polymorphic:
-=======
                     if physical_data.is_polymorphic:
->>>>>>> c7b32914
                         # Set physical data type to Tensor.
                         updates |= physical_data.set_type(Tensor[float])
                     elif physical_data.is_valued:
