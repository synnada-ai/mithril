--- conflicted
+++ resolved
@@ -101,16 +101,10 @@
                 value = extend_info._connections.get(key, NOT_GIVEN)
                 # NOTE: Do not set default value if it is given in constant_keys.
                 value = (value, NOT_GIVEN)[key in constant_keys]
-<<<<<<< HEAD
-                edge = model.conns.get_data(key)
-                default_val = edge.value
-                if value is NOT_GIVEN and default_val is TBD:
-=======
                 default_val = model.conns.get_data(key).value
                 if (value is NOT_GIVEN and default_val is TBD) or (
                     key in model.output_keys
                 ):
->>>>>>> de075737
                     # Non-valued connections are only named with their key names.
                     model_keys[key] = key
                 else:
@@ -221,18 +215,19 @@
                     data = model_data[key]
                     assert data.edge_type is MyTensor
                     shp = data.shape
+                    assert shp is not None
                     # assert shp is not None
                     shp.merge(key_shape.node)
 
             output = PrimitiveModel.output_key
             _data_dict: dict[str, IOHyperEdge] = {}
 
+            self._infer_differentiability(p_model, model_data)
             for inner_key in p_model.external_keys:
                 outer_key = mappings[inner_key]
                 if outer_key not in self.data:
                     _data_dict[outer_key] = model_data[inner_key]
             self.data_store.update_data(_data_dict)
-            self._infer_differentiability(p_model, mappings)
 
             # NOTE: maybe move adding cache to generate_code methods.
             if self.backend.backend_type == "numpy":
@@ -412,23 +407,23 @@
     def output_keys(self):
         return sorted(self._output_keys)
 
-    def _infer_differentiability(self, model: PrimitiveModel, dag: dict[str, str]):
+    def _infer_differentiability(
+        self, model: PrimitiveModel, model_data: dict[str, IOHyperEdge]
+    ):
         # Infer output differentiability only for the models
         # that have a Tensor type output.
-        if model.output.metadata.edge_type is MyTensor:
+        output_key = PrimitiveModel.output_key
+        output_edge = model_data[output_key]
+        if output_edge.edge_type is MyTensor:
             # If any of the inputs are differentiable, then
             # the output is also differentiable.
-            output_key = dag[PrimitiveModel.output_key]
-            for key, value in dag.items():
-                if (
-                    key != PrimitiveModel.output_key
-                    and not self.data[value].is_non_diff
-                ):
-                    self.data[output_key]._differentiable = True
+            for key, value in model_data.items():
+                if key != output_key and not value.is_non_diff:
+                    output_edge._differentiable = True
                     return
             # If all inputs are non-differentiable, then the output is also
             # non-differentiable.
-            self.data[output_key]._differentiable = False
+            output_edge._differentiable = False
 
     def randomize_params(
         self,
@@ -522,7 +517,7 @@
             conn_data = node.model.conns.get_connection("output")
             assert conn_data is not None
             if (conn_data.metadata.edge_type is not MyTensor) or (
-                not find_intersection_type(float, conn_data.metadata._value.type)
+                not find_intersection_type(float, conn_data.metadata.value_type)
             ):
                 self.ignore_grad_keys.add(
                     node.connections[PrimitiveModel.output_key].key
