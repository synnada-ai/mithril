# Copyright 2022 Synnada, Inc.
#
# Licensed under the Apache License, Version 2.0 (the "License");
# you may not use this file except in compliance with the License.
# You may obtain a copy of the License at
#
#     http://www.apache.org/licenses/LICENSE-2.0
#
# Unless required by applicable law or agreed to in writing, software
# distributed under the License is distributed on an "AS IS" BASIS,
# WITHOUT WARRANTIES OR CONDITIONS OF ANY KIND, either express or implied.
# See the License for the specific language governing permissions and
# limitations under the License.

from __future__ import annotations

import math
import random
import warnings
from collections.abc import Mapping, Sequence
from copy import deepcopy
from dataclasses import dataclass

from ...backends.backend import Backend, ParallelBackend
from ...core import DataType, GenericDataType
from ...utils.type_utils import is_list_int
from ..common import (
    NOT_GIVEN,
    TBD,
    ConnectionData,
    DataEvalType,
    EvaluateAllType,
    EvaluateGradientsType,
    EvaluateType,
    IOHyperEdge,
    MainValueType,
    ParamsEvalType,
    ShapeResultType,
    Table,
    Tensor,
    ToBeDetermined,
    UniadicRecord,
    Updates,
    Variadic,
    create_shape_map,
    find_intersection_type,
    get_shapes,
    get_summary,
    get_summary_shapes,
    get_summary_types,
)
from ..logical.base import BaseModel
from ..logical.model import (
    Connection,
    Model,
    define_unique_names,
)
from ..logical.operator import Operator
from .data_store import StaticDataStore
from .flat_graph import FlatGraph

__all__ = ["PhysicalModel"]

LossKey = "loss"
FinalCost = "final_cost"

PhysicalShapeValueType = Sequence[int | None]
PhysicalConstantType = (
    Mapping[str | Connection, DataType | MainValueType]
    | Mapping[str, DataType | MainValueType]
    | Mapping[Connection, DataType | MainValueType]
)
PhysicalShapeType = (
    Mapping[str | Connection, PhysicalShapeValueType]
    | Mapping[str, PhysicalShapeValueType]
    | Mapping[Connection, PhysicalShapeValueType]
)

StringOrConnectionSetType = set[str | Connection] | set[str] | set[Connection]


class PhysicalModel(GenericDataType[DataType]):
    def __init__(
        self,
        model: Model,
        backend: Backend[DataType],
        *,
        discard_keys: StringOrConnectionSetType,
        data_keys: StringOrConnectionSetType,
        constant_keys: PhysicalConstantType[DataType],
        trainable_keys: StringOrConnectionSetType,
        shapes: PhysicalShapeType,
        inference: bool,
        safe_shapes: bool,
        safe_names: bool,
        use_short_namings: bool,
    ) -> None:
        if len(model.conns.output_keys) == 0 and len(model.conns.couts) == 0:
            raise KeyError("Models with no output keys can not be compiled.")

        # TODO: Update StaticDataStore.convert_data_to_physical function.
        constant_keys = {  # type: ignore
            key: StaticDataStore.convert_data_to_physical(value, backend)  # type: ignore
            for key, value in model().connections.items()
            if value is not NOT_GIVEN
        } | constant_keys

        self.backend: Backend[DataType] = backend
        self._output_keys: set[str] = set(model.conns.output_keys)
        flat_model = FlatModel(
            model,
            set(backend.primitive_function_dict.keys()),
            short_namings=use_short_namings,
        )
        self.external_key_mapping = flat_model.external_mapping

        # NOTE: Reconsider updating logical dag in order.
        self._input_keys: set[str] = {
            flat_model.external_mapping[key] for key in model.input_keys
        }

        # Add canonical output mapping to key_mappings if necessary
        # TODO: This is a temporary solution, a better way will be implemented
        # in another PR.
        if len(model.conns.output_keys) == 0:
            for cout in model.conns.couts:
                current_name = flat_model.assigned_edges[cout.metadata].name
                key_origin = cout.metadata.key_origin
                if key_origin != current_name:
                    while key_origin in flat_model.assigned_names:
                        key_origin = f"_{key_origin}"

                assert key_origin is not None
                self._output_keys.add(key_origin)
                flat_model.rename_key(current_name, key_origin)

        # Map given logical model key namings into physical key naming space.
        _constant_keys = {
            self._convert_key(model, k): v for k, v in constant_keys.items()
        }
        _data_keys = {self._convert_key(model, key) for key in data_keys}
        _trainable_keys = {self._convert_key(model, key) for key in trainable_keys}
        _discard_keys = {self._convert_key(model, key) for key in discard_keys}
        _shapes = {self._convert_key(model, k): v for k, v in shapes.items()}

        # Check provided constant and data_keys do not have
        # any preset value. Note that this check is done after key conversions.
        # Since key conversion eliminates some invalid representation of keys,
        # we can safely check overridden values of the valid keys.
        self._check_overridden_nontrainable_keys(model, constant_keys, data_keys)

        # Final validation process of provided keys.
        self._validate_keys(_constant_keys, _data_keys, _trainable_keys, _discard_keys)

        # Set provided non-differentiable and trainable tensor keys.
        self._non_differentiable_keys: set[str] = _constant_keys.keys() | _data_keys
        self._trainable_tensor_inputs: set[str] = _trainable_keys
        self.discarded_keys = _discard_keys
        self.inference = inference

        # Initialize flat graph and data store.
        memo: dict[int, IOHyperEdge] = {}

        self.flat_graph: FlatGraph[DataType] = FlatGraph(
            self._input_keys,
            self._output_keys,
            self.backend,
            model.constraint_solver,
            memo,
        )

        # Initialize an Updates object to store updates and pass it to the
        # _pre_compile.
        updates = Updates()
        for p_model, mappings in flat_model:
            model_shapes = {}
            if safe_shapes and p_model.safe_shapes:
                model_shapes = create_shape_map(
                    p_model.safe_shapes, self.flat_graph.constraint_solver
                )

            model_data: dict[str, IOHyperEdge] = {}
            for key in p_model.conns.all:
                global_key = mappings[key]
                logical_data = p_model.conns.get_data(key)
                physical_data: IOHyperEdge = deepcopy(logical_data, memo=memo)

                if global_key in self._non_differentiable_keys:
                    # TODO: Create an API for setting differentiability of a tensor.
<<<<<<< HEAD
                    # physical_data.differentiable = False
                    physical_data.set_differentiablity(False)
=======
                    physical_data.set_differentiability(False)
>>>>>>> 5b9d92c4
                elif global_key in self._trainable_tensor_inputs:
                    # if physical_data.edge_type not in (Tensor, ToBeDetermined):
                    if not (
                        physical_data.is_tensor
                        or physical_data.edge_type is ToBeDetermined
                    ):
                        raise ValueError(
                            f"Non-tensor type data can not be trainable: {global_key}"
                        )
                    elif physical_data.edge_type is ToBeDetermined:
                        # Set physical data type to Tensor.
                        updates |= physical_data.set_type(Tensor[float])
                    elif physical_data.value is not TBD:
                        raise ValueError(
                            f"Valued data can not be trainable: {global_key}"
                        )
<<<<<<< HEAD
                    # physical_data.differentiable = True
                    physical_data.set_differentiablity(True)
=======
                    physical_data.set_differentiability(True)
>>>>>>> 5b9d92c4

                model_data[key] = physical_data
                self.flat_graph.data_memo[id(logical_data)] = physical_data

                if key_shape := model_shapes.get(key):
                    data = model_data[key]
                    assert data.is_tensor
                    shp = data.shape
                    assert shp is not None
                    # assert shp is not None
                    updates |= shp.merge(key_shape.node)

            # Since we may update type and shape, we need to call constraint
            # solver to propagate updates.
            self.flat_graph.constraint_solver(updates)

            output = Operator.output_key
            _data_dict: dict[str, IOHyperEdge] = {}

            self._infer_differentiability(p_model, model_data)
            for inner_key in p_model.external_keys:
                outer_key = mappings[inner_key]
                if outer_key not in self.data:
                    _data_dict[outer_key] = model_data[inner_key]
            self.flat_graph.update_data(_data_dict)

            # NOTE: maybe move adding cache to generate_code methods.
            if self.backend.backend_type == "numpy":
                cache_name = "_".join([mappings[output], Operator.cache_name])
                mappings["cache"] = cache_name
                # TODO: Why do we have to provide cache_value here? It is
                # NONE | dict().
                cache_value: dict[str, MainValueType] | None = (
                    None if self.inference else dict()
                )
                # Create A object for caches in manualgrad backend.
                cache_scalar = IOHyperEdge(type=dict | type(None), value=cache_value)

                self.flat_graph.update_data({cache_name: cache_scalar})

            self.flat_graph.add_value(p_model, mappings)

        self.flat_graph.set_random_seed_keys(self.flat_graph.random_keys)

        # First part of the pm with all the inferences.
        self._pre_compile(
            constant_keys=_constant_keys,
            data_keys=_data_keys,
            shapes=_shapes,
        )

        # If shape_names is True, all data (not params) provided in
        # runtime must be manually named in logical model.
        if safe_names:
            runtime_data_keys = self.flat_graph.runtime_static_keys
            unnamed_inputs = model.input_keys - self._input_keys - self.discarded_keys
            unnamed_data_keys = sorted(
                [
                    local_key
                    for local_key in unnamed_inputs
                    if (key := self.external_key_mapping.get(local_key, local_key))
                    in runtime_data_keys
                    and key not in self._random_seeds
                ]
            )
            if unnamed_data_keys:
                raise KeyError(
                    "Runtime data keys must be named in logical model when "
                    "safe_names set to True. The following keys are unnamed: "
                    f"{', '.join(str(key) for key in unnamed_data_keys)}"
                )

    def __call__(
        self,
        params: ParamsEvalType[DataType] | None = None,
        data: DataEvalType[DataType] | None = None,
    ) -> DataEvalType[DataType]:
        return self.evaluate(params=params, data=data)

    @property
    def _random_seeds(self) -> dict[str, int]:
        return self.flat_graph.random_seeds

    def _convert_key(self, model: BaseModel, key: str | Connection) -> str:
        if isinstance(key, Connection):
            # Get outermost model equivalent of the connection.
            if (conn := model.conns.get_con_by_metadata(key.data.metadata)) is None:
                raise KeyError(f"Given connection not found: {key}")
            key = conn.key
        elif key.startswith("$"):
            raise KeyError(
                f"Given key: {key} is not valid. Unnamed keys in logical model "
                "can not be provided to physical model in string format. "
                "Try providing corresponding Connection object or naming "
                "this connection in logical model."
            )
        elif key not in model.conns.all:
            raise KeyError(f"Given key: {key} is not found in the logical model.")
        return self.external_key_mapping.get(key, key)

    def _check_overridden_nontrainable_keys(
        self,
        model: BaseModel,
        constant_keys: PhysicalConstantType[DataType],
        data_keys: StringOrConnectionSetType,
    ) -> None:
        for key in constant_keys.keys() | data_keys:
            if isinstance(key, Connection):
                value = key.metadata.value
                key_type = "connection"
            else:
                value = model.conns.get_data(key).value
                key_type = "key"
            if value is not TBD:
                raise ValueError(
                    f"Statically given {key_type}: {key} has been already "
                    "set as static with a value!"
                )

    def _validate_keys(
        self,
        constant_keys: dict[str, DataType | MainValueType],
        data_keys: set[str],
        trainable_keys: set[str],
        discard_keys: set[str],
    ) -> None:
        # Make sure no common keys in constant_keys, data_keys, trainable_keys
        # and discard_keys.
        const_keys = constant_keys.keys()
        if common := (
            const_keys & data_keys
            | const_keys & trainable_keys
            | const_keys & discard_keys
            | data_keys & trainable_keys
            | data_keys & discard_keys
            | trainable_keys & discard_keys
        ):
            raise ValueError(
                "Constant, data, trainable and discard keys must be disjoint sets. "
                "Common keys (in physical domain) in at least 2 different sets: "
                f"{', '.join(str(key) for key in common)}."
            )

        # Given non-differentiable keys must be subset of input keys.
        if statics_diff := ((data_keys | constant_keys.keys()) - self._input_keys):
            raise KeyError(
                "Provided static keys must be subset of the input keys. "
                f"Invalid keys: {', '.join(str(key) for key in statics_diff)}."
            )

        # Given trainable keys must be subset of input keys.
        if trainable_diff := (trainable_keys - self._input_keys):
            raise KeyError(
                "Provided trainable keys must be subset of the input keys. "
                f"Invalid keys: {', '.join(str(key) for key in trainable_diff)}."
            )

        # Make sure provided discard keys are subset of input keys and output keys.
        if internal_discards := (discard_keys - (self._input_keys | self._output_keys)):
            raise KeyError(
                "Provided discard keys must be subset of the input keys "
                "and output keys. "
                f"Invalid keys: {', '.join(str(key) for key in internal_discards)}."
            )

    def get_shapes(
        self,
        model: BaseModel | None = None,
        uni_keys: dict[UniadicRecord, str] | None = None,
        var_keys: dict[Variadic, str] | None = None,
        symbolic: bool = False,
        verbose: bool = False,
    ) -> ShapeResultType:
        if model is not None:
            # Find corresponding data from self.data_store_data_memo.
            data_dict = {
                key: self.flat_graph.data_memo[id(value.metadata)]
                for key, value in model.conns.all.items()
            }
            key_mappings = model.generate_keys(include_outputs=True)
        else:
            data_dict = self.data
            key_mappings = None

        return get_shapes(
            data_dict=data_dict,
            uniadic_keys=uni_keys,
            varadic_keys=var_keys,
            symbolic=symbolic,
            verbose=verbose,
            key_mappings=key_mappings,
        )

    @property
    def data(self) -> dict[str, IOHyperEdge]:
        return self.flat_graph.all_data

    @property
    def shapes(self) -> ShapeResultType:
        return self.get_shapes()

    @property
    def output_keys(self) -> list[str]:
        return sorted(self._output_keys)

    @property
    def input_keys(self) -> set[str]:
        return self._input_keys

    def _infer_differentiability(
        self, p_model: Operator, model_data: dict[str, IOHyperEdge]
    ) -> None:
        # Infer output differentiability only for the models
        # that have a Tensor type output.
        output_key = Operator.output_key
        output_edge = model_data[output_key]
        input_diffs = [
            value.differentiable
            for key, value in model_data.items()
            if key != output_key
        ]

        if output_edge.is_tensor:
<<<<<<< HEAD
            # If any of the inputs are differentiable, then
            # the output is also differentiable.
            for key, value in model_data.items():
                if key != output_key and not value.is_non_diff:
                    # output_edge.differentiable = True
                    output_edge.set_differentiablity(True)
                    return
            # If all inputs are non-differentiable, then the output is also
            # non-differentiable.
            # output_edge.differentiable = False
            output_edge.set_differentiablity(False)
=======
            diff = p_model.infer_differentiability(*input_diffs)
            output_edge.set_differentiability(diff)
>>>>>>> 5b9d92c4

    def randomize_params(
        self,
        excluded_keys: set[str] | None = None,
        shards: dict[str, tuple[int, ...]] | None = None,
    ) -> dict[str, DataType]:
        """Initialize weight vector and bias terms.

        Parameters
        ----------
        excluded_keys : None | set[str]
            Set of input keys that will not be randomly generated. If
            None, simply equals to model's static keys | unused keys | ignored keys.
        seed : int
            Seed value for random modules.

        Returns
        -------
        Dict
            randomized inputs
        """

        if shards is None:
            shards = {}
        elif len(shards) > 0 and not isinstance(self.backend, ParallelBackend):
            raise Exception("Sharding is only supported for parallel backends!")

        shapes: dict[str, DataType] = {}
        # Initialize default non-randomized keys.
        non_randomized_keys = (
            self.flat_graph.all_static_keys | self.flat_graph.unused_keys
        )
        if excluded_keys is not None:
            # If any additional keys to be excluded for randomization, add them.
            non_randomized_keys |= excluded_keys
        for key in sorted(self._input_keys):
            if key in non_randomized_keys:
                continue

            # seed_key = self.backend.set_seed_key(seed, seed_key)
            shape = self.shapes[key]
            assert shape is not None
            shape_len = len(shape)
            if None in shape:
                raise Exception(
                    f"One or more dimensions of shape of '{key}' key is None!"
                )
            elif (
                variadic := any([item == "..." for item in shape])
            ) and shape_len == 1:
                shape = [1]
                warnings.warn(
                    f"Shape of {key} key automatically set to 1 since it's "
                    "shape consists of only variadic type!",
                    stacklevel=1,
                )
            elif variadic:
                shape = [item for item in shape if item != (...,)]  # type: ignore
                warnings.warn(
                    f"Shape of {key} key automatically set to {shape} since it's "
                    "shape includes variadic type!",
                    stacklevel=1,
                )

            assert is_list_int(shape)
            if isinstance(self.backend, ParallelBackend):
                device_mesh = shards.get(key, None)
                shapes[key] = self.backend.randn(*shape, device_mesh=device_mesh)
            else:
                shapes[key] = self.backend.randn(*shape)

        return shapes

    def _pre_compile(
        self,
        constant_keys: dict[str, DataType | MainValueType],
        data_keys: set[str],
        shapes: PhysicalShapeType,
    ) -> None:
        self.ignore_grad_keys: set[str] = set()

        # Set given shapes.
        self.flat_graph.set_shapes(shapes)

        # Set given static keys
        self.flat_graph.set_static_keys(constant_keys)

        # Infer and store all static keys using user provided constant keys and
        # the non-tensor constants defined in logical model.
        self.flat_graph.infer_static_keys()

        # Check if there exists any unused keys in the provided data_keys.
        # TODO: Consider to remove this check. Same check is done in
        # data_store's add_static_data.
        for key in data_keys:
            if key in self.flat_graph.unused_keys:
                raise ValueError(
                    f"Given '{key}' key is unused for the model, "
                    "no need to provide data for it."
                )

        self.flat_graph.prune_duplicate_nodes(self.data, constant_keys)

        self.discarded_keys |= {
            key for key in self.flat_graph.hanging_keys if key not in self.output_keys
        }

        self.discarded_keys, self._output_keys = self.flat_graph.infer_ignore(
            self.discarded_keys, self._output_keys
        )

        _reversed_out_dict = {v: k for k, v in self.flat_graph.output_dict.items()}
        for node in self.flat_graph.nodes.values():
            _key = node.connections["output"].key
            conn_edge = self.data.get(_key, None)
            # TODO: If conn_edge is None, it means that the key is unused in data_store
            # but not unnecessary in flat_graph. This case should be handled when
            # flat_graph - data_store integration is updated.
            if not (conn_edge is None or conn_edge.differentiable):
                ignored = {_key}
                if (ignored_alias := _reversed_out_dict.get(_key)) is not None:
                    ignored.add(ignored_alias)
                self.ignore_grad_keys.update(ignored)

        if len(self._output_keys - self.ignore_grad_keys) == 0 and not self.inference:
            raise ValueError("All outputs gradient are ignored.")

    def generate_functions(
        self,
        eval_fn: EvaluateType[DataType],
        grad_fn: EvaluateGradientsType[DataType] | None,
        eval_all_fn: EvaluateAllType[DataType] | None,
    ) -> None:
        self._generated_eval_fn: EvaluateType[DataType] = eval_fn
        self._generated_compute_gradients_fn: EvaluateGradientsType[DataType] | None = (
            grad_fn
        )
        self._generated_evaluate_all_fn: EvaluateAllType[DataType] | None = eval_all_fn

    def _calculate_parameters(
        self,
        name_mappings: dict[BaseModel, str],
        data_to_key_map: dict[IOHyperEdge, list[str]] | None = None,
    ) -> tuple[dict[str, tuple[dict[str, str], dict[str, str]]], str]:
        total_params: int = 0
        seen_data: set[IOHyperEdge] = set()
        exact_param_status: bool = True
        param_info: dict[str, tuple[dict[str, str], dict[str, str]]] = {}
        if data_to_key_map is None:
            data_to_key_map = {}

        pm_trainables = (
            self._input_keys
            - self.flat_graph.cached_data.keys()
            - self.flat_graph.unused_keys
            - self.flat_graph.runtime_static_keys
        )
        for model, model_name in name_mappings.items():
            key_mappings = model.generate_keys(include_outputs=True)
            for key in model.external_keys:
                in_dict, out_dict = param_info.setdefault(model_name, ({}, {}))
                inner_key = key_mappings.get(key, key)
                if key not in model.input_keys:
                    # case where the key is not an input key (hence not a trainable)
                    out_dict[inner_key] = "0"
                    continue

                data = model.conns.get_data(key)
                pm_data = self.flat_graph.data_memo[id(data)]
                pm_key_list = data_to_key_map.get(pm_data, [None])
                pm_key = pm_key_list[0]
                if pm_key not in pm_trainables:
                    # case where the key is not trainable
                    in_dict[inner_key] = "0"
                    continue

                assert pm_data.shape is not None
                in_shape = pm_data.shape.get_shapes()
                if is_list_int(in_shape):
                    # case where the key is trainable and it has shape known
                    # example case: weight with a shape of []]
                    # example case: weight with a shape of [2, 3]

                    # TODO: Consider to move cast operation. It is only
                    # for linting purposes.
                    key_param = (
                        1 if in_shape == [] else math.prod(in_shape)
                    )  # TypeGuard

                    if pm_data not in seen_data:
                        # check if parameters of the data is already calculated and
                        # added to the total_params
                        total_params += key_param
                        seen_data.add(pm_data)
                    in_dict[inner_key] = str(key_param)
                else:
                    # case where the key is trainable but the params are not known yet
                    # example case: weight with a shape of ["u1", 3]
                    in_dict[inner_key] = "Unknown"
                    # From this point exact params of complete model cannot be known,
                    # set exact_param_status to False
                    exact_param_status = False

        if exact_param_status:
            total_params_str = str(total_params)
        else:
            total_params_str = ">" + str(total_params)

        return param_info, total_params_str

    def _print_model_info(
        self,
        total_params: str,
        data_to_key_map: dict[IOHyperEdge, list[str]],
        model: BaseModel | None = None,
    ) -> None:
        # Find constant inputs of the model.
        pm_constant_input_keys = (
            self._input_keys - self.flat_graph.unused_keys
        ) & self.flat_graph.cached_data.keys()
        # Find Runtime static keys of the model (values appeared in data dict)
        pm_runtime_static_keys = self.flat_graph.runtime_static_keys
        # Find Trainable keys of the model (values appeared in params dict)
        pm_trainable_keys = (
            self._input_keys
            - self.flat_graph.unused_keys
            - pm_constant_input_keys
            - pm_runtime_static_keys
        )
        # find output_keys of physical model
        pm_output_keys = set(self.output_keys)

        if model is not None:
            # Find all keys of the logical model, Then find the projection of those keys
            # in their corresponding physical model
            projected_keys: set[str] = set()
            for conn in model.conns.all.values():
                if (
                    data := self.flat_graph.data_memo.get(id(conn.metadata))
                ) is not None and (pm_keys := data_to_key_map.get(data)):
                    projected_keys.update(pm_keys)

            trainable_keys = pm_trainable_keys & projected_keys
            constant_input_keys = pm_constant_input_keys & projected_keys
            runtime_static_keys = pm_runtime_static_keys & projected_keys
            output_keys = pm_output_keys & projected_keys

        else:
            trainable_keys = pm_trainable_keys
            constant_input_keys = pm_constant_input_keys
            runtime_static_keys = pm_runtime_static_keys
            output_keys = pm_output_keys

        pm_info = {
            "Backend type": [self.backend.backend_type],
            "Backend precision": [str(self.backend.precision)],
            "Backend device": [str(self.backend.device)],
            "Output keys": sorted(output_keys),
            "Constant inputs": sorted(constant_input_keys),
            "Static keys": sorted(runtime_static_keys),
            "Trainable keys": sorted(trainable_keys),
            "Total Parameters": [total_params],
        }

        info_table = Table(name="Model Info")
        info = info_table.dict_to_table(
            pm_info, right_length=1, left_length=18, len_space=1, r_len=100
        )[:-1]
        info_table.add_row([info])
        info_table.compile()
        info_table.display()

    def summary(
        self,
        model: BaseModel | None = None,
        depth: int = 0,
        shapes: bool = True,
        types: bool = False,
        symbolic: bool = False,
        verbose: bool = False,
        alternative_shapes: bool = False,
        print_info: bool = True,
        name: str | None = None,
    ) -> None:
        uni_keys: dict[UniadicRecord, str] = dict()
        var_keys: dict[Variadic, str] = dict()
        if model is None and depth != 0:
            raise ValueError("Depth cannot be specified when model is not given")
        if model is not None:
            sample_data = next(iter(model.conns.metadata_dict))
            if self.flat_graph.data_memo.get(id(sample_data)) is None:
                raise ValueError("Given model is not a part of compiled model")

        # If model is not None, create data to key map. this dict will point
        # determined key names in physical model.
        data_to_key_map: dict[IOHyperEdge, list[str]] = {}
        for key, value in self.data.items():
            data_to_key_map.setdefault(value, []).append(key)

        shape_info = None
        type_info = None

        # Extract all summary information
        dag: list[BaseModel] | dict[BaseModel, dict[str, ConnectionData]]
        if model is not None:
            dag = list(model.dag) if isinstance(model, Model) else [model]
            name_mappings = define_unique_names(dag)
            conn_info = model.extract_connection_info(
                name_mappings, data_to_key_map, self.flat_graph.data_memo
            )
        else:
            # Remove unused models and cached models
            all_models: list[BaseModel] = list(self.flat_graph.get_models())
            for key in self.flat_graph.unused_keys | self.flat_graph.cached_data.keys():
                if (
                    unused_model := self.flat_graph.connections.get(key)
                ) is not None and unused_model.node is not None:
                    all_models.remove(unused_model.node.model)

            name_mappings = define_unique_names(all_models)
            conn_info = self.extract_connection_info(name_mappings)  # type: ignore

        model_shapes: dict[str, ShapeResultType] = {
            sub_model_name: self.get_shapes(
                sub_model, uni_keys, var_keys, symbolic, alternative_shapes
            )
            for sub_model, sub_model_name in name_mappings.items()
        }

        # calculate all key parameters and total parameters
        param_info, total_parameters = self._calculate_parameters(
            name_mappings,
            data_to_key_map,
        )

        if print_info:
            # Print the model info (backend, precision, trainable keys, etc.)
            self._print_model_info(total_parameters, data_to_key_map, model)

        if verbose:
            if shapes:
                # extract the shape info if necessary
                shape_info = get_summary_shapes(model_shapes, conn_info)

            if types:
                # extract the type info if necessary
                type_info = get_summary_types(name_mappings, self.flat_graph.data_memo)

            # if verbose, find the name of the model and create the table object and
            # display it based on extracted infos
            if name is None:
                name = model.class_name if model else self.__class__.__name__
            table = get_summary(
                conns=conn_info,
                name=name,
                shape=shape_info,  # type: ignore
                types=type_info,
                params=param_info,
            )

            table.compile()
            table.display()
            if depth > 0:
                for model, model_name in name_mappings.items():
                    if not isinstance(model, Operator):
                        self.summary(
                            model=model,
                            depth=depth - 1,
                            shapes=shapes,
                            types=types,
                            symbolic=symbolic,
                            verbose=verbose,
                            print_info=False,
                            name=model_name,
                        )

    def extract_connection_info(
        self, name_mappings: dict[Operator, str] | None = None
    ) -> dict[str, tuple[dict[str, list[str]], dict[str, list[str]]]]:
        if name_mappings is None:
            name_mappings = define_unique_names(self.flat_graph.get_models())  # type: ignore
        conn_info: dict[str, tuple[dict[str, list[str]], dict[str, list[str]]]] = {}
        assert name_mappings is not None
        for model, model_name in name_mappings.items():
            conn_info.setdefault(model_name, ({}, {}))
            model_node = self.flat_graph.nodes[model]
            input_keys = tuple(model.input_keys)

            for input_key in input_keys:
                connection = model_node.connections[input_key]
                if (connected_node := connection.node) is None or name_mappings.get(
                    connected_node.model
                ) is None:
                    # If connection.node is None, it means there is no node connected
                    # that input key. Meaning that input key is an input to overall
                    # model. Indicate it accordingly
                    input_name = "'" + connection.key + "'"
                    input_data = model.conns.all[input_key].metadata
                    if not input_data.is_tensor:
                        # If value of the scalar is determined, write that value
                        pm_input_data = self.flat_graph.data_memo[id(input_data)]
                        if (val := pm_input_data.value) is not TBD:
                            input_name = str(val)
                    conn_info[model_name][0][input_key] = [input_name]
                else:
                    # If connection.node is not None, it means that the input_key is
                    # the output of another model. It also means that output of that
                    # model is connected to the input_key. Hence, two updates on
                    # conns_dict shall be done. Find connected models and keys and do
                    # the updates.
                    con_model = connected_node.model
                    connected_model_name = name_mappings[con_model]
                    con_model_output_key = next(iter(con_model.conns.output_keys))
                    conn_info.setdefault(connected_model_name, ({}, {}))
                    outer_input_conn = conn_info[model_name][0].setdefault(
                        input_key, []
                    )
                    outer_output_conn = conn_info[connected_model_name][1].setdefault(
                        con_model_output_key, []
                    )
                    outer_input_conn.append(
                        f"{connected_model_name}.{con_model_output_key}"
                    )
                    outer_output_conn.append(f"{model_name}.{input_key}")

        for output_key in self.output_keys:
            # Traverse output_keys of overall model and make indications accordingly
            outer_key = self.flat_graph.output_dict.get(output_key, output_key)
            output_connection = self.flat_graph.connections[outer_key]
            assert output_connection.node is not None
            model = output_connection.node.model
            model_name = name_mappings[model]
            inner_out_key = next(iter(model.conns.output_keys))
            conn_info[model_name][1].setdefault(inner_out_key, []).append(
                f"'{output_key}'"
            )
        return conn_info

    def set_random_seed_values(self, **seed_mapping: int) -> None:
        self.flat_graph.set_random_seed_values(**seed_mapping)

    def _step_random_seed_values(self) -> None:
        for key, value in self.flat_graph.random_seeds.items():
            random.seed(value)
            new_seed = random.randint(0, 2**14)
            self.flat_graph.random_seeds[key] = new_seed

    def _replace_with_primitive(
        self, model: Model, key_mappings: dict[str, str]
    ) -> tuple[Operator, dict[str, str]]:
        assert model.formula_key is not None
        formula = self.backend.primitive_function_dict[model.formula_key]
        primitive_input_keys = formula.__code__.co_varnames[
            : formula.__code__.co_argcount
        ]  # make function?

        # Remove unnecessary keys
        unnecessary_keys = {
            key: key_mappings.get(key, key)
            for key in (set(model.input_keys) - set(primitive_input_keys))
        }
        input_keys = list(model.input_keys)
        external_keys = list(model.external_keys)

        for key, val in unnecessary_keys.items():
            # self.static_keys.pop(val)
            # self.non_differentiables.pop(val)
            self.flat_graph.remove_key_from_store(val, label_as_unused=False)
            self.data.pop(val)
            self._input_keys.discard(val)
            input_keys.remove(key)
            external_keys.remove(key)

        for key in list(self.data):
            if key[0] == "$":
                self.data.pop(key)

        kwargs = {key: model.conns.all[key].metadata for key in external_keys}

        primitive = Operator(formula_key=model.formula_key, name=model.name, **kwargs)
        primitive.parent = model.parent

        p_key_mappings: dict[str, str] = {}
        # for key in model._input_keys | model.output_keys:
        for key in model.external_keys:
            if key[0] != "$":
                p_key_mappings[key] = key_mappings.get(key, key)

        return primitive, p_key_mappings

    def evaluate(
        self,
        params: ParamsEvalType[DataType] | None = None,
        data: DataEvalType[DataType] | None = None,
    ) -> DataEvalType[DataType]:
        # Inject seed values.
        data = (
            self._random_seeds if data is None else data | self._random_seeds  # type: ignore[operator]
        )
        self._step_random_seed_values()
        if (
            isinstance(self.backend, ParallelBackend)
            and self.backend.get_parallel_manager() is not None
        ):
            return self.backend._run_callable(params, data, fn_name="eval_fn")
        else:
            return self._generated_eval_fn(params, data)

    def evaluate_gradients(
        self,
        params: ParamsEvalType[DataType] | None = None,
        data: DataEvalType[DataType] | None = None,
        output_gradients: ParamsEvalType[DataType] | None = None,
    ) -> ParamsEvalType[DataType]:
        data = (
            self._random_seeds if data is None else data | self._random_seeds  # type: ignore[operator]
        )
        if self.inference:
            raise NotImplementedError(
                "Inference mode does not support gradients calculation"
            )
        if (
            isinstance(self.backend, ParallelBackend)
            and self.backend.get_parallel_manager() is not None
        ):
            return self.backend._run_callable(
                params, data, output_gradients, fn_name="eval_grad_fn"
            )
        else:
            return self._generated_compute_gradients_fn(params, data, output_gradients)  # type: ignore

    def evaluate_all(
        self,
        params: ParamsEvalType[DataType] | None = None,
        data: DataEvalType[DataType] | None = None,
        output_gradients: ParamsEvalType[DataType] | None = None,
    ) -> tuple[DataEvalType[DataType], ParamsEvalType[DataType]]:
        data = (
            self._random_seeds if data is None else data | self._random_seeds  # type: ignore[operator]
        )
        if self.inference:
            raise NotImplementedError(
                "Inferece mode does not support gradients calculation"
            )
        if (
            isinstance(self.backend, ParallelBackend)
            and self.backend.get_parallel_manager() is not None
        ):
            return self.backend._run_callable(
                params, data, output_gradients, fn_name="eval_all_fn"
            )
        else:
            return self._generated_evaluate_all_fn(params, data, output_gradients)  # type: ignore


@dataclass
class Name:
    name: str
    origin: str

    def __hash__(self) -> int:
        return hash(self.name)

    def __eq__(self, other: object) -> bool:
        if isinstance(other, Name):
            return self.name == other.name
        if isinstance(other, str):
            return self.name == other
        return False

    def startswith(self, prefix: str) -> bool:
        return self.name.startswith(prefix)


class FlatModel:
    def __init__(
        self,
        model: BaseModel,
        reserved_keys: set[str] | None = None,
        short_namings: bool = True,
    ):
        """
        Args:
            model (BaseModel): The base model to be flattened.
            reserved_keys (set[str] | None): A set of reserved keys.
            short_namings (bool): Flag to determine if short namings should be used.
        """

        self.mappings: dict[Operator, dict[str, Name]] = {}
        self.assigned_edges: dict[IOHyperEdge, Name] = {}
        self.assigned_names: dict[str, Name] = {}
        self.external_edges: dict[IOHyperEdge, str] = {}
        self.used_edges: set[IOHyperEdge] = set()
        self.key_origins: dict[str, int] = {}
        self.reserved_keys: set[str] = reserved_keys if reserved_keys else set()
        self.queued_models: dict[
            IOHyperEdge, list[tuple[Operator, dict[str, str], str]]
        ] = {}
        self._external_mapping: dict[str, Name] = {}
        self.model = model
        self.short_namings = short_namings

        self._name_externals()
        self.generate_keys(model)
        self._rebase_names()

    @property
    def external_mapping(self) -> dict[str, str]:
        """
        Get the external mapping of keys to names.

        Returns:
            dict[str, str]: The external mapping.
        """
        return {key: value.name for key, value in self._external_mapping.items()}

    @property
    def external_keys(self) -> set[str]:
        """
        Get the set of external keys.

        Returns:
            set[str]: The set of external keys.
        """
        return set(self.external_mapping.values())

    def rename_key(self, source_name: str, target_name: str) -> None:
        """
        Rename a key from source_name to target_name.

        Args:
            source_name (str): The original name of the key.
            target_name (str): The new name of the key.
        """
        if source_name == target_name:
            return

        if target_name in self.assigned_names:
            new_target_key = self._get_next_unique_name(target_name)
            self._update_defined_names(target_name, new_target_key)

        self._update_defined_names(source_name, target_name)

    def _update_defined_names(self, old_key: str, new_key: str) -> None:
        old_name = self.assigned_names[old_key]
        if old_name.origin in self.key_origins:
            if self.key_origins[old_name.origin] == 0:
                self.key_origins.pop(old_name.origin)
            else:
                self.key_origins[old_name.origin] -= 1

        self.assigned_names[old_key].name = new_key
        self.assigned_names[new_key] = self.assigned_names.pop(old_key)

        if old_key in self.external_mapping.values():
            self._external_mapping = {
                key: self.assigned_names[new_key] if value == old_key else value
                for key, value in self._external_mapping.items()
            }

    def _name_externals(self) -> None:
        external_keys = list(self.model.conns.input_keys) + list(
            self.model.conns.output_keys
        )
        external_keys_no_named = [key for key in external_keys if key.startswith("$")]
        external_keys_named = [key for key in external_keys if not key.startswith("$")]

        key_origin_counts = self._count_key_origins(
            external_keys_named, external_keys_no_named
        )

        for key in external_keys_named + external_keys_no_named:
            conn = self.model.conns.all[key]
            base_name_str = conn.key

            if self.short_namings:
                if not key.startswith("$"):
                    name_str = self._get_unique_name_str(base_name_str)
                    name = self._create_name(name_str, base_name_str)
                else:
                    key_origin = conn.metadata.key_origin
                    assert key_origin is not None
                    name = self._create_name(
                        self._get_unique_name_str(key_origin, key_origin_counts),
                        key_origin,
                    )

                self._external_mapping[base_name_str] = name
                self.assigned_edges[conn.metadata] = name

            if key in self.model.input_keys:
                self.used_edges.add(conn.metadata)
                self.external_edges[conn.metadata] = base_name_str

    def _count_key_origins(
        self, external_keys_named: list[str], external_keys_no_named: list[str]
    ) -> dict[str, int]:
        """
        Count the origins of the keys.

        Args:
            external_keys_named (list[str]): list of named external keys.
            external_keys_no_named (list[str]): list of unnamed external keys.

        Returns:
            dict[str, int]: The count of key origins.
        """
        key_origin_counts: dict[str, int] = {}
        for key in external_keys_named + external_keys_no_named:
            conn = self.model.conns.all[key]
            key_origin = conn.metadata.key_origin
            assert key_origin is not None
            key_origin_counts.setdefault(key_origin, 0)
            key_origin_counts[key_origin] += 1
        return key_origin_counts

    def _get_unique_name_str(
        self, base_name: str, key_origin_counts: dict[str, int] | None = None
    ) -> str:
        """
        Get a unique name string based on the base name and key origin counts.

        Args:
            base_name (str): The base name.
            key_origin_counts (dict[str, int] | None): The counts of key origins.

        Returns:
            str: The unique name string.
        """
        if key_origin_counts and key_origin_counts.get(base_name, 0) > 1:
            return self._get_next_unique_name(base_name)
        return base_name

    def generate_keys(
        self,
        model: BaseModel,
        mappings: dict[str, str] | None = None,
        parent_name: str = "",
    ) -> None:
        """
        Generate keys for the model.

        Args:
            model (BaseModel): The base model.
            mappings (dict[str, str] | None): The mappings of keys.
            parent_name (str): The parent name.
        """
        if mappings is None:
            mappings = {}

        if isinstance(model, Operator):
            if not self._is_primitive_ready(model):
                self._add_primitive_to_queue(model, mappings, parent_name)
                return

            self._process_primitive_model(model, mappings, parent_name)

        elif isinstance(model, Model):
            self._process_model(model, mappings, parent_name)
        else:
            raise ValueError("Model must be either Operator or Model")

    def _process_primitive_model(
        self, model: Operator, mappings: dict[str, str], parent_name: str
    ) -> None:
        """
        Process a primitive model.

        Args:
            model (Operator): The primitive model.
            mappings (dict[str, str]): The mappings of keys.
        """

        self.mappings.setdefault(model, {})
        for key, conn in model.conns.all.items():
            if conn.metadata in self.assigned_edges:
                name = self.assigned_edges[conn.metadata]
            elif self.short_namings:
                key_origin = conn.metadata.key_origin
                assert key_origin is not None

                name = self._create_name(
                    self._get_next_unique_name(key_origin), key_origin
                )
            else:
                name_key = mappings.get(key, f"{parent_name}_{key}")
                name = self._create_name(name_key, name_key)
                if conn.metadata in self.external_edges:
                    external_name_key = self.external_edges[conn.metadata]
                    self._external_mapping[external_name_key] = name

            self.assigned_edges[conn.metadata] = name
            self.mappings[model][key] = name

        # output_edge = model.output.metadata
        output_con = model.conns.get_connection("output")
        assert output_con is not None
        self.used_edges.add(output_con.metadata)
        self._check_for_queue(output_con.metadata)

    def _process_model(
        self, model: Model, mappings: dict[str, str], parent_name: str
    ) -> None:
        submodel_names = model.get_unique_submodel_names()

        for m, value in model.dag.items():
            submodel_name = submodel_names[m].lower()
            name = (
                submodel_name
                if len(parent_name) == 0
                else parent_name + "_" + submodel_name
            )

            name_mapping: dict[str, str] = {}
            for key, conn in value.items():
                if conn.key.startswith("$"):
                    continue

                if conn.key not in mappings:
                    key_origin = conn.metadata.key_origin
                    assert key_origin is not None
                    if self.short_namings:
                        name_mapping[key] = key_origin
                    else:
                        name_mapping[key] = (
                            parent_name + "_" + key_origin
                            if len(parent_name) > 0
                            else key_origin
                        )
                else:
                    name_mapping[key] = mappings[conn.key]

            self.generate_keys(m, name_mapping, parent_name=name)

    def _check_for_queue(self, hyperedge: IOHyperEdge) -> None:
        if hyperedge in self.queued_models:
            for m, mappings, parent_name in self.queued_models[hyperedge]:
                if self._is_primitive_ready(m):
                    self._process_primitive_model(
                        m, mappings=mappings, parent_name=parent_name
                    )

    def _is_primitive_ready(self, model: Operator) -> bool:
        """
        Check if a primitive model is ready to be processed.

        Args:
            model (Operator): The primitive model.

        Returns:
            bool: True if the model is ready, False otherwise.
        """

        for conn in model.conns.input_connections:
            if conn.metadata.value is TBD and conn.metadata not in self.used_edges:
                return False
        return True

    def _add_primitive_to_queue(
        self, model: Operator, mappings: dict[str, str], parent_name: str
    ) -> None:
        """
        Add a primitive model to the queue.

        Args:
            model (Operator): The primitive model.
            input_edges (set[IOHyperEdge]): The input edges.
            mappings (dict[str, str]): The mappings of keys.
        """

        for conn in model.conns.input_connections:
            self.queued_models.setdefault(conn.metadata, [])
            if (model, mappings, parent_name) not in self.queued_models[conn.metadata]:
                self.queued_models[conn.metadata].append((model, mappings, parent_name))

    def _get_next_unique_name(self, name: str) -> str:
        """
        Get the next unique name for the given base name.

        Args:
            name (str): The base name.

        Returns:
            str: The next unique name.
        """
        self.key_origins[name] = self.key_origins.get(name, -1) + 1
        candidate_name = f"{name}_{self.key_origins[name]}"
        if (
            candidate_name in self.assigned_names
            or candidate_name in self.reserved_keys
        ):
            return self._get_next_unique_name(name)
        while candidate_name in self.reserved_keys:
            candidate_name = f"_{candidate_name}"
        return candidate_name

    def _create_name(self, name: str, key_origin: str) -> Name:
        """
        Create a new name with the given base name and key origin.

        Args:
            name (str): The base name.
            key_origin (str): The key origin.

        Returns:
            Name: The created name.
        """
        new_name = Name(name, origin=key_origin)
        self.assigned_names[name] = new_name
        return new_name

    def _rebase_names(self) -> None:
        """
        Rebase the names to remove unnecessary suffixes.
        """
        for base_name, idx in self.key_origins.items():
            if idx == 0 and base_name not in self.external_keys:
                name = f"{base_name}_{0}"
                while base_name in self.reserved_keys:
                    base_name = f"_{base_name}"
                self.assigned_names[name].name = base_name
                self.assigned_names[base_name] = self.assigned_names.pop(name)

    def __iter__(self) -> FlatModel:
        self._iter = iter(self.mappings.items())
        return self

    def __next__(self) -> tuple[Operator, dict[str, str]]:
        model, mapping = next(self._iter)
        return model, {key: name.name for key, name in mapping.items()}<|MERGE_RESOLUTION|>--- conflicted
+++ resolved
@@ -43,7 +43,6 @@
     Updates,
     Variadic,
     create_shape_map,
-    find_intersection_type,
     get_shapes,
     get_summary,
     get_summary_shapes,
@@ -187,34 +186,16 @@
 
                 if global_key in self._non_differentiable_keys:
                     # TODO: Create an API for setting differentiability of a tensor.
-<<<<<<< HEAD
-                    # physical_data.differentiable = False
-                    physical_data.set_differentiablity(False)
-=======
                     physical_data.set_differentiability(False)
->>>>>>> 5b9d92c4
                 elif global_key in self._trainable_tensor_inputs:
-                    # if physical_data.edge_type not in (Tensor, ToBeDetermined):
-                    if not (
-                        physical_data.is_tensor
-                        or physical_data.edge_type is ToBeDetermined
-                    ):
-                        raise ValueError(
-                            f"Non-tensor type data can not be trainable: {global_key}"
-                        )
-                    elif physical_data.edge_type is ToBeDetermined:
+                    if physical_data.edge_type is ToBeDetermined:
                         # Set physical data type to Tensor.
                         updates |= physical_data.set_type(Tensor[float])
                     elif physical_data.value is not TBD:
                         raise ValueError(
                             f"Valued data can not be trainable: {global_key}"
                         )
-<<<<<<< HEAD
-                    # physical_data.differentiable = True
-                    physical_data.set_differentiablity(True)
-=======
                     physical_data.set_differentiability(True)
->>>>>>> 5b9d92c4
 
                 model_data[key] = physical_data
                 self.flat_graph.data_memo[id(logical_data)] = physical_data
@@ -438,22 +419,8 @@
         ]
 
         if output_edge.is_tensor:
-<<<<<<< HEAD
-            # If any of the inputs are differentiable, then
-            # the output is also differentiable.
-            for key, value in model_data.items():
-                if key != output_key and not value.is_non_diff:
-                    # output_edge.differentiable = True
-                    output_edge.set_differentiablity(True)
-                    return
-            # If all inputs are non-differentiable, then the output is also
-            # non-differentiable.
-            # output_edge.differentiable = False
-            output_edge.set_differentiablity(False)
-=======
             diff = p_model.infer_differentiability(*input_diffs)
             output_edge.set_differentiability(diff)
->>>>>>> 5b9d92c4
 
     def randomize_params(
         self,
@@ -578,7 +545,14 @@
                     ignored.add(ignored_alias)
                 self.ignore_grad_keys.update(ignored)
 
-        if len(self._output_keys - self.ignore_grad_keys) == 0 and not self.inference:
+        if (
+            len(
+                self._output_keys
+                - (self.ignore_grad_keys | self.flat_graph.all_static_keys)
+            )
+            == 0
+            and not self.inference
+        ):
             raise ValueError("All outputs gradient are ignored.")
 
     def generate_functions(
