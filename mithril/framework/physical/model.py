--- conflicted
+++ resolved
@@ -20,7 +20,6 @@
 from collections.abc import Mapping, Sequence
 from copy import deepcopy
 from dataclasses import dataclass
-from typing import get_origin
 
 from ...backends.backend import Backend, ParallelBackend
 from ...core import DataType, GenericDataType
@@ -57,10 +56,6 @@
 from ..logical.model import Model
 from ..logical.primitive import PrimitiveModel
 from ..utils import define_unique_names
-<<<<<<< HEAD
-from .data_store import StaticDataStore
-=======
->>>>>>> 61bf174d
 from .flat_graph import FlatGraph
 
 __all__ = ["PhysicalModel"]
@@ -210,11 +205,7 @@
                 elif global_key in self._trainable_tensor_inputs:
                     # if physical_data.edge_type not in (Tensor, ToBeDetermined):
                     if not (
-<<<<<<< HEAD
-                        get_origin(physical_data.edge_type) is Tensor
-=======
                         physical_data.is_tensor
->>>>>>> 61bf174d
                         or physical_data.edge_type is ToBeDetermined
                     ):
                         raise ValueError(
@@ -234,11 +225,7 @@
 
                 if key_shape := model_shapes.get(key):
                     data = model_data[key]
-<<<<<<< HEAD
-                    assert get_origin(data.edge_type) is Tensor
-=======
                     assert data.is_tensor
->>>>>>> 61bf174d
                     shp = data.shape
                     assert shp is not None
                     # assert shp is not None
@@ -446,11 +433,7 @@
         # that have a Tensor type output.
         output_key = PrimitiveModel.output_key
         output_edge = model_data[output_key]
-<<<<<<< HEAD
-        if get_origin(output_edge.edge_type) is Tensor:
-=======
         if output_edge.is_tensor:
->>>>>>> 61bf174d
             # If any of the inputs are differentiable, then
             # the output is also differentiable.
             for key, value in model_data.items():
@@ -542,41 +525,7 @@
         self.ignore_grad_keys: set[str] = set()
 
         # Set given shapes.
-<<<<<<< HEAD
-        self.data_store.set_shapes(shapes)
-
-        self.flat_graph.prune_duplicate_nodes(self.data, constant_keys)
-
-        updates = Updates()
-        reverse_data_memo = {
-            value: key for key, value in self.data_store.data_memo.items()
-        }
-
-        for key, conn_key in self.flat_graph.unnecessary_keys.items():
-            pruned_data = self.data[key]
-            remained_data = self.data[conn_key]
-
-            # find the occurrence of pruned data in data memo and replace it with
-            # remained data
-            logical_id = reverse_data_memo[pruned_data]
-            self.data_store.data_memo[logical_id] = remained_data
-
-            if key in self.flat_graph.pruned_keys:
-                updates |= remained_data.match(pruned_data)
-            self.data[key] = remained_data
-
-        for value in self.data_store.intermediate_non_differentiables.inverse:
-            # there can exist some inferred intermediate scalar keys in logical model.
-            # find those keys and add to cached datas
-            if (get_origin(value.edge_type) is not Tensor) and (value.value is not TBD):
-                updates.add(value)
-
-        self.data_store.update_cached_data(updates)
-
-        self.data_store.constraint_solver(updates)
-=======
         self.flat_graph.set_shapes(shapes)
->>>>>>> 61bf174d
 
         # Set given static keys
         self.flat_graph.set_static_keys(constant_keys)
@@ -612,11 +561,7 @@
             # but not unnecessary in flat_graph. This case should be handled when
             # flat_graph - data_store integration is updated.
             if conn_edge is not None and (
-<<<<<<< HEAD
-                (get_origin(conn_edge.edge_type) is not Tensor)
-=======
                 (not conn_edge.is_tensor)
->>>>>>> 61bf174d
                 or (
                     (not find_intersection_type(float, conn_edge.value_type))
                     or _key
@@ -903,11 +848,7 @@
                     # model. Indicate it accordingly
                     input_name = "'" + connection.key + "'"
                     input_data = model.conns.all[input_key].metadata
-<<<<<<< HEAD
-                    if get_origin(input_data.edge_type) is not Tensor:
-=======
                     if not input_data.is_tensor:
->>>>>>> 61bf174d
                         # If value of the scalar is determined, write that value
                         pm_input_data = self.flat_graph.data_memo[id(input_data)]
                         if (val := pm_input_data.value) is not TBD:
