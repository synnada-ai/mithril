--- conflicted
+++ resolved
@@ -16,7 +16,6 @@
 
 from collections.abc import Callable, Mapping, Sequence
 from copy import deepcopy
-from functools import cached_property
 from typing import Any
 
 import mithril as ml
@@ -170,13 +169,6 @@
         return self.data_store.intermediate_non_differentiables
 
     @property
-<<<<<<< HEAD
-    def random_seeds(self) -> dict[str, int]:
-        return self.data_store.random_seeds
-
-    @cached_property
-=======
->>>>>>> bdd8cbfb
     def topological_order(self) -> OrderedSet[str]:
         # Traverse the model table in topological order
         topological_order: OrderedSet[str] = OrderedSet()
