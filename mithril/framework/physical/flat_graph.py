--- conflicted
+++ resolved
@@ -459,7 +459,6 @@
                 self._all_target_keys.remove(key)
 
             return
-<<<<<<< HEAD
 
         # Nuke buffer
         if isinstance(op, BufferOp):
@@ -480,28 +479,6 @@
             # Update input conn target keys
             input_conn.target_keys += output_conn.target_keys
 
-=======
-
-        # Nuke buffer
-        if isinstance(op, BufferOp):
-            input_key = conn.source_keys[0]
-            input_conn = self.connections[input_key]
-            input_conn = self._temp_connection_info.get(input_conn, input_conn)
-            output_conn = self.connections[key]
-
-            self._update_output_keys(key, input_key)
-            self._temp_connection_info[output_conn] = input_conn
-
-            # Update Output conn target conns source keys
-            for target_key in output_conn.target_keys:
-                target_conn = self.connections[target_key]
-                idx = target_conn.source_keys.index(key)
-                target_conn.source_keys[idx] = input_key
-
-            # Update input conn target keys
-            input_conn.target_keys += output_conn.target_keys
-
->>>>>>> fbdd3fee
             self._remove_conn(output_conn)
         else:
             # Check duplicate
@@ -521,10 +498,7 @@
 
             # Finally prune the connection
             self._prune_connection(conn, source_conn)
-<<<<<<< HEAD
-=======
             self._all_source_keys.add(source_conn.key)
->>>>>>> fbdd3fee
 
             self.data_store.update_cached_data(updates)
             self.constraint_solver(updates)
@@ -775,10 +749,7 @@
                         static_value = self.backend.array(static_value)
 
                 _queue, _updates = self.add_static_data(value, static_value)
-<<<<<<< HEAD
                 self.prune_duplicate_operation(op, self.all_data, self.cached_data)
-=======
->>>>>>> fbdd3fee
 
                 queue |= _queue
                 updates |= _updates
