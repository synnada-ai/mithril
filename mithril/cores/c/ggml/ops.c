--- conflicted
+++ resolved
@@ -33,11 +33,10 @@
     return res;
 }
 
-<<<<<<< HEAD
 struct ggml_tensor * subtract(struct ggml_context * ctx, struct ggml_tensor * left, struct ggml_tensor * right) {
     struct ggml_tensor * res = ggml_sub(ctx, left, right);
     return res;
-=======
+
 struct ggml_tensor * broadcast_to(struct ggml_context * ctx, struct ggml_tensor * input, int dim1, int dim2, int dim3, int dim4) {
     // If the target shape is not 4D, the empty dimensions are need to be set to 1
     struct ggml_tensor * shape = ggml_new_tensor_4d(ctx, GGML_TYPE_I32, 0, 0, 0, 0);
@@ -47,7 +46,7 @@
     shape->ne[3] = dim4;
     struct ggml_tensor * res = ggml_repeat(ctx, input, shape);
     return res; 
->>>>>>> 88b207f2
+
 }
 
 struct ggml_tensor * transpose(struct ggml_context * ctx, struct ggml_tensor * input, struct ggml_tensor * axes) {
