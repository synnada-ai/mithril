--- conflicted
+++ resolved
@@ -13,7 +13,9 @@
 # limitations under the License.
 
 import itertools
+from collections.abc import Sequence
 from itertools import zip_longest
+from types import EllipsisType
 from typing import Any, overload
 
 import numpy as np
@@ -109,12 +111,8 @@
     "max_pool2d_grad",
     "max_pool1d_grad",
     "flatten_grad",
-<<<<<<< HEAD
-    "minus_grad",
+    "negate_grad",
     "to_tuple_grad",
-=======
-    "negate_grad",
->>>>>>> 03dd713b
     "to_list_grad",
     "atleast_1d_grad",
     "cast_grad",
@@ -842,22 +840,64 @@
     return np.zeros_like(output_gradient)
 
 
+@overload
 def indexer_grad(
     output_gradient: np.ndarray[Any, Any],
     cache: CacheType,
     idx: int,
     *inputs: np.ndarray[Any, Any],
-) -> np.ndarray[Any, Any]:
+    index: int
+    | slice
+    | None
+    | EllipsisType
+    | tuple[int | slice | EllipsisType | None, ...],
+) -> np.ndarray[Any, Any]: ...
+
+
+@overload
+def indexer_grad[T](
+    output_gradient: Sequence[T],
+    cache: CacheType,
+    idx: int,
+    *inputs: Sequence[T],
+    index: slice,
+) -> Sequence[T]: ...
+
+
+@overload
+def indexer_grad[T](
+    output_gradient: T,
+    cache: CacheType,
+    idx: int,
+    *inputs: Sequence[T],
+    index: int,
+) -> Sequence[T]: ...
+
+
+def indexer_grad(
+    output_gradient: Any,
+    cache: CacheType,
+    idx: int,
+    *inputs: Any,
+    index: int
+    | slice
+    | None
+    | EllipsisType
+    | tuple[int | slice | EllipsisType | None, ...],
+) -> Any:
     verify_shapes(inputs, idx, non_differentiables=[1])
-    input, index = inputs
+    (input,) = inputs
+    assert not isinstance(input, range)
     grad = fill_zeros_like(input)
     if isinstance(input, np.ndarray):
         grad[index] = output_gradient
-    else:
+    elif isinstance(input, list | tuple):
         grad = list(grad)
         grad[index] = output_gradient
         if isinstance(input, tuple):
             grad = tuple(grad)
+    else:
+        raise TypeError(f"Unsupported input type: {type(input)}")
     return grad
 
 
