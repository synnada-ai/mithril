--- conflicted
+++ resolved
@@ -66,17 +66,6 @@
 
 
 class Dtype(enum.IntEnum):  # noqa N801
-<<<<<<< HEAD
-    int8 = 0
-    int16 = 1
-    int32 = 2
-    int64 = 3
-    float16 = 4
-    bfloat16 = 5
-    float32 = 6
-    float64 = 7
-    bool = 8
-=======
     uint8 = 0
     int8 = 1
     int16 = 2
@@ -87,7 +76,6 @@
     float32 = 7
     float64 = 8
     bool = 9
->>>>>>> 69ebfe79
 
 
 int16: Dtype = Dtype.int16
