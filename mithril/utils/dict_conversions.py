# Copyright 2022 Synnada, Inc.
#
# Licensed under the Apache License, Version 2.0 (the "License");
# you may not use this file except in compliance with the License.
# You may obtain a copy of the License at
#
#     http://www.apache.org/licenses/LICENSE-2.0
#
# Unless required by applicable law or agreed to in writing, software
# distributed under the License is distributed on an "AS IS" BASIS,
# WITHOUT WARRANTIES OR CONDITIONS OF ANY KIND, either express or implied.
# See the License for the specific language governing permissions and
# limitations under the License.

import abc
import re
from collections.abc import Sequence
from copy import deepcopy
from types import UnionType
from typing import Any

from ..framework.common import (
    TBD,
    Connect,
    ConnectionData,
    IOHyperEdge,
    IOKey,
    MainValueType,
    Scalar,
    Tensor,
    TensorType,
    ToBeDetermined,
)
from ..framework.constraints import constrain_fn_dict
from ..framework.logical import essential_primitives
from ..models import (
    BaseModel,
    Connection,
    CustomPrimitiveModel,
    Model,
    models,
    primitives,
)
from ..models.train_model import TrainModel
from ..utils import model_conversion_lut
from ..utils.utils import PaddingType, convert_to_tuple

model_dict = {
    item[0].lower(): item[1]
    for item in models.__dict__.items()
    if isinstance(item[1], abc.ABCMeta) and issubclass(item[1], BaseModel)
}
model_dict |= {
    item[0].lower(): item[1]
    for item in primitives.__dict__.items()
    if isinstance(item[1], abc.ABCMeta) and issubclass(item[1], BaseModel)
}
model_dict |= {
    item[0].lower(): item[1]
    for item in essential_primitives.__dict__.items()
    if isinstance(item[1], abc.ABCMeta) and issubclass(item[1], BaseModel)
}

model_dict |= {"trainmodel": TrainModel}

__all__ = [
    "dict_to_model",
    "handle_dict_to_model_args",
    "dict_to_regularizations",
]
enum_dict = {"PaddingType": PaddingType}


def create_iokey_kwargs(info: dict[str, Any]) -> dict[str, Any]:
    kwargs = {}
    for arg in ["name", "value", "shape", "expose"]:
        if arg != "value" or info.get(arg) is not None:
            kwargs[arg] = info.get(arg)
    return kwargs


def dict_to_model(modelparams: dict[str, Any]) -> BaseModel:
    """Convert given dictionary to a model object.

    Parameter
    ----------
    modelparams : Dict[str, Any]
        A dict containing model name and arguments.

    Returns
    -------
    Model
        Instantiated model object with given arguments.
    """

    # TODO: Simplify dict_to_model and frameworks (remove tracking
    #  the extend order of models).
    if isinstance(modelparams, str):
        params = {"name": modelparams}
    elif "is_train_model" in modelparams:
        return dict_to_trainmodel(modelparams)
    else:
        params = deepcopy(modelparams)

    args: dict[str, Any] = {}
    if (connections := params.pop("connections", {})).keys() != (
        submodels := params.pop("submodels", {})
    ).keys():
        raise KeyError("Requires submodel keys and connections keys to be compatible!")

    if (model_name := params.get("name", None)) is None:
        raise Exception("No model type is specified!")
    elif model_name.lower() in model_dict:
        model_class = model_dict[model_name.lower()]
        args |= handle_dict_to_model_args(model_name, params.pop("args", {}))
        tuples = params.get("tuples", [])
        enums = params.get("enums", {})

        for k, v in args.items():
            if k in tuples:
                args[k] = convert_to_tuple(v)
            elif (enum_key := enums.get(k)) is not None:
                args[k] = enum_dict[enum_key][v]

        model = model_class(**args)

    else:  # Custom model
        args |= handle_dict_to_model_args(model_name, params.pop("args", {}))
        attrs = {"__init__": lambda self: super(self.__class__, self).__init__(**args)}
        model = type(model_name, (CustomPrimitiveModel,), attrs)()

    unnamed_keys = params.get("unnamed_keys", [])
    differentiability_info: dict[str, bool] = params.get("differentiability_info", {})
    assigned_shapes = params.get("assigned_shapes", {})
    assigned_constraints = params.get("assigned_constraints", {})
    canonical_keys = params.get("canonical_keys", {})

    submodels_dict = {}
    for m_key, v in submodels.items():
        m = dict_to_model(v)
        submodels_dict[m_key] = m
        mappings: dict[str, IOKey | float | int | list | tuple | str | Connect] = {}
        for k, conn in connections[m_key].items():
            if conn in unnamed_keys and k in m._input_keys:
                continue

            if isinstance(conn, str | float | int | tuple | list):
                mappings[k] = conn

            elif isinstance(conn, dict):
                if "connect" in conn:
                    if (key := conn.get("key")) is not None:
                        key_kwargs = create_iokey_kwargs(conn["key"])
                        key = IOKey(**key_kwargs)
                    mappings[k] = Connect(
                        *[
                            getattr(submodels_dict[value[0]], value[1])
                            if isinstance(value, Sequence)
                            else value
                            for value in conn["connect"]
                        ],
                        key=key,
                    )
                elif "name" in conn:
                    key_kwargs = create_iokey_kwargs(conn)
                    mappings[k] = IOKey(**key_kwargs)

        assert isinstance(model, Model)
        model += m(**mappings)

    if "model" in canonical_keys:
        candidate_canonical_in = model.conns.get_connection(canonical_keys["model"][0])
        candidate_canonical_out = model.conns.get_connection(canonical_keys["model"][1])

        if candidate_canonical_in is not None:
            model._canonical_input = candidate_canonical_in
        if candidate_canonical_out is not None:
            model._canonical_output = candidate_canonical_out

    for key, value in differentiability_info.items():
        con = model.conns.get_connection(key)
        assert con is not None
        con.set_differentiable(value)

    if len(assigned_constraints) > 0:
        constrain_fn = assigned_constraints["fn"]
        if constrain_fn not in constrain_fn_dict:
            raise RuntimeError(
                "In the process of creating a model from a dictionary, an unknown"
                " constraint function was encountered!"
            )
        constrain_fn = constrain_fn_dict[constrain_fn]
        model.set_constraint(constrain_fn, keys=assigned_constraints["keys"])

    if len(assigned_shapes) > 0:
        model.set_shapes(dict_to_shape(assigned_shapes))

    return model


def model_to_dict(model: BaseModel) -> dict:
    if isinstance(model, TrainModel):
        return train_model_to_dict(model)

    model_name = model.__class__.__name__
    model_dict: dict[str, Any] = {"name": model_name}
    args = handle_model_to_dict_args(model_name, model.factory_args)
    if len(args) > 0:
        model_dict["args"] = args

    model_dict["assigned_shapes"] = {}
    model_dict["differentiability_info"] = {}  # TODO: save only assigned info not all!
    model_dict["assigned_constraints"] = {}

    for key, con in model.conns.all.items():
        data = con.metadata.data
        if isinstance(data, Tensor) and not con.is_key_autogenerated:
            model_dict["differentiability_info"][key] = data._differentiable

    for shape in model.assigned_shapes:
        model_dict["assigned_shapes"] |= shape_to_dict(shape)

    for constrain in model.assigned_constraints:
        model_dict["assigned_constraints"] |= constrain

    if (
        model_name != "Model"
        and model_name in dir(models)
        or model_name not in dir(models)
    ):
        return model_dict

    connection_dict: dict[str, dict] = {}
    canonical_keys: dict[str, tuple[str, str]] = {}
    submodels: dict[str, dict] = {}

    # IOHyperEdge -> [model_id, connection_name]
    submodel_connections: dict[IOHyperEdge, list[str]] = {}

    for idx, submodel in enumerate(model.get_models_in_topological_order()):
        model_id = f"m_{idx}"
        submodels[model_id] = model_to_dict(submodel)

        # Store submodel connections
        for key in submodel._all_keys:
            submodel_connections.setdefault(
                submodel.conns._get_metadata(key), [model_id, key]
            )
        assert isinstance(model, Model)
        connection_dict[model_id], submodel_statics = connection_to_dict(
            model, submodel, submodel_connections, model_id
        )
        canonical_keys[model_id] = (
            submodel._canonical_input.key,
            submodel._canonical_output.key,
        )
    canonical_keys["model"] = (model._canonical_input.key, model._canonical_output.key)

    model_dict["submodels"] = submodels
    model_dict["connections"] = connection_dict
    model_dict["canonical_keys"] = canonical_keys
    return model_dict


def connection_to_dict(
    model: Model,
    submodel: BaseModel,
    submodel_connections: dict[IOHyperEdge, list[str]],
    model_id: str,
):
    connection_dict: dict[str, Any] = {}
    static_values: dict[str, Any] = {}
    connections: dict[str, ConnectionData] = model.dag[submodel]

    for key, connection in connections.items():
<<<<<<< HEAD
        key_value: dict | None | str = None
        if (
            (default_input := connection.metadata.data).is_non_diff
            and key in submodel._input_keys
            and default_input.value != TBD
        ):
            static_values[connection.key] = default_input.value

=======
        key_value: dict | None | str | MainValueType = None
        related_conn = submodel_connections.get(connection.metadata, [])
        is_valued = (
            connection.metadata.data.is_non_diff
            and connection.metadata.data.value != TBD
        )
>>>>>>> 4abe8997
        # Connection is defined and belong to another model
        if (
            related_conn := submodel_connections.get(connection.metadata, [])
        ) and model_id not in related_conn:
            key_value = {"connect": [related_conn]}
        elif is_valued and connection in model.conns.input_connections:
            val = connection.metadata.data.value
            assert not isinstance(val, ToBeDetermined)
            if connection.key.startswith("$"):
                key_value = val
            else:
                key_value = {"name": connection.key, "value": val, "expose": True}
        elif not connection.key.startswith("$"):
            if connection.key in model.conns.output_keys:
                key_value = {"name": connection.key, "expose": True}
            else:
                key_value = connection.key

        if key_value is not None:
            connection_dict[key] = key_value

    if submodel.canonical_input.key not in connection_dict:
        connection_dict[submodel.canonical_input.key] = ""

    return connection_dict, static_values


def train_model_to_dict(context: TrainModel) -> dict:
    context_dict: dict[str, Any] = {"is_train_model": True}
    context_dict["model"] = model_to_dict(context._model)

    losses = []
    regularizations = []
    for loss in context._losses:
        loss_dict: dict[str, Any] = {}
        loss_dict["model"] = model_to_dict(loss["loss_model"])
        loss_dict["reduce_steps"] = [
            model_to_dict(reduce_step) for reduce_step in loss["reduce_steps"]
        ]
        # TODO: check if get_local_key to get keys required?
        for key, value in loss["args"].items():
            if isinstance(value, Connection):
                # local_key = get_local_key(context._model, value)
                # loss["args"][key] = local_key
                loss["args"][key] = value.data.key

        if len(loss["args"]) > 0:
            loss_dict["args"] = loss["args"]
        losses.append(loss_dict)

    for regularization in context._regularizations:
        regularization_dict = {}
        regularization_dict["model"] = model_to_dict(regularization["reg_model"])
        regularization_dict["coef"] = regularization["coef"]
        regularization_dict["reg_key"] = regularization["reg_key"]
        for key, value in regularization["args"].items():
            if isinstance(value, Connection):
                # local_key = get_local_key(context._model, value)
                # regularization["args"][key] = local_key
                regularization["args"][key] = value.key
            elif isinstance(value, re.Pattern):
                regularization["args"][key] = {"pattern": value.pattern}

        if len(regularization["args"]) > 0:
            regularization_dict["args"] = regularization["args"]
        regularizations.append(regularization_dict)

    context_dict["losses"] = losses
    context_dict["regularizations"] = regularizations
    return context_dict


def dict_to_trainmodel(context_dict: dict):
    model = dict_to_model(context_dict["model"])
    assert isinstance(model, Model), "TrainModel requires a Model object!"

    context = TrainModel(model)
    for loss_dict in context_dict["losses"]:
        loss_model = dict_to_model(loss_dict["model"])
        reduce_steps = [
            dict_to_model(reduce_step) for reduce_step in loss_dict["reduce_steps"]
        ]
        loss_args = loss_dict["args"]
        context.add_loss(loss_model, reduce_steps, **loss_args)

    for regularization_dict in context_dict["regularizations"]:
        regularization_model = dict_to_model(regularization_dict["model"])
        coef = regularization_dict["coef"]
        reg_key = regularization_dict["reg_key"]
        regularization_args = {}
        for key, value in regularization_dict["args"].items():
            if isinstance(value, dict):
                regularization_args[key] = re.compile(value["pattern"])
            else:
                regularization_args[key] = value
        context.add_regularization(
            regularization_model, coef, reg_key, **regularization_args
        )

    return context


def handle_dict_to_model_args(
    model_name: str, source: dict[str, Any]
) -> dict[str, Any]:
    """This function converts model strings to model classes.

    Parameters
    ----------
    source : dict[str, Any]
        All arguments given as modelparams.
    """
    for key in model_conversion_lut.get(model_name.lower(), []):
        info = source[key]
        if isinstance(info, list):
            source[key] = [
                model_dict[k.lower()]() if isinstance(k, str) else dict_to_model(k)
                for k in info
            ]
        if isinstance(info, str):
            source[key] = model_dict[info.lower()]()
        if isinstance(info, dict):
            source[key] = dict_to_model(info)

    for key in source:
        if source[key] == "(Ellipsis,)":
            source[key] = ...

    for key, value in source.items():
        if isinstance(value, dict):
            shape_template: list[str | int | tuple] = []
            possible_types = None
            # Type is common for TensorType and Scalar.
            for item in value["type"]:
                # TODO: this is dangerous!!
                item_type: type = eval(item)
                if possible_types is None:
                    possible_types = item_type
                else:
                    possible_types |= item_type

            # TensorType.
            if "shape_template" in value:
                for item in source[key]["shape_template"]:
                    if "..." in item:
                        shape_template.append((item.split(",")[0], ...))
                    else:
                        shape_template.append(int(item))

                assert possible_types is not None

                source[key] = TensorType(
                    shape_template=shape_template, possible_types=possible_types
                )
            else:  # Scalar
                source[key] = Scalar(
                    possible_types=possible_types, value=source[key]["value"]
                )
    return source


def handle_model_to_dict_args(
    model_name: str, source: dict[str, Any]
) -> dict[str, Any]:
    """This function converts model strings to model classes.

    Parameters
    ----------
    source : dict[str, Any]
        All arguments given as modelparams.
    """
    for key in model_conversion_lut.get(model_name.lower(), []):
        info = source[key]
        if isinstance(info, list):
            source[key] = [model_to_dict(k) for k in info]
        else:
            source[key] = model_to_dict(info)

    for key in source:
        if type(item := source[key]) is type(...):
            source[key] = "(Ellipsis,)"
        elif isinstance(item, TensorType | Scalar):
            source[key] = item_to_json(source[key])
    return source


def dict_to_regularizations(
    regularizations: list[dict[str, Any]],
) -> list[dict[str, Any]]:
    reg_specs = []
    for reg in regularizations:
        if (regex := reg.get("regex")) is not None and any(
            isinstance(item, tuple) for item in reg["inputs"]
        ):
            raise Exception(
                "Regex style definitions are only valid for single input regularizers!"
            )

        inputs: list = []
        model = model_dict[reg["model"]](**reg.get("args", {}))

        for idx, item in enumerate(reg["inputs"]):
            if isinstance(item, list):
                inputs.append(tuple(item))
            elif regex is None:
                inputs.append(item)
            # If regex key provided, check its status for the
            # corresponding index. If True, convert string into
            # regex Pattern object.
            else:
                if regex[idx]:
                    inputs.append(re.compile(item))
                else:
                    inputs.append(item)

        reg_spec: dict[str, Any] = {}
        reg_spec["model"] = model
        reg_spec["inputs"] = inputs
        if (model_keys := reg.get("model_keys")) is not None:
            reg_spec["model_keys"] = (
                tuple(model_keys) if isinstance(model_keys, list) else (model_keys,)
            )

        reg_specs.append(reg_spec)
    return reg_specs


def shape_to_dict(shapes):
    shape_dict = {}
    for key, shape in shapes.items():
        shape_list = []
        for item in shape:
            if isinstance(item, tuple):  # variadic
                shape_list.append(f"{item[0]},...")
            else:
                shape_list.append(item)
        shape_dict[key] = shape_list
    return shape_dict


def dict_to_shape(shape_dict):
    shapes: dict[str, list[int | tuple]] = {}
    for key, shape_list in shape_dict.items():
        shapes[key] = []
        for shape in shape_list:
            if isinstance(shape, str) and "..." in shape:
                shapes[key].append((shape.split(",")[0], ...))
            else:
                shapes[key].append(shape)

    return shapes


def type_to_str(item):
    if "'" in str(item):
        return str(item).split("'")[1]
    return str(item)


def item_to_json(item: TensorType | Scalar):
    result: dict[str, Any] = {}
    if isinstance(item, TensorType):
        # TensorType's has shape_template.
        shape_template = []
        for symbol in item.shape_template:
            if isinstance(symbol, tuple):  # variadic
                shape_template.append(f"{symbol[0]},...")
            else:
                shape_template.append(str(symbol))
        result["shape_template"] = shape_template
    else:
        # Scalars has value.
        result["value"] = item.value
    if isinstance(item._type, UnionType):
        result["type"] = [type_to_str(item) for item in item._type.__args__]
    else:
        result["type"] = [
            type_to_str(item._type),
        ]
    return result<|MERGE_RESOLUTION|>--- conflicted
+++ resolved
@@ -273,23 +273,12 @@
     connections: dict[str, ConnectionData] = model.dag[submodel]
 
     for key, connection in connections.items():
-<<<<<<< HEAD
-        key_value: dict | None | str = None
-        if (
-            (default_input := connection.metadata.data).is_non_diff
-            and key in submodel._input_keys
-            and default_input.value != TBD
-        ):
-            static_values[connection.key] = default_input.value
-
-=======
         key_value: dict | None | str | MainValueType = None
         related_conn = submodel_connections.get(connection.metadata, [])
         is_valued = (
             connection.metadata.data.is_non_diff
             and connection.metadata.data.value != TBD
         )
->>>>>>> 4abe8997
         # Connection is defined and belong to another model
         if (
             related_conn := submodel_connections.get(connection.metadata, [])
