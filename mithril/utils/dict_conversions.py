--- conflicted
+++ resolved
@@ -70,11 +70,14 @@
 
 def create_iokey_kwargs(info: dict[str, Any]) -> dict[str, Any]:
     kwargs = {}
-    for arg in ["name", "value", "shape", "expose"]:
+    for arg in ["name", "value", "shape", "type", "expose"]:
         if arg == "value" and (val := info.get(arg)) is not None:
             kwargs[arg] = MyTensor(val["tensor"]) if isinstance(val, dict) else val
         elif arg != "value":
-            kwargs[arg] = info.get(arg)
+            kwarg_val = info.get(arg)
+            if arg == "type" and kwarg_val == "tensor":
+                kwarg_val = MyTensor
+            kwargs[arg] = kwarg_val
     return kwargs
 
 
@@ -128,6 +131,10 @@
         attrs = {"__init__": lambda self: super(self.__class__, self).__init__(**args)}
         model = type(model_name, (CustomPrimitiveModel,), attrs)()
 
+    types = params.get("types", {})
+    for key, typ in types.items():
+        if typ == "tensor":
+            model.set_types({key: MyTensor})
     unnamed_keys = params.get("unnamed_keys", [])
     differentiability_info: dict[str, bool] = params.get("differentiability_info", {})
     assigned_shapes = params.get("assigned_shapes", {})
@@ -138,13 +145,7 @@
     for m_key, v in submodels.items():
         m = dict_to_model(v)
         submodels_dict[m_key] = m
-<<<<<<< HEAD
-        mappings: dict[
-            str, IOKey | float | int | list | tuple | str | Connect | MyTensor
-        ] = {}
-=======
-        mappings: dict[str, IOKey | float | int | list | tuple | str] = {}
->>>>>>> de075737
+        mappings: dict[str, IOKey | MyTensor | float | int | list | tuple | str] = {}
         for k, conn in connections[m_key].items():
             if conn in unnamed_keys and k in m._input_keys:
                 continue
@@ -203,6 +204,15 @@
     if len(assigned_shapes) > 0:
         model.set_shapes(dict_to_shape(assigned_shapes))
 
+    types = {}
+    for key, typ in types.items():
+        if typ == "tensor":
+            types[key] = MyTensor
+        else:
+            types[key] = eval(typ)
+    if types:
+        model.set_types(types)
+
     return model
 
 
@@ -219,6 +229,7 @@
     model_dict["assigned_shapes"] = {}
     model_dict["differentiability_info"] = {}  # TODO: save only assigned info not all!
     model_dict["assigned_constraints"] = {}
+    model_dict["types"] = {}
 
     for key, con in model.conns.all.items():
         data = con.metadata
@@ -230,6 +241,12 @@
 
     for constrain in model.assigned_constraints:
         model_dict["assigned_constraints"] |= constrain
+
+    for key, typ in model.assigned_types.items():
+        if typ is MyTensor:
+            model_dict["types"][key] = "tensor"
+        else:
+            model_dict["types"][key] = {key: str(typ)}
 
     if (
         model_name != "Model"
@@ -299,10 +316,14 @@
             else:
                 key_value = {"name": connection.key, "value": val, "expose": True}
         elif not connection.key.startswith("$"):
+            # Check if the connection is exposed.
             if key in submodel.output_keys and connection.key in model.output_keys:
-                key_value = {"name": connection.key, "expose": True}
-            else:
-                key_value = connection.key
+                expose: bool | None = True
+            else:
+                # If the connection is an output of submodel but not
+                # output of the model, set expose to False. Else None.
+                expose = False if key in submodel.output_keys else None
+            key_value = {"name": connection.key, "expose": expose}
 
         if key_value is not None:
             connection_dict[key] = key_value
