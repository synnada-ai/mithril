--- conflicted
+++ resolved
@@ -48,12 +48,8 @@
 from ..models.train_model import TrainModel
 from ..types import Constant, Dtype
 from ..utils import model_conversion_lut
-<<<<<<< HEAD
 from ..utils.type_utils import is_generic_alias_type, is_union_type
-from ..utils.utils import convert_to_tuple
-=======
 from ..utils.utils import OrderedSet, convert_to_tuple
->>>>>>> 048686e8
 
 type_dict: dict[str, type | EllipsisType] = {
     "Tensor": Tensor,
@@ -113,27 +109,16 @@
     name: str
     args: dict[str, Any]
     assigned_shapes: list[list[tuple[tuple[str, int] | str, ShapeTemplateType]]]
-<<<<<<< HEAD
     assigned_types: list[tuple[tuple[str, int] | str, SerializedType]]
-    assigned_differentiabilities: list[tuple[tuple[str, int] | str, bool]]
-    assigned_constraints: list[AssignedConstraintType]
-    assigned_canonicals: dict[str, list[tuple[str, int] | str]]
-=======
-    assigned_types: list[tuple[tuple[str, int] | str, str]]
     assigned_differentiabilities: list[tuple[tuple[str, int] | str, bool]]
     assigned_constraints: list[AssignedConstraintType]
     assigned_cins: list[tuple[str, int] | str]
     assigned_couts: list[tuple[str, int] | str]
->>>>>>> 048686e8
     tuples: list[str]
     enums: dict[str, str]
     unnamed_keys: list[str]
     submodels: dict[str, ModelDict]
-<<<<<<< HEAD
     connections: dict[str, dict[str, str | int | float | bool | ConnectionDict]]
-=======
-    connections: dict[str, dict[str, str | ConnectionDict]]
->>>>>>> 048686e8
 
 
 class TrainModelDict(TypedDict):
@@ -169,7 +154,6 @@
 enum_dict = {"PaddingType": PaddingType}
 
 
-<<<<<<< HEAD
 def create_union(type_list: Iterable[GeneralType]) -> UnionType | GeneralType:
     return reduce(lambda x, y: x | y, type_list)  # type: ignore
 
@@ -218,7 +202,8 @@
     else:
         result = type_dict[typ]
     return result
-=======
+
+
 def extract_model_key_index(
     model: BaseModel, connection: ConnectionData
 ) -> tuple[BaseModel, int]:
@@ -267,17 +252,12 @@
         key_index = list(_model.external_keys).index(key)
 
     return (_model, key_index)
->>>>>>> 048686e8
 
 
 def _extract_key_info(
     model: BaseModel, submodel_dict: dict[BaseModel, str], conn: ConnectionData
 ) -> tuple[str, int] | str:
-<<<<<<< HEAD
-    m, key_index = model.extract_model_key_index(conn)
-=======
     m, key_index = extract_model_key_index(model, conn)
->>>>>>> 048686e8
     m_name = submodel_dict[m] if m is not model else "self"
 
     key_name = list(model.external_keys)[key_index]
@@ -295,24 +275,14 @@
     model: BaseModel, submodel_dict: dict[BaseModel, str]
 ) -> tuple[
     list[list[tuple[tuple[str, int] | str, ShapeTemplateType]]],
-<<<<<<< HEAD
     list[tuple[tuple[str, int] | str, SerializedType]],
-    list[tuple[tuple[str, int] | str, bool]],
-    list[AssignedConstraintType],
-    dict[str, list[tuple[str, int] | str]],
-]:
-    shapes_info: list[list[tuple[tuple[str, int] | str, ShapeTemplateType]]] = []
-    types_info: list[tuple[tuple[str, int] | str, SerializedType]] = []
-=======
-    list[tuple[tuple[str, int] | str, str]],
     list[tuple[tuple[str, int] | str, bool]],
     list[AssignedConstraintType],
     list[tuple[str, int] | str],
     list[tuple[str, int] | str],
 ]:
     shapes_info: list[list[tuple[tuple[str, int] | str, ShapeTemplateType]]] = []
-    types_info: list[tuple[tuple[str, int] | str, str]] = []
->>>>>>> 048686e8
+    types_info: list[tuple[tuple[str, int] | str, SerializedType]] = []
     differentiability_info: list[tuple[tuple[str, int] | str, bool]] = []
     constraints_info: list[AssignedConstraintType] = []
 
@@ -338,14 +308,7 @@
         # Key info.
         key_info = _extract_key_info(model, submodel_dict, conn)
         # Combine key info with type info.
-<<<<<<< HEAD
         types_info.append((key_info, _serialize_type_info(typ)))
-=======
-        if get_origin(typ) is Tensor:
-            types_info.append((key_info, "tensor"))
-        elif typ is not ToBeDetermined:
-            types_info.append((key_info, str(typ.__name__)))  # type: ignore
->>>>>>> 048686e8
 
     # Differentiability info.
     for conn, status in model.assigned_differentiabilities.items():
@@ -359,22 +322,6 @@
         constraints_info.append(constraint)
 
     # Canonical keys.
-<<<<<<< HEAD
-    assigned_canonicals: dict[str, list[tuple[str, int] | str]] = {
-        "cins": [],
-        "couts": [],
-    }
-    for conn in model.assigned_canonicals["cins"]:
-        key_info = _extract_key_info(model, submodel_dict, conn)
-        assigned_canonicals["cins"].append(key_info)
-    for conn in model.assigned_canonicals["couts"]:
-        key_info = _extract_key_info(model, submodel_dict, conn)
-        assigned_canonicals["couts"].append(key_info)
-    # Sort cins and couts in order to get exactly the same json for
-    # the same model.
-    assigned_canonicals["cins"].sort()
-    assigned_canonicals["couts"].sort()
-=======
     assigned_cins: list[tuple[str, int] | str] = []
     assigned_couts: list[tuple[str, int] | str] = []
     for conn in model.assigned_cins:
@@ -387,20 +334,12 @@
     # the same model.
     assigned_cins.sort(key=lambda x: str(x[-1]))  # Simple sort criteria.
     assigned_couts.sort(key=lambda x: str(x[-1]))
->>>>>>> 048686e8
 
     return (
         shapes_info,
         types_info,
         differentiability_info,
         constraints_info,
-<<<<<<< HEAD
-        assigned_canonicals,
-    )
-
-
-def _construct_info[T](
-=======
         assigned_cins,
         assigned_couts,
     )
@@ -431,7 +370,6 @@
 
 
 def _construct_config_kwargs_info[T](
->>>>>>> 048686e8
     model: BaseModel,
     submodel_dict: dict[str, BaseModel],
     config: dict[ConnectionData, T],
@@ -440,14 +378,7 @@
 ) -> None:
     info_key, data = info
     if isinstance(info_key, tuple):
-<<<<<<< HEAD
-        model_name, index = info_key
-        connection = _extract_connection_from_index(
-            model, model_name, index, submodel_dict
-        )
-=======
         connection = _extract_connection_from_info_key(model, submodel_dict, info_key)
->>>>>>> 048686e8
         config[connection] = data
     elif isinstance(info_key, str):
         kwargs[info_key] = data
@@ -469,61 +400,38 @@
     model: BaseModel,
     submodel_dict: dict[str, BaseModel],
     shapes_info: list[list[tuple[tuple[str, int] | str, ShapeTemplateType]]],
-<<<<<<< HEAD
     types_info: list[tuple[tuple[str, int] | str, GeneralType]],
-    diffs_info: list[tuple[tuple[str, int] | str, bool]],
-    constraints_info: list[AssignedConstraintType],
-    canonicals_info: dict[str, list[tuple[str, int] | str]],
-=======
-    types_info: list[tuple[tuple[str, int] | str, type]],
     diffs_info: list[tuple[tuple[str, int] | str, bool]],
     constraints_info: list[AssignedConstraintType],
     cins_info: list[tuple[str, int] | str],
     couts_info: list[tuple[str, int] | str],
->>>>>>> 048686e8
 ) -> None:
     # Shapes conversion.
     for shp_info in shapes_info:
         shapes: dict[ConnectionData, ShapeTemplateType] = {}
         shape_kwargs: dict[str, ShapeTemplateType] = {}
         for sub_info in shp_info:
-<<<<<<< HEAD
-            _construct_info(model, submodel_dict, shapes, shape_kwargs, sub_info)
+            _construct_config_kwargs_info(
+                model, submodel_dict, shapes, shape_kwargs, sub_info
+            )
         model.set_shapes(shapes, **shape_kwargs)
 
     # Types conversion.
     types_config: dict[ConnectionData, GeneralType] = {}
     types_kwargs: dict[str, GeneralType] = {}
     for type_info in types_info:
-        _construct_info(model, submodel_dict, types_config, types_kwargs, type_info)
-    model.set_types(types_config, **types_kwargs)  # type: ignore
-=======
-            _construct_config_kwargs_info(
-                model, submodel_dict, shapes, shape_kwargs, sub_info
-            )
-        model.set_shapes(shapes, **shape_kwargs)
-
-    # Types conversion.
-    types_config: dict[ConnectionData, type] = {}
-    types_kwargs: dict[str, type] = {}
-    for type_info in types_info:
         _construct_config_kwargs_info(
             model, submodel_dict, types_config, types_kwargs, type_info
         )
-    model.set_types(types_config, **types_kwargs)
->>>>>>> 048686e8
+    model.set_types(types_config, **types_kwargs)  # type: ignore
 
     # Differentiability settings for models and keys.
     diff_config: dict[ConnectionData, bool] = {}
     diff_kwargs: dict[str, bool] = {}
     for diff_info in diffs_info:
-<<<<<<< HEAD
-        _construct_info(model, submodel_dict, diff_config, diff_kwargs, diff_info)
-=======
         _construct_config_kwargs_info(
             model, submodel_dict, diff_config, diff_kwargs, diff_info
         )
->>>>>>> 048686e8
     model.set_differentiability(diff_config, **diff_kwargs)
 
     # Constraints.
@@ -540,29 +448,10 @@
     # Canonical keys
     cins: set[ConnectionData | str] = set()
     couts: set[ConnectionData | str] = set()
-<<<<<<< HEAD
-    for canonical_type, info in canonicals_info.items():
-        related_set = cins if canonical_type == "cins" else couts
-        for item in info:
-            if canonical_type not in ["cins", "couts"]:
-                raise RuntimeError("Unknown canonical key type!")
-
-            if isinstance(item, tuple):
-                model_name, index = item
-                connection = _extract_connection_from_index(
-                    model, model_name, index, submodel_dict
-                )
-                related_set.add(connection)
-            elif isinstance(item, str):
-                related_set.add(item)
-            else:
-                raise RuntimeError("Unknown canonical key info format!")
-=======
     for item in cins_info:
         _construct_args_info(model, submodel_dict, cins, item)
     for item in couts_info:
         _construct_args_info(model, submodel_dict, couts, item)
->>>>>>> 048686e8
     if cins:
         model.set_cin(*cins)
     if couts:
@@ -719,22 +608,14 @@
 
     # Set all assigned info.
     assigned_types = [
-<<<<<<< HEAD
         (info, _deserialize_type_info(typ))
-=======
-        (info, Tensor if typ == "tensor" else eval(typ))
->>>>>>> 048686e8
         for info, typ in params.get("assigned_types", [])
     ]
     assigned_shapes = params.get("assigned_shapes", [])
     assigned_differentiabilities = params.get("assigned_differentiabilities", [])
     assigned_constraints = params.get("assigned_constraints", [])
-<<<<<<< HEAD
-    assigned_canonicals = params.get("assigned_canonicals", {})
-=======
     assigned_cins = params.get("assigned_cins", [])
     assigned_couts = params.get("assigned_couts", [])
->>>>>>> 048686e8
     _set_assigned_info(
         model,
         submodels_dict,
@@ -742,12 +623,8 @@
         assigned_types,
         assigned_differentiabilities,
         assigned_constraints,
-<<<<<<< HEAD
-        assigned_canonicals,
-=======
         assigned_cins,
         assigned_couts,
->>>>>>> 048686e8
     )
 
     assert isinstance(model, Model)
@@ -760,7 +637,6 @@
 
     model_name = model.__class__.__name__
     args = handle_model_to_dict_args(model_name, model.factory_args)
-<<<<<<< HEAD
 
     model_dict: ModelDict = {
         "name": model_name,
@@ -794,39 +670,6 @@
                 model, submodel, submodel_connections, model_id
             )
 
-=======
-
-    model_dict: ModelDict = {
-        "name": model_name,
-        "args": args,
-    }
-
-    submodel_obj_dict: dict[BaseModel, str] = {}
-
-    if model_name == "Model" and model_name in dir(models):
-        connection_dict: dict[str, dict[str, str | ConnectionDict]] = {}
-        submodels: dict[str, ModelDict] = {}
-
-        # IOHyperEdge -> [model_id, connection_name]
-        submodel_connections: dict[IOHyperEdge, list[str]] = {}
-        assert isinstance(model, Model)
-
-        for idx, submodel in enumerate(model.dag.keys()):
-            model_id = f"m_{idx}"
-            submodels[model_id] = model_to_dict(submodel)  # type: ignore
-            submodel_obj_dict[submodel] = model_id
-
-            # Store submodel connections
-            for key in submodel._all_keys:
-                submodel_connections.setdefault(
-                    submodel.conns.get_metadata(key), [model_id, key]
-                )
-            assert isinstance(model, Model)
-            connection_dict[model_id] = connection_to_dict(
-                model, submodel, submodel_connections, model_id
-            )
-
->>>>>>> 048686e8
         model_dict |= {
             "connections": connection_dict,
             "submodels": submodels,
@@ -837,24 +680,16 @@
         assigned_types,
         assigned_differentiabilities,
         assigned_constraints,
-<<<<<<< HEAD
-        assigned_canonicals,
-=======
         assigned_cins,
         assigned_couts,
->>>>>>> 048686e8
     ) = _serialize_assigned_info(model, submodel_obj_dict)
 
     model_dict |= {"assigned_shapes": assigned_shapes}
     model_dict |= {"assigned_types": assigned_types}
     model_dict |= {"assigned_differentiabilities": assigned_differentiabilities}
     model_dict |= {"assigned_constraints": assigned_constraints}
-<<<<<<< HEAD
-    model_dict |= {"assigned_canonicals": assigned_canonicals}
-=======
     model_dict |= {"assigned_cins": assigned_cins}
     model_dict |= {"assigned_couts": assigned_couts}
->>>>>>> 048686e8
 
     return model_dict
 
