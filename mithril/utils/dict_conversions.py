# Copyright 2022 Synnada, Inc.
#
# Licensed under the Apache License, Version 2.0 (the "License");
# you may not use this file except in compliance with the License.
# You may obtain a copy of the License at
#
#     http://www.apache.org/licenses/LICENSE-2.0
#
# Unless required by applicable law or agreed to in writing, software
# distributed under the License is distributed on an "AS IS" BASIS,
# WITHOUT WARRANTIES OR CONDITIONS OF ANY KIND, either express or implied.
# See the License for the specific language governing permissions and
# limitations under the License.
from __future__ import annotations

import abc
import re
from collections.abc import Callable, Sequence
from copy import deepcopy
from types import EllipsisType, UnionType
from typing import Any, TypedDict

from ..framework.common import (
    TBD,
    AllValueType,
    AssignedConstraintType,
    ConnectionData,
    IOHyperEdge,
    IOKey,
    MainValueType,
    ShapesType,
    ShapeTemplateType,
    Tensor,
    TensorValueType,
    ToBeDetermined,
)
from ..framework.constraints import constrain_fn_dict
from ..framework.logical import essential_primitives
from ..models import (
    BaseModel,
    Connection,
    CustomPrimitiveModel,
    Model,
    models,
    primitives,
)
from ..models.train_model import TrainModel
from ..utils import model_conversion_lut
from ..utils.utils import PaddingType, convert_to_tuple


class KeyDict(TypedDict, total=False):
    name: str
    expose: bool | None
    shape: list[int | str | None]
    value: TensorValueType | MainValueType | ToBeDetermined | str
    connect: list[list[str]]
    type: str


class ConnectionDict(TypedDict, total=False):
    key: KeyDict
    tensor: int | float | bool


class LossDict(TypedDict):
    model: ModelDict
    reduce_steps: list[BaseModel] | None
    args: dict[str, str | Connection]
    coef: float | None


class RegDict(TypedDict):
    model: ModelDict
    coef: float | None
    reg_key: str | Connection | None
    args: dict[str, str | Connection | re.Pattern[str]]


class ModelDict(TypedDict, total=False):
    name: str
    args: dict[str, Any]
    assigned_shapes: dict[str, ShapeTemplateType]
    differentiability_info: dict[str, bool]
    assigned_constraints: list[AssignedConstraintType]
    tuples: list[str]
    enums: dict[str, str]
    unnamed_keys: list[str]
    types: dict[str, str]
    submodels: dict[str, ModelDict]
    connections: dict[str, dict[str, str | ConnectionDict]]
    canonical_keys: dict[str, tuple[str, str]]


class TrainModelDict(TypedDict):
    is_train_model: bool
    model: ModelDict
    losses: list[LossDict]
    regularizations: list[RegDict]


model_dict = {
    item[0].lower(): item[1]
    for item in models.__dict__.items()
    if isinstance(item[1], abc.ABCMeta) and issubclass(item[1], BaseModel)
}
model_dict |= {
    item[0].lower(): item[1]
    for item in primitives.__dict__.items()
    if isinstance(item[1], abc.ABCMeta) and issubclass(item[1], BaseModel)
}
model_dict |= {
    item[0].lower(): item[1]
    for item in essential_primitives.__dict__.items()
    if isinstance(item[1], abc.ABCMeta) and issubclass(item[1], BaseModel)
}

model_dict |= {"trainmodel": TrainModel}

__all__ = [
    "dict_to_model",
    "handle_dict_to_model_args",
    "dict_to_regularizations",
]
enum_dict = {"PaddingType": PaddingType}


def create_iokey_kwargs(
    info: KeyDict, submodels_dict: dict[str, BaseModel]
) -> dict[str, Any]:
    info_cpy = info.copy()
    kwargs: dict[str, Any] = {}
    if (val := info_cpy.get("value")) is not None:
        # Convert tensor values to Tensor objects.
        kwargs["value"] = Tensor(val["tensor"]) if isinstance(val, dict) else val
    if (typ := info_cpy.get("type")) is not None:
        # Convert type strings to type objects.
        kwargs["type"] = Tensor if typ == "tensor" else eval(typ)
    if (conns := info_cpy.get("connect")) is not None:
        kwargs["connections"] = {
            getattr(submodels_dict[value[0]], value[1])
            if isinstance(value, Sequence)
            else value
            for value in conns
        }
    kwargs["name"] = info_cpy.get("name")
    kwargs["expose"] = info_cpy.get("expose")
    return kwargs


def dict_to_model(
    modelparams: ModelDict | TrainModelDict | str,
) -> BaseModel:
    """Convert given dictionary to a model object.

    Parameter
    ----------
    modelparams : Dict[str, Any]
        A dict containing model name and arguments.

    Returns
    -------
    Model
        Instantiated model object with given arguments.
    """

    # TODO: Simplify dict_to_model and frameworks (remove tracking
    #  the extend order of models).
    if isinstance(modelparams, str):
        params: ModelDict = {"name": modelparams}
    elif "is_train_model" in modelparams:
        return dict_to_trainmodel(modelparams)  # type: ignore
    else:
        params = deepcopy(modelparams)

    args: dict[str, Any] = {}
    connections: dict[str, dict[str, str | ConnectionDict]] = params.get(
        "connections", {}
    )
    submodels: dict[str, ModelDict] = params.get("submodels", {})

    if connections.keys() != submodels.keys():
        raise KeyError("Requires submodel keys and connections keys to be compatible!")

    if (model_name := params.get("name", None)) is None:
        raise Exception("No model type is specified!")
    elif model_name.lower() in model_dict:
        model_class = model_dict[model_name.lower()]
        args |= handle_dict_to_model_args(model_name, params.get("args", {}))
        tuples: list[str] = params.get("tuples", [])
        enums: dict[str, str] = params.get("enums", {})

        for k, v in args.items():
            if k in tuples:
                args[k] = convert_to_tuple(v)
            elif (enum_key := enums.get(k)) is not None:
                args[k] = enum_dict[enum_key][v]

        model = model_class(**args)

    else:  # Custom model
        args |= handle_dict_to_model_args(model_name, params.get("args", {}))
        attrs: dict[str, Callable[..., Any]] = {
            "__init__": lambda self: super(self.__class__, self).__init__(**args)  # pyright: ignore
        }
        model = type(model_name, (CustomPrimitiveModel,), attrs)()

    types: dict[str, str] = params.get("types", {})
    # TODO: Set all types in a bulk.
    set_types = {}
    for key, typ in types.items():
        if typ == "tensor":
            set_types[key] = Tensor
        else:
            # TODO: Get rid of using eval method. Find more secure
            # way to convert strings into types and generic types.
            set_types[key] = eval(typ)
    if set_types:
        model.set_types(set_types)

    unnamed_keys: list[str] = params.get("unnamed_keys", [])
    differentiability_info: dict[str, bool] = params.get("differentiability_info", {})
    assigned_shapes = params.get("assigned_shapes", {})
    assigned_constraints = params.get("assigned_constraints", [])
    canonical_keys: dict[str, tuple[str, str]] = params.get("canonical_keys", {})

    submodels_dict = {}
    for m_key, v in submodels.items():
        m = dict_to_model(v)
        submodels_dict[m_key] = m
        mappings: dict[str, IOKey | Tensor | float | int | list | tuple | str] = {}  # type: ignore
        for k, conn in connections[m_key].items():
            if conn in unnamed_keys and k in m.input_keys:
                continue

            if isinstance(conn, str | float | int | tuple | list):
                mappings[k] = conn

            elif isinstance(conn, dict):
                if (io_key := conn.get("key")) is not None:
                    # TODO: Update this part according to new IOKey structure.
                    key_kwargs = create_iokey_kwargs(io_key, submodels_dict)
                    mappings[k] = IOKey(**key_kwargs)
                elif "tensor" in conn:
                    mappings[k] = Tensor(conn["tensor"])

        assert isinstance(model, Model)
        # model += m(**mappings)
        model |= m(**mappings)

    if "model" in canonical_keys:
<<<<<<< HEAD
        if canonical_keys["model"][0] is not None:
            model.set_cin(*canonical_keys["model"][0])
        if canonical_keys["model"][1] is not None:
            model.set_cout(*canonical_keys["model"][1])
=======
        c_keys = canonical_keys["model"]
        assert isinstance(c_keys, tuple)
        candidate_canonical_in = model.conns.get_connection(c_keys[0])
        candidate_canonical_out = model.conns.get_connection(c_keys[1])

        if candidate_canonical_in is not None:
            model._canonical_input = candidate_canonical_in
        if candidate_canonical_out is not None:
            model._canonical_output = candidate_canonical_out
>>>>>>> c44e3055

    for key, value in differentiability_info.items():
        con = model.conns.get_connection(key)
        assert con is not None
        con.set_differentiable(value)

    if len(assigned_constraints) > 0:
        for constr_info in assigned_constraints:
            constrain_fn = constr_info["fn"]
            if constrain_fn not in constrain_fn_dict:
                raise RuntimeError(
                    "In the process of creating a model from a dictionary, an unknown"
                    " constraint function was encountered!"
                )
            constrain_fn = constrain_fn_dict[constrain_fn]
            model.set_constraint(constrain_fn, keys=constr_info["keys"])  # type: ignore

    if len(assigned_shapes) > 0:
        model.set_shapes(dict_to_shape(assigned_shapes))
    return model


def model_to_dict(model: BaseModel) -> TrainModelDict | ModelDict:
    if isinstance(model, TrainModel):
        return train_model_to_dict(model)

    model_name = model.__class__.__name__
    args = handle_model_to_dict_args(model_name, model.factory_args)
    assigned_shapes: dict[str, ShapeTemplateType] = {}
    differentiablility_info: dict[str, bool] = {}
    assigned_constraints: list[AssignedConstraintType] = []
    types: dict[str, str] = {}

    for key, con in model.conns.all.items():
        edge = con.metadata
        if edge.edge_type is Tensor and not con.is_key_autogenerated:
            differentiablility_info[key] = edge.differentiable

    for shape in model.assigned_shapes:
        assigned_shapes |= shape_to_dict(shape)

    for constrain in model.assigned_constraints:
        assigned_constraints.append(constrain)

    for key, typ in model.assigned_types.items():
        if typ is Tensor:
            types[key] = "tensor"
        else:
            types[key] = str(typ)

    if (
        model_name != "Model"
        and model_name in dir(models)
        or model_name not in dir(models)
    ):
        model_dict: ModelDict = {
            "name": model_name,
            "args": args,
            "assigned_shapes": assigned_shapes,
            "differentiability_info": differentiablility_info,
            "assigned_constraints": assigned_constraints,
            "types": types,
        }
        return model_dict

    connection_dict: dict[str, dict[str, str | ConnectionDict]] = {}
    canonical_keys: dict[str, tuple[str, str]] = {}
    submodels: dict[str, ModelDict] = {}

    # IOHyperEdge -> [model_id, connection_name]
    submodel_connections: dict[IOHyperEdge, list[str]] = {}
    assert isinstance(model, Model)

    for idx, submodel in enumerate(model.dag.keys()):
        model_id = f"m_{idx}"
        submodels[model_id] = model_to_dict(submodel)  # type: ignore

        # Store submodel connections
        for key in submodel._all_keys:
            submodel_connections.setdefault(
                submodel.conns.get_metadata(key), [model_id, key]
            )
        assert isinstance(model, Model)
        connection_dict[model_id] = connection_to_dict(
            model, submodel, submodel_connections, model_id
        )
        # canonical_keys[model_id] = (
        #     submodel.canonical_input.key,
        #     submodel.canonical_output.key,
        # )
        canonical_keys[model_id] = (
            get_keys(submodel.conns.cins),
            get_keys(submodel.conns.couts)
        )
<<<<<<< HEAD
    canonical_keys["model"] = (get_keys(model.conns.cins), get_keys(model.conns.couts))

    model_dict["submodels"] = submodels
    model_dict["connections"] = connection_dict
    model_dict["canonical_keys"] = canonical_keys
    return model_dict
=======
    canonical_keys["model"] = (model.canonical_input.key, model.canonical_output.key)

    composite_model_dict: ModelDict = {
        "name": model_name,
        "args": args,
        "assigned_shapes": assigned_shapes,
        "differentiability_info": differentiablility_info,
        "assigned_constraints": assigned_constraints,
        "types": types,
        "connections": connection_dict,
        "canonical_keys": canonical_keys,
        "submodels": submodels,
    }
    return composite_model_dict
>>>>>>> c44e3055

def get_keys(canonicals: set[ConnectionData]):
    return {con.key for con in canonicals}

def connection_to_dict(
    model: Model,
    submodel: BaseModel,
    submodel_connections: dict[IOHyperEdge, list[str]],
    model_id: str,
) -> dict[str, str | ConnectionDict]:
    connection_dict: dict[str, MainValueType | str | ConnectionDict] = {}
    connections: dict[str, ConnectionData] = model.dag[submodel]

    for key, connection in connections.items():
        key_value: ConnectionDict | None | str | AllValueType = None
        related_conn = submodel_connections.get(connection.metadata, [])
        is_valued = connection.metadata.is_non_diff and connection.metadata.value != TBD
        # Connection is defined and belong to another model
        if related_conn and model_id not in related_conn:
            key_value = {}
            key_value["key"] = {"connect": [related_conn]}
            if connection.key in model.output_keys:
                key_value["key"] |= {"name": connection.key, "expose": True}
        elif is_valued and connection in model.conns.input_connections:
            val = connection.metadata.value
            assert not isinstance(val, ToBeDetermined)
            if connection.metadata.edge_type is Tensor:
                val = {"tensor": val}
            if connection.key.startswith("$"):
                key_value = val
            else:
                key_value = {}
                key_value["key"] = {
                    "name": connection.key,
                    "value": val,
                    "expose": True,
                }
        elif not connection.key.startswith("$"):
            # Check if the connection is exposed.
            if key in submodel.output_keys and connection.key in model.output_keys:
                expose: bool | None = True
            else:
                # If the connection is an output of submodel but not
                # output of the model, set expose to False. Else None.
                expose = False if key in submodel.output_keys else None
            key_value = {}
            key_value["key"] = {"name": connection.key, "expose": expose}

        if key_value is not None:
            connection_dict[key] = key_value

    # if submodel.canonical_input.key not in connection_dict:
    #     connection_dict[submodel.canonical_input.key] = ""

    return connection_dict  # type: ignore


def train_model_to_dict(context: TrainModel) -> TrainModelDict:
    context_dict: TrainModelDict = {"is_train_model": True}  # type: ignore
    context_dict["model"] = model_to_dict(context._model)  # type: ignore

    losses = []
    regularizations = []
    for loss in context._losses:
        loss_dict: dict[str, Any] = {}
        loss_dict["model"] = model_to_dict(loss["loss_model"])
        assert loss["reduce_steps"] is not None
        loss_dict["reduce_steps"] = [
            model_to_dict(reduce_step) for reduce_step in loss["reduce_steps"]
        ]
        # TODO: check if get_local_key to get keys required?
        for key, value in loss["args"].items():
            if isinstance(value, Connection):
                # local_key = get_local_key(context._model, value)
                # loss["args"][key] = local_key
                loss["args"][key] = value.data.key

        if len(loss["args"]) > 0:
            loss_dict["args"] = loss["args"]
        losses.append(loss_dict)

    for regularization in context._regularizations:
        regularization_dict: RegDict = {  # type: ignore
            "model": model_to_dict(regularization["reg_model"]),
            "coef": regularization["coef"],
            "reg_key": regularization["reg_key"],
        }
        for key, value in regularization["args"].items():  # type: ignore
            if isinstance(value, Connection):
                # local_key = get_local_key(context._model, value)
                # regularization["args"][key] = local_key
                regularization["args"][key] = value.key
            elif isinstance(value, re.Pattern):
                regularization["args"][key] = {"pattern": value.pattern}

        if len(regularization["args"]) > 0:
            regularization_dict["args"] = regularization["args"]
        regularizations.append(regularization_dict)

    context_dict["losses"] = losses  # type: ignore
    context_dict["regularizations"] = regularizations
    return context_dict


def dict_to_trainmodel(context_dict: TrainModelDict) -> TrainModel:
    model = dict_to_model(context_dict["model"])
    assert isinstance(model, Model), "TrainModel requires a Model object!"

    context = TrainModel(model)
    for loss_dict in context_dict["losses"]:
        loss_model = dict_to_model(loss_dict["model"])
        reduce_steps = [
            dict_to_model(reduce_step)  # type: ignore
            for reduce_step in loss_dict["reduce_steps"]  # type: ignore
        ]
        loss_args = loss_dict["args"]
        context.add_loss(loss_model, reduce_steps, **loss_args)

    for regularization_dict in context_dict["regularizations"]:
        regularization_model = dict_to_model(regularization_dict["model"])
        coef = regularization_dict["coef"]
        reg_key = regularization_dict["reg_key"]
        regularization_args = {}
        for key, value in regularization_dict["args"].items():
            if isinstance(value, dict):
                regularization_args[key] = re.compile(value["pattern"])
            else:
                regularization_args[key] = value
        context.add_regularization(
            regularization_model, coef, reg_key, **regularization_args
        )

    return context


def handle_dict_to_model_args(
    model_name: str, source: dict[str, Any]
) -> dict[str, Any]:
    """This function converts model strings to model classes.

    Parameters
    ----------
    source : dict[str, Any]
        All arguments given as modelparams.
    """
    for key in model_conversion_lut.get(model_name.lower(), []):
        info = source[key]
        if isinstance(info, list):
            source[key] = [
                model_dict[k.lower()]() if isinstance(k, str) else dict_to_model(k)
                for k in info
            ]
        if isinstance(info, str):
            source[key] = model_dict[info.lower()]()
        if isinstance(info, dict):
            source[key] = dict_to_model(info)  # type: ignore

    for key in source:
        if not isinstance(source[key], IOKey) and source[key] == "(Ellipsis,)":
            source[key] = ...

    for key, value in source.items():
        if isinstance(value, dict):
            shape_template: list[str | int | tuple[str, EllipsisType]] = []
            possible_types = None
            # Type is common for TensorType and Scalar.
            for item in value.get("type", []):
                # TODO: this is dangerous!!
                item_type: type = eval(item)
                if possible_types is None:
                    possible_types = item_type
                else:
                    possible_types |= item_type

            # TensorType.
            if "shape_template" in value:
                for item in source[key]["shape_template"]:
                    if "..." in item:
                        shape_template.append((item.split(",")[0], ...))
                    else:
                        shape_template.append(int(item))

                # assert possible_types is not None
                source[key] = IOKey(shape=shape_template, type=Tensor)
                # TODO: Do not send GenericTensorType,
                # find a proper way to save and load tensor types.
            else:  # Scalar
                source[key] = IOKey(type=possible_types, value=source[key]["value"])
    return source


def handle_model_to_dict_args(
    model_name: str, source: dict[str, Any]
) -> dict[str, Any]:
    """This function converts model strings to model classes.

    Parameters
    ----------
    source : dict[str, Any]
        All arguments given as modelparams.
    """
    for key in model_conversion_lut.get(model_name.lower(), []):
        info = source[key]
        if isinstance(info, list):
            source[key] = [model_to_dict(k) for k in info]
        else:
            source[key] = model_to_dict(info)

    for key in source:
        if type(item := source[key]) is type(...):
            source[key] = "(Ellipsis,)"
        elif isinstance(item, IOKey):
            source[key] = item_to_json(source[key])
    return source


def dict_to_regularizations(
    regularizations: list[dict[str, Any]],
) -> list[dict[str, Any]]:
    reg_specs = []
    for reg in regularizations:
        if (regex := reg.get("regex")) is not None and any(
            isinstance(item, tuple) for item in reg["inputs"]
        ):
            raise Exception(
                "Regex style definitions are only valid for single input regularizers!"
            )

        inputs: list[Any] = []
        model = model_dict[reg["model"]](**reg.get("args", {}))

        for idx, item in enumerate(reg["inputs"]):
            if isinstance(item, list):
                inputs.append(tuple(item))
            elif regex is None:
                inputs.append(item)
            # If regex key provided, check its status for the
            # corresponding index. If True, convert string into
            # regex Pattern object.
            else:
                if regex[idx]:
                    inputs.append(re.compile(item))
                else:
                    inputs.append(item)

        reg_spec: dict[str, Any] = {}
        reg_spec["model"] = model
        reg_spec["inputs"] = inputs
        if (model_keys := reg.get("model_keys")) is not None:
            reg_spec["model_keys"] = (
                tuple(model_keys) if isinstance(model_keys, list) else (model_keys,)
            )

        reg_specs.append(reg_spec)
    return reg_specs


def shape_to_dict(shapes: ShapesType) -> dict[str, list[int | str | None]]:
    shape_dict: dict[str, list[int | str | None]] = {}
    for key, shape in shapes.items():
        shape_list: list[str | int | None] = []
        for item in shape:
            if isinstance(item, tuple):  # variadic
                shape_list.append(f"{item[0]},...")
            else:
                shape_list.append(item)
        shape_dict[key] = shape_list  # type: ignore
    return shape_dict


def dict_to_shape(
    shape_dict: dict[str, ShapeTemplateType],
) -> dict[str, ShapeTemplateType]:
    shapes: dict[str, ShapeTemplateType] = {}
    for key, shape_list in shape_dict.items():
        shapes[key] = []
        for shape in shape_list:
            if isinstance(shape, str) and "..." in shape:
                shapes[key].append((shape.split(",")[0], ...))  # type: ignore
            else:
                shapes[key].append(shape)  # type: ignore

    return shapes


def type_to_str(item: type) -> str:
    if "'" in str(item):
        return str(item).split("'")[1]
    return str(item)


def item_to_json(item: IOKey) -> dict[str, Any]:
    # TODO: Currently type is not supported for Tensors.
    # Handle This whit conversion test updates.
    result: dict[str, Any] = {}
    if not isinstance(item.data.value, ToBeDetermined):
        result["value"] = item.data.value
    if item.data.shape is not None:
        shape_template: list[str] = []
        for symbol in item.data.shape:
            if isinstance(symbol, tuple):  # variadic
                shape_template.append(f"{symbol[0]},...")
            else:
                shape_template.append(str(symbol))
        result["shape_template"] = shape_template

    elif isinstance(item.data.type, UnionType):
        result["type"] = [type_to_str(item) for item in item.data.type.__args__]
    else:
        result["type"] = [
            type_to_str(item.data.type),  # type: ignore
        ]
    return result<|MERGE_RESOLUTION|>--- conflicted
+++ resolved
@@ -249,22 +249,10 @@
         model |= m(**mappings)
 
     if "model" in canonical_keys:
-<<<<<<< HEAD
         if canonical_keys["model"][0] is not None:
             model.set_cin(*canonical_keys["model"][0])
         if canonical_keys["model"][1] is not None:
             model.set_cout(*canonical_keys["model"][1])
-=======
-        c_keys = canonical_keys["model"]
-        assert isinstance(c_keys, tuple)
-        candidate_canonical_in = model.conns.get_connection(c_keys[0])
-        candidate_canonical_out = model.conns.get_connection(c_keys[1])
-
-        if candidate_canonical_in is not None:
-            model._canonical_input = candidate_canonical_in
-        if candidate_canonical_out is not None:
-            model._canonical_output = candidate_canonical_out
->>>>>>> c44e3055
 
     for key, value in differentiability_info.items():
         con = model.conns.get_connection(key)
@@ -359,15 +347,7 @@
             get_keys(submodel.conns.cins),
             get_keys(submodel.conns.couts)
         )
-<<<<<<< HEAD
     canonical_keys["model"] = (get_keys(model.conns.cins), get_keys(model.conns.couts))
-
-    model_dict["submodels"] = submodels
-    model_dict["connections"] = connection_dict
-    model_dict["canonical_keys"] = canonical_keys
-    return model_dict
-=======
-    canonical_keys["model"] = (model.canonical_input.key, model.canonical_output.key)
 
     composite_model_dict: ModelDict = {
         "name": model_name,
@@ -381,7 +361,6 @@
         "submodels": submodels,
     }
     return composite_model_dict
->>>>>>> c44e3055
 
 def get_keys(canonicals: set[ConnectionData]):
     return {con.key for con in canonicals}
