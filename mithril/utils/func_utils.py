--- conflicted
+++ resolved
@@ -157,13 +157,8 @@
     return organized_arguments
 
 
-<<<<<<< HEAD
-def is_make_array_required(data: IOHyperEdge):
+def is_make_array_required(data: IOHyperEdge) -> bool:
     if data.edge_type is MyTensor:
-=======
-def is_make_array_required(data: Tensor | Scalar) -> bool:
-    if isinstance(data, Tensor):
->>>>>>> d65d0134
         _temp_shape = next(iter(data.shape.reprs))
         # It is needed to guarantee that Tensor is at least one dimensional.
         # Note that having variadic field does not imply greater dimensionality
