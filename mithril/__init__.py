# Copyright 2022 Synnada, Inc.
#
# Licensed under the Apache License, Version 2.0 (the "License");
# you may not use this file except in compliance with the License.
# You may obtain a copy of the License at
#
#     http://www.apache.org/licenses/LICENSE-2.0
#
# Unless required by applicable law or agreed to in writing, software
# distributed under the License is distributed on an "AS IS" BASIS,
# WITHOUT WARRANTIES OR CONDITIONS OF ANY KIND, either express or implied.
# See the License for the specific language governing permissions and
# limitations under the License.

import builtins
import platform
from collections.abc import Iterable

from .backends.backend import Backend, UnavailableBackend
from .core import (
    Constant,
    DataType,
    bfloat16,
    bool,
    double,
    epsilon_table,
    float,
    float16,
    float32,
    float64,
    int,
    int16,
    int32,
    int64,
    short,
)
from .framework.codegen import code_gen_map
<<<<<<< HEAD
from .framework.common import TBD, Connection, IOKey, Tensor
=======
from .framework.common import TBD
from .framework.logical import Connection, IOKey
>>>>>>> ec90603b
from .framework.physical.model import PhysicalConstantType, PhysicalShapeType
from .models import Model, PhysicalModel
from .models.train_model import TrainModel

__all__ = [
    "JaxBackend",
    "MlxBackend",
    "TorchBackend",
    "CBackend",
    "NumpyBackend",
    "compile",
    "DataType",
    "bool",
    "float",
    "float16",
    "bfloat16",
    "float32",
    "float64",
    "int",
    "double",
    "int16",
    "int32",
    "int64",
    "short",
    "Backend",
    "IOKey",
    "TBD",
    "Constant",
    "epsilon_table",
    "Tensor",
]

# Load backends
try:
    from .backends.with_autograd.jax_backend.backend import JaxBackend
except ImportError:
    JaxBackend = UnavailableBackend  # type: ignore

try:
    if platform.system() != "Darwin":
        raise ImportError
    from .backends.with_autograd.mlx_backend.backend import MlxBackend
except ImportError:
    MlxBackend = UnavailableBackend  # type: ignore

try:
    from .backends.with_autograd.torch_backend.backend import TorchBackend
except ImportError:
    TorchBackend = UnavailableBackend  # type: ignore

try:
    from .backends.with_manualgrad.c_backend.backend import CBackend
except Exception:
    CBackend = UnavailableBackend  # type: ignore

try:
    from .backends.with_manualgrad.numpy_backend.backend import NumpyBackend
except ImportError:
    NumpyBackend = UnavailableBackend  # type: ignore


def compile(
    model: Model,
    backend: Backend[DataType],
    *,
    constant_keys: PhysicalConstantType[DataType] | None = None,
    data_keys: Iterable[str | Connection] | None = None,
    discard_keys: Iterable[str | Connection] | None = None,
    trainable_keys: Iterable[str | Connection] | None = None,
    shapes: PhysicalShapeType | None = None,
    inference: builtins.bool = False,
    jit: builtins.bool = True,
    file_path: str | None = None,
    safe_shapes: builtins.bool = True,
    safe_names: builtins.bool = True,
    use_short_namings: builtins.bool = True,
) -> PhysicalModel[DataType]:
    """Compilation of Logical Model.

    Parameters
    ----------
    shapes : Optional[IOShapeType], optional
        _description_, by default None
    static_keys : dict[str: DataType] | None, optional
        _description_, by default None
    discard_keys : set[str] | None, optional
        _description_, by default None
    """

    if jit and not model.jittable:
        raise Exception("Model is not jittable. Can only be compiled with jit = False.")
    # TrainModel model requires to be finalized before compilation.
    if isinstance(model, TrainModel):
        model.finalize()

    if model.parent is not None:
        raise ValueError("Model with a parent could not be compiled!")

    # Convert keys to required types.
    constant_keys = constant_keys if constant_keys is not None else dict()
    data_keys = set(data_keys) if data_keys is not None else set()
    discard_keys = set(discard_keys) if discard_keys is not None else set()
    shapes = shapes if shapes is not None else dict()
    trainable_keys = set(trainable_keys) if trainable_keys is not None else set()

    # Initialize Physical Model.
    pm = PhysicalModel[DataType](
        model=model,
        backend=backend,
        data_keys=data_keys,
        constant_keys=constant_keys,
        trainable_keys=trainable_keys,
        discard_keys=discard_keys,
        shapes=shapes,
        inference=inference,
        safe_shapes=safe_shapes,
        safe_names=safe_names,
        use_short_namings=use_short_namings,
    )

    if jit and file_path is not None:
        # TODO Fix warning
        raise RuntimeError(
            "Cannot create file while 'jit' flag is true. To write model file set "
            "'jit' flag to 'False'"
        )

    # Pick code generator based on backend and generate code.
    CodeGen_Cls = code_gen_map[backend.__class__]
    codegen = CodeGen_Cls(pm)
    codegen.generate_code(file_path=file_path)
    evaluate, evalute_grad, evaluate_all = codegen.compile_code(jit=jit)

    pm.generate_functions(evaluate, evalute_grad, evaluate_all)
    return pm<|MERGE_RESOLUTION|>--- conflicted
+++ resolved
@@ -35,12 +35,8 @@
     short,
 )
 from .framework.codegen import code_gen_map
-<<<<<<< HEAD
-from .framework.common import TBD, Connection, IOKey, Tensor
-=======
 from .framework.common import TBD
 from .framework.logical import Connection, IOKey
->>>>>>> ec90603b
 from .framework.physical.model import PhysicalConstantType, PhysicalShapeType
 from .models import Model, PhysicalModel
 from .models.train_model import TrainModel
