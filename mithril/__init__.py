# Copyright 2022 Synnada, Inc.
#
# Licensed under the Apache License, Version 2.0 (the "License");
# you may not use this file except in compliance with the License.
# You may obtain a copy of the License at
#
#     http://www.apache.org/licenses/LICENSE-2.0
#
# Unless required by applicable law or agreed to in writing, software
# distributed under the License is distributed on an "AS IS" BASIS,
# WITHOUT WARRANTIES OR CONDITIONS OF ANY KIND, either express or implied.
# See the License for the specific language governing permissions and
# limitations under the License.

import builtins
import platform
from collections.abc import Iterable

from .backends.backend import Backend, UnavailableBackend
from .framework.codegen import code_gen_map
from .framework.common import TBD
from .framework.logical import Connection, IOKey
from .framework.physical.model import PhysicalConstantType, PhysicalShapeType
from .models import Model, PhysicalModel
from .models.train_model import TrainModel
from .types import (
    Constant,
    DataType,
    bfloat16,
    bool,
    double,
    epsilon_table,
    float,
    float16,
    float32,
    float64,
    int,
    int16,
    int32,
    int64,
    short,
)
<<<<<<< HEAD
from .framework.codegen import code_gen_map
from .framework.common import TBD, Tensor
from .framework.logical import Connection, IOKey
from .framework.physical.model import PhysicalConstantType, PhysicalShapeType
from .models import Model, PhysicalModel
from .models.train_model import TrainModel
=======
>>>>>>> 4febf7a5

__all__ = [
    "JaxBackend",
    "MlxBackend",
    "TorchBackend",
    "CBackend",
    "NumpyBackend",
    "compile",
    "DataType",
    "bool",
    "float",
    "float16",
    "bfloat16",
    "float32",
    "float64",
    "int",
    "double",
    "int16",
    "int32",
    "int64",
    "short",
    "Backend",
    "IOKey",
    "TBD",
    "Constant",
    "epsilon_table",
    "Tensor",
]

# Load backends
try:
    from .backends.with_autograd.jax_backend.backend import JaxBackend
except ImportError:
    JaxBackend = UnavailableBackend  # type: ignore

try:
    if platform.system() != "Darwin":
        raise ImportError
    from .backends.with_autograd.mlx_backend.backend import MlxBackend
except ImportError:
    MlxBackend = UnavailableBackend  # type: ignore

try:
    from .backends.with_autograd.torch_backend.backend import TorchBackend
except ImportError:
    TorchBackend = UnavailableBackend  # type: ignore

try:
    from .backends.with_manualgrad.c_backend.backend import CBackend
except Exception:
    CBackend = UnavailableBackend  # type: ignore

try:
    from .backends.with_manualgrad.numpy_backend.backend import NumpyBackend
except ImportError:
    NumpyBackend = UnavailableBackend  # type: ignore


def compile(
    model: Model,
    backend: Backend[DataType],
    *,
    constant_keys: PhysicalConstantType[DataType] | None = None,
    data_keys: Iterable[str | Connection] | None = None,
    discard_keys: Iterable[str | Connection] | None = None,
    trainable_keys: Iterable[str | Connection] | None = None,
    shapes: PhysicalShapeType | None = None,
    inference: builtins.bool = False,
    jit: builtins.bool = True,
    file_path: str | None = None,
    safe_shapes: builtins.bool = True,
    safe_names: builtins.bool = True,
    use_short_namings: builtins.bool = True,
) -> PhysicalModel[DataType]:
    """Compilation of Logical Model.

    Parameters
    ----------
    shapes : Optional[IOShapeType], optional
        _description_, by default None
    static_keys : dict[str: DataType] | None, optional
        _description_, by default None
    discard_keys : set[str] | None, optional
        _description_, by default None
    """

    if jit and not model.jittable:
        raise Exception("Model is not jittable. Can only be compiled with jit = False.")
    # TrainModel model requires to be finalized before compilation.
    if isinstance(model, TrainModel):
        model.finalize()

    if model.parent is not None:
        raise ValueError("Model with a parent could not be compiled!")

    # Convert keys to required types.
    constant_keys = constant_keys if constant_keys is not None else dict()
    data_keys = set(data_keys) if data_keys is not None else set()
    discard_keys = set(discard_keys) if discard_keys is not None else set()
    shapes = shapes if shapes is not None else dict()
    trainable_keys = set(trainable_keys) if trainable_keys is not None else set()

    # Initialize Physical Model.
    pm = PhysicalModel[DataType](
        model=model,
        backend=backend,
        data_keys=data_keys,
        constant_keys=constant_keys,
        trainable_keys=trainable_keys,
        discard_keys=discard_keys,
        shapes=shapes,
        inference=inference,
        safe_shapes=safe_shapes,
        safe_names=safe_names,
        use_short_namings=use_short_namings,
    )

    if jit and file_path is not None:
        # TODO Fix warning
        raise RuntimeError(
            "Cannot create file while 'jit' flag is true. To write model file set "
            "'jit' flag to 'False'"
        )

    # Pick code generator based on backend and generate code.
    CodeGen_Cls = code_gen_map[backend.__class__]
    codegen = CodeGen_Cls(pm)
    codegen.generate_code(file_path=file_path)
    evaluate, evalute_grad, evaluate_all = codegen.compile_code(jit=jit)

    pm.generate_functions(evaluate, evalute_grad, evaluate_all)
    return pm<|MERGE_RESOLUTION|>--- conflicted
+++ resolved
@@ -40,15 +40,6 @@
     int64,
     short,
 )
-<<<<<<< HEAD
-from .framework.codegen import code_gen_map
-from .framework.common import TBD, Tensor
-from .framework.logical import Connection, IOKey
-from .framework.physical.model import PhysicalConstantType, PhysicalShapeType
-from .models import Model, PhysicalModel
-from .models.train_model import TrainModel
-=======
->>>>>>> 4febf7a5
 
 __all__ = [
     "JaxBackend",
