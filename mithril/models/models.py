--- conflicted
+++ resolved
@@ -152,12 +152,9 @@
     "AUC",
     "SiLU",
     "AvgPool2D",
-<<<<<<< HEAD
     "Split",
-=======
     "Randn",
     "RandInt",
->>>>>>> 88b207f2
 ]
 
 
@@ -3685,22 +3682,99 @@
         return super().__call__(input=input, output=output)
 
 
-<<<<<<< HEAD
+class Randn(Model):
+    shape: Connection
+    key: Connection
+    dtype: Connection
+    output: Connection
+
+    def __init__(
+        self,
+        shape: tuple[int, ...] | ToBeDetermined = TBD,
+        key: int | ToBeDetermined = TBD,
+        dtype: types.Dtype | None = None,
+        *,
+        name: str | None = None,
+    ) -> None:
+        super().__init__(name=name)
+        _shape = IOKey("shape", value=shape)
+        _key = IOKey("key", key)
+        _dtype = IOKey("dtype", value=dtype)
+
+        if key is TBD:
+            _key = IOKey("key")
+            self |= PrimitiveRandInt(shape=tuple(), low=0, high=2**14)(
+                key=_key, output="new_key"
+            )
+            self.bind_state_keys(_key, "new_key", Tensor(42))
+        self |= PrimitiveRandn()(_shape, _key, _dtype, output=IOKey("output"))
+
+        self._freeze()
+
+    def __call__(  # type: ignore[override]
+        self,
+        shape: ConnectionType | tuple[int | ConnectionType, ...] = NOT_GIVEN,
+        dtype: ConnectionType | types.Dtype | None = NOT_GIVEN,
+        output: ConnectionType = NOT_GIVEN,
+    ) -> ExtendInfo:
+        return super().__call__(shape=shape, dtype=dtype, output=output)
+
+
+class RandInt(Model):
+    shape: Connection
+    key: Connection
+    dtype: Connection
+    output: Connection
+
+    def __init__(
+        self,
+        shape: tuple[int, ...] | ToBeDetermined = TBD,
+        key: int | Tensor[int] | ToBeDetermined = TBD,
+        low: int | ToBeDetermined = TBD,
+        high: int | ToBeDetermined = TBD,
+        dtype: types.Dtype | None = None,
+        *,
+        name: str | None = None,
+    ) -> None:
+        super().__init__(name=name)
+        _shape = IOKey("shape", value=shape)
+        _low = IOKey("low", value=low)
+        _high = IOKey("high", value=high)
+        _key = IOKey("key", key)
+        _dtype = IOKey("dtype", value=dtype)
+        output = IOKey("output")
+
+        if key is TBD:
+            _key = IOKey("key")
+            self |= PrimitiveRandInt(shape=tuple(), low=0, high=2**14)(
+                key=_key, output="new_key"
+            )
+            self.bind_state_keys(_key, "new_key", Tensor(42))
+        self |= PrimitiveRandInt()(_shape, _key, _low, _high, _dtype, output=output)
+
+        self._freeze()
+
+    def __call__(  # type: ignore[override]
+        self,
+        shape: ConnectionType = NOT_GIVEN,
+        low: ConnectionType = NOT_GIVEN,
+        high: ConnectionType = NOT_GIVEN,
+        dtype: ConnectionType = NOT_GIVEN,
+        output: ConnectionType = NOT_GIVEN,
+    ) -> ExtendInfo:
+        return super().__call__(
+            shape=shape, low=low, high=high, dtype=dtype, output=output
+        )
+
+
 class Split(Model):
     split_size: Connection
     axis: Connection
     input: Connection
-=======
-class Randn(Model):
-    shape: Connection
-    key: Connection
-    dtype: Connection
->>>>>>> 88b207f2
-    output: Connection
-
-    def __init__(
-        self,
-<<<<<<< HEAD
+    output: Connection
+
+    def __init__(
+        self,
         split_size: int,  # TODO: should we add default for split_size?
         axis: int,
         input: Tensor[int | float | bool] | ToBeDetermined = TBD,
@@ -3747,33 +3821,12 @@
             to_list_kwargs[f"input{idx+1}"] = indexer.output
         # Finally collect all the split tensors into a list.
         self |= ToList(n=split_size)(**to_list_kwargs, output="output")
-=======
-        shape: tuple[int, ...] | ToBeDetermined = TBD,
-        key: int | ToBeDetermined = TBD,
-        dtype: types.Dtype | None = None,
-        *,
-        name: str | None = None,
-    ) -> None:
-        super().__init__(name=name)
-        _shape = IOKey("shape", value=shape)
-        _key = IOKey("key", key)
-        _dtype = IOKey("dtype", value=dtype)
-
-        if key is TBD:
-            _key = IOKey("key")
-            self |= PrimitiveRandInt(shape=tuple(), low=0, high=2**14)(
-                key=_key, output="new_key"
-            )
-            self.bind_state_keys(_key, "new_key", Tensor(42))
-        self |= PrimitiveRandn()(_shape, _key, _dtype, output=IOKey("output"))
->>>>>>> 88b207f2
-
-        self._freeze()
-
-    def __call__(  # type: ignore[override]
-        self,
-<<<<<<< HEAD
-        input: ConnectionType = NOT_GIVEN,
+
+        self._freeze()
+
+    def __call__(  # type: ignore[override]
+        self,
+        input: ConnectionType | Tensor[int | float | bool] = NOT_GIVEN,
         output: ConnectionType = NOT_GIVEN,
     ) -> ExtendInfo:
         return super().__call__(input=input, output=output)
@@ -3783,58 +3836,4 @@
         assert isinstance(val, list)
         if inputs[0]:
             return [True for _ in val]
-        return [False for _ in val]
-=======
-        shape: ConnectionType | tuple[int | ConnectionType, ...] = NOT_GIVEN,
-        dtype: ConnectionType | types.Dtype | None = NOT_GIVEN,
-        output: ConnectionType = NOT_GIVEN,
-    ) -> ExtendInfo:
-        return super().__call__(shape=shape, dtype=dtype, output=output)
-
-
-class RandInt(Model):
-    shape: Connection
-    key: Connection
-    dtype: Connection
-    output: Connection
-
-    def __init__(
-        self,
-        shape: tuple[int, ...] | ToBeDetermined = TBD,
-        key: int | Tensor[int] | ToBeDetermined = TBD,
-        low: int | ToBeDetermined = TBD,
-        high: int | ToBeDetermined = TBD,
-        dtype: types.Dtype | None = None,
-        *,
-        name: str | None = None,
-    ) -> None:
-        super().__init__(name=name)
-        _shape = IOKey("shape", value=shape)
-        _low = IOKey("low", value=low)
-        _high = IOKey("high", value=high)
-        _key = IOKey("key", key)
-        _dtype = IOKey("dtype", value=dtype)
-        output = IOKey("output")
-
-        if key is TBD:
-            _key = IOKey("key")
-            self |= PrimitiveRandInt(shape=tuple(), low=0, high=2**14)(
-                key=_key, output="new_key"
-            )
-            self.bind_state_keys(_key, "new_key", Tensor(42))
-        self |= PrimitiveRandInt()(_shape, _key, _low, _high, _dtype, output=output)
-
-        self._freeze()
-
-    def __call__(  # type: ignore[override]
-        self,
-        shape: ConnectionType = NOT_GIVEN,
-        low: ConnectionType = NOT_GIVEN,
-        high: ConnectionType = NOT_GIVEN,
-        dtype: ConnectionType = NOT_GIVEN,
-        output: ConnectionType = NOT_GIVEN,
-    ) -> ExtendInfo:
-        return super().__call__(
-            shape=shape, low=low, high=high, dtype=dtype, output=output
-        )
->>>>>>> 88b207f2
+        return [False for _ in val]