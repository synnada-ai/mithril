# Copyright 2022 Synnada, Inc.
#
# Licensed under the Apache License, Version 2.0 (the "License");
# you may not use this file except in compliance with the License.
# You may obtain a copy of the License at
#
#     http://www.apache.org/licenses/LICENSE-2.0
#
# Unless required by applicable law or agreed to in writing, software
# distributed under the License is distributed on an "AS IS" BASIS,
# WITHOUT WARRANTIES OR CONDITIONS OF ANY KIND, either express or implied.
# See the License for the specific language governing permissions and
# limitations under the License.

from __future__ import annotations

import math
from abc import abstractmethod
from collections.abc import Sequence
from copy import deepcopy
from typing import Any

from ..framework import Model
from ..framework.common import (
    NOT_GIVEN,
    TBD,
    Connection,
    ConnectionType,
    IOKey,
    MainValueType,
    ShapeTemplateType,
    Tensor,
    ToBeDetermined,
)
from ..framework.constraints import polynomial_kernel_constraint
from ..framework.logical.base import BaseModel, ExtendInfo
from ..framework.logical.essential_primitives import (
    Absolute,
    Add,
    ArgMax,
    Buffer,
    Cast,
    Divide,
    DType,
    Exponential,
    Greater,
    Indexer,
    Length,
    MatrixMultiply,
    Mean,
    Minus,
    Multiply,
    Power,
    Reshape,
    Shape,
    Size,
    Slice,
    Sqrt,
    Subtract,
    Sum,
    Transpose,
    Variance,
)
from ..framework.logical.primitive import PrimitiveModel
from ..utils.utils import PaddingType, convert_to_list, convert_to_tuple
from .primitives import (
    AUCCore,
    CartesianDifference,
    Cholesky,
    Concat,
    DistanceMatrix,
    Eigvalsh,
    Eye,
    EyeComplement,
    GPRAlpha,
    GPRVOuter,
    KLDivergence,
    Log,
    NormModifier,
    PaddingConverter1D,
    PaddingConverter2D,
    PermuteTensor,
    PolynomialFeatures,
    PrimitiveConvolution1D,
    PrimitiveConvolution2D,
    PrimitiveMaxPool1D,
    PrimitiveMaxPool2D,
    Sigmoid,
    Sign,
    Square,
    Squeeze,
    StableReciprocal,
    StrideConverter,
    Tanh,
    TransposedDiagonal,
    Trapezoid,
    TsnePJoint,
    TupleConverter,
    Unique,
    Where,
)

__all__ = [
    "Linear",
    "ElementWiseAffine",
    "Layer",
    "LayerNorm",
    "GroupNorm",
    "L1",
    "L2",
    "QuadraticFormRegularizer",
    "RBFKernel",
    "PolynomialKernel",
    "KernelizedSVM",
    "LinearSVM",
    "LogisticRegression",
    "MLP",
    "Cell",
    "RNNCell",
    "LSTMCell",
    "RNN",
    "OneToMany",
    "ManyToOne",
    "EncoderDecoder",
    "EncoderDecoderInference",
    "EncoderDistanceMatrix",
    "PolynomialRegression",
    "MDSCore",
    "MDS",
    "TSNE",
    "GaussProcessRegressionCore",
    "GPRLoss",
    "F1",
    "Precision",
    "Recall",
    "MaxPool1D",
    "MaxPool2D",
    "Convolution1D",
    "Convolution2D",
    "LSTMCellBody",
    "Cast",
    "DType",
    "Metric",
    "Accuracy",
    "AUC",
    "SiLU",
]


class Pool1D(Model):
    input: Connection
    kernel_size: Connection
    stride: Connection
    padding: Connection
    dilation: Connection
    output: Connection

    @property
    def pool_model(self) -> type[BaseModel]:
        raise NotImplementedError("Pool Model should be indicated!")

    def __init__(
        self,
        kernel_size: int | ToBeDetermined,
        stride: int | None | ToBeDetermined = None,
        padding: int | PaddingType | tuple[int, int] | ToBeDetermined = (0, 0),
        dilation: int | ToBeDetermined = 1,
<<<<<<< HEAD
        input: TensorValueType | ToBeDetermined = TBD,
        *,
        name: str | None = None,
=======
        name: str | None = None,
        input: Tensor[Any] | ToBeDetermined = TBD,
>>>>>>> 9874f248
    ) -> None:
        super().__init__(name=name)
        self.factory_args = {
            "kernel_size": convert_to_list(kernel_size),
            "stride": convert_to_list(stride),
            "padding": convert_to_list(padding),
            "dilation": convert_to_list(dilation),
        }
        pad = convert_to_tuple(padding) if isinstance(padding, list) else padding

        stride_conv = StrideConverter()
        pad_conv = PaddingConverter1D()

        self += stride_conv(
            input=IOKey(name="stride", value=stride),
            kernel_size=IOKey(name="kernel_size", value=kernel_size),
        )

        self += pad_conv(
            input=IOKey(name="padding", value=pad), kernel_size="kernel_size"
        )

        self += self.pool_model()(
            input=IOKey("input", value=input),
            kernel_size="kernel_size",
            stride=stride_conv.output,
            padding=pad_conv.output,
            dilation=IOKey(name="dilation", value=dilation),
            output=IOKey(name="output"),
        )
        self.input.set_differentiable(False)
        self._freeze()

    def __call__(  # type: ignore[override]
        self,
        input: ConnectionType = NOT_GIVEN,
        kernel_size: ConnectionType = NOT_GIVEN,
        stride: ConnectionType = NOT_GIVEN,
        padding: ConnectionType = NOT_GIVEN,
        dilation: ConnectionType = NOT_GIVEN,
        output: ConnectionType = NOT_GIVEN,
    ) -> ExtendInfo:
        return super().__call__(
            input=input,
            kernel_size=kernel_size,
            stride=stride,
            padding=padding,
            dilation=dilation,
            output=output,
        )


class MaxPool1D(Pool1D):
    @property
    def pool_model(self) -> type[PrimitiveModel]:
        return PrimitiveMaxPool1D


# TODO: Implement MinPool1D and AvgPool1D
# class MinPool1D(Pool1D):
#     @property
#     def pool_model(self):
#         return PrimitiveMinPool1D

# class AvgPool1D(Pool1D):
#     @property
#     def pool_model(self):
#         return PrimitiveAvgPool1D


class Pool2D(Model):
    input: Connection
    kernel_size: Connection
    stride: Connection
    padding: Connection
    dilation: Connection
    output: Connection

    @property
    def pool_model(self) -> type[BaseModel]:
        raise NotImplementedError("Pool Model should be indicated!")

    def __init__(
        self,
        kernel_size: int | tuple[int, int] | ToBeDetermined,
        stride: int | None | tuple[int, int] | ToBeDetermined = None,
        padding: int | PaddingType | tuple[int, int] | ToBeDetermined = (0, 0),
        dilation: int | ToBeDetermined = 1,
<<<<<<< HEAD
        input: TensorValueType | ToBeDetermined = TBD,
        *,
        name: str | None = None,
=======
        name: str | None = None,
        input: Tensor[Any] | ToBeDetermined = TBD,
>>>>>>> 9874f248
    ) -> None:
        super().__init__(name=name)
        self.factory_args = {
            "kernel_size": convert_to_list(kernel_size),
            "stride": convert_to_list(stride),
            "padding": convert_to_list(padding),
            "dilation": convert_to_list(dilation),
        }

        pad = convert_to_tuple(padding) if isinstance(padding, list) else padding
        if isinstance(stride, list):
            stride = convert_to_tuple(stride)
        if isinstance(kernel_size, list):
            kernel_size = convert_to_tuple(kernel_size)

        kt_converter = TupleConverter()
        s_converter = StrideConverter()
        st_converter = TupleConverter()
        p_converter = PaddingConverter2D()
        pt_converter = TupleConverter()
        dt_converter = TupleConverter()

        self += kt_converter(input=IOKey(name="kernel_size", value=kernel_size))
        self += s_converter(
            input=IOKey(name="stride", value=stride), kernel_size=kt_converter.output
        )
        self += st_converter(input=s_converter.output)
        self += p_converter(
            input=IOKey(name="padding", value=pad), kernel_size=kt_converter.output
        )
        self += pt_converter(input=p_converter.output)
        self += dt_converter(input=IOKey(name="dilation", value=dilation))
        self += self.pool_model()(
            input=IOKey("input", value=input),
            kernel_size=kt_converter.output,
            stride=st_converter.output,
            padding=pt_converter.output,
            dilation=dt_converter.output,
            output=IOKey(name="output"),
        )
        self.input.set_differentiable(False)
        self._freeze()

    def __call__(  # type: ignore[override]
        self,
        input: ConnectionType = NOT_GIVEN,
        kernel_size: ConnectionType = NOT_GIVEN,
        stride: ConnectionType = NOT_GIVEN,
        padding: ConnectionType = NOT_GIVEN,
        dilation: ConnectionType = NOT_GIVEN,
        output: ConnectionType = NOT_GIVEN,
    ) -> ExtendInfo:
        return super().__call__(
            input=input,
            kernel_size=kernel_size,
            stride=stride,
            padding=padding,
            dilation=dilation,
            output=output,
        )


class MaxPool2D(Pool2D):
    @property
    def pool_model(self) -> type[PrimitiveModel]:
        return PrimitiveMaxPool2D


# TODO: Implement MinPool2D and AvgPool2D
# class MinPool2D(Pool2D):
#     @property
#     def pool_model(self):
#         return PrimitiveMinPool2D

# class AvgPool2D(Pool2D):
#     @property
#     def pool_model(self):
#         return PrimitiveAvgPool2D


class Convolution1D(Model):
    input: Connection
    weight: Connection
    stride: Connection
    padding: Connection
    dilation: Connection
    output: Connection

    def __init__(
        self,
        kernel_size: int | None = None,
        out_channels: int | None = None,
        stride: int | ToBeDetermined = 1,
        padding: int | PaddingType | tuple[int, int] | ToBeDetermined = 0,
        dilation: int | ToBeDetermined = 1,
        use_bias: bool = True,
<<<<<<< HEAD
        input: TensorValueType | ToBeDetermined = TBD,
        weight: TensorValueType | ToBeDetermined = TBD,
        *,
        name: str | None = None,
=======
        name: str | None = None,
        input: Tensor[Any] | ToBeDetermined = TBD,
        weight: Tensor[Any] | ToBeDetermined = TBD,
>>>>>>> 9874f248
    ) -> None:
        super().__init__(name=name)
        self.factory_args = {
            "kernel_size": convert_to_list(kernel_size),
            "out_channels": out_channels,
            "stride": convert_to_list(stride),
            "padding": convert_to_list(padding),
            "dilation": convert_to_list(dilation),
            "use_bias": use_bias,
        }

        pad = convert_to_tuple(padding) if isinstance(padding, list) else padding

        k_shp = Shape()
        p_converter = PaddingConverter1D()

        self += k_shp(
            input=IOKey(name="weight", shape=[out_channels, "C_in", kernel_size])
        )
        self += p_converter(
            input=IOKey(name="padding", value=pad), kernel_size=k_shp.output[-1]
        )

        conv_connections: dict[str, ConnectionType] = {
            "output": IOKey(name="output"),
            "input": IOKey("input", value=input),
            "weight": IOKey("weight", value=weight),
            "stride": IOKey(name="stride", value=stride),
            "padding": p_converter.output,
            "dilation": IOKey(name="dilation", value=dilation),
        }
        if use_bias:
            conv_connections["bias"] = "bias"

        self += PrimitiveConvolution1D(use_bias=use_bias)(**conv_connections)
        self.input.set_differentiable(False)
        self._freeze()

    def __call__(  # type: ignore[override]
        self,
        input: ConnectionType = NOT_GIVEN,
        weight: ConnectionType = NOT_GIVEN,
        stride: ConnectionType = NOT_GIVEN,
        padding: ConnectionType = NOT_GIVEN,
        dilation: ConnectionType = NOT_GIVEN,
        output: ConnectionType = NOT_GIVEN,
    ) -> ExtendInfo:
        return super().__call__(
            input=input,
            weight=weight,
            stride=stride,
            padding=padding,
            dilation=dilation,
            output=output,
        )


class Convolution2D(Model):
    input: Connection
    weight: Connection
    stride: Connection
    padding: Connection
    dilation: Connection
    output: Connection

    def __init__(
        self,
        kernel_size: int | tuple[int, int] | None = None,
        out_channels: int | None = None,
        stride: int | tuple[int, int] | ToBeDetermined = (1, 1),
        padding: int
        | PaddingType
        | tuple[int, int]
        | tuple[tuple[int, int], tuple[int, int]]
        | ToBeDetermined = (0, 0),
        dilation: int | tuple[int, int] | ToBeDetermined = (1, 1),
        use_bias: bool = True,
<<<<<<< HEAD
        input: TensorValueType | ToBeDetermined = TBD,
        weight: TensorValueType | ToBeDetermined = TBD,
        *,
        name: str | None = None,
=======
        name: str | None = None,
        input: Tensor[Any] | ToBeDetermined = TBD,
        weight: Tensor[Any] | ToBeDetermined = TBD,
>>>>>>> 9874f248
    ) -> None:
        super().__init__(name=name)
        self.factory_args = {
            "kernel_size": convert_to_list(kernel_size),
            "out_channels": out_channels,
            "stride": convert_to_list(stride),
            "padding": convert_to_list(padding),
            "dilation": convert_to_list(dilation),
            "use_bias": use_bias,
        }

        if isinstance(kernel_size, int | None):
            k_size = (kernel_size, kernel_size)
        else:
            k_size = kernel_size

        if isinstance(stride, list):
            stride = convert_to_tuple(stride)
        pad = convert_to_tuple(padding) if isinstance(padding, list) else padding
        if isinstance(dilation, list):
            dilation = convert_to_tuple(dilation)

        k_shp = Shape()
        p_converter = PaddingConverter2D()
        st_converter = TupleConverter()
        pt_converter = TupleConverter()
        dt_converter = TupleConverter()

        self += k_shp(input=IOKey(name="weight", shape=[out_channels, "C_in", *k_size]))
        self += p_converter(
            input=IOKey(name="padding", value=pad), kernel_size=k_shp.output[-2:]
        )
        self += st_converter(input=IOKey(name="stride", value=stride))
        self += pt_converter(input=p_converter.output)
        self += dt_converter(input=IOKey(name="dilation", value=dilation))

        conv_connections: dict[str, ConnectionType] = {
            "output": IOKey(name="output"),
            "input": IOKey("input", value=input),
            "weight": IOKey("weight", value=weight),
            "stride": st_converter.output,
            "padding": pt_converter.output,
            "dilation": dt_converter.output,
        }
        if use_bias:
            conv_connections["bias"] = "bias"

        self += PrimitiveConvolution2D(use_bias=use_bias)(**conv_connections)
        self.input.set_differentiable(False)
        self._freeze()

    def __call__(  # type: ignore[override]
        self,
        input: ConnectionType = NOT_GIVEN,
        weight: ConnectionType = NOT_GIVEN,
        stride: ConnectionType = NOT_GIVEN,
        padding: ConnectionType = NOT_GIVEN,
        dilation: ConnectionType = NOT_GIVEN,
        output: ConnectionType = NOT_GIVEN,
    ) -> ExtendInfo:
        return super().__call__(
            input=input,
            weight=weight,
            stride=stride,
            padding=padding,
            dilation=dilation,
            output=output,
        )


class Linear(Model):
    output: Connection
    input: Connection
    weight: Connection
    bias: Connection

    def __init__(
        self,
        dimension: int | None = None,
        use_bias: bool = True,
<<<<<<< HEAD
        input: TensorValueType | ToBeDetermined = TBD,
        weight: TensorValueType | ToBeDetermined = TBD,
        bias: TensorValueType | ToBeDetermined = TBD,
        *,
        name: str | None = None,
=======
        name: str | None = None,
        input: Tensor[Any] | ToBeDetermined = TBD,
        weight: Tensor[Any] | ToBeDetermined = TBD,
        bias: Tensor[Any] | ToBeDetermined = TBD,
>>>>>>> 9874f248
    ) -> None:
        super().__init__(name=name)
        self.factory_args = {"dimension": dimension, "use_bias": use_bias}
        dim: int | str = "d_out" if dimension is None else dimension
        shapes: dict[str, ShapeTemplateType] = {
            "input": ["N", ("Var_inter", ...), "d_in"],
            "weight": [dim, "d_in"],
            "output": ["N", ("Var_inter", ...), dim],
        }

        mult = MatrixMultiply()

        output = IOKey(name="output")
        input_key = IOKey(name="input", value=input)
        weight_key = IOKey(name="weight", value=weight).transpose()

        if use_bias:
            bias_key = IOKey(name="bias", value=bias, type=Tensor)
            self += mult(left=input_key, right=weight_key)
            self += Add()(left=mult.output, right=bias_key, output=output)
            shapes["bias"] = [dim]
        else:
            self += mult(left=input_key, right=weight_key, output=output)

        self._set_shapes(shapes)
        self.input.set_differentiable(False)

        self._freeze()

    def __call__(  # type: ignore[override]
        self,
        input: ConnectionType = NOT_GIVEN,
        weight: ConnectionType = NOT_GIVEN,
        output: ConnectionType = NOT_GIVEN,
        *,
        bias: ConnectionType = NOT_GIVEN,
    ) -> ExtendInfo:
        kwargs = {"input": input, "weight": weight, "output": output}

        if "bias" not in self.input_keys and bias != NOT_GIVEN:
            raise KeyError("bias is not a valid input when 'use_bias' is False!")
        elif "bias" in self.input_keys:
            kwargs["bias"] = bias

        return super().__call__(**kwargs)


class ElementWiseAffine(Model):
    input: Connection
    weight: Connection
    bias: Connection
    output: Connection

    def __init__(
        self,
<<<<<<< HEAD
        input: TensorValueType | ToBeDetermined = TBD,
        weight: TensorValueType | ToBeDetermined = TBD,
        bias: TensorValueType | ToBeDetermined = TBD,
        *,
        name: str | None = None,
=======
        name: str | None = None,
        input: Tensor[Any] | ToBeDetermined = TBD,
        weight: Tensor[Any] | ToBeDetermined = TBD,
        bias: Tensor[Any] | ToBeDetermined = TBD,
>>>>>>> 9874f248
    ) -> None:
        super().__init__(name=name)

        mult_model = Multiply()
        sum_model = Add()

        self += mult_model(
            left=IOKey("input", value=input), right=IOKey("weight", value=weight)
        )
        self += sum_model(
            left=mult_model.output,
            right=IOKey(name="bias", value=bias),
            output=IOKey(name="output"),
        )
        self.input.set_differentiable(False)
        self._freeze()

    def __call__(  # type: ignore[override]
        self,
        input: ConnectionType = NOT_GIVEN,
        weight: ConnectionType = NOT_GIVEN,
        bias: ConnectionType = NOT_GIVEN,
        output: ConnectionType = NOT_GIVEN,
    ) -> ExtendInfo:
        return super().__call__(
            input=input,
            weight=weight,
            bias=bias,
            output=output,
        )


class Layer(Model):
    input: Connection
    weight: Connection
    bias: Connection
    output: Connection

    def __init__(
        self,
        activation: BaseModel,
        dimension: int | None = None,
<<<<<<< HEAD
        input: TensorValueType | ToBeDetermined = TBD,
        weight: TensorValueType | ToBeDetermined = TBD,
        bias: TensorValueType | ToBeDetermined = TBD,
        *,
        name: str | None = None,
=======
        name: str | None = None,
        input: Tensor[Any] | ToBeDetermined = TBD,
        weight: Tensor[Any] | ToBeDetermined = TBD,
        bias: Tensor[Any] | ToBeDetermined = TBD,
>>>>>>> 9874f248
    ) -> None:
        super().__init__(name=name)
        self.factory_args = {"activation": activation, "dimension": dimension}
        linear_model = Linear(dimension=dimension)
        self += linear_model(
            input=IOKey("input", value=input),
            weight=IOKey("weight", value=weight),
            bias=IOKey("bias", value=bias),
        )
        self += activation(input=linear_model.output, output=IOKey(name="output"))
        self._freeze()

    def __call__(  # type: ignore[override]
        self,
        input: ConnectionType = NOT_GIVEN,
        weight: ConnectionType = NOT_GIVEN,
        bias: ConnectionType = NOT_GIVEN,
        output: ConnectionType = NOT_GIVEN,
    ) -> ExtendInfo:
        return super().__call__(
            input=input,
            weight=weight,
            bias=bias,
            output=output,
        )


class LayerNorm(Model):
    input: Connection
    output: Connection
    weight: Connection
    b: Connection

    def __init__(
        self,
        use_scale: bool = True,
        use_bias: bool = True,
        eps: float = 1e-5,
<<<<<<< HEAD
        input: TensorValueType | ToBeDetermined = TBD,
        weight: TensorValueType | ToBeDetermined = TBD,
        bias: TensorValueType | ToBeDetermined = TBD,
        *,
        name: str | None = None,
=======
        name: str | None = None,
        input: Tensor[Any] | ToBeDetermined = TBD,
        weight: Tensor[Any] | ToBeDetermined = TBD,
        bias: Tensor[Any] | ToBeDetermined = TBD,
>>>>>>> 9874f248
    ) -> None:
        super().__init__(name=name)
        self.factory_args = {"use_scale": use_scale, "use_bias": use_bias, "eps": eps}

        # Expects its input shape as [B, ..., d] d refers to normalized dimension
        mean = Mean(axis=-1, keepdim=True)
        numerator = Subtract()
        numerator.set_types(left=Tensor, right=Tensor)
        var = Variance(axis=-1, correction=0, keepdim=True)
        add = Add()
        add.set_types(left=Tensor)
        denominator = Sqrt()
        in_key = IOKey("input", value=input)
        self += mean(input=in_key)
        self += numerator(left=in_key, right=mean.output)
        self += var(input=in_key)
        self += add(left=var.output, right=eps)
        self += denominator(input=add.output)
        self += Divide()(numerator=numerator.output, denominator=denominator.output)

        self._set_shapes({"input": ["B", "C", "d"]})
        self.input.set_differentiable(False)

        shapes: dict[str, ShapeTemplateType] = {
            "left": ["B", "C", "d"],
            "right": ["d"],
        }

        if use_scale:
            mult = Multiply()
            mult.set_types(left=Tensor, right=Tensor)
            self += mult(
                left=self.canonical_output, right=IOKey("weight", value=weight)
            )
            mult._set_shapes(shapes)

        if use_bias:
            add = Add()
            add.set_types(left=Tensor, right=Tensor)
            self += add(left=self.canonical_output, right=IOKey("bias", value=bias))
            add._set_shapes(shapes)
        # TODO: Remove below Buffer after required naming-related changes are done.
        self += Buffer()(input=self.canonical_output, output=IOKey(name="output"))

        self._freeze()

    def __call__(  # type: ignore[override]
        self,
        input: ConnectionType = NOT_GIVEN,
        output: ConnectionType = NOT_GIVEN,
        *,
        weight: ConnectionType = NOT_GIVEN,
        bias: ConnectionType = NOT_GIVEN,
    ) -> ExtendInfo:
        kwargs = {"input": input, "output": output}

        if "weight" not in self.input_keys and weight != NOT_GIVEN:
            raise KeyError("weight is not a valid input when 'use_scale' is False!")
        elif "weight" in self.input_keys:
            kwargs["weight"] = weight

        if "bias" not in self.input_keys and bias != NOT_GIVEN:
            raise KeyError("bias is not a valid input when 'use_bias' is False!")
        elif "bias" in self.input_keys:
            kwargs["bias"] = bias

        return super().__call__(**kwargs)


class GroupNorm(Model):
    input: Connection
    output: Connection

    def __init__(
        self,
        num_groups: int = 32,
        use_scale: bool = True,
        use_bias: bool = True,
        eps: float = 1e-5,
<<<<<<< HEAD
        input: TensorValueType | ToBeDetermined = TBD,
        *,
        name: str | None = None,
        weight: TensorValueType | ToBeDetermined = TBD,
        bias: TensorValueType | ToBeDetermined = TBD,
=======
        name: str | None = None,
        input: Tensor[Any] | ToBeDetermined = TBD,
        *,
        weight: Tensor[Any] | ToBeDetermined = TBD,
        bias: Tensor[Any] | ToBeDetermined = TBD,
>>>>>>> 9874f248
    ) -> None:
        super().__init__(name=name)

        # Assumed input shape is [N, C, H, W]
        input_key = IOKey(name="input", value=input)
        input_shape = input_key.shape
        B = input_shape[0]

        _input_key = input_key.reshape((B, num_groups, -1))

        mean = _input_key.mean(axis=-1, keepdim=True)
        var = _input_key.var(axis=-1, keepdim=True)

        _input_key = (_input_key - mean) / (var + eps).sqrt()
        self += Reshape()(input=_input_key, shape=input_shape)

        self._set_shapes({"input": ["B", "C", "H", "W"]})
        self.input.set_differentiable(False)

        shapes: dict[str, ShapeTemplateType] = {
            "left": ["B", "C", "H", "W"],
            "right": [1, "C", 1, 1],
        }

        if use_scale:
            weight_key = IOKey(name="weight", type=Tensor[float], value=weight)
            mult = Multiply()
            self += mult(left=self.canonical_output, right=weight_key)
            mult._set_shapes(shapes)

        if use_bias:
            bias_key = IOKey(name="bias", type=Tensor[float], value=bias)
            add = Add()
            self += add(left=self.canonical_output, right=bias_key)
            add._set_shapes(shapes)

        self += Buffer()(input=self.canonical_output, output=IOKey(name="output"))

    def __call__(  # type: ignore[override]
        self,
        input: ConnectionType = NOT_GIVEN,
        output: ConnectionType = NOT_GIVEN,
        *,
        weight: ConnectionType = NOT_GIVEN,
        bias: ConnectionType = NOT_GIVEN,
    ) -> ExtendInfo:
        kwargs = {"input": input, "output": output}

        if "weight" not in self.input_keys and weight != NOT_GIVEN:
            raise KeyError("weight is not a valid input when 'use_scale' is False!")
        elif "weight" in self.input_keys:
            kwargs["weight"] = weight

        if "bias" not in self.input_keys and bias != NOT_GIVEN:
            raise KeyError("bias is not a valid input when 'use_bias' is False!")
        elif "bias" in self.input_keys:
            kwargs["bias"] = bias

        return super().__call__(**kwargs)


class L1(Model):
    input: Connection
    output: Connection

    def __init__(
<<<<<<< HEAD
        self,
        input: TensorValueType | ToBeDetermined = TBD,
        *,
        name: str | None = None,
=======
        self, name: str | None = None, input: Tensor[Any] | ToBeDetermined = TBD
>>>>>>> 9874f248
    ) -> None:
        super().__init__(name=name)

        abs_model = Absolute()

        self += abs_model(input=IOKey("input", value=input))
        self += Sum()(input=abs_model.output, output=IOKey(name="output"))

        self._freeze()

    def __call__(  # type: ignore[override]
        self, input: ConnectionType = NOT_GIVEN, output: ConnectionType = NOT_GIVEN
    ) -> ExtendInfo:
        return super().__call__(
            input=input,
            output=output,
        )


class L2(Model):
    input: Connection
    output: Connection

    def __init__(
<<<<<<< HEAD
        self,
        input: TensorValueType | ToBeDetermined = TBD,
        *,
        name: str | None = None,
=======
        self, name: str | None = None, input: Tensor[Any] | ToBeDetermined = TBD
>>>>>>> 9874f248
    ) -> None:
        super().__init__(name=name)
        square = Square()
        sum = Sum()

        self += square(input=IOKey("input", value=input))
        self += sum(input=square.output)
        self += Multiply()(
            left=sum.output, right=Tensor(0.5), output=IOKey(name="output")
        )

        self._freeze()

    def __call__(  # type: ignore[override]
        self, input: ConnectionType = NOT_GIVEN, output: ConnectionType = NOT_GIVEN
    ) -> ExtendInfo:
        return super().__call__(
            input=input,
            output=output,
        )


class QuadraticFormRegularizer(Model):
    input: Connection
    kernel: Connection
    output: Connection

    def __init__(
        self,
<<<<<<< HEAD
        input: TensorValueType | ToBeDetermined = TBD,
        kernel: TensorValueType | ToBeDetermined = TBD,
        *,
        name: str | None = None,
=======
        name: str | None = None,
        input: Tensor[Any] | ToBeDetermined = TBD,
        kernel: Tensor[Any] | ToBeDetermined = TBD,
>>>>>>> 9874f248
    ) -> None:
        super().__init__(name=name)
        transpose_model = Transpose()
        dot_model1 = MatrixMultiply()
        dot_model2 = MatrixMultiply()

        self += transpose_model(input=IOKey("input", value=input))
        self += dot_model1(
            left=transpose_model.input, right=IOKey("kernel", value=kernel)
        )
        self += dot_model2(left=dot_model1.output, right=transpose_model.output)
        self += Multiply()(
            left=dot_model2.output, right=Tensor(0.5), output=IOKey(name="output")
        )
        shapes: dict[str, ShapeTemplateType] = {"input": [1, "N"], "kernel": ["N", "N"]}
        self._set_shapes(shapes)
        self._freeze()

    def __call__(  # type: ignore[override]
        self,
        input: ConnectionType = NOT_GIVEN,
        kernel: ConnectionType = NOT_GIVEN,
        output: ConnectionType = NOT_GIVEN,
    ) -> ExtendInfo:
        return super().__call__(
            input=input,
            kernel=kernel,
            output=output,
        )


class RBFKernel(Model):
    input1: Connection
    input2: Connection
    l_scale: Connection
    sigma: Connection
    output: Connection

    def __init__(
        self,
<<<<<<< HEAD
        input1: TensorValueType | ToBeDetermined = TBD,
        input2: TensorValueType | ToBeDetermined = TBD,
        l_scale: TensorValueType | ToBeDetermined = TBD,
        sigma: TensorValueType | ToBeDetermined = TBD,
        *,
        name: str | None = None,
=======
        name: str | None = None,
        input1: Tensor[Any] | ToBeDetermined = TBD,
        input2: Tensor[Any] | ToBeDetermined = TBD,
        l_scale: Tensor[Any] | ToBeDetermined = TBD,
        sigma: Tensor[Any] | ToBeDetermined = TBD,
>>>>>>> 9874f248
    ) -> None:
        super().__init__(name=name)

        euclidean_model = CartesianDifference()
        square_model1 = Square()
        square_model2 = Square()
        sum_model = Sum(axis=2)
        mult_model1 = Multiply()
        div_model = Divide()
        exp_model = Exponential()
        mult_model2 = Multiply()
        l_square = Multiply()
        l_key = IOKey("l_scale", value=l_scale)

        self += euclidean_model(
            left=IOKey("input1", value=input1), right=IOKey("input2", value=input2)
        )
        self += square_model1(input=euclidean_model.output)
        self += sum_model(input=square_model1.output)
        self += mult_model1(left=sum_model.output, right=-0.5)
        self += square_model2(input=IOKey("sigma", value=sigma))
        self += div_model(
            numerator=mult_model1.output, denominator=square_model2.output
        )
        self += exp_model(input=div_model.output)
        self += l_square(left=l_key, right=l_key)
        self += mult_model2(
            left=l_square.output,
            right=exp_model.output,
            output=IOKey(name="output"),
        )

        self.set_canonical_input("input1")
        shapes: dict[str, ShapeTemplateType] = {
            "input1": ["N", "dim"],
            "input2": ["M", "dim"],
            "l_scale": [1],
            "sigma": [1],
            "output": ["N", "M"],
        }

        self._set_shapes(shapes)
        self._freeze()

    def __call__(  # type: ignore[override]
        self,
        input1: ConnectionType = NOT_GIVEN,
        input2: ConnectionType = NOT_GIVEN,
        l_scale: ConnectionType = NOT_GIVEN,
        sigma: ConnectionType = NOT_GIVEN,
        output: ConnectionType = NOT_GIVEN,
    ) -> ExtendInfo:
        return super().__call__(
            input1=input1,
            input2=input2,
            l_scale=l_scale,
            sigma=sigma,
            output=output,
        )


class PolynomialKernel(Model):
    input1: Connection
    input2: Connection
    poly_coef: Connection
    degree: Connection
    output: Connection

    def __init__(
        self,
        robust: bool = True,
<<<<<<< HEAD
        input1: TensorValueType | ToBeDetermined = TBD,
        input2: TensorValueType | ToBeDetermined = TBD,
        poly_coef: TensorValueType | ToBeDetermined = TBD,
        degree: TensorValueType | ToBeDetermined = TBD,
        *,
        name: str | None = None,
=======
        name: str | None = None,
        input1: Tensor[Any] | ToBeDetermined = TBD,
        input2: Tensor[Any] | ToBeDetermined = TBD,
        poly_coef: Tensor[Any] | ToBeDetermined = TBD,
        degree: Tensor[Any] | ToBeDetermined = TBD,
>>>>>>> 9874f248
    ) -> None:
        super().__init__(name=name)

        transpose_model = Transpose()
        mult_model = MatrixMultiply()
        sum_model = Add()
        power_model = Power(robust=robust)  # TODO: Should it be usual Power or not???

        self += transpose_model(input=IOKey("input2", value=input2))
        self += mult_model(
            left=IOKey("input1", value=input1), right=transpose_model.output
        )
        self += sum_model(
            left=mult_model.output, right=IOKey("poly_coef", value=poly_coef)
        )
        self += power_model(
            base=sum_model.output,
            exponent=IOKey("degree", value=degree),
            output=IOKey(name="output"),
        )
        self._set_shapes(
            {
                "input1": ["N", "d"],
                "input2": ["M", "d"],
                "output": ["N", "M"],
            }
        )
        self._set_constraint(
            fn=polynomial_kernel_constraint, keys=["poly_coef", "degree"]
        )
        self._freeze()

    def __call__(  # type: ignore[override]
        self,
        input1: ConnectionType = NOT_GIVEN,
        input2: ConnectionType = NOT_GIVEN,
        poly_coef: ConnectionType = NOT_GIVEN,
        degree: ConnectionType = NOT_GIVEN,
        output: ConnectionType = NOT_GIVEN,
    ) -> ExtendInfo:
        return super().__call__(
            input1=input1,
            input2=input2,
            poly_coef=poly_coef,
            degree=degree,
            output=output,
        )


class KernelizedSVM(Model):
    input1: Connection
    input2: Connection
    weight: Connection
    bias: Connection
    output: Connection

    def __init__(
        self,
        kernel: BaseModel,
<<<<<<< HEAD
        weight: TensorValueType | ToBeDetermined = TBD,
        bias: TensorValueType | ToBeDetermined = TBD,
        *,
        name: str | None = None,
        **kwargs: TensorValueType | ToBeDetermined,
=======
        name: str | None = None,
        weight: Tensor[Any] | ToBeDetermined = TBD,
        bias: Tensor[Any] | ToBeDetermined = TBD,
        **kwargs: Tensor[Any] | ToBeDetermined,
>>>>>>> 9874f248
    ) -> None:
        if len(kernel.input_keys) < 2:
            raise KeyError("Kernel requires at least two inputs!")
        if len(kernel.conns.output_keys) != 1:
            raise KeyError("Kernel requires single output!")
        super().__init__(name=name)

        self.factory_args = {"kernel": kernel}

        linear_model = Linear()
        # Get kernel inputs from given model.
        kernel_input_args = {
            key: IOKey(key, value=kwargs.get(key, TBD))
            for key in kernel.input_keys
            if not kernel.conns.is_key_non_diff(key)
        }
        (kernel_output_name,) = kernel.conns.output_keys  # NOTE: Assumes single output!
        kernel_output_args = {kernel_output_name: IOKey(name="kernel")}

        self += kernel(**kernel_input_args, **kernel_output_args)
        self += linear_model(
            input=kernel.canonical_output,
            weight=IOKey("weight", value=weight),
            bias=IOKey("bias", value=bias),
            output=IOKey(name="output"),
        )

        shapes: dict[str, ShapeTemplateType] = {
            "input1": ["N", "d_in"],
            "input2": ["M", "d_in"],
            "weight": [1, "M"],
            "bias": [1],
            "output": ["N", 1],
            "kernel": ["N", "M"],
        }
        self._set_shapes(shapes)
        self._freeze()

    def __call__(  # type: ignore[override]
        self,
        input1: ConnectionType = NOT_GIVEN,
        input2: ConnectionType = NOT_GIVEN,
        weight: ConnectionType = NOT_GIVEN,
        bias: ConnectionType = NOT_GIVEN,
        output: ConnectionType = NOT_GIVEN,
    ) -> ExtendInfo:
        return super().__call__(
            input1=input1,
            input2=input2,
            weight=weight,
            bias=bias,
            output=output,
        )


class LinearSVM(Model):
    input: Connection
    weight: Connection
    bias: Connection
    output: Connection
    decision_output: Connection

    def __init__(
        self,
<<<<<<< HEAD
        input: TensorValueType | ToBeDetermined = TBD,
        weight: TensorValueType | ToBeDetermined = TBD,
        bias: TensorValueType | ToBeDetermined = TBD,
        *,
        name: str | None = None,
=======
        name: str | None = None,
        input: Tensor[Any] | ToBeDetermined = TBD,
        weight: Tensor[Any] | ToBeDetermined = TBD,
        bias: Tensor[Any] | ToBeDetermined = TBD,
>>>>>>> 9874f248
    ) -> None:
        super().__init__(name=name)

        linear_model = Linear(dimension=1)
        decision_model = Sign()

        self += linear_model(
            input=IOKey("input", value=input),
            weight=IOKey("weight", value=weight),
            bias=IOKey("bias", value=bias),
            output=IOKey(name="output"),
        )
        self += decision_model(
            input=linear_model.output, output=IOKey(name="decision_output")
        )
        self.input.set_differentiable(False)

        self.set_canonical_output(linear_model.output)
        self._freeze()

    def __call__(  # type: ignore[override]
        self,
        input: ConnectionType = NOT_GIVEN,
        weight: ConnectionType = NOT_GIVEN,
        bias: ConnectionType = NOT_GIVEN,
        output: ConnectionType = NOT_GIVEN,
        decision_output: ConnectionType = NOT_GIVEN,
    ) -> ExtendInfo:
        return super().__call__(
            input=input,
            weight=weight,
            bias=bias,
            output=output,
            decision_output=decision_output,
        )


class LogisticRegression(Model):
    input: Connection
    weight: Connection
    bias: Connection
    output: Connection
    probs_output: Connection

    def __init__(
        self,
<<<<<<< HEAD
        input: TensorValueType | ToBeDetermined = TBD,
        weight: TensorValueType | ToBeDetermined = TBD,
        bias: TensorValueType | ToBeDetermined = TBD,
        *,
        name: str | None = None,
=======
        name: str | None = None,
        input: Tensor[Any] | ToBeDetermined = TBD,
        weight: Tensor[Any] | ToBeDetermined = TBD,
        bias: Tensor[Any] | ToBeDetermined = TBD,
>>>>>>> 9874f248
    ) -> None:
        super().__init__(name=name)

        linear_model = Linear(dimension=1)
        sigmoid_model = Sigmoid()

        self += linear_model(
            input=IOKey("input", value=input),
            weight=IOKey("weight", value=weight),
            bias=IOKey("bias", value=bias),
            output=IOKey(name="output"),
        )
        self += sigmoid_model(
            input=linear_model.output, output=IOKey(name="probs_output")
        )

        self.input.set_differentiable(False)
        self.set_canonical_output(linear_model.output)
        self._freeze()

    def __call__(  # type: ignore[override]
        self,
        input: ConnectionType = NOT_GIVEN,
        weight: ConnectionType = NOT_GIVEN,
        bias: ConnectionType = NOT_GIVEN,
        output: ConnectionType = NOT_GIVEN,
        probs_output: ConnectionType = NOT_GIVEN,
    ) -> ExtendInfo:
        return super().__call__(
            input=input,
            weight=weight,
            bias=bias,
            output=output,
            probs_output=probs_output,
        )


class MLP(Model):
    input: Connection
    output: Connection

    def __init__(
        self,
        activations: list[BaseModel],
        dimensions: Sequence[int | None],
        input_name_templates: dict[str, str] | None = None,
<<<<<<< HEAD
        input: TensorValueType | ToBeDetermined = TBD,
        *,
        name: str | None = None,
        **weights_biases: TensorValueType | ToBeDetermined,
=======
        name: str | None = None,
        input: Tensor[Any] | ToBeDetermined = TBD,
        **weights_biases: Tensor[Any] | ToBeDetermined,
>>>>>>> 9874f248
    ) -> None:
        super().__init__(name=name)
        self.factory_args = {"activations": activations, "dimensions": dimensions}
        if len(activations) != len(dimensions):
            raise ValueError("Lengths of activations and dimensions must be equal!")
        assert len(activations) > 0, "At least one layer must be defined!"

        # Extract the keys to be used. Use "w" and "b" for default case.
        input_name_templates = input_name_templates or {}
        weight = input_name_templates.get("weight", "weight")
        bias = input_name_templates.get("bias", "bias")

        # Create first layer.
        prev_layer = Layer(activation=activations[0], dimension=dimensions[0])

        # Add first layer to the model in order to use as base for the
        # second model in the model extention loop.
        weight_key = weight + "0"
        bias_key = bias + "0"
        extend_kwargs: dict[str, ConnectionType] = {
            "input": IOKey("input", value=input),
            "weight": IOKey(weight_key, weights_biases.get(weight_key, TBD)),
            "bias": IOKey(bias_key, weights_biases.get(bias_key, TBD)),
        }
        if len(activations) == 1:
            extend_kwargs["output"] = IOKey(name="output")
        self += prev_layer(**extend_kwargs)

        # Add layers sequentially starting from second elements.
        for idx, (activation, dim) in enumerate(
            zip(activations[1:], dimensions[1:], strict=False)
        ):
            current_layer = Layer(activation=activation, dimension=dim)

            # Prepare the kwargs for the current layer.
            kwargs: dict[str, ConnectionType] = {
                "input": prev_layer.output,
                "weight": f"{weight}{idx + 1}",
                "bias": f"{bias}{idx + 1}",
            }

            # In order to make last layer output as model output we must name it.
            if idx == (
                len(activations) - 2
            ):  # Loop starts to iterate from second elemets, so it is -2.
                kwargs |= {"output": IOKey(name="output")}

            # Add current layer to the model.
            self += current_layer(**kwargs)
            prev_layer = current_layer

        self._freeze()

    def __call__(
        self,
        input: ConnectionType = NOT_GIVEN,
        output: ConnectionType = NOT_GIVEN,
        **weights_biases: ConnectionType,
    ) -> ExtendInfo:
        return super().__call__(
            input=input,
            output=output,
            **weights_biases,
        )


class Cell(Model):
    shared_keys: set[str]
    private_keys: set[str]
    state_keys: set[str]
    hidden_key: str

    input: Connection
    prev_hidden: Connection
    hidden: Connection
    hidden_compl: Connection
    output: Connection

    out_key = "output"

    @abstractmethod
    def __call__(self, **kwargs: ConnectionType) -> ExtendInfo:
        raise NotImplementedError("__call__ method not implemented!")


class RNNCell(Cell):
    input: Connection
    prev_hidden: Connection
    w_ih: Connection
    w_hh: Connection
    w_ho: Connection
    bias_h: Connection
    bias_o: Connection
    hidden: Connection
    hidden_compl: Connection
    output: Connection

    shared_keys = {"w_ih", "w_hh", "w_ho", "bias_h", "bias_o"}
    state_keys = {"hidden"}
    out_key = "output"
    # output_keys = {out, hidden_compl}

    def __init__(
        self,
<<<<<<< HEAD
        input: TensorValueType | ToBeDetermined = TBD,
        w_ih: TensorValueType | ToBeDetermined = TBD,
        w_hh: TensorValueType | ToBeDetermined = TBD,
        w_ho: TensorValueType | ToBeDetermined = TBD,
        bias_h: TensorValueType | ToBeDetermined = TBD,
        bias_o: TensorValueType | ToBeDetermined = TBD,
        *,
        name: str | None = None,
=======
        name: str | None = None,
        input: Tensor[Any] | ToBeDetermined = TBD,
        w_ih: Tensor[Any] | ToBeDetermined = TBD,
        w_hh: Tensor[Any] | ToBeDetermined = TBD,
        w_ho: Tensor[Any] | ToBeDetermined = TBD,
        bias_h: Tensor[Any] | ToBeDetermined = TBD,
        bias_o: Tensor[Any] | ToBeDetermined = TBD,
>>>>>>> 9874f248
    ) -> None:
        super().__init__(name=name)

        shape = Shape()
        scalar_item = Indexer()
        slice_1 = Slice(stop=None, step=None)
        slice_2 = Slice(start=None, step=None)
        tensor_item_1 = Indexer()
        tensor_item_2 = Indexer()
        mult_model_1 = Linear(use_bias=False)
        mult_model_2 = Linear(use_bias=False)
        mult_model_3 = Linear(use_bias=False)
        sum_model_1 = Add()
        sum_model_2 = Add()

        self += shape(input=IOKey("input", value=input))
        self += scalar_item(input=shape.output, index=0)
        self += slice_1(start=scalar_item.output)
        self += tensor_item_1(
            input="prev_hidden",
            index=slice_1.output,
            output=IOKey(name="hidden_compl"),
        )
        self += slice_2(start="", stop=scalar_item.output)
        self += tensor_item_2(input="prev_hidden", index=slice_2.output)
        self += mult_model_1(
            input=tensor_item_2.output, weight=IOKey("w_hh", value=w_hh)
        )
        self += mult_model_2(input="input", weight=IOKey("w_ih", value=w_ih))
        self += sum_model_1(left=mult_model_1.output, right=mult_model_2.output)
        self += sum_model_2(
            left=sum_model_1.output, right=IOKey("bias_h", value=bias_h)
        )
        self += Tanh()(input=sum_model_2.output, output=IOKey(name="hidden"))
        self += mult_model_3(input="hidden", weight=IOKey("w_ho", value=w_ho))
        self += Add()(
            left=mult_model_3.output,
            right=IOKey("bias_o", value=bias_o),
            output=IOKey(name="output"),
        )
        shapes: dict[str, ShapeTemplateType] = {
            "input": ["N", 1, "d_in"],
            "prev_hidden": ["M", 1, "d_hid"],
            "w_ih": ["d_hid", "d_in"],
            "w_hh": ["d_hid", "d_hid"],
            "w_ho": ["d_out", "d_hid"],
            "bias_h": ["d_hid"],
            "bias_o": ["d_out"],
        }
        self.input.set_differentiable(False)
        self.prev_hidden.set_differentiable(False)
        self._set_shapes(shapes)
        self._freeze()

    def __call__(  # type: ignore[override]
        self,
        input: ConnectionType = NOT_GIVEN,
        prev_hidden: ConnectionType = NOT_GIVEN,
        w_ih: ConnectionType = NOT_GIVEN,
        w_hh: ConnectionType = NOT_GIVEN,
        w_ho: ConnectionType = NOT_GIVEN,
        bias_h: ConnectionType = NOT_GIVEN,
        bias_o: ConnectionType = NOT_GIVEN,
        hidden: ConnectionType = NOT_GIVEN,
        hidden_compl: ConnectionType = NOT_GIVEN,
        output: ConnectionType = NOT_GIVEN,
    ) -> ExtendInfo:
        return super(Cell, self).__call__(
            input=input,
            prev_hidden=prev_hidden,
            w_ih=w_ih,
            w_hh=w_hh,
            w_ho=w_ho,
            bias_h=bias_h,
            bias_o=bias_o,
            hidden=hidden,
            hidden_compl=hidden_compl,
            output=output,
        )


class LSTMCell(Cell):
    input: Connection
    prev_hidden: Connection
    prev_cell: Connection
    w_i: Connection
    w_f: Connection
    w_c: Connection
    w_o: Connection
    w_out: Connection
    bias_f: Connection
    bias_i: Connection
    bias_c: Connection
    bias_o: Connection
    bias_out: Connection
    hidden: Connection
    cell: Connection
    hidden_compl: Connection
    output: Connection

    shared_keys = {
        "w_f",
        "w_i",
        "w_o",
        "w_c",
        "w_out",
        "bias_f",
        "bias_i",
        "bias_o",
        "bias_c",
        "bias_out",
    }
    state_keys = {"hidden", "cell"}
    out_key = "output"

    def __init__(
        self,
<<<<<<< HEAD
        input: TensorValueType | ToBeDetermined = TBD,
        w_i: TensorValueType | ToBeDetermined = TBD,
        w_f: TensorValueType | ToBeDetermined = TBD,
        w_c: TensorValueType | ToBeDetermined = TBD,
        w_o: TensorValueType | ToBeDetermined = TBD,
        w_out: TensorValueType | ToBeDetermined = TBD,
        bias_f: TensorValueType | ToBeDetermined = TBD,
        bias_i: TensorValueType | ToBeDetermined = TBD,
        bias_c: TensorValueType | ToBeDetermined = TBD,
        bias_o: TensorValueType | ToBeDetermined = TBD,
        bias_out: TensorValueType | ToBeDetermined = TBD,
        *,
        name: str | None = None,
=======
        name: str | None = None,
        input: Tensor[Any] | ToBeDetermined = TBD,
        w_i: Tensor[Any] | ToBeDetermined = TBD,
        w_f: Tensor[Any] | ToBeDetermined = TBD,
        w_c: Tensor[Any] | ToBeDetermined = TBD,
        w_o: Tensor[Any] | ToBeDetermined = TBD,
        w_out: Tensor[Any] | ToBeDetermined = TBD,
        bias_f: Tensor[Any] | ToBeDetermined = TBD,
        bias_i: Tensor[Any] | ToBeDetermined = TBD,
        bias_c: Tensor[Any] | ToBeDetermined = TBD,
        bias_o: Tensor[Any] | ToBeDetermined = TBD,
        bias_out: Tensor[Any] | ToBeDetermined = TBD,
>>>>>>> 9874f248
    ) -> None:
        super().__init__(name=name)
        factory_inputs = {
            "input": input,
            "w_i": w_i,
            "w_f": w_f,
            "w_c": w_c,
            "w_o": w_o,
            "w_out": w_out,
            "bias_f": bias_f,
            "bias_i": bias_i,
            "bias_c": bias_c,
            "bias_o": bias_o,
            "bias_out": bias_out,
        }

        cell_body = LSTMCellBody()
        shape_model = Shape()
        scalar_item = Indexer()

        slice_1 = Slice(start=None, step=None)
        slice_2 = Slice(start=None, step=None)
        slice_3 = Slice(stop=None, step=None)
        slice_4 = Slice(start=None, step=None)
        slice_5 = Slice(stop=None, step=None)

        tensor_item_1 = Indexer()
        tensor_item_2 = Indexer()
        tensor_item_3 = Indexer()
        tensor_item_4 = Indexer()
        tensor_item_5 = Indexer()

        self += shape_model(input=IOKey("input", value=input))
        self += scalar_item(input=shape_model.output, index=0)

        # Forget gate processes.
        self += slice_1(start="", stop=scalar_item.output)
        self += tensor_item_1(input="prev_cell", index=slice_1.output)

        self += slice_2(start="", stop=scalar_item.output)
        self += tensor_item_2(input="prev_hidden", index=slice_2.output)

        body_kwargs: dict[str, ConnectionType] = {
            key: IOKey(key, value=factory_inputs.get(key, TBD))
            for key in cell_body.input_keys
            if key[0] != "$"
        }
        body_kwargs["prev_cell"] = tensor_item_1.output
        body_kwargs["prev_hidden"] = tensor_item_2.output

        self += cell_body(**body_kwargs)

        self += slice_3(start=scalar_item.output)
        self += tensor_item_3(
            input=cell_body.output, index=slice_3.output, output=IOKey(name="hidden")
        )

        self += slice_4(start="", stop=scalar_item.output)
        self += tensor_item_4(
            input=cell_body.output, index=slice_4.output, output=IOKey(name="cell")
        )

        # Slice complement process.
        self += slice_5(start=scalar_item.output)
        self += tensor_item_5(
            input="prev_hidden",
            index=slice_5.output,
            output=IOKey(name="hidden_compl"),
        )
        # Final output.
        self += Linear()(
            input="hidden",
            weight=IOKey("w_out", value=w_out),
            bias=IOKey("bias_out", value=bias_out),
            output=IOKey(name="output"),
        )
        shapes: dict[str, ShapeTemplateType] = {
            "input": ["N", 1, "d_in"],
            "prev_hidden": ["M", 1, "d_hid"],
            "prev_cell": ["M", 1, "d_hid"],
            "w_i": ["d_hid", "d_sum"],
            "w_f": ["d_hid", "d_sum"],
            "w_c": ["d_hid", "d_sum"],
            "w_o": ["d_hid", "d_sum"],
            "w_out": ["d_out", "d_hid"],
            "bias_f": ["d_hid"],
            "bias_i": ["d_hid"],
            "bias_c": ["d_hid"],
            "bias_o": ["d_hid"],
            "bias_out": ["d_out"],
            "hidden": ["N", 1, "d_hid"],
            "cell": ["N", 1, "d_hid"],
        }
        self.input.set_differentiable(False)
        self.prev_hidden.set_differentiable(False)
        self.prev_cell.set_differentiable(False)
        self._set_shapes(shapes)
        self._freeze()

    def __call__(  # type: ignore[override]
        self,
        input: ConnectionType = NOT_GIVEN,
        prev_hidden: ConnectionType = NOT_GIVEN,
        prev_cell: ConnectionType = NOT_GIVEN,
        w_i: ConnectionType = NOT_GIVEN,
        w_f: ConnectionType = NOT_GIVEN,
        w_c: ConnectionType = NOT_GIVEN,
        w_o: ConnectionType = NOT_GIVEN,
        w_out: ConnectionType = NOT_GIVEN,
        bias_f: ConnectionType = NOT_GIVEN,
        bias_i: ConnectionType = NOT_GIVEN,
        bias_c: ConnectionType = NOT_GIVEN,
        bias_o: ConnectionType = NOT_GIVEN,
        bias_out: ConnectionType = NOT_GIVEN,
        hidden: ConnectionType = NOT_GIVEN,
        cell: ConnectionType = NOT_GIVEN,
        hidden_compl: ConnectionType = NOT_GIVEN,
        output: ConnectionType = NOT_GIVEN,
    ) -> ExtendInfo:
        return super(Cell, self).__call__(
            input=input,
            prev_hidden=prev_hidden,
            prev_cell=prev_cell,
            w_i=w_i,
            w_f=w_f,
            w_c=w_c,
            w_o=w_o,
            w_out=w_out,
            bias_f=bias_f,
            bias_i=bias_i,
            bias_c=bias_c,
            bias_o=bias_o,
            bias_out=bias_out,
            hidden=hidden,
            cell=cell,
            hidden_compl=hidden_compl,
            output=output,
        )


class LSTMCellBody(Model):
    input: Connection
    prev_hidden: Connection
    prev_cell: Connection
    w_i: Connection
    w_f: Connection
    w_c: Connection
    w_o: Connection
    bias_f: Connection
    bias_i: Connection
    bias_c: Connection
    bias_o: Connection
    output: Connection

    def __init__(
        self,
<<<<<<< HEAD
        input: TensorValueType | ToBeDetermined = TBD,
        prev_hidden: TensorValueType | ToBeDetermined = TBD,
        prev_cell: TensorValueType | ToBeDetermined = TBD,
        w_i: TensorValueType | ToBeDetermined = TBD,
        w_f: TensorValueType | ToBeDetermined = TBD,
        w_c: TensorValueType | ToBeDetermined = TBD,
        w_o: TensorValueType | ToBeDetermined = TBD,
        bias_f: TensorValueType | ToBeDetermined = TBD,
        bias_i: TensorValueType | ToBeDetermined = TBD,
        bias_c: TensorValueType | ToBeDetermined = TBD,
        bias_o: TensorValueType | ToBeDetermined = TBD,
        *,
        name: str | None = None,
=======
        name: str | None = None,
        input: Tensor[Any] | ToBeDetermined = TBD,
        prev_hidden: Tensor[Any] | ToBeDetermined = TBD,
        prev_cell: Tensor[Any] | ToBeDetermined = TBD,
        w_i: Tensor[Any] | ToBeDetermined = TBD,
        w_f: Tensor[Any] | ToBeDetermined = TBD,
        w_c: Tensor[Any] | ToBeDetermined = TBD,
        w_o: Tensor[Any] | ToBeDetermined = TBD,
        bias_f: Tensor[Any] | ToBeDetermined = TBD,
        bias_i: Tensor[Any] | ToBeDetermined = TBD,
        bias_c: Tensor[Any] | ToBeDetermined = TBD,
        bias_o: Tensor[Any] | ToBeDetermined = TBD,
>>>>>>> 9874f248
    ) -> None:
        super().__init__(name=name)

        matrix_concat_model = Concat(n=2, axis=-1)
        forward_lin = Linear()
        sigmoid_model_1 = Sigmoid()
        mult_model_1 = Multiply()
        input_lin = Linear()
        sigmoid_model_2 = Sigmoid()
        cell_lin = Linear()
        tanh_model_1 = Tanh()
        mult_model_2 = Multiply()
        sum_model_4 = Add()
        tanh_model_2 = Tanh()
        out_gate_lin = Linear()
        sigmoid_model_3 = Sigmoid()
        mult_model_3 = Multiply()

        self += matrix_concat_model(
            input1=IOKey("input", value=input),
            input2=IOKey("prev_hidden", value=prev_hidden),
        )
        self += forward_lin(
            input=matrix_concat_model.output,
            weight=IOKey("w_f", value=w_f),
            bias=IOKey("bias_f", value=bias_f),
        )
        self += sigmoid_model_1(input=forward_lin.output)
        self += mult_model_1(
            left=IOKey("prev_cell", value=prev_cell), right=sigmoid_model_1.output
        )
        # Input gate processes.
        self += input_lin(
            input=matrix_concat_model.output,
            weight=IOKey("w_i", value=w_i),
            bias=IOKey("bias_i", value=bias_i),
        )
        self += sigmoid_model_2(input=input_lin.output)
        # Cell state gate processes.
        self += cell_lin(
            input=matrix_concat_model.output,
            weight=IOKey("w_c", value=w_c),
            bias=IOKey("bias_c", value=bias_c),
        )
        self += tanh_model_1(input=cell_lin.output)
        # Input-cell gate multiplication.
        self += mult_model_2(left=sigmoid_model_2.output, right=tanh_model_1.output)
        # Addition to cell state.
        self += sum_model_4(left=mult_model_1.output, right=mult_model_2.output)
        # Cell state to hidden state info.
        self += tanh_model_2(input=sum_model_4.output)
        # Output gate process.
        self += out_gate_lin(
            input=matrix_concat_model.output,
            weight=IOKey("w_o", value=w_o),
            bias=IOKey("bias_o", value=bias_o),
        )
        self += sigmoid_model_3(input=out_gate_lin.output)
        # Final hidden state.
        self += mult_model_3(left=tanh_model_2.output, right=sigmoid_model_3.output)
        self += Concat(n=2, axis=0)(
            input1=sum_model_4.output,
            input2=mult_model_3.output,
            output=IOKey(name="output"),
        )
        shapes: dict[str, ShapeTemplateType] = {
            "input": ["N", 1, "d_in"],
            "prev_hidden": ["N", 1, "d_hid"],
            "prev_cell": ["N", 1, "d_hid"],
            "w_i": ["d_hid", "d_sum"],
            "w_f": ["d_hid", "d_sum"],
            "w_c": ["d_hid", "d_sum"],
            "w_o": ["d_hid", "d_sum"],
            "bias_f": ["d_hid"],
            "bias_i": ["d_hid"],
            "bias_c": ["d_hid"],
            "bias_o": ["d_hid"],
        }

        self.input.set_differentiable(False)
        self._set_shapes(shapes)
        self._freeze()

    def __call__(  # type: ignore[override]
        self,
        input: ConnectionType = NOT_GIVEN,
        prev_hidden: ConnectionType = NOT_GIVEN,
        prev_cell: ConnectionType = NOT_GIVEN,
        w_i: ConnectionType = NOT_GIVEN,
        w_f: ConnectionType = NOT_GIVEN,
        w_c: ConnectionType = NOT_GIVEN,
        w_o: ConnectionType = NOT_GIVEN,
        bias_f: ConnectionType = NOT_GIVEN,
        bias_i: ConnectionType = NOT_GIVEN,
        bias_c: ConnectionType = NOT_GIVEN,
        bias_o: ConnectionType = NOT_GIVEN,
        output: ConnectionType = NOT_GIVEN,
    ) -> ExtendInfo:
        return super().__call__(
            input=input,
            prev_hidden=prev_hidden,
            prev_cell=prev_cell,
            w_i=w_i,
            w_f=w_f,
            w_c=w_c,
            w_o=w_o,
            bias_f=bias_f,
            bias_i=bias_i,
            bias_c=bias_c,
            bias_o=bias_o,
            output=output,
        )


class RNN(Model):
    def __init__(
        self,
        cell_type: Cell,
        *,
        name: str | None = None,
        # **kwargs: Tensor[Any] | MainValueType,
    ) -> None:
        self.cell_type = cell_type
        super().__init__(name=name)
        # self.set_values(**kwargs)

    def __call__(self, **kwargs: ConnectionType) -> ExtendInfo:
        raise NotImplementedError("__call__ method not implemented!")


class OneToMany(RNN):
    input: Connection

    def __init__(
        self,
        cell_type: Cell,
        max_sequence_length: int,
        teacher_forcing: bool = False,
<<<<<<< HEAD
        input: TensorValueType | ToBeDetermined = TBD,
        *,
        name: str | None = None,
        **kwargs: TensorValueType | MainValueType,
=======
        name: str | None = None,
        input: Tensor[Any] | ToBeDetermined = TBD,
        **kwargs: Tensor[Any] | MainValueType,
>>>>>>> 9874f248
    ) -> None:
        super().__init__(cell_type=cell_type, name=name)

        cell = deepcopy(cell_type)
        prev_cell = cell

        shared_keys_kwargs = {
            key: IOKey(key, value=kwargs.get(key, TBD)) for key in cell_type.shared_keys
        }
        output_kwargs = {cell_type.out_key: IOKey(name="output0")}
        input_kwargs: dict[str, ConnectionType] = {"input": IOKey("input", value=input)}
        initial_state_kwargs = {
            f"prev_{key}": IOKey(
                f"initial_{key}", value=kwargs.get(f"initial_{key}", TBD)
            )
            for key in cell_type.state_keys
        }

        self += prev_cell(
            **(input_kwargs | shared_keys_kwargs | output_kwargs | initial_state_kwargs)
        )

        for idx in range(1, max_sequence_length):
            current_cell = deepcopy(cell_type)
            state_keys_kwargs = {
                f"prev_{key}": getattr(prev_cell, key) for key in cell_type.state_keys
            }
            # Create slicing model which filters unnecessary data for
            # current time step.
            shape_model = Shape()
            item_model = Indexer()
            slice_model = Slice(start=None, step=None)
            tensor_item = Indexer()

            self += shape_model(input=f"target{idx}")
            self += item_model(input=shape_model.output, index=0)

            # # Create slicing model which filters unnecessary data for
            # # current time step.
            if teacher_forcing:
                # Teacher forcing apporach requires targets of  previous
                # time step as inputs to the current time step.
                slice_input_1 = f"target{idx - 1}"
            else:
                # When not using teacher forcing, simply take outputs
                # of previous time step as inputs to the current time step.
                slice_input_1 = getattr(prev_cell, prev_cell.out_key)

            self += slice_model(start="", stop=item_model.output)
            self += tensor_item(input=slice_input_1, index=slice_model.output)

            input_kwargs = {"input": tensor_item.output}
            output_kwargs = {cell_type.out_key: IOKey(name=f"output{idx}")}

            self += current_cell(
                **(
                    input_kwargs
                    | shared_keys_kwargs
                    | state_keys_kwargs
                    | output_kwargs
                )
            )

            prev_cell = current_cell
        self._freeze()

    def __call__(
        self, input: ConnectionType = NOT_GIVEN, **model_keys: ConnectionType
    ) -> ExtendInfo:
        return super(RNN, self).__call__(input=input, **model_keys)


class OneToManyInference(RNN):
    input: Connection

    def __init__(
        self,
        cell_type: Cell,
        max_sequence_length: int,
<<<<<<< HEAD
        input: TensorValueType | ToBeDetermined = TBD,
        *,
        name: str | None = None,
        **kwargs: TensorValueType | ToBeDetermined,
=======
        name: str | None = None,
        input: Tensor[Any] | ToBeDetermined = TBD,
        **kwargs: Tensor[Any] | ToBeDetermined,
>>>>>>> 9874f248
    ) -> None:
        super().__init__(cell_type=cell_type, name=name)

        cell = deepcopy(cell_type)
        prev_cell = cell

        shared_keys_kwargs = {key: key for key in cell_type.shared_keys}
        output_kwargs = {cell_type.out_key: IOKey(name="output0")}
        input_kwargs: dict[str, ConnectionType] = {"input": IOKey("input", value=input)}
        initial_state_kwargs = {
            f"prev_{key}": IOKey(
                f"initial_{key}", value=kwargs.get(f"initial_{key}", TBD)
            )
            for key in cell_type.state_keys
        }
        self += prev_cell(
            **(input_kwargs | shared_keys_kwargs | output_kwargs | initial_state_kwargs)
        )

        for idx in range(1, max_sequence_length):
            current_cell = deepcopy(cell_type)

            state_keys_kwargs = {
                f"prev_{key}": getattr(prev_cell, key) for key in cell_type.state_keys
            }
            input_kwargs = {"input": prev_cell.output}
            output_kwargs = {cell_type.out_key: IOKey(name=f"output{idx}")}

            self += current_cell(
                **(
                    input_kwargs
                    | shared_keys_kwargs
                    | state_keys_kwargs
                    | output_kwargs
                )
            )

            prev_cell = current_cell
        self._freeze()

    def __call__(
        self, input: ConnectionType = NOT_GIVEN, **model_keys: ConnectionType
    ) -> ExtendInfo:
        return super(RNN, self).__call__(input=input, **model_keys)


class ManyToOne(RNN):
    hidden_concat: Connection

    def __init__(
        self,
        cell_type: Cell,
        max_sequence_length: int,
<<<<<<< HEAD
        hidden_concat: TensorValueType | ToBeDetermined = TBD,
        *,
        name: str | None = None,
        **kwargs: TensorValueType | ToBeDetermined,
=======
        name: str | None = None,
        hidden_concat: Tensor[Any] | ToBeDetermined = TBD,
        **kwargs: Tensor[Any] | ToBeDetermined,
>>>>>>> 9874f248
    ) -> None:
        super().__init__(cell_type, name=name)

        prev_cell = deepcopy(cell_type)

        concat_model = Concat(n=max_sequence_length)
        concat_input_kwargs: dict[str, ConnectionType] = {}
        shared_keys_kwargs = {key: key for key in cell_type.shared_keys}
        output_kwargs = {cell_type.out_key: IOKey(name="output0")}
        input_kwargs = {"input": IOKey("input0", value=kwargs.get("input0", TBD))}
        initial_state_kwargs = {
            f"prev_{key}": IOKey(
                f"initial_{key}", value=kwargs.get(f"initial_{key}", TBD)
            )
            for key in cell_type.state_keys
        }

        self += prev_cell(
            **(input_kwargs | shared_keys_kwargs | output_kwargs | initial_state_kwargs)
        )

        for idx in range(1, max_sequence_length):
            cur_cell = deepcopy(cell_type)
            state_keys_kwargs = {
                f"prev_{key}": getattr(prev_cell, key) for key in cell_type.state_keys
            }
            input_kwargs = {
                "input": IOKey(f"input{idx}", value=kwargs.get(f"input{idx}", TBD))
            }
            output_kwargs = {cell_type.out_key: IOKey(name=f"output{idx}")}

            # For the last cell, include hidden
            self += cur_cell(
                **(
                    input_kwargs
                    | shared_keys_kwargs
                    | state_keys_kwargs
                    | output_kwargs
                )
            )

            # # For the last cell, include hidden
            if idx < max_sequence_length - 1:
                concat_input_kwargs |= {
                    f"input{max_sequence_length - idx + 1}": cur_cell.hidden_compl
                }

            else:
                concat_input_kwargs |= {
                    "input2": cur_cell.hidden_compl,
                    "input1": cur_cell.hidden,
                }

            prev_cell = cur_cell

        # Add concat model with accumulated hidden states.
        self += concat_model(
            **concat_input_kwargs,
            output=IOKey(name="hidden_concat", value=hidden_concat),
        )

        self._freeze()

    def __call__(
        self, hidden_concat: ConnectionType = NOT_GIVEN, **model_keys: ConnectionType
    ) -> ExtendInfo:
        return super(RNN, self).__call__(hidden_concat=hidden_concat, **model_keys)


class EncoderDecoder(Model):
    indices: Connection

    def __init__(
        self,
        cell_type: Cell,
        max_input_sequence_length: int,
        max_target_sequence_length: int,
        teacher_forcing: bool = False,
<<<<<<< HEAD
        indices: TensorValueType | ToBeDetermined = TBD,
        *,
        name: str | None = None,
=======
        name: str | None = None,
        indices: Tensor[Any] | ToBeDetermined = TBD,
>>>>>>> 9874f248
    ) -> None:
        super().__init__(name=name)

        # Encoder Model
        encoder = ManyToOne(
            cell_type=cell_type, max_sequence_length=max_input_sequence_length
        )

        # Decoder Model
        decoder = OneToMany(
            cell_type=cell_type,
            max_sequence_length=max_target_sequence_length,
            teacher_forcing=teacher_forcing,
        )

        permutation_model = PermuteTensor()

        enc_input_mapping = {key: key for key in encoder.input_keys if "$" not in key}

        dec_input_mapping = {
            key: "decoder_" + key if "target" not in key else key
            for key in decoder.input_keys
            if "$" not in key and key != "initial_hidden"
        }

        dec_output_mapping = {key: IOKey(name=key) for key in decoder.conns.output_keys}

        self += encoder(**enc_input_mapping)
        self += permutation_model(
            input=encoder.hidden_concat, indices=IOKey("indices", value=indices)
        )
        self += decoder(
            initial_hidden=permutation_model.output,
            **(dec_input_mapping | dec_output_mapping),
        )

        self._freeze()

    def __call__(
        self, indices: ConnectionType = NOT_GIVEN, **model_keys: ConnectionType
    ) -> ExtendInfo:
        return super().__call__(indices=indices, **model_keys)


class EncoderDecoderInference(Model):
    indices: Connection

    def __init__(
        self,
        cell_type: Cell,
        max_input_sequence_length: int,
        max_target_sequence_length: int,
        *,
        name: str | None = None,
    ) -> None:
        super().__init__(name=name)

        # Encoder Model
        encoder = ManyToOne(
            cell_type=cell_type, max_sequence_length=max_input_sequence_length
        )

        # Decoder Model
        decoder = OneToManyInference(
            cell_type=cell_type, max_sequence_length=max_target_sequence_length
        )

        enc_input_mapping = {key: key for key in encoder.input_keys if "$" not in key}

        dec_input_mapping = {
            key: "decoder_" + key if "target" not in key else key
            for key in decoder.input_keys
            if "$" not in key and key != "initial_hidden"
        }

        dec_output_mapping = {key: IOKey(name=key) for key in decoder.conns.output_keys}

        self += encoder(**enc_input_mapping)
        self += decoder(
            initial_hidden=encoder.hidden_concat,
            **(dec_input_mapping | dec_output_mapping),
        )

        self._freeze()

    def __call__(self, **model_keys: ConnectionType) -> ExtendInfo:
        return super().__call__(**model_keys)


class EncoderDistanceMatrix(Model):
    input1: Connection
    input2: Connection
    norm: Connection
    output: Connection

    def __init__(
        self,
        get_final_distance: bool = True,
        robust: bool = True,
<<<<<<< HEAD
        input1: TensorValueType | ToBeDetermined = TBD,
        input2: TensorValueType | ToBeDetermined = TBD,
        *,
        name: str | None = None,
=======
        name: str | None = None,
        input1: Tensor[Any] | ToBeDetermined = TBD,
        input2: Tensor[Any] | ToBeDetermined = TBD,
>>>>>>> 9874f248
    ) -> None:
        super().__init__(name=name)
        self.factory_args = {"get_final_distance": get_final_distance, "robust": robust}

        dist_model = DistanceMatrix()
        modifier_model = NormModifier()
        input1_key = IOKey("input1", value=input1)
        input2_key = IOKey("input2", value=input2)
        if get_final_distance:
            reciprocal_model = Divide()
            power_model = Power(robust=robust)

            self += modifier_model(input="norm")
            self += dist_model(
                left=input1_key, right=input2_key, norm=modifier_model.output
            )
            self += reciprocal_model(
                numerator=Tensor(1.0), denominator=modifier_model.output
            )
            self += power_model(
                base=dist_model.output,
                exponent=reciprocal_model.output,
                output=IOKey(name="output"),
            )

        else:
            self += modifier_model(input="norm")
            self += dist_model(
                left="input1",
                right="input2",
                norm=modifier_model.output,
                output=IOKey(name="output"),
            )

        self._freeze()

    def __call__(  # type: ignore[override]
        self,
        input1: ConnectionType = NOT_GIVEN,
        input2: ConnectionType = NOT_GIVEN,
        norm: ConnectionType = NOT_GIVEN,
        output: ConnectionType = NOT_GIVEN,
    ) -> ExtendInfo:
        return super().__call__(input1=input1, input2=input2, norm=norm, output=output)


class PolynomialRegression(Model):
    input: Connection
    weight: Connection
    bias: Connection
    output: Connection

    def __init__(
        self,
        degree: int,
        dimension: int | None = None,
<<<<<<< HEAD
        input: TensorValueType | ToBeDetermined = TBD,
        weight: TensorValueType | ToBeDetermined = TBD,
        bias: TensorValueType | ToBeDetermined = TBD,
        *,
        name: str | None = None,
=======
        name: str | None = None,
        input: Tensor[Any] | ToBeDetermined = TBD,
        weight: Tensor[Any] | ToBeDetermined = TBD,
        bias: Tensor[Any] | ToBeDetermined = TBD,
>>>>>>> 9874f248
    ) -> None:
        super().__init__(name=name)
        self.factory_args = {"degree": degree, "dimension": dimension}

        linear_model = Linear(dimension=dimension)
        feature_model = PolynomialFeatures(degree=degree)

        self += feature_model(input=IOKey("input", value=input))
        self += linear_model(
            input=feature_model.output,
            weight=IOKey("weight", value=weight),
            bias=IOKey("bias", value=bias),
            output=IOKey(name="output"),
        )
        self.input.set_differentiable(False)
        self._freeze()

    def __call__(  # type: ignore[override]
        self,
        input: ConnectionType = NOT_GIVEN,
        weight: ConnectionType = NOT_GIVEN,
        bias: ConnectionType = NOT_GIVEN,
        output: ConnectionType = NOT_GIVEN,
    ) -> ExtendInfo:
        return super().__call__(input=input, weight=weight, bias=bias, output=output)


class MDSCore(Model):
    distances: Connection
    pred_distances: Connection
    norm: Connection
    output: Connection

    requires_norm: bool = True

    def __init__(
        self,
        exact_distances: bool = True,
        robust: bool = True,
<<<<<<< HEAD
        distances: TensorValueType | ToBeDetermined = TBD,
        pred_distances: TensorValueType | ToBeDetermined = TBD,
        norm: TensorValueType | ToBeDetermined = TBD,
        *,
        name: str | None = None,
=======
        name: str | None = None,
        distances: Tensor[Any] | ToBeDetermined = TBD,
        pred_distances: Tensor[Any] | ToBeDetermined = TBD,
        norm: Tensor[Any] | ToBeDetermined = TBD,
>>>>>>> 9874f248
    ) -> None:
        self.factory_args = {"exact_distances": exact_distances, "robust": robust}
        super().__init__(name=name)

        # Prepare models used in MDS.
        subtract_model = Subtract()
        abs_model = Absolute()
        norm_model = NormModifier()
        power_model_1 = Power(robust=robust)
        power_model_2 = Power(robust=robust)
        power_model_3 = Power(robust=robust)
        power_model_4 = Power(robust=robust)
        sum_model_1 = Sum()
        sum_model_2 = Sum()
        reciprocal_model_1 = StableReciprocal()
        reciprocal_model_2 = StableReciprocal()
        mult_model = Multiply()

        if exact_distances:
            self += norm_model(input=IOKey("norm", value=norm))
            self += reciprocal_model_1(input=norm_model.output)
            self += power_model_4(
                base=IOKey("pred_distances", value=pred_distances),
                exponent=reciprocal_model_1.output,
            )
            self += subtract_model(
                left=IOKey("distances", value=distances), right=power_model_4.output
            )
            self += abs_model(input=subtract_model.output)
            self += power_model_1(base=abs_model.output, exponent=norm_model.output)
            self += sum_model_1(input=power_model_1.output)
            self += power_model_2(base=self.distances, exponent=norm_model.output)
            self += sum_model_2(input=power_model_2.output)
            self += reciprocal_model_2(input=sum_model_2.output)
            self += mult_model(left=sum_model_1.output, right=reciprocal_model_2.output)
            self += power_model_3(
                base=mult_model.output,
                exponent=reciprocal_model_1.output,
                output=IOKey(name="output"),
            )

        else:
            self += norm_model(input="norm")
            self += reciprocal_model_1(input=norm_model.output)
            self += power_model_1(base="distances", exponent=reciprocal_model_1.output)
            self += power_model_4(
                base="pred_distances", exponent=reciprocal_model_1.output
            )
            self += subtract_model(
                left=power_model_1.output, right=power_model_4.output
            )
            self += abs_model(input=subtract_model.output)
            self += power_model_2(base=abs_model.output, exponent=norm_model.output)
            self += sum_model_1(input=power_model_2.output)
            self += sum_model_2(input=self.distances)
            self += reciprocal_model_2(input=sum_model_2.output)
            self += mult_model(left=sum_model_1.output, right=reciprocal_model_2.output)
            self += power_model_3(
                base=mult_model.output,
                exponent=reciprocal_model_1.output,
                output=IOKey(name="output"),
            )

        self.distances.set_differentiable(False)
        self._set_shapes({"distances": ["N", "N"], "pred_distances": ["N", "N"]})
        self._freeze()

    def __call__(  # type: ignore[override]
        self,
        distances: ConnectionType = NOT_GIVEN,
        pred_distances: ConnectionType = NOT_GIVEN,
        norm: ConnectionType = NOT_GIVEN,
        output: ConnectionType = NOT_GIVEN,
    ) -> ExtendInfo:
        return super().__call__(
            distances=distances,
            pred_distances=pred_distances,
            norm=norm,
            output=output,
        )


class TSNECore(Model):
    distances: Connection
    pred_distances: Connection
    p_joint: Connection
    output: Connection

    requires_norm: bool = False

    def __init__(
        self,
        exact_distances: bool = True,
        calculate_p_joint: bool = False,
        perplexity: float = 20.0,
<<<<<<< HEAD
        distances: TensorValueType | ToBeDetermined = TBD,
        pred_distances: TensorValueType | ToBeDetermined = TBD,
        p_joint: TensorValueType | ToBeDetermined = TBD,
        *,
        name: str | None = None,
=======
        name: str | None = None,
        distances: Tensor[Any] | ToBeDetermined = TBD,
        pred_distances: Tensor[Any] | ToBeDetermined = TBD,
        p_joint: Tensor[Any] | ToBeDetermined = TBD,
>>>>>>> 9874f248
    ) -> None:
        super().__init__(name=name)
        self.factory_args = {
            "exact_distances": exact_distances,
            "perplexity": perplexity,
        }

        p_joint_model = TsnePJoint()
        divide_model_1 = Divide()
        divide_model_2 = Divide()
        sum_model_1 = Add()
        sum_model_2 = Sum()
        sum_model_3 = Sum()
        size_model = Size(dim=0)
        zero_diagonal_model = EyeComplement()
        mult_model = Multiply()
        kl_divergence_model = KLDivergence()

        dist_key = IOKey("distances", value=distances)
        pred_dist_key = IOKey("pred_distances", value=pred_distances)
        # Always process with squared distances in TSNE calculations.
        if exact_distances:
            square_model = Square()
            self += square_model(input=dist_key)
            if calculate_p_joint:
                self += p_joint_model(
                    squared_distances=square_model.output, target_perplexity=perplexity
                )
        else:
            if calculate_p_joint:
                self += p_joint_model(
                    squared_distances=dist_key, target_perplexity=perplexity
                )
        self += sum_model_1(left=1.0, right=pred_dist_key)
        self += divide_model_1(numerator=1.0, denominator=sum_model_1.output)
        self += size_model(input=dist_key)
        self += zero_diagonal_model(N=size_model.output)
        self += mult_model(left=divide_model_1.output, right=zero_diagonal_model.output)
        self += sum_model_2(input=mult_model.output)
        self += divide_model_2(
            numerator=mult_model.output, denominator=sum_model_2.output
        )
        self += kl_divergence_model(
            input=divide_model_2.output,
            target=p_joint_model.output
            if calculate_p_joint
            else IOKey("p_joint", value=p_joint),
        )
        self += sum_model_3(
            input=kl_divergence_model.output, output=IOKey(name="output")
        )

        self.distances.set_differentiable(False)
        self._set_shapes({"distances": ["N", "N"], "pred_distances": ["N", "N"]})
        self._freeze()

    def __call__(  # type: ignore[override]
        self,
        distances: ConnectionType = NOT_GIVEN,
        pred_distances: ConnectionType = NOT_GIVEN,
        p_joint: ConnectionType = NOT_GIVEN,
        output: ConnectionType = NOT_GIVEN,
    ) -> ExtendInfo:
        kwargs = {
            "distances": distances,
            "pred_distances": pred_distances,
            "output": output,
        }

        if "p_joint" in self.input_keys:
            kwargs["p_joint"] = p_joint
        elif p_joint != NOT_GIVEN:
            raise ValueError("p_joint is only required when calculate_p_joint is True!")

        return super().__call__(**kwargs)


class DistanceEncoder(Model):
    input: Connection
    coords: Connection
    norm: Connection
    predicted_coords: Connection
    output: Connection

    ephemeral: bool = True

    def __init__(
        self,
        base_model: MDSCore | TSNECore,
        input_type: str = "distances",
<<<<<<< HEAD
        input: TensorValueType | ToBeDetermined = TBD,
        coords: TensorValueType | ToBeDetermined = TBD,
        norm: TensorValueType | ToBeDetermined = TBD,
        predicted_coords: TensorValueType | ToBeDetermined = TBD,
        *,
        name: str | None = None,
=======
        name: str | None = None,
        input: Tensor[Any] | ToBeDetermined = TBD,
        coords: Tensor[Any] | ToBeDetermined = TBD,
        norm: Tensor[Any] | ToBeDetermined = TBD,
        predicted_coords: Tensor[Any] | ToBeDetermined = TBD,
>>>>>>> 9874f248
    ) -> None:
        super().__init__(name=name)
        self.factory_args = {"base_model": base_model, "input_type": input_type}

        assert input_type in ["distances", "powered_distances", "points"]

        coords_distance_matrix = EncoderDistanceMatrix(get_final_distance=False)
        buffer_model = Buffer()

        # NOTE: We should assert a standard naming for inputs to
        #  the base model (i.e. "distances", "pred_distances")
        if input_type == "points":
            input_distance_matrix = EncoderDistanceMatrix(get_final_distance=False)
            self += input_distance_matrix(
                input1=IOKey("input", value=input),
                input2="input",
                norm=IOKey("norm", value=norm),
            )
            self += coords_distance_matrix(
                input1=IOKey("coords", value=coords), input2="coords", norm="norm"
            )

            base_kwargs: dict[str, ConnectionType] = {
                "distances": input_distance_matrix.output,
                "pred_distances": coords_distance_matrix.output,
                "output": IOKey(name="output"),
            }
            # Create inputs taking "requires_norm" attribute of base model class.
            if base_model.requires_norm:
                base_kwargs["norm"] = "norm"

            for key in base_model.input_keys:
                con = base_model.conns.get_connection(key)
                assert con is not None
                if key not in base_kwargs and not con.is_key_autogenerated:
                    base_kwargs[key] = key

            self += base_model(**base_kwargs)
            self += buffer_model(
                input=self.coords,
                output=IOKey(name="predicted_coords", value=predicted_coords),
            )

        else:
            self += coords_distance_matrix(
                input1="coords", input2="coords", norm="norm"
            )

            # Create inputs taking "requires_norm" attribute of base model class.
            base_kwargs = {
                "distances": "input",
                "pred_distances": coords_distance_matrix.output,
                "output": IOKey(name="output"),
            }
            if base_model.requires_norm:
                base_kwargs["norm"] = "norm"

            self += base_model(**base_kwargs)
            self += buffer_model(
                input=self.coords, output=IOKey(name="predicted_coords")
            )

        self.input.set_differentiable(False)
        self._freeze()
        # self._set_shapes(trace=False,
        #     input = ["N", "M"], # NOTE: Here "M" denotes input dim or
        #     sample size ("N") depending on input_type.
        #     coords = ["N", "d"]
        # )

    def __call__(  # type: ignore[override]
        self,
        input: ConnectionType = NOT_GIVEN,
        coords: ConnectionType = NOT_GIVEN,
        norm: ConnectionType = NOT_GIVEN,
        predicted_coords: ConnectionType = NOT_GIVEN,
        output: ConnectionType = NOT_GIVEN,
    ) -> ExtendInfo:
        kwargs = {
            "coords": coords,
            "norm": norm,
            "predicted_coords": predicted_coords,
            "output": output,
        }
        if "input" in self.input_keys:
            kwargs["input"] = input
        elif coords != NOT_GIVEN:
            raise ValueError("coords is only required when input_type is 'points'!")

        return super().__call__(**kwargs)


class MDS(DistanceEncoder):
    input: Connection
    coords: Connection
    norm: Connection
    predicted_coords: Connection
    output: Connection

    def __init__(
        self,
        prediction_dim: int,
        input_type: str = "distances",
<<<<<<< HEAD
        input: TensorValueType | ToBeDetermined = TBD,
        coords: TensorValueType | ToBeDetermined = TBD,
        norm: TensorValueType | ToBeDetermined = TBD,
        predicted_coords: TensorValueType | ToBeDetermined = TBD,
        *,
        name: str | None = None,
=======
        name: str | None = None,
        input: Tensor[Any] | ToBeDetermined = TBD,
        coords: Tensor[Any] | ToBeDetermined = TBD,
        norm: Tensor[Any] | ToBeDetermined = TBD,
        predicted_coords: Tensor[Any] | ToBeDetermined = TBD,
>>>>>>> 9874f248
    ) -> None:
        assert input_type in ["distances", "powered_distances", "points"]
        base_model = MDSCore(exact_distances=(input_type == "distances"))
        super().__init__(
            base_model=base_model,
            input_type=input_type,
            name=name,
            input=input,
            coords=coords,
            norm=norm,
            predicted_coords=predicted_coords,
        )
        self.factory_args = {"prediction_dim": prediction_dim, "input_type": input_type}
        self._set_shapes({"coords": [None, prediction_dim]})
        self._freeze()

    def __call__(  # type: ignore[override]
        self,
        input: ConnectionType = NOT_GIVEN,
        coords: ConnectionType = NOT_GIVEN,
        norm: ConnectionType = NOT_GIVEN,
        predicted_coords: ConnectionType = NOT_GIVEN,
        output: ConnectionType = NOT_GIVEN,
    ) -> ExtendInfo:
        kwargs = {
            "input": input,
            "norm": norm,
            "predicted_coords": predicted_coords,
            "output": output,
        }

        if "coords" in self.input_keys:
            kwargs["coords"] = coords
        elif coords != NOT_GIVEN:
            raise ValueError("coords is only required when input_type is 'points'!")

        return super().__call__(**kwargs)


class TSNE(DistanceEncoder):
    input: Connection
    norm: Connection
    predicted_coords: Connection
    output: Connection

    # TODO: TSNE norm is always 2. Should we handle this automatically?
    def __init__(
        self,
        prediction_dim: int,
        input_type: str = "distances",
        preplexity: float = 20.0,
        calculate_p_joint: bool = False,
<<<<<<< HEAD
        input: TensorValueType | ToBeDetermined = TBD,
        norm: TensorValueType | ToBeDetermined = TBD,
        predicted_coords: TensorValueType | ToBeDetermined = TBD,
        *,
        name: str | None = None,
=======
        name: str | None = None,
        input: Tensor[Any] | ToBeDetermined = TBD,
        norm: Tensor[Any] | ToBeDetermined = TBD,
        predicted_coords: Tensor[Any] | ToBeDetermined = TBD,
>>>>>>> 9874f248
    ) -> None:
        assert input_type in ["distances", "powered_distances", "points"]
        base_model = TSNECore(
            calculate_p_joint=calculate_p_joint,
            perplexity=preplexity,
            exact_distances=(input_type == "distances"),
        )
        super().__init__(
            base_model=base_model,
            input_type=input_type,
            name=name,
            input=input,
            norm=norm,
            predicted_coords=predicted_coords,
        )
        self.factory_args = {
            "prediction_dim": prediction_dim,
            "input_type": input_type,
            "preplexity": preplexity,
        }

        self._set_shapes({"coords": [None, prediction_dim]})
        self._freeze()

    def __call__(  # type: ignore[override]
        self,
        input: ConnectionType = NOT_GIVEN,
        norm: ConnectionType = NOT_GIVEN,
        predicted_coords: ConnectionType = NOT_GIVEN,
        output: ConnectionType = NOT_GIVEN,
    ) -> ExtendInfo:
        return super().__call__(
            input=input,
            norm=norm,
            predicted_coords=predicted_coords,
            output=output,
        )


class GaussProcessRegressionCore(Model):
    label: Connection
    s: Connection
    k: Connection
    k_star: Connection
    mu: Connection
    loss: Connection
    prediction: Connection
    confidence: Connection

    def __init__(
        self,
<<<<<<< HEAD
        s: TensorValueType | ToBeDetermined = TBD,
        k: TensorValueType | ToBeDetermined = TBD,
        k_star: TensorValueType | ToBeDetermined = TBD,
        mu: TensorValueType | ToBeDetermined = TBD,
        label: TensorValueType | ToBeDetermined = TBD,
        loss: TensorValueType | ToBeDetermined = TBD,
        prediction: TensorValueType | ToBeDetermined = TBD,
        confidence: TensorValueType | ToBeDetermined = TBD,
        *,
        name: str | None = None,
=======
        name: str | None = None,
        s: Tensor[Any] | ToBeDetermined = TBD,
        k: Tensor[Any] | ToBeDetermined = TBD,
        k_star: Tensor[Any] | ToBeDetermined = TBD,
        mu: Tensor[Any] | ToBeDetermined = TBD,
        label: Tensor[Any] | ToBeDetermined = TBD,
        loss: Tensor[Any] | ToBeDetermined = TBD,
        prediction: Tensor[Any] | ToBeDetermined = TBD,
        confidence: Tensor[Any] | ToBeDetermined = TBD,
>>>>>>> 9874f248
    ) -> None:
        super().__init__(name=name)

        # Prepare models used in GPR.
        size_model = Size(dim=0)
        K_term_eye_model = Eye()
        K_term_mult_model = Multiply()
        K_term_model = Add()
        L_term_model = Cholesky()
        label_mu_diff_model = Subtract()
        alpha_model = GPRAlpha()
        gprloss_model = GPRLoss()
        pred_t_model = Transpose()
        pred_dot_model = MatrixMultiply()
        pred_model = Add()
        conf_v_outer_model = GPRVOuter()
        conf_sub_model = Subtract()
        conf_abs_model = Absolute()
        conf_diag_model = TransposedDiagonal()
        conf_model = Add()

        self += size_model(input=IOKey("k", value=k))
        self += K_term_eye_model(N=size_model.output)
        self += K_term_mult_model(
            left=IOKey("s", value=s), right=K_term_eye_model.output
        )
        self += K_term_model(left=self.k, right=K_term_mult_model.output)
        self += L_term_model(input=K_term_model.output)
        self += label_mu_diff_model(
            left=IOKey("label", value=label), right=IOKey("mu", value=mu)
        )
        self += alpha_model(
            label_mu_diff=label_mu_diff_model.output,
            L=L_term_model.output,
            K_term=K_term_model.output,
        )
        # Loss Model.
        self += gprloss_model(
            labels=self.label,
            mu=self.mu,
            L=L_term_model.output,
            K_term=K_term_model.output,
            alpha=alpha_model.output,
            output=IOKey(name="loss", value=loss),
        )
        # Prediction Pipeline.
        self += pred_t_model(input=self.k)
        self += pred_dot_model(left=pred_t_model.output, right=alpha_model.output)
        self += pred_model(
            left=self.mu,
            right=pred_dot_model.output,
            output=IOKey(name="prediction", value=prediction),
        )
        # Confidence Pipeline.
        self += conf_v_outer_model(
            K=self.k, L=L_term_model.output, K_term=K_term_model.output
        )
        self += conf_sub_model(
            left=IOKey("k_star", value=k_star), right=conf_v_outer_model.output
        )
        self += conf_diag_model(input=conf_sub_model.output)
        self += conf_abs_model(input=conf_diag_model.output)
        self += conf_model(
            left=self.s,
            right=conf_abs_model.output,
            output=IOKey(name="confidence", value=confidence),
        )

        self.set_canonical_output(pred_model.output)
        shapes: dict[str, ShapeTemplateType] = {
            "label": ["N", 1],
            "s": [1],
            "k": ["N", "M"],
            "k_star": ["N", "M_test"],
            "mu": ["N", 1],
            "loss": [1],
            "prediction": ["N", 1],
            "confidence": ["N", 1],
        }
        self.label.set_differentiable(False)
        self._set_shapes(shapes)
        self._freeze()

    def __call__(  # type: ignore[override]
        self,
        label: ConnectionType = NOT_GIVEN,
        s: ConnectionType = NOT_GIVEN,
        k: ConnectionType = NOT_GIVEN,
        k_star: ConnectionType = NOT_GIVEN,
        mu: ConnectionType = NOT_GIVEN,
        loss: ConnectionType = NOT_GIVEN,
        prediction: ConnectionType = NOT_GIVEN,
        confidence: ConnectionType = NOT_GIVEN,
    ) -> ExtendInfo:
        return super().__call__(
            label=label,
            s=s,
            k=k,
            k_star=k_star,
            mu=mu,
            loss=loss,
            prediction=prediction,
            confidence=confidence,
        )


class GPRLoss(Model):
    labels: Connection
    mu: Connection
    L: Connection
    K_term: Connection
    alpha: Connection
    output: Connection

    def __init__(
        self,
        robust: bool = False,
<<<<<<< HEAD
        labels: TensorValueType | ToBeDetermined = TBD,
        mu: TensorValueType | ToBeDetermined = TBD,
        L: TensorValueType | ToBeDetermined = TBD,
        K_term: TensorValueType | ToBeDetermined = TBD,
        alpha: TensorValueType | ToBeDetermined = TBD,
        *,
        name: str | None = None,
=======
        name: str | None = None,
        labels: Tensor[Any] | ToBeDetermined = TBD,
        mu: Tensor[Any] | ToBeDetermined = TBD,
        L: Tensor[Any] | ToBeDetermined = TBD,
        K_term: Tensor[Any] | ToBeDetermined = TBD,
        alpha: Tensor[Any] | ToBeDetermined = TBD,
>>>>>>> 9874f248
    ) -> None:
        super().__init__(name=name)
        self.factory_args = {"robust": robust}

        diff_model = Subtract()
        transpose_model = Transpose()
        dot_model = MatrixMultiply()
        squeeze_model = Squeeze()
        mult_model = Multiply()
        mult_model_2 = Multiply()
        eig_model = Eigvalsh()
        log_model = Log(robust=robust)
        sum_reduce_model = Sum()
        length_model = Length()
        sum_model_1 = Add()

        self += diff_model(
            left=IOKey("labels", value=labels), right=IOKey("mu", value=mu)
        )
        self += transpose_model(input=diff_model.output)
        self += dot_model(
            left=transpose_model.output, right=IOKey("alpha", value=alpha)
        )
        self += squeeze_model(input=dot_model.output)
        self += mult_model(left=squeeze_model.output, right=0.5)
        self += eig_model(K_term=IOKey("K_term", value=K_term), L=IOKey("L", value=L))
        self += log_model(input=eig_model.output)
        self += sum_reduce_model(input=log_model.output)
        self += length_model(input=self.labels)
        self += mult_model_2(left=length_model.output, right=math.log(2 * math.pi) / 2)
        self += sum_model_1(left=mult_model.output, right=sum_reduce_model.output)
        self += Add()(
            left=sum_model_1.output,
            right=mult_model_2.output,
            output=IOKey(name="output"),
        )

        shapes: dict[str, ShapeTemplateType] = {
            "labels": ["N", 1],
            "mu": ["N", 1],
            "L": ["N", "N"],
            "K_term": ["N", "N"],
            "alpha": ["N", 1],
            "output": [1],
        }
        self.labels.set_differentiable(False)
        self._set_shapes(shapes)
        self._freeze()

    def __call__(  # type: ignore[override]
        self,
        labels: ConnectionType = NOT_GIVEN,
        mu: ConnectionType = NOT_GIVEN,
        L: ConnectionType = NOT_GIVEN,
        K_term: ConnectionType = NOT_GIVEN,
        alpha: ConnectionType = NOT_GIVEN,
        output: ConnectionType = NOT_GIVEN,
    ) -> ExtendInfo:
        return super().__call__(
            labels=labels,
            mu=mu,
            L=L,
            K_term=K_term,
            alpha=alpha,
            output=output,
        )


class Metric(Model):
    pred: Connection
    label: Connection
    output: Connection
    pred_formatted: Connection
    label_formatted: Connection
    label_argmax: Connection
    pred_argmax: Connection
    greater_out: Connection
    pred_comp: Connection

    def __init__(
        self,
        threshold: float | None = None,
        is_binary: bool = False,
        is_pred_one_hot: bool = True,
        is_label_one_hot: bool = True,
<<<<<<< HEAD
        pred: TensorValueType | ToBeDetermined = TBD,
        label: TensorValueType | ToBeDetermined = TBD,
        *,
        name: str | None = None,
=======
        name: str | None = None,
        pred: Tensor[Any] | ToBeDetermined = TBD,
        label: Tensor[Any] | ToBeDetermined = TBD,
>>>>>>> 9874f248
    ) -> None:
        super().__init__(name=name)
        self.factory_args = {"threshold": threshold}

        assert (
            not is_binary or threshold is not None
        ), "Probs must be False if threshold is not None"

        pred_key: IOKey | Connection = IOKey(name="pred", value=pred)
        label_key: IOKey | Connection = IOKey(name="label", value=label)

        if is_label_one_hot:
            self += ArgMax(axis=-1)(label_key, output="label_argmax")
            label_key = self.label_argmax

        if is_binary and is_pred_one_hot:
            self += ArgMax(axis=-1)(pred_key, output="pred_argmax")
            pred_key = self.pred_argmax
        elif is_binary and not is_pred_one_hot:
            self += Greater()(left=pred_key, right=threshold, output="greater_out")
            self += Where()(
                cond="greater_out",
                input1=Tensor(1),
                input2=Tensor(0),
                output="pred_comp",
            )
            pred_key = self.pred_comp
        elif is_pred_one_hot:
            self += ArgMax(axis=-1)(pred_key, output="pred_argmax")
            pred_key = self.pred_argmax

        result = pred_key - label_key
        self += Buffer()(input=pred_key, output=IOKey("pred_formatted"))
        self += Buffer()(input=label_key, output=IOKey("label_formatted"))
        self += Buffer()(input=result, output=IOKey("output"))

        self.label.set_differentiable(False)
        self.set_canonical_input(self.pred)
        self._freeze()

    def __call__(  # type: ignore[override]
        self,
        pred: ConnectionType = NOT_GIVEN,
        label: ConnectionType = NOT_GIVEN,
        output: ConnectionType = NOT_GIVEN,
        pred_formatted: ConnectionType = NOT_GIVEN,
        label_formatted: ConnectionType = NOT_GIVEN,
    ) -> ExtendInfo:
        return super().__call__(
            pred=pred,
            label=label,
            output=output,
            pred_formatted=pred_formatted,
            label_formatted=label_formatted,
        )


class Accuracy(Model):
    pred: Connection
    label: Connection
    output: Connection
    metric_out: Connection
    pred_formatted: Connection
    label_formatted: Connection

    def __init__(
        self,
        threshold: float | None = None,
        is_binary: bool = False,
        is_pred_one_hot: bool = True,
        is_label_one_hot: bool = True,
<<<<<<< HEAD
        pred: TensorValueType | ToBeDetermined = TBD,
        label: TensorValueType | ToBeDetermined = TBD,
        *,
        name: str | None = None,
=======
        name: str | None = None,
        pred: Tensor[Any] | ToBeDetermined = TBD,
        label: Tensor[Any] | ToBeDetermined = TBD,
>>>>>>> 9874f248
    ) -> None:
        super().__init__(name=name)
        self += Metric(
            threshold=threshold,
            is_binary=is_binary,
            is_pred_one_hot=is_pred_one_hot,
            is_label_one_hot=is_label_one_hot,
        )(
            IOKey("pred", value=pred),
            IOKey("label", value=label),
            "metric_out",
            "pred_formatted",
            "label_formatted",
        )

        true_predictions = self.metric_out == 0
        n_prediction = self.label_formatted.shape[0]

        self += Sum()(input=true_predictions, output="n_true_predictions")
        self += Divide()(
            numerator="n_true_predictions",
            denominator=n_prediction.tensor(),
            output=IOKey(name="output"),
        )
        self.set_canonical_input(self.pred)

    def __call__(  # type: ignore[override]
        self,
        pred: ConnectionType = NOT_GIVEN,
        label: ConnectionType = NOT_GIVEN,
        output: ConnectionType = NOT_GIVEN,
    ) -> ExtendInfo:
        return super().__call__(
            pred=pred,
            label=label,
            output=output,
        )


class Precision(Model):
    pred: Connection
    label: Connection
    output: Connection
    metric_out: Connection
    pred_formatted: Connection
    label_formatted: Connection
    n_true_positive: Connection
    n_false_positive: Connection
    n_classes: Connection

    def __init__(
        self,
        average: str = "micro",
        n_classes: int | None = None,
        threshold: float | None = None,
        is_binary: bool = False,
        is_pred_one_hot: bool = True,
        is_label_one_hot: bool = True,
<<<<<<< HEAD
        pred: TensorValueType | ToBeDetermined = TBD,
        label: TensorValueType | ToBeDetermined = TBD,
        *,
        name: str | None = None,
=======
        name: str | None = None,
        pred: Tensor[Any] | ToBeDetermined = TBD,
        label: Tensor[Any] | ToBeDetermined = TBD,
>>>>>>> 9874f248
    ) -> None:
        super().__init__(name=name)
        self.factory_args = {"threshold": threshold}

        assert average in [
            "micro",
            "macro",
            "weighted",
        ], "average must be one of ['micro', 'macro', 'weighted']"
        # assert (
        #     average not in ["weighted", "macro"] or n_classes is not None
        # ), "n_classes must be provided if average is 'weighted' or 'macro'"

        self += Metric(
            threshold=threshold,
            is_binary=is_binary,
            is_pred_one_hot=is_pred_one_hot,
            is_label_one_hot=is_label_one_hot,
        )(
            IOKey("pred", value=pred),
            IOKey("label", value=label),
            "metric_out",
            "pred_formatted",
            "label_formatted",
        )

        if average == "micro":
            true_positive = self.metric_out == Tensor(0)
            false_positive = self.metric_out != Tensor(0)
            self += Sum()(input=true_positive, output="n_true_positive")
            self += Sum()(input=false_positive, output="n_false_positive")

            self += Buffer()(
                input=self.n_true_positive
                / (self.n_true_positive + self.n_false_positive),
                output=IOKey(name="output"),
            )

        if average == "macro":
            sum_precision = None
            assert (
                n_classes is not None
            ), "n_classes must be provided if average is or 'macro'"
            for idx in range(n_classes):
                class_idxs = self.label_formatted == Tensor(idx)
                true_positive = (self.metric_out == Tensor(0)) & class_idxs
                false_positive = (self.pred_formatted == Tensor(idx)) & ~class_idxs

                self += Sum()(input=true_positive, output=f"true_positive_{idx}")
                self += Sum()(input=false_positive, output=f"false_positive_{idx}")
                denominator = getattr(self, f"true_positive_{idx}") + getattr(
                    self, f"false_positive_{idx}"
                )
                self += Where()(
                    denominator == Tensor(0),
                    Tensor(1),
                    denominator,
                    f"denominator_{idx}",
                )
                self += Divide()(
                    # numerator=getattr(self, f"true_positive_{idx}"),
                    numerator=f"true_positive_{idx}",
                    denominator=getattr(self, f"denominator_{idx}"),
                    output=f"precision_{idx}",
                )

                if sum_precision is None:
                    sum_precision = getattr(self, f"precision_{idx}")
                else:
                    sum_precision += getattr(self, f"precision_{idx}")

            self += Unique()(input=self.label_formatted, output="n_classes")

            self += Divide()(
                numerator=sum_precision,
                denominator=self.n_classes.shape[0].tensor(),
                output=IOKey(name="output"),
            )

        elif average == "weighted":
            precision = None
            n_element = self.label_formatted.shape[0]
            assert (
                n_classes is not None
            ), "n_classes must be provided if average is or 'weighted'"
            for idx in range(n_classes):
                class_idxs = self.label_formatted == Tensor(idx)
                true_positive = (self.metric_out == Tensor(0)) & class_idxs
                false_positive = (self.pred_formatted == Tensor(idx)) & ~class_idxs
                self += Sum()(input=class_idxs, output=f"n_class_{idx}")

                self += Sum()(input=true_positive, output=f"true_positive_{idx}")
                self += Sum()(input=false_positive, output=f"false_positive_{idx}")
                denominator = getattr(self, f"true_positive_{idx}") + getattr(
                    self, f"false_positive_{idx}"
                )
                self += Where()(
                    denominator == Tensor(0),
                    Tensor(1),
                    denominator,
                    f"denominator_{idx}",
                )
                self += Divide()(
                    numerator=f"true_positive_{idx}",
                    denominator=(getattr(self, f"denominator_{idx}")),
                    output=f"precision_{idx}",
                )
                self += Divide()(
                    numerator=getattr(self, f"precision_{idx}")
                    * getattr(self, f"n_class_{idx}"),
                    denominator=n_element.tensor(),
                    output=f"weighted_precision_{idx}",
                )

                if precision is None:
                    precision = getattr(self, f"weighted_precision_{idx}")
                else:
                    precision += getattr(self, f"weighted_precision_{idx}")

            self += Buffer()(input=precision, output=IOKey(name="output"))

        self.label.set_differentiable(False)
        self.set_canonical_input(self.pred)
        self._freeze()

    def __call__(  # type: ignore[override]
        self,
        pred: ConnectionType = NOT_GIVEN,
        label: ConnectionType = NOT_GIVEN,
        output: ConnectionType = NOT_GIVEN,
    ) -> ExtendInfo:
        return super().__call__(
            pred=pred,
            label=label,
            output=output,
        )


class Recall(Model):
    pred: Connection
    label: Connection
    output: Connection
    metric_out: Connection
    pred_formatted: Connection
    label_formatted: Connection
    n_true_positive: Connection
    n_false_negative: Connection
    n_classes: Connection

    def __init__(
        self,
        average: str = "micro",
        n_classes: int | None = None,
        threshold: float | None = None,
        is_binary: bool = False,
        is_pred_one_hot: bool = True,
        is_label_one_hot: bool = True,
<<<<<<< HEAD
        pred: TensorValueType | ToBeDetermined = TBD,
        label: TensorValueType | ToBeDetermined = TBD,
        *,
        name: str | None = None,
=======
        name: str | None = None,
        pred: Tensor[Any] | ToBeDetermined = TBD,
        label: Tensor[Any] | ToBeDetermined = TBD,
>>>>>>> 9874f248
    ) -> None:
        super().__init__(name=name)
        self.factory_args = {"threshold": threshold}

        assert average in [
            "micro",
            "macro",
            "weighted",
        ], "average must be one of ['micro', 'macro', 'weighted']"
        # assert (
        #     average not in ["weighted", "macro"] or n_classes is not None
        # ), "n_classes must be provided if average is 'weighted' or 'macro'"

        self += Metric(
            threshold=threshold,
            is_binary=is_binary,
            is_pred_one_hot=is_pred_one_hot,
            is_label_one_hot=is_label_one_hot,
        )(
            IOKey("pred", value=pred),
            IOKey("label", value=label),
            "metric_out",
            "pred_formatted",
            "label_formatted",
        )

        if average == "micro":
            true_positive = self.metric_out == Tensor(0)
            false_negative = self.metric_out != Tensor(0)
            self += Sum()(input=true_positive, output="n_true_positive")
            self += Sum()(input=false_negative, output="n_false_negative")

            self += Buffer()(
                input=self.n_true_positive
                / (self.n_true_positive + self.n_false_negative),
                output=IOKey(name="output"),
            )

        if average == "macro":
            sum_recall = None
            assert (
                n_classes is not None
            ), "n_classes must be provided if average is or 'macro'"
            for idx in range(n_classes):
                class_idxs = self.label_formatted == Tensor(idx)
                true_positive = (self.metric_out == Tensor(0)) & class_idxs
                false_negative = (self.pred_formatted != Tensor(idx)) & class_idxs

                self += Sum()(input=true_positive, output=f"true_positive_{idx}")
                self += Sum()(input=false_negative, output=f"false_negative_{idx}")
                denominator = getattr(self, f"true_positive_{idx}") + getattr(
                    self, f"false_negative_{idx}"
                )
                self += Where()(
                    denominator == Tensor(0),
                    Tensor(1),
                    denominator,
                    f"denominator_{idx}",
                )
                self += Divide()(
                    numerator=f"true_positive_{idx}",
                    denominator=getattr(self, f"denominator_{idx}"),
                    output=f"recall_{idx}",
                )

                if sum_recall is None:
                    sum_recall = getattr(self, f"recall_{idx}")
                else:
                    sum_recall += getattr(self, f"recall_{idx}")

            self += Unique()(input=self.label_formatted, output="n_classes")

            self += Divide()(
                numerator=sum_recall,
                denominator=self.n_classes.shape[0].tensor(),
                output=IOKey(name="output"),
            )

        elif average == "weighted":
            recall = None
            assert (
                n_classes is not None
            ), "n_classes must be provided if average is or 'weighted'"
            n_element = self.label_formatted.shape[0]
            for idx in range(n_classes):
                class_idxs = self.label_formatted == Tensor(idx)
                true_positive = (self.metric_out == Tensor(0)) & class_idxs
                false_negative = (self.pred_formatted != Tensor(idx)) & class_idxs
                self += Sum()(input=class_idxs, output=f"n_class_{idx}")

                self += Sum()(input=true_positive, output=f"true_positive_{idx}")
                self += Sum()(input=false_negative, output=f"false_negative_{idx}")
                denominator = getattr(self, f"true_positive_{idx}") + getattr(
                    self, f"false_negative_{idx}"
                )
                self += Where()(
                    denominator == Tensor(0),
                    Tensor(1),
                    denominator,
                    f"denominator_{idx}",
                )
                self += Divide()(
                    numerator=f"true_positive_{idx}",
                    denominator=getattr(self, f"denominator_{idx}"),
                    output=f"recall_{idx}",
                )
                self += Divide()(
                    numerator=getattr(self, f"recall_{idx}")
                    * getattr(self, f"n_class_{idx}"),
                    denominator=n_element.tensor(),
                    output=f"weighted_recall_{idx}",
                )

                if recall is None:
                    recall = getattr(self, f"weighted_recall_{idx}")
                else:
                    recall += getattr(self, f"weighted_recall_{idx}")

            self += Buffer()(input=recall, output=IOKey(name="output"))

        self.label.set_differentiable(False)
        self.set_canonical_input(self.pred)
        self._freeze()

    def __call__(  # type: ignore[override]
        self,
        pred: ConnectionType = NOT_GIVEN,
        label: ConnectionType = NOT_GIVEN,
        output: ConnectionType = NOT_GIVEN,
    ) -> ExtendInfo:
        return super().__call__(
            pred=pred,
            label=label,
            output=output,
        )


class F1(Model):
    pred: Connection
    label: Connection
    output: Connection
    metric_out: Connection
    pred_formatted: Connection
    label_formatted: Connection
    n_true_positive: Connection
    n_false_positive: Connection
    n_classes: Connection

    def __init__(
        self,
        average: str = "micro",
        n_classes: int | None = None,
        threshold: float | None = None,
        is_binary: bool = False,
        is_pred_one_hot: bool = True,
        is_label_one_hot: bool = True,
<<<<<<< HEAD
        pred: TensorValueType | ToBeDetermined = TBD,
        label: TensorValueType | ToBeDetermined = TBD,
        *,
        name: str | None = None,
=======
        name: str | None = None,
        pred: Tensor[Any] | ToBeDetermined = TBD,
        label: Tensor[Any] | ToBeDetermined = TBD,
>>>>>>> 9874f248
    ) -> None:
        super().__init__(name=name)
        self.factory_args = {"threshold": threshold}

        assert average in [
            "micro",
            "macro",
            "weighted",
        ], "average must be one of ['micro', 'macro', 'weighted']"
        assert (
            average not in ["weighted", "macro"] or n_classes is not None
        ), "n_classes must be provided if average is 'weighted' or 'macro'"

        self += Metric(
            threshold=threshold,
            is_binary=is_binary,
            is_pred_one_hot=is_pred_one_hot,
            is_label_one_hot=is_label_one_hot,
        )(
            IOKey("pred", value=pred),
            IOKey("label", value=label),
            "metric_out",
            "pred_formatted",
            "label_formatted",
        )

        if average == "micro":
            true_positive = self.metric_out == Tensor(0)
            false_positive = self.metric_out != Tensor(0)
            self += Sum()(input=true_positive, output="n_true_positive")
            self += Sum()(input=false_positive, output="n_false_positive")

            self += Buffer()(
                input=self.n_true_positive
                / (self.n_true_positive + self.n_false_positive),
                output=IOKey(name="output"),
            )

        if average == "macro":
            sum_precision = None
            assert (
                n_classes is not None
            ), "n_classes must be provided if average is or 'macro'"
            for idx in range(n_classes):
                class_idxs = self.label_formatted == Tensor(idx)
                true_positive = (self.metric_out == Tensor(0)) & class_idxs
                false_negative = (self.pred_formatted != Tensor(idx)) & class_idxs
                false_positive = (self.pred_formatted == Tensor(idx)) & ~class_idxs

                self += Sum()(input=true_positive, output=f"true_positive_{idx}")
                self += Sum()(input=false_positive, output=f"false_positive_{idx}")
                self += Sum()(input=false_negative, output=f"false_negative_{idx}")
                denominator = getattr(self, f"true_positive_{idx}") + Tensor(0.5) * (
                    getattr(self, f"false_positive_{idx}")
                    + getattr(self, f"false_negative_{idx}")
                )
                self += Where()(
                    denominator == Tensor(0),
                    Tensor(1),
                    denominator,
                    f"denominator_{idx}",
                )
                self += Divide()(
                    numerator=f"true_positive_{idx}",
                    denominator=getattr(self, f"denominator_{idx}"),
                    output=f"precision_{idx}",
                )

                if sum_precision is None:
                    sum_precision = getattr(self, f"precision_{idx}")
                else:
                    sum_precision += getattr(self, f"precision_{idx}")

            self += Unique()(input=self.label_formatted, output="n_classes")
            self += Divide()(
                numerator=sum_precision,
                denominator=self.n_classes.shape[0].tensor(),
                output=IOKey(name="output"),
            )

        elif average == "weighted":
            precision = None
            assert (
                n_classes is not None
            ), "n_classes must be provided if average is or 'weighted'"
            n_element = self.label_formatted.shape[0].tensor()
            for idx in range(n_classes):
                class_idxs = self.label_formatted == Tensor(idx)
                true_positive = (self.metric_out == Tensor(0)) & class_idxs
                false_negative = (self.pred_formatted != Tensor(idx)) & class_idxs
                false_positive = (self.pred_formatted == Tensor(idx)) & ~class_idxs
                self += Sum()(input=class_idxs, output=f"n_class_{idx}")

                self += Sum()(input=true_positive, output=f"true_positive_{idx}")
                self += Sum()(input=false_positive, output=f"false_positive_{idx}")
                self += Sum()(input=false_negative, output=f"false_negative_{idx}")
                denominator = getattr(self, f"true_positive_{idx}") + Tensor(0.5) * (
                    getattr(self, f"false_positive_{idx}")
                    + getattr(self, f"false_negative_{idx}")
                )
                self += Where()(
                    denominator == Tensor(0),
                    Tensor(1),
                    denominator,
                    f"denominator_{idx}",
                )
                self += Divide()(
                    numerator=f"true_positive_{idx}",
                    denominator=getattr(self, f"denominator_{idx}"),
                    output=f"precision_{idx}",
                )
                self += Divide()(
                    numerator=getattr(self, f"precision_{idx}")
                    * getattr(self, f"n_class_{idx}"),
                    denominator=n_element,
                    output=f"weighted_precision_{idx}",
                )

                if precision is None:
                    precision = getattr(self, f"weighted_precision_{idx}")
                else:
                    precision += getattr(self, f"weighted_precision_{idx}")

            self += Buffer()(input=precision, output=IOKey(name="output"))

        self.label.set_differentiable(False)
        self.set_canonical_input(self.pred)
        self._freeze()

    def __call__(  # type: ignore[override]
        self,
        pred: ConnectionType = NOT_GIVEN,
        label: ConnectionType = NOT_GIVEN,
        output: ConnectionType = NOT_GIVEN,
    ) -> ExtendInfo:
        return super().__call__(
            pred=pred,
            label=label,
            output=output,
        )


class AUC(Model):
    pred: Connection
    label: Connection
    output: Connection
    label_argmax: Connection

    def __init__(
        self,
        n_classes: int,
        is_label_one_hot: bool = True,
<<<<<<< HEAD
        pred: TensorValueType | ToBeDetermined = TBD,
        label: TensorValueType | ToBeDetermined = TBD,
        *,
        name: str | None = None,
=======
        name: str | None = None,
        pred: Tensor[Any] | ToBeDetermined = TBD,
        label: Tensor[Any] | ToBeDetermined = TBD,
>>>>>>> 9874f248
    ) -> None:
        super().__init__(name=name)

        assert n_classes > 0, ""
        assert isinstance(n_classes, int)

        label_key: IOKey | Connection = IOKey(name="label", type=Tensor, value=label)
        pred_key: IOKey | Connection = IOKey(name="pred", type=Tensor, value=pred)

        if is_label_one_hot:
            self += ArgMax(axis=-1)(label_key, output="label_argmax")
            label_key = self.label_argmax

        auc_score = None
        for class_idx in range(n_classes):
            class_label = label_key == Tensor(class_idx)
            pred_class = pred_key[:, class_idx] if n_classes != 1 else pred_key

            self += AUCCore()(pred_class, class_label, f"auc_core_{class_idx}")
            self += Trapezoid()(
                y=getattr(self, f"auc_core_{class_idx}")[0],
                x=getattr(self, f"auc_core_{class_idx}")[1],
                output=IOKey(f"auc_class_{class_idx}"),
            )
            if auc_score is None:
                auc_score = getattr(self, f"auc_class_{class_idx}") / Tensor(n_classes)
            else:
                auc_score += getattr(self, f"auc_class_{class_idx}") / Tensor(n_classes)

        self += Buffer()(auc_score, IOKey("output"))

        self.label.set_differentiable(False)
        self.set_canonical_input(self.pred)
        self._freeze()

    def __call__(  # type: ignore[override]
        self,
        pred: ConnectionType = NOT_GIVEN,
        label: ConnectionType = NOT_GIVEN,
        output: ConnectionType = NOT_GIVEN,
    ) -> ExtendInfo:
        return super().__call__(
            pred=pred,
            label=label,
            output=output,
        )


class SiLU(Model):
    input: Connection
    output: Connection

    def __init__(
<<<<<<< HEAD
        self,
        input: TensorValueType | ToBeDetermined = TBD,
        *,
        name: str | None = None,
=======
        self, name: str | None = None, input: Tensor[Any] | ToBeDetermined = TBD
>>>>>>> 9874f248
    ) -> None:
        super().__init__(name=name)

        self += Minus()(input=IOKey("input", value=input), output="minus")
        self += Exponential()(input="minus", output="exp")
        self += Add()(left=Tensor(1), right="exp", output="add")
        self += Divide()(
            numerator="input", denominator="add", output=IOKey(name="output")
        )
        self._set_shapes({"input": [("Var", ...)], "output": [("Var", ...)]})

        self.input.set_differentiable(False)
        self._freeze()

    def __call__(  # type: ignore[override]
        self,
        input: ConnectionType = NOT_GIVEN,
        output: ConnectionType = NOT_GIVEN,
    ) -> ExtendInfo:
        return super().__call__(input=input, output=output)<|MERGE_RESOLUTION|>--- conflicted
+++ resolved
@@ -165,14 +165,9 @@
         stride: int | None | ToBeDetermined = None,
         padding: int | PaddingType | tuple[int, int] | ToBeDetermined = (0, 0),
         dilation: int | ToBeDetermined = 1,
-<<<<<<< HEAD
-        input: TensorValueType | ToBeDetermined = TBD,
-        *,
-        name: str | None = None,
-=======
-        name: str | None = None,
         input: Tensor[Any] | ToBeDetermined = TBD,
->>>>>>> 9874f248
+        *,
+        name: str | None = None,
     ) -> None:
         super().__init__(name=name)
         self.factory_args = {
@@ -261,14 +256,9 @@
         stride: int | None | tuple[int, int] | ToBeDetermined = None,
         padding: int | PaddingType | tuple[int, int] | ToBeDetermined = (0, 0),
         dilation: int | ToBeDetermined = 1,
-<<<<<<< HEAD
-        input: TensorValueType | ToBeDetermined = TBD,
-        *,
-        name: str | None = None,
-=======
-        name: str | None = None,
         input: Tensor[Any] | ToBeDetermined = TBD,
->>>>>>> 9874f248
+        *,
+        name: str | None = None,
     ) -> None:
         super().__init__(name=name)
         self.factory_args = {
@@ -365,16 +355,10 @@
         padding: int | PaddingType | tuple[int, int] | ToBeDetermined = 0,
         dilation: int | ToBeDetermined = 1,
         use_bias: bool = True,
-<<<<<<< HEAD
-        input: TensorValueType | ToBeDetermined = TBD,
-        weight: TensorValueType | ToBeDetermined = TBD,
-        *,
-        name: str | None = None,
-=======
-        name: str | None = None,
         input: Tensor[Any] | ToBeDetermined = TBD,
         weight: Tensor[Any] | ToBeDetermined = TBD,
->>>>>>> 9874f248
+        *,
+        name: str | None = None,
     ) -> None:
         super().__init__(name=name)
         self.factory_args = {
@@ -452,16 +436,10 @@
         | ToBeDetermined = (0, 0),
         dilation: int | tuple[int, int] | ToBeDetermined = (1, 1),
         use_bias: bool = True,
-<<<<<<< HEAD
-        input: TensorValueType | ToBeDetermined = TBD,
-        weight: TensorValueType | ToBeDetermined = TBD,
-        *,
-        name: str | None = None,
-=======
-        name: str | None = None,
         input: Tensor[Any] | ToBeDetermined = TBD,
         weight: Tensor[Any] | ToBeDetermined = TBD,
->>>>>>> 9874f248
+        *,
+        name: str | None = None,
     ) -> None:
         super().__init__(name=name)
         self.factory_args = {
@@ -542,18 +520,11 @@
         self,
         dimension: int | None = None,
         use_bias: bool = True,
-<<<<<<< HEAD
-        input: TensorValueType | ToBeDetermined = TBD,
-        weight: TensorValueType | ToBeDetermined = TBD,
-        bias: TensorValueType | ToBeDetermined = TBD,
-        *,
-        name: str | None = None,
-=======
-        name: str | None = None,
         input: Tensor[Any] | ToBeDetermined = TBD,
         weight: Tensor[Any] | ToBeDetermined = TBD,
         bias: Tensor[Any] | ToBeDetermined = TBD,
->>>>>>> 9874f248
+        *,
+        name: str | None = None,
     ) -> None:
         super().__init__(name=name)
         self.factory_args = {"dimension": dimension, "use_bias": use_bias}
@@ -609,18 +580,11 @@
 
     def __init__(
         self,
-<<<<<<< HEAD
-        input: TensorValueType | ToBeDetermined = TBD,
-        weight: TensorValueType | ToBeDetermined = TBD,
-        bias: TensorValueType | ToBeDetermined = TBD,
-        *,
-        name: str | None = None,
-=======
-        name: str | None = None,
         input: Tensor[Any] | ToBeDetermined = TBD,
         weight: Tensor[Any] | ToBeDetermined = TBD,
         bias: Tensor[Any] | ToBeDetermined = TBD,
->>>>>>> 9874f248
+        *,
+        name: str | None = None,
     ) -> None:
         super().__init__(name=name)
 
@@ -663,18 +627,11 @@
         self,
         activation: BaseModel,
         dimension: int | None = None,
-<<<<<<< HEAD
-        input: TensorValueType | ToBeDetermined = TBD,
-        weight: TensorValueType | ToBeDetermined = TBD,
-        bias: TensorValueType | ToBeDetermined = TBD,
-        *,
-        name: str | None = None,
-=======
-        name: str | None = None,
         input: Tensor[Any] | ToBeDetermined = TBD,
         weight: Tensor[Any] | ToBeDetermined = TBD,
         bias: Tensor[Any] | ToBeDetermined = TBD,
->>>>>>> 9874f248
+        *,
+        name: str | None = None,
     ) -> None:
         super().__init__(name=name)
         self.factory_args = {"activation": activation, "dimension": dimension}
@@ -713,18 +670,11 @@
         use_scale: bool = True,
         use_bias: bool = True,
         eps: float = 1e-5,
-<<<<<<< HEAD
-        input: TensorValueType | ToBeDetermined = TBD,
-        weight: TensorValueType | ToBeDetermined = TBD,
-        bias: TensorValueType | ToBeDetermined = TBD,
-        *,
-        name: str | None = None,
-=======
-        name: str | None = None,
         input: Tensor[Any] | ToBeDetermined = TBD,
         weight: Tensor[Any] | ToBeDetermined = TBD,
         bias: Tensor[Any] | ToBeDetermined = TBD,
->>>>>>> 9874f248
+        *,
+        name: str | None = None,
     ) -> None:
         super().__init__(name=name)
         self.factory_args = {"use_scale": use_scale, "use_bias": use_bias, "eps": eps}
@@ -804,19 +754,11 @@
         use_scale: bool = True,
         use_bias: bool = True,
         eps: float = 1e-5,
-<<<<<<< HEAD
-        input: TensorValueType | ToBeDetermined = TBD,
-        *,
-        name: str | None = None,
-        weight: TensorValueType | ToBeDetermined = TBD,
-        bias: TensorValueType | ToBeDetermined = TBD,
-=======
-        name: str | None = None,
         input: Tensor[Any] | ToBeDetermined = TBD,
         *,
         weight: Tensor[Any] | ToBeDetermined = TBD,
         bias: Tensor[Any] | ToBeDetermined = TBD,
->>>>>>> 9874f248
+        name: str | None = None,
     ) -> None:
         super().__init__(name=name)
 
@@ -883,14 +825,7 @@
     output: Connection
 
     def __init__(
-<<<<<<< HEAD
-        self,
-        input: TensorValueType | ToBeDetermined = TBD,
-        *,
-        name: str | None = None,
-=======
-        self, name: str | None = None, input: Tensor[Any] | ToBeDetermined = TBD
->>>>>>> 9874f248
+        self, input: Tensor[Any] | ToBeDetermined = TBD, *, name: str | None = None
     ) -> None:
         super().__init__(name=name)
 
@@ -915,14 +850,7 @@
     output: Connection
 
     def __init__(
-<<<<<<< HEAD
-        self,
-        input: TensorValueType | ToBeDetermined = TBD,
-        *,
-        name: str | None = None,
-=======
-        self, name: str | None = None, input: Tensor[Any] | ToBeDetermined = TBD
->>>>>>> 9874f248
+        self, input: Tensor[Any] | ToBeDetermined = TBD, *, name: str | None = None
     ) -> None:
         super().__init__(name=name)
         square = Square()
@@ -952,16 +880,10 @@
 
     def __init__(
         self,
-<<<<<<< HEAD
-        input: TensorValueType | ToBeDetermined = TBD,
-        kernel: TensorValueType | ToBeDetermined = TBD,
-        *,
-        name: str | None = None,
-=======
-        name: str | None = None,
         input: Tensor[Any] | ToBeDetermined = TBD,
         kernel: Tensor[Any] | ToBeDetermined = TBD,
->>>>>>> 9874f248
+        *,
+        name: str | None = None,
     ) -> None:
         super().__init__(name=name)
         transpose_model = Transpose()
@@ -1002,20 +924,12 @@
 
     def __init__(
         self,
-<<<<<<< HEAD
-        input1: TensorValueType | ToBeDetermined = TBD,
-        input2: TensorValueType | ToBeDetermined = TBD,
-        l_scale: TensorValueType | ToBeDetermined = TBD,
-        sigma: TensorValueType | ToBeDetermined = TBD,
-        *,
-        name: str | None = None,
-=======
-        name: str | None = None,
         input1: Tensor[Any] | ToBeDetermined = TBD,
         input2: Tensor[Any] | ToBeDetermined = TBD,
         l_scale: Tensor[Any] | ToBeDetermined = TBD,
         sigma: Tensor[Any] | ToBeDetermined = TBD,
->>>>>>> 9874f248
+        *,
+        name: str | None = None,
     ) -> None:
         super().__init__(name=name)
 
@@ -1087,20 +1001,12 @@
     def __init__(
         self,
         robust: bool = True,
-<<<<<<< HEAD
-        input1: TensorValueType | ToBeDetermined = TBD,
-        input2: TensorValueType | ToBeDetermined = TBD,
-        poly_coef: TensorValueType | ToBeDetermined = TBD,
-        degree: TensorValueType | ToBeDetermined = TBD,
-        *,
-        name: str | None = None,
-=======
-        name: str | None = None,
         input1: Tensor[Any] | ToBeDetermined = TBD,
         input2: Tensor[Any] | ToBeDetermined = TBD,
         poly_coef: Tensor[Any] | ToBeDetermined = TBD,
         degree: Tensor[Any] | ToBeDetermined = TBD,
->>>>>>> 9874f248
+        *,
+        name: str | None = None,
     ) -> None:
         super().__init__(name=name)
 
@@ -1160,18 +1066,11 @@
     def __init__(
         self,
         kernel: BaseModel,
-<<<<<<< HEAD
-        weight: TensorValueType | ToBeDetermined = TBD,
-        bias: TensorValueType | ToBeDetermined = TBD,
-        *,
-        name: str | None = None,
-        **kwargs: TensorValueType | ToBeDetermined,
-=======
-        name: str | None = None,
         weight: Tensor[Any] | ToBeDetermined = TBD,
         bias: Tensor[Any] | ToBeDetermined = TBD,
+        *,
+        name: str | None = None,
         **kwargs: Tensor[Any] | ToBeDetermined,
->>>>>>> 9874f248
     ) -> None:
         if len(kernel.input_keys) < 2:
             raise KeyError("Kernel requires at least two inputs!")
@@ -1236,18 +1135,11 @@
 
     def __init__(
         self,
-<<<<<<< HEAD
-        input: TensorValueType | ToBeDetermined = TBD,
-        weight: TensorValueType | ToBeDetermined = TBD,
-        bias: TensorValueType | ToBeDetermined = TBD,
-        *,
-        name: str | None = None,
-=======
-        name: str | None = None,
         input: Tensor[Any] | ToBeDetermined = TBD,
         weight: Tensor[Any] | ToBeDetermined = TBD,
         bias: Tensor[Any] | ToBeDetermined = TBD,
->>>>>>> 9874f248
+        *,
+        name: str | None = None,
     ) -> None:
         super().__init__(name=name)
 
@@ -1294,18 +1186,11 @@
 
     def __init__(
         self,
-<<<<<<< HEAD
-        input: TensorValueType | ToBeDetermined = TBD,
-        weight: TensorValueType | ToBeDetermined = TBD,
-        bias: TensorValueType | ToBeDetermined = TBD,
-        *,
-        name: str | None = None,
-=======
-        name: str | None = None,
         input: Tensor[Any] | ToBeDetermined = TBD,
         weight: Tensor[Any] | ToBeDetermined = TBD,
         bias: Tensor[Any] | ToBeDetermined = TBD,
->>>>>>> 9874f248
+        *,
+        name: str | None = None,
     ) -> None:
         super().__init__(name=name)
 
@@ -1352,16 +1237,10 @@
         activations: list[BaseModel],
         dimensions: Sequence[int | None],
         input_name_templates: dict[str, str] | None = None,
-<<<<<<< HEAD
-        input: TensorValueType | ToBeDetermined = TBD,
-        *,
-        name: str | None = None,
-        **weights_biases: TensorValueType | ToBeDetermined,
-=======
-        name: str | None = None,
         input: Tensor[Any] | ToBeDetermined = TBD,
+        *,
+        name: str | None = None,
         **weights_biases: Tensor[Any] | ToBeDetermined,
->>>>>>> 9874f248
     ) -> None:
         super().__init__(name=name)
         self.factory_args = {"activations": activations, "dimensions": dimensions}
@@ -1466,24 +1345,14 @@
 
     def __init__(
         self,
-<<<<<<< HEAD
-        input: TensorValueType | ToBeDetermined = TBD,
-        w_ih: TensorValueType | ToBeDetermined = TBD,
-        w_hh: TensorValueType | ToBeDetermined = TBD,
-        w_ho: TensorValueType | ToBeDetermined = TBD,
-        bias_h: TensorValueType | ToBeDetermined = TBD,
-        bias_o: TensorValueType | ToBeDetermined = TBD,
-        *,
-        name: str | None = None,
-=======
-        name: str | None = None,
         input: Tensor[Any] | ToBeDetermined = TBD,
         w_ih: Tensor[Any] | ToBeDetermined = TBD,
         w_hh: Tensor[Any] | ToBeDetermined = TBD,
         w_ho: Tensor[Any] | ToBeDetermined = TBD,
         bias_h: Tensor[Any] | ToBeDetermined = TBD,
         bias_o: Tensor[Any] | ToBeDetermined = TBD,
->>>>>>> 9874f248
+        *,
+        name: str | None = None,
     ) -> None:
         super().__init__(name=name)
 
@@ -1601,22 +1470,6 @@
 
     def __init__(
         self,
-<<<<<<< HEAD
-        input: TensorValueType | ToBeDetermined = TBD,
-        w_i: TensorValueType | ToBeDetermined = TBD,
-        w_f: TensorValueType | ToBeDetermined = TBD,
-        w_c: TensorValueType | ToBeDetermined = TBD,
-        w_o: TensorValueType | ToBeDetermined = TBD,
-        w_out: TensorValueType | ToBeDetermined = TBD,
-        bias_f: TensorValueType | ToBeDetermined = TBD,
-        bias_i: TensorValueType | ToBeDetermined = TBD,
-        bias_c: TensorValueType | ToBeDetermined = TBD,
-        bias_o: TensorValueType | ToBeDetermined = TBD,
-        bias_out: TensorValueType | ToBeDetermined = TBD,
-        *,
-        name: str | None = None,
-=======
-        name: str | None = None,
         input: Tensor[Any] | ToBeDetermined = TBD,
         w_i: Tensor[Any] | ToBeDetermined = TBD,
         w_f: Tensor[Any] | ToBeDetermined = TBD,
@@ -1628,7 +1481,8 @@
         bias_c: Tensor[Any] | ToBeDetermined = TBD,
         bias_o: Tensor[Any] | ToBeDetermined = TBD,
         bias_out: Tensor[Any] | ToBeDetermined = TBD,
->>>>>>> 9874f248
+        *,
+        name: str | None = None,
     ) -> None:
         super().__init__(name=name)
         factory_inputs = {
@@ -1785,22 +1639,6 @@
 
     def __init__(
         self,
-<<<<<<< HEAD
-        input: TensorValueType | ToBeDetermined = TBD,
-        prev_hidden: TensorValueType | ToBeDetermined = TBD,
-        prev_cell: TensorValueType | ToBeDetermined = TBD,
-        w_i: TensorValueType | ToBeDetermined = TBD,
-        w_f: TensorValueType | ToBeDetermined = TBD,
-        w_c: TensorValueType | ToBeDetermined = TBD,
-        w_o: TensorValueType | ToBeDetermined = TBD,
-        bias_f: TensorValueType | ToBeDetermined = TBD,
-        bias_i: TensorValueType | ToBeDetermined = TBD,
-        bias_c: TensorValueType | ToBeDetermined = TBD,
-        bias_o: TensorValueType | ToBeDetermined = TBD,
-        *,
-        name: str | None = None,
-=======
-        name: str | None = None,
         input: Tensor[Any] | ToBeDetermined = TBD,
         prev_hidden: Tensor[Any] | ToBeDetermined = TBD,
         prev_cell: Tensor[Any] | ToBeDetermined = TBD,
@@ -1812,7 +1650,8 @@
         bias_i: Tensor[Any] | ToBeDetermined = TBD,
         bias_c: Tensor[Any] | ToBeDetermined = TBD,
         bias_o: Tensor[Any] | ToBeDetermined = TBD,
->>>>>>> 9874f248
+        *,
+        name: str | None = None,
     ) -> None:
         super().__init__(name=name)
 
@@ -1951,16 +1790,10 @@
         cell_type: Cell,
         max_sequence_length: int,
         teacher_forcing: bool = False,
-<<<<<<< HEAD
-        input: TensorValueType | ToBeDetermined = TBD,
-        *,
-        name: str | None = None,
-        **kwargs: TensorValueType | MainValueType,
-=======
-        name: str | None = None,
         input: Tensor[Any] | ToBeDetermined = TBD,
+        *,
+        name: str | None = None,
         **kwargs: Tensor[Any] | MainValueType,
->>>>>>> 9874f248
     ) -> None:
         super().__init__(cell_type=cell_type, name=name)
 
@@ -2040,16 +1873,10 @@
         self,
         cell_type: Cell,
         max_sequence_length: int,
-<<<<<<< HEAD
-        input: TensorValueType | ToBeDetermined = TBD,
-        *,
-        name: str | None = None,
-        **kwargs: TensorValueType | ToBeDetermined,
-=======
-        name: str | None = None,
         input: Tensor[Any] | ToBeDetermined = TBD,
+        *,
+        name: str | None = None,
         **kwargs: Tensor[Any] | ToBeDetermined,
->>>>>>> 9874f248
     ) -> None:
         super().__init__(cell_type=cell_type, name=name)
 
@@ -2103,16 +1930,10 @@
         self,
         cell_type: Cell,
         max_sequence_length: int,
-<<<<<<< HEAD
-        hidden_concat: TensorValueType | ToBeDetermined = TBD,
-        *,
-        name: str | None = None,
-        **kwargs: TensorValueType | ToBeDetermined,
-=======
-        name: str | None = None,
         hidden_concat: Tensor[Any] | ToBeDetermined = TBD,
+        *,
+        name: str | None = None,
         **kwargs: Tensor[Any] | ToBeDetermined,
->>>>>>> 9874f248
     ) -> None:
         super().__init__(cell_type, name=name)
 
@@ -2191,14 +2012,9 @@
         max_input_sequence_length: int,
         max_target_sequence_length: int,
         teacher_forcing: bool = False,
-<<<<<<< HEAD
-        indices: TensorValueType | ToBeDetermined = TBD,
-        *,
-        name: str | None = None,
-=======
-        name: str | None = None,
         indices: Tensor[Any] | ToBeDetermined = TBD,
->>>>>>> 9874f248
+        *,
+        name: str | None = None,
     ) -> None:
         super().__init__(name=name)
 
@@ -2298,16 +2114,10 @@
         self,
         get_final_distance: bool = True,
         robust: bool = True,
-<<<<<<< HEAD
-        input1: TensorValueType | ToBeDetermined = TBD,
-        input2: TensorValueType | ToBeDetermined = TBD,
-        *,
-        name: str | None = None,
-=======
-        name: str | None = None,
         input1: Tensor[Any] | ToBeDetermined = TBD,
         input2: Tensor[Any] | ToBeDetermined = TBD,
->>>>>>> 9874f248
+        *,
+        name: str | None = None,
     ) -> None:
         super().__init__(name=name)
         self.factory_args = {"get_final_distance": get_final_distance, "robust": robust}
@@ -2364,18 +2174,11 @@
         self,
         degree: int,
         dimension: int | None = None,
-<<<<<<< HEAD
-        input: TensorValueType | ToBeDetermined = TBD,
-        weight: TensorValueType | ToBeDetermined = TBD,
-        bias: TensorValueType | ToBeDetermined = TBD,
-        *,
-        name: str | None = None,
-=======
-        name: str | None = None,
         input: Tensor[Any] | ToBeDetermined = TBD,
         weight: Tensor[Any] | ToBeDetermined = TBD,
         bias: Tensor[Any] | ToBeDetermined = TBD,
->>>>>>> 9874f248
+        *,
+        name: str | None = None,
     ) -> None:
         super().__init__(name=name)
         self.factory_args = {"degree": degree, "dimension": dimension}
@@ -2415,18 +2218,11 @@
         self,
         exact_distances: bool = True,
         robust: bool = True,
-<<<<<<< HEAD
-        distances: TensorValueType | ToBeDetermined = TBD,
-        pred_distances: TensorValueType | ToBeDetermined = TBD,
-        norm: TensorValueType | ToBeDetermined = TBD,
-        *,
-        name: str | None = None,
-=======
-        name: str | None = None,
         distances: Tensor[Any] | ToBeDetermined = TBD,
         pred_distances: Tensor[Any] | ToBeDetermined = TBD,
         norm: Tensor[Any] | ToBeDetermined = TBD,
->>>>>>> 9874f248
+        *,
+        name: str | None = None,
     ) -> None:
         self.factory_args = {"exact_distances": exact_distances, "robust": robust}
         super().__init__(name=name)
@@ -2522,18 +2318,11 @@
         exact_distances: bool = True,
         calculate_p_joint: bool = False,
         perplexity: float = 20.0,
-<<<<<<< HEAD
-        distances: TensorValueType | ToBeDetermined = TBD,
-        pred_distances: TensorValueType | ToBeDetermined = TBD,
-        p_joint: TensorValueType | ToBeDetermined = TBD,
-        *,
-        name: str | None = None,
-=======
-        name: str | None = None,
         distances: Tensor[Any] | ToBeDetermined = TBD,
         pred_distances: Tensor[Any] | ToBeDetermined = TBD,
         p_joint: Tensor[Any] | ToBeDetermined = TBD,
->>>>>>> 9874f248
+        *,
+        name: str | None = None,
     ) -> None:
         super().__init__(name=name)
         self.factory_args = {
@@ -2624,20 +2413,12 @@
         self,
         base_model: MDSCore | TSNECore,
         input_type: str = "distances",
-<<<<<<< HEAD
-        input: TensorValueType | ToBeDetermined = TBD,
-        coords: TensorValueType | ToBeDetermined = TBD,
-        norm: TensorValueType | ToBeDetermined = TBD,
-        predicted_coords: TensorValueType | ToBeDetermined = TBD,
-        *,
-        name: str | None = None,
-=======
-        name: str | None = None,
         input: Tensor[Any] | ToBeDetermined = TBD,
         coords: Tensor[Any] | ToBeDetermined = TBD,
         norm: Tensor[Any] | ToBeDetermined = TBD,
         predicted_coords: Tensor[Any] | ToBeDetermined = TBD,
->>>>>>> 9874f248
+        *,
+        name: str | None = None,
     ) -> None:
         super().__init__(name=name)
         self.factory_args = {"base_model": base_model, "input_type": input_type}
@@ -2741,20 +2522,12 @@
         self,
         prediction_dim: int,
         input_type: str = "distances",
-<<<<<<< HEAD
-        input: TensorValueType | ToBeDetermined = TBD,
-        coords: TensorValueType | ToBeDetermined = TBD,
-        norm: TensorValueType | ToBeDetermined = TBD,
-        predicted_coords: TensorValueType | ToBeDetermined = TBD,
-        *,
-        name: str | None = None,
-=======
-        name: str | None = None,
         input: Tensor[Any] | ToBeDetermined = TBD,
         coords: Tensor[Any] | ToBeDetermined = TBD,
         norm: Tensor[Any] | ToBeDetermined = TBD,
         predicted_coords: Tensor[Any] | ToBeDetermined = TBD,
->>>>>>> 9874f248
+        *,
+        name: str | None = None,
     ) -> None:
         assert input_type in ["distances", "powered_distances", "points"]
         base_model = MDSCore(exact_distances=(input_type == "distances"))
@@ -2807,18 +2580,11 @@
         input_type: str = "distances",
         preplexity: float = 20.0,
         calculate_p_joint: bool = False,
-<<<<<<< HEAD
-        input: TensorValueType | ToBeDetermined = TBD,
-        norm: TensorValueType | ToBeDetermined = TBD,
-        predicted_coords: TensorValueType | ToBeDetermined = TBD,
-        *,
-        name: str | None = None,
-=======
-        name: str | None = None,
         input: Tensor[Any] | ToBeDetermined = TBD,
         norm: Tensor[Any] | ToBeDetermined = TBD,
         predicted_coords: Tensor[Any] | ToBeDetermined = TBD,
->>>>>>> 9874f248
+        *,
+        name: str | None = None,
     ) -> None:
         assert input_type in ["distances", "powered_distances", "points"]
         base_model = TSNECore(
@@ -2870,19 +2636,6 @@
 
     def __init__(
         self,
-<<<<<<< HEAD
-        s: TensorValueType | ToBeDetermined = TBD,
-        k: TensorValueType | ToBeDetermined = TBD,
-        k_star: TensorValueType | ToBeDetermined = TBD,
-        mu: TensorValueType | ToBeDetermined = TBD,
-        label: TensorValueType | ToBeDetermined = TBD,
-        loss: TensorValueType | ToBeDetermined = TBD,
-        prediction: TensorValueType | ToBeDetermined = TBD,
-        confidence: TensorValueType | ToBeDetermined = TBD,
-        *,
-        name: str | None = None,
-=======
-        name: str | None = None,
         s: Tensor[Any] | ToBeDetermined = TBD,
         k: Tensor[Any] | ToBeDetermined = TBD,
         k_star: Tensor[Any] | ToBeDetermined = TBD,
@@ -2891,7 +2644,8 @@
         loss: Tensor[Any] | ToBeDetermined = TBD,
         prediction: Tensor[Any] | ToBeDetermined = TBD,
         confidence: Tensor[Any] | ToBeDetermined = TBD,
->>>>>>> 9874f248
+        *,
+        name: str | None = None,
     ) -> None:
         super().__init__(name=name)
 
@@ -3009,22 +2763,13 @@
     def __init__(
         self,
         robust: bool = False,
-<<<<<<< HEAD
-        labels: TensorValueType | ToBeDetermined = TBD,
-        mu: TensorValueType | ToBeDetermined = TBD,
-        L: TensorValueType | ToBeDetermined = TBD,
-        K_term: TensorValueType | ToBeDetermined = TBD,
-        alpha: TensorValueType | ToBeDetermined = TBD,
-        *,
-        name: str | None = None,
-=======
-        name: str | None = None,
         labels: Tensor[Any] | ToBeDetermined = TBD,
         mu: Tensor[Any] | ToBeDetermined = TBD,
         L: Tensor[Any] | ToBeDetermined = TBD,
         K_term: Tensor[Any] | ToBeDetermined = TBD,
         alpha: Tensor[Any] | ToBeDetermined = TBD,
->>>>>>> 9874f248
+        *,
+        name: str | None = None,
     ) -> None:
         super().__init__(name=name)
         self.factory_args = {"robust": robust}
@@ -3110,16 +2855,10 @@
         is_binary: bool = False,
         is_pred_one_hot: bool = True,
         is_label_one_hot: bool = True,
-<<<<<<< HEAD
-        pred: TensorValueType | ToBeDetermined = TBD,
-        label: TensorValueType | ToBeDetermined = TBD,
-        *,
-        name: str | None = None,
-=======
-        name: str | None = None,
         pred: Tensor[Any] | ToBeDetermined = TBD,
         label: Tensor[Any] | ToBeDetermined = TBD,
->>>>>>> 9874f248
+        *,
+        name: str | None = None,
     ) -> None:
         super().__init__(name=name)
         self.factory_args = {"threshold": threshold}
@@ -3191,16 +2930,10 @@
         is_binary: bool = False,
         is_pred_one_hot: bool = True,
         is_label_one_hot: bool = True,
-<<<<<<< HEAD
-        pred: TensorValueType | ToBeDetermined = TBD,
-        label: TensorValueType | ToBeDetermined = TBD,
-        *,
-        name: str | None = None,
-=======
-        name: str | None = None,
         pred: Tensor[Any] | ToBeDetermined = TBD,
         label: Tensor[Any] | ToBeDetermined = TBD,
->>>>>>> 9874f248
+        *,
+        name: str | None = None,
     ) -> None:
         super().__init__(name=name)
         self += Metric(
@@ -3259,16 +2992,10 @@
         is_binary: bool = False,
         is_pred_one_hot: bool = True,
         is_label_one_hot: bool = True,
-<<<<<<< HEAD
-        pred: TensorValueType | ToBeDetermined = TBD,
-        label: TensorValueType | ToBeDetermined = TBD,
-        *,
-        name: str | None = None,
-=======
-        name: str | None = None,
         pred: Tensor[Any] | ToBeDetermined = TBD,
         label: Tensor[Any] | ToBeDetermined = TBD,
->>>>>>> 9874f248
+        *,
+        name: str | None = None,
     ) -> None:
         super().__init__(name=name)
         self.factory_args = {"threshold": threshold}
@@ -3426,16 +3153,10 @@
         is_binary: bool = False,
         is_pred_one_hot: bool = True,
         is_label_one_hot: bool = True,
-<<<<<<< HEAD
-        pred: TensorValueType | ToBeDetermined = TBD,
-        label: TensorValueType | ToBeDetermined = TBD,
-        *,
-        name: str | None = None,
-=======
-        name: str | None = None,
         pred: Tensor[Any] | ToBeDetermined = TBD,
         label: Tensor[Any] | ToBeDetermined = TBD,
->>>>>>> 9874f248
+        *,
+        name: str | None = None,
     ) -> None:
         super().__init__(name=name)
         self.factory_args = {"threshold": threshold}
@@ -3592,16 +3313,10 @@
         is_binary: bool = False,
         is_pred_one_hot: bool = True,
         is_label_one_hot: bool = True,
-<<<<<<< HEAD
-        pred: TensorValueType | ToBeDetermined = TBD,
-        label: TensorValueType | ToBeDetermined = TBD,
-        *,
-        name: str | None = None,
-=======
-        name: str | None = None,
         pred: Tensor[Any] | ToBeDetermined = TBD,
         label: Tensor[Any] | ToBeDetermined = TBD,
->>>>>>> 9874f248
+        *,
+        name: str | None = None,
     ) -> None:
         super().__init__(name=name)
         self.factory_args = {"threshold": threshold}
@@ -3754,16 +3469,10 @@
         self,
         n_classes: int,
         is_label_one_hot: bool = True,
-<<<<<<< HEAD
-        pred: TensorValueType | ToBeDetermined = TBD,
-        label: TensorValueType | ToBeDetermined = TBD,
-        *,
-        name: str | None = None,
-=======
-        name: str | None = None,
         pred: Tensor[Any] | ToBeDetermined = TBD,
         label: Tensor[Any] | ToBeDetermined = TBD,
->>>>>>> 9874f248
+        *,
+        name: str | None = None,
     ) -> None:
         super().__init__(name=name)
 
@@ -3817,14 +3526,7 @@
     output: Connection
 
     def __init__(
-<<<<<<< HEAD
-        self,
-        input: TensorValueType | ToBeDetermined = TBD,
-        *,
-        name: str | None = None,
-=======
-        self, name: str | None = None, input: Tensor[Any] | ToBeDetermined = TBD
->>>>>>> 9874f248
+        self, input: Tensor[Any] | ToBeDetermined = TBD, *, name: str | None = None
     ) -> None:
         super().__init__(name=name)
 
