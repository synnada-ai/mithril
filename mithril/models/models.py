--- conflicted
+++ resolved
@@ -1063,11 +1063,7 @@
         linear_model = Linear()
         # Get kernel inputs from given model.
         kernel_input_args = {
-<<<<<<< HEAD
-            key: key
-=======
             key: IOKey(key, value=kwargs.get(key, TBD))
->>>>>>> 941b0911
             for key in kernel.input_keys
             if not kernel.conns.is_key_non_diff(key)
         }
@@ -1505,13 +1501,9 @@
         self += tensor_item_2(input="prev_hidden", index=slice_2.output)
 
         body_kwargs: dict[str, ConnectionType] = {
-<<<<<<< HEAD
-            key: key for key in cell_body.input_keys if key[0] != "$"
-=======
             key: IOKey(key, value=factory_inputs.get(key, TBD))
             for key in cell_body.input_keys
             if key[0] != "$"
->>>>>>> 941b0911
         }
         body_kwargs["prev_cell"] = tensor_item_1.output
         body_kwargs["prev_hidden"] = tensor_item_2.output
@@ -1753,11 +1745,7 @@
         self,
         cell_type: Cell,
         name: str | None = None,
-<<<<<<< HEAD
-        **kwargs: TensorValueType | MainValueType,
-=======
         # **kwargs: TensorValueType | MainValueType,
->>>>>>> 941b0911
     ) -> None:
         self.cell_type = cell_type
         super().__init__(name=name)
@@ -1996,10 +1984,6 @@
         teacher_forcing: bool = False,
         name: str | None = None,
         indices: TensorValueType | ToBeDetermined = TBD,
-<<<<<<< HEAD
-        **kwargs: TensorValueType | ToBeDetermined,
-=======
->>>>>>> 941b0911
     ) -> None:
         super().__init__(name=name)
 
@@ -2053,11 +2037,6 @@
         max_input_sequence_length: int,
         max_target_sequence_length: int,
         name: str | None = None,
-<<<<<<< HEAD
-        indices: TensorValueType | ToBeDetermined = TBD,
-        **kwargs: TensorValueType | ToBeDetermined,
-=======
->>>>>>> 941b0911
     ) -> None:
         super().__init__(name=name)
 
@@ -2089,13 +2068,8 @@
 
         self._freeze()
 
-<<<<<<< HEAD
-    def __call__(
-        self, indices: ConnectionType = NOT_GIVEN, **model_keys: ConnectionType
-=======
     def __call__(  # type: ignore[override]
         self, **model_keys: ConnectionType
->>>>>>> 941b0911
     ) -> ExtendInfo:
         return super().__call__(**model_keys)
 
@@ -2113,10 +2087,6 @@
         name: str | None = None,
         input1: TensorValueType | ToBeDetermined = TBD,
         input2: TensorValueType | ToBeDetermined = TBD,
-<<<<<<< HEAD
-        **kwargs: TensorValueType | ToBeDetermined,
-=======
->>>>>>> 941b0911
     ) -> None:
         super().__init__(name=name)
         self.factory_args = {"get_final_distance": get_final_distance, "robust": robust}
