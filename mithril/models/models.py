# Copyright 2022 Synnada, Inc.
#
# Licensed under the Apache License, Version 2.0 (the "License");
# you may not use this file except in compliance with the License.
# You may obtain a copy of the License at
#
#     http://www.apache.org/licenses/LICENSE-2.0
#
# Unless required by applicable law or agreed to in writing, software
# distributed under the License is distributed on an "AS IS" BASIS,
# WITHOUT WARRANTIES OR CONDITIONS OF ANY KIND, either express or implied.
# See the License for the specific language governing permissions and
# limitations under the License.

from __future__ import annotations

import math
from abc import abstractmethod
from collections.abc import Sequence
from copy import deepcopy
from types import EllipsisType

from .. import types
from ..common import PaddingType
from ..framework.common import (
    NOT_GIVEN,
    TBD,
    MainValueType,
    ShapeTemplateType,
    Tensor,
    ToBeDetermined,
)
from ..framework.constraints import polynomial_kernel_constraint
from ..framework.logical.model import (
    Connection,
    ConnectionType,
    ExtendInfo,
    IOKey,
    Model,
)
from ..framework.logical.operator import Operator
from ..types import Constant
from ..utils.utils import convert_to_list, convert_to_tuple
from .primitives import (
    Absolute,
    Add,
    ArgMax,
    AUCCore,
    Buffer,
    CartesianDifference,
    Cast,
    Cholesky,
    Concat,
    DistanceMatrix,
    Divide,
    Dtype,
    Eigvalsh,
    Exponential,
    Eye,
    EyeComplement,
    GPRAlpha,
    GPRVOuter,
    Greater,
    Indexer,
    KLDivergence,
    Length,
    Log,
    MatrixMultiply,
    Mean,
    Multiply,
    Negate,
    NormModifier,
    PaddingConverter1D,
    PaddingConverter2D,
    PermuteTensor,
    PolynomialFeatures,
    Power,
    PrimitiveAvgPool2D,
    PrimitiveConvolution1D,
    PrimitiveConvolution2D,
    PrimitiveMaxPool1D,
    PrimitiveMaxPool2D,
    PrimitiveRandInt,
    PrimitiveRandn,
    Reshape,
    Shape,
    Sigmoid,
    Sign,
    Size,
    Slice,
    Sqrt,
    Square,
    Squeeze,
    StableReciprocal,
    StrideConverter,
    Subtract,
    Sum,
    Tanh,
    ToList,
    Transpose,
    TransposedDiagonal,
    Trapezoid,
    TsnePJoint,
    TupleConverter,
    Unique,
    Variance,
    Where,
)

__all__ = [
    "Linear",
    "ElementWiseAffine",
    "Layer",
    "LayerNorm",
    "GroupNorm",
    "BatchNorm2D",
    "L1",
    "L2",
    "QuadraticFormRegularizer",
    "RBFKernel",
    "PolynomialKernel",
    "KernelizedSVM",
    "LinearSVM",
    "LogisticRegression",
    "MLP",
    "Cell",
    "RNNCell",
    "LSTMCell",
    "RNN",
    "OneToMany",
    "ManyToOne",
    "EncoderDecoder",
    "EncoderDecoderInference",
    "EncoderDistanceMatrix",
    "PolynomialRegression",
    "MDSCore",
    "MDS",
    "TSNE",
    "GaussProcessRegressionCore",
    "GPRLoss",
    "F1",
    "Precision",
    "Recall",
    "MaxPool1D",
    "MaxPool2D",
    "Convolution1D",
    "Convolution2D",
    "LSTMCellBody",
    "Cast",
    "Dtype",
    "Metric",
    "Accuracy",
    "AUC",
    "SiLU",
    "AvgPool2D",
    "Split",
    "Randn",
    "RandInt",
]


class Pool1D(Model):
    input: Connection
    kernel_size: Connection
    stride: Connection
    padding: Connection
    dilation: Connection
    output: Connection

    @property
    def pool_model(self) -> type[Model]:
        raise NotImplementedError("Pool Model should be indicated!")

    def __init__(
        self,
        kernel_size: int | ToBeDetermined,
        stride: int | None | ToBeDetermined = None,
        padding: int | PaddingType | tuple[int, int] | ToBeDetermined = (0, 0),
        dilation: int | ToBeDetermined = 1,
        input: Tensor[int | float | bool] | ToBeDetermined = TBD,
        *,
        name: str | None = None,
    ) -> None:
        super().__init__(name=name)
        self.factory_args = {
            "kernel_size": convert_to_list(kernel_size),
            "stride": convert_to_list(stride),
            "padding": convert_to_list(padding),
            "dilation": convert_to_list(dilation),
        }
        pad = convert_to_tuple(padding) if isinstance(padding, list) else padding

        stride_conv = StrideConverter()
        pad_conv = PaddingConverter1D()

        self |= stride_conv.connect(
            input=IOKey(name="stride", value=stride),
            kernel_size=IOKey(name="kernel_size", value=kernel_size),
        )

        self |= pad_conv.connect(
            input=IOKey(name="padding", value=pad), kernel_size="kernel_size"
        )

        self |= self.pool_model().connect(
            input=IOKey("input", value=input),
            kernel_size="kernel_size",
            stride=stride_conv.output,
            padding=pad_conv.output,
            dilation=IOKey(name="dilation", value=dilation),
            output="output",
        )

        self.expose_keys("stride", "padding", "dilation", "kernel_size", "output")
        self._set_cin("input", safe=False)
        self._freeze()

    def connect(  # type: ignore[override]
        self,
        input: ConnectionType | Tensor[int | float | bool] = NOT_GIVEN,
        kernel_size: ConnectionType | int = NOT_GIVEN,
        stride: ConnectionType | int | None = NOT_GIVEN,
        padding: ConnectionType | int | PaddingType | tuple[int, int] = NOT_GIVEN,
        dilation: ConnectionType | int = NOT_GIVEN,
        output: ConnectionType = NOT_GIVEN,
    ) -> ExtendInfo:
        return super().connect(
            input=input,
            kernel_size=kernel_size,
            stride=stride,
            padding=padding,
            dilation=dilation,
            output=output,
        )


class MaxPool1D(Pool1D):
    @property
    def pool_model(self) -> type[Model]:
        return PrimitiveMaxPool1D


# TODO: Implement MinPool1D and AvgPool1D
# class MinPool1D(Pool1D):
#     @property
#     def pool_model(self):
#         return PrimitiveMinPool1D

# class AvgPool1D(Pool1D):
#     @property
#     def pool_model(self):
#         return PrimitiveAvgPool1D


class Pool2D(Model):
    input: Connection
    kernel_size: Connection
    stride: Connection
    padding: Connection
    dilation: Connection
    output: Connection

    @property
    def pool_model(self) -> type[Model]:
        raise NotImplementedError("Pool Model should be indicated!")

    def __init__(
        self,
        kernel_size: int | tuple[int, int] | ToBeDetermined,
        stride: int | None | tuple[int, int] | ToBeDetermined = None,
        padding: int | PaddingType | tuple[int, int] | ToBeDetermined = (0, 0),
        dilation: int | ToBeDetermined = 1,
        input: Tensor[int | float | bool] | ToBeDetermined = TBD,
        *,
        name: str | None = None,
    ) -> None:
        super().__init__(name=name)
        self.factory_args = {
            "kernel_size": convert_to_list(kernel_size),
            "stride": convert_to_list(stride),
            "padding": convert_to_list(padding),
            "dilation": convert_to_list(dilation),
        }

        pad = convert_to_tuple(padding) if isinstance(padding, list) else padding
        if isinstance(stride, list):
            stride = convert_to_tuple(stride)
        if isinstance(kernel_size, list):
            kernel_size = convert_to_tuple(kernel_size)

        kt_converter = TupleConverter()
        s_converter = StrideConverter()
        st_converter = TupleConverter()
        p_converter = PaddingConverter2D()
        pt_converter = TupleConverter()
        dt_converter = TupleConverter()

        self |= kt_converter.connect(input=IOKey(name="kernel_size", value=kernel_size))
        self |= s_converter.connect(
            input=IOKey(name="stride", value=stride), kernel_size=kt_converter.output
        )
        self |= st_converter.connect(input=s_converter.output)
        self |= p_converter.connect(
            input=IOKey(name="padding", value=pad), kernel_size=kt_converter.output
        )
        self |= pt_converter.connect(input=p_converter.output)
        self |= dt_converter.connect(input=IOKey(name="dilation", value=dilation))
        self |= self.pool_model().connect(
            input=IOKey("input", value=input),
            kernel_size=kt_converter.output,
            stride=st_converter.output,
            padding=pt_converter.output,
            dilation=dt_converter.output,
            output="output",
        )

        self.expose_keys("stride", "padding", "dilation", "kernel_size", "output")
        self._set_cin("input", safe=False)
        self._freeze()

    def connect(  # type: ignore[override]
        self,
        input: ConnectionType | Tensor[int | float | bool] = NOT_GIVEN,
        kernel_size: ConnectionType | int | tuple[int, int] = NOT_GIVEN,
        stride: ConnectionType | int | None | tuple[int, int] = NOT_GIVEN,
        padding: ConnectionType | int | PaddingType | tuple[int, int] = NOT_GIVEN,
        dilation: ConnectionType | int = NOT_GIVEN,
        output: ConnectionType = NOT_GIVEN,
    ) -> ExtendInfo:
        return super().connect(
            input=input,
            kernel_size=kernel_size,
            stride=stride,
            padding=padding,
            dilation=dilation,
            output=output,
        )


class MaxPool2D(Pool2D):
    @property
    def pool_model(self) -> type[Model]:
        return PrimitiveMaxPool2D


# TODO: Implement MinPool2D
# class MinPool2D(Pool2D):
#     @property
#     def pool_model(self):
#         return PrimitiveMinPool2D


class AvgPool2D(Pool2D):
    @property
    def pool_model(self) -> type[Model]:
        return PrimitiveAvgPool2D


class Convolution1D(Model):
    input: Connection
    weight: Connection
    stride: Connection
    padding: Connection
    dilation: Connection
    output: Connection

    def __init__(
        self,
        kernel_size: int | None = None,
        out_channels: int | None = None,
        stride: int | ToBeDetermined = 1,
        padding: int | PaddingType | tuple[int, int] | ToBeDetermined = 0,
        dilation: int | ToBeDetermined = 1,
        use_bias: bool = True,
        input: Tensor[int | float] | ToBeDetermined = TBD,
        weight: Tensor[int | float] | ToBeDetermined = TBD,
        *,
        name: str | None = None,
    ) -> None:
        super().__init__(name=name)
        self.factory_args = {
            "kernel_size": convert_to_list(kernel_size),
            "out_channels": out_channels,
            "stride": convert_to_list(stride),
            "padding": convert_to_list(padding),
            "dilation": convert_to_list(dilation),
            "use_bias": use_bias,
        }

        pad = convert_to_tuple(padding) if isinstance(padding, list) else padding

        k_shp = Shape()
        p_converter = PaddingConverter1D()

        self |= k_shp.connect(
            input=IOKey(name="weight", shape=[out_channels, "C_in", kernel_size])
        )
        self |= p_converter.connect(
            input=IOKey(name="padding", value=pad), kernel_size=k_shp.output[-1]
        )

        conv_connections: dict[str, ConnectionType] = {
            "output": "output",
            "input": IOKey("input", value=input),
            "weight": IOKey("weight", value=weight, differentiable=True),
            "stride": IOKey(name="stride", value=stride),
            "padding": p_converter.output,
            "dilation": IOKey(name="dilation", value=dilation),
        }
        if use_bias:
            conv_connections["bias"] = IOKey("bias", differentiable=True)

        self |= PrimitiveConvolution1D(use_bias=use_bias).connect(**conv_connections)

        self.expose_keys("input", "weight", "padding", "stride", "dilation", "output")
        self._set_cin("input", safe=False)
        self._freeze()

    def connect(  # type: ignore[override]
        self,
        input: ConnectionType | Tensor[int | float] = NOT_GIVEN,
        weight: ConnectionType | Tensor[float] = NOT_GIVEN,
        stride: ConnectionType | int = NOT_GIVEN,
        padding: ConnectionType | int | tuple[int, int] = NOT_GIVEN,
        dilation: ConnectionType | int = NOT_GIVEN,
        output: ConnectionType = NOT_GIVEN,
    ) -> ExtendInfo:
        return super().connect(
            input=input,
            weight=weight,
            stride=stride,
            padding=padding,
            dilation=dilation,
            output=output,
        )


class Convolution2D(Model):
    input: Connection
    weight: Connection
    stride: Connection
    padding: Connection
    dilation: Connection
    groups: Connection
    output: Connection

    def __init__(
        self,
        kernel_size: int | tuple[int, int] | None = None,
        out_channels: int | None = None,
        stride: int | tuple[int, int] | ToBeDetermined = (1, 1),
        padding: int
        | PaddingType
        | tuple[int, int]
        | tuple[tuple[int, int], tuple[int, int]]
        | ToBeDetermined = (0, 0),
        dilation: int | tuple[int, int] | ToBeDetermined = (1, 1),
        groups: int | ToBeDetermined = 1,
        use_bias: bool = True,
        input: Tensor[int | float] | ToBeDetermined = TBD,
        weight: Tensor[int | float] | ToBeDetermined = TBD,
        *,
        name: str | None = None,
    ) -> None:
        super().__init__(name=name)
        self.factory_args = {
            "kernel_size": convert_to_list(kernel_size),
            "out_channels": out_channels,
            "stride": convert_to_list(stride),
            "padding": convert_to_list(padding),
            "dilation": convert_to_list(dilation),
            "groups": groups,
            "use_bias": use_bias,
        }

        if isinstance(kernel_size, int | None):
            k_size = (kernel_size, kernel_size)
        else:
            k_size = kernel_size

        if isinstance(stride, list):
            stride = convert_to_tuple(stride)
        pad = convert_to_tuple(padding) if isinstance(padding, list) else padding
        if isinstance(dilation, list):
            dilation = convert_to_tuple(dilation)

        k_shp = Shape()
        p_converter = PaddingConverter2D()
        st_converter = TupleConverter()
        pt_converter = TupleConverter()
        dt_converter = TupleConverter()

        self |= k_shp.connect(
            input=IOKey(name="weight", shape=[out_channels, "C_in", *k_size])
        )
        self |= p_converter.connect(
            input=IOKey(name="padding", value=pad), kernel_size=k_shp.output[-2:]
        )
        self |= st_converter.connect(input=IOKey(name="stride", value=stride))
        self |= pt_converter.connect(input=p_converter.output)
        self |= dt_converter.connect(input=IOKey(name="dilation", value=dilation))

        conv_connections: dict[str, ConnectionType] = {
            "output": "output",
            "input": IOKey("input", value=input),
            "weight": IOKey("weight", value=weight, differentiable=True),
            "stride": st_converter.output,
            "padding": pt_converter.output,
            "dilation": dt_converter.output,
            "groups": IOKey(name="groups", value=groups),
        }
        if use_bias:
            conv_connections["bias"] = IOKey("bias", differentiable=True)

<<<<<<< HEAD
        self |= PrimitiveConvolution2D(use_bias=use_bias, groups=groups).connect(
            **conv_connections
        )
=======
        self |= PrimitiveConvolution2D(use_bias=use_bias).connect(**conv_connections)

        self.expose_keys("output")
>>>>>>> f3567622
        self._set_cin("input", safe=False)
        self._freeze()

    def connect(  # type: ignore[override]
        self,
        input: ConnectionType | Tensor[int | float] = NOT_GIVEN,
        weight: ConnectionType | Tensor[float] = NOT_GIVEN,
        stride: ConnectionType | int | tuple[int, int] = NOT_GIVEN,
        padding: ConnectionType
        | int
        | PaddingType
        | tuple[int, int]
        | tuple[tuple[int, int], tuple[int, int]] = NOT_GIVEN,
        dilation: ConnectionType | int | tuple[int, int] = NOT_GIVEN,
        groups: ConnectionType | int = NOT_GIVEN,
        output: ConnectionType = NOT_GIVEN,
    ) -> ExtendInfo:
        return super().connect(
            input=input,
            weight=weight,
            stride=stride,
            padding=padding,
            dilation=dilation,
            groups=groups,
            output=output,
        )


class Linear(Model):
    output: Connection
    input: Connection
    weight: Connection
    bias: Connection

    def __init__(
        self,
        dimension: int | None = None,
        use_bias: bool = True,
        input: Tensor[int | float] | ToBeDetermined = TBD,
        weight: Tensor[float] | ToBeDetermined = TBD,
        bias: Tensor[float] | ToBeDetermined = TBD,
        *,
        name: str | None = None,
    ) -> None:
        super().__init__(name=name)
        self.factory_args = {"dimension": dimension, "use_bias": use_bias}
        dim: int | str = "d_out" if dimension is None else dimension
        shapes: dict[str, ShapeTemplateType] = {
            "input": ["N", ("Var_inter", ...), "d_in"],
            "weight": [dim, "d_in"],
            "output": ["N", ("Var_inter", ...), dim],
        }

        mult = MatrixMultiply()

        output = "output"
        input_key = IOKey(name="input", value=input)
        weight_key = IOKey(name="weight", value=weight, differentiable=True).transpose()

        if use_bias:
            bias_key = IOKey(
                name="bias",
                value=bias,
                type=Tensor[float],
                differentiable=True,
            )
            self |= mult.connect(left=input_key, right=weight_key)
            self |= Add().connect(left=mult.output, right=bias_key, output=output)
            shapes["bias"] = [dim]
        else:
            self |= mult.connect(left=input_key, right=weight_key, output=output)

        self.expose_keys("output")
        self._set_shapes(**shapes)
        self._set_cin("input", safe=False)
        self._freeze()

    def connect(  # type: ignore[override]
        self,
        input: ConnectionType | Tensor[int | float] = NOT_GIVEN,
        weight: ConnectionType | Tensor[float] = NOT_GIVEN,
        output: ConnectionType = NOT_GIVEN,
        *,
        bias: ConnectionType | Tensor[float] = NOT_GIVEN,
    ) -> ExtendInfo:
        kwargs = {"input": input, "weight": weight, "output": output}

        if "bias" not in self.input_keys and bias != NOT_GIVEN:
            raise KeyError("bias is not a valid input when 'use_bias' is False!")
        elif "bias" in self.input_keys:
            kwargs["bias"] = bias

        return super().connect(**kwargs)


class ElementWiseAffine(Model):
    input: Connection
    weight: Connection
    bias: Connection
    output: Connection

    def __init__(
        self,
        input: Tensor[int | float | bool] | ToBeDetermined = TBD,
        weight: Tensor[int | float | bool] | ToBeDetermined = TBD,
        bias: Tensor[int | float | bool] | ToBeDetermined = TBD,
        *,
        name: str | None = None,
    ) -> None:
        super().__init__(name=name)

        mult_model = Multiply()
        sum_model = Add()

        self |= mult_model.connect(
            left=IOKey("input", value=input), right=IOKey("weight", value=weight)
        )
        self += sum_model.connect(
            right=IOKey(name="bias", value=bias),
            output=IOKey(name="output"),
        )
        self._set_cin("input", safe=False)
        self._freeze()

    def connect(  # type: ignore[override]
        self,
        input: ConnectionType | Tensor[int | float | bool] = NOT_GIVEN,
        weight: ConnectionType | Tensor[int | float | bool] = NOT_GIVEN,
        bias: ConnectionType | Tensor[int | float | bool] = NOT_GIVEN,
        output: ConnectionType = NOT_GIVEN,
    ) -> ExtendInfo:
        return super().connect(
            input=input,
            weight=weight,
            bias=bias,
            output=output,
        )


class Layer(Model):
    input: Connection
    weight: Connection
    bias: Connection
    output: Connection

    def __init__(
        self,
        activation: Model,
        dimension: int | None = None,
        input: Tensor[int | float] | ToBeDetermined = TBD,
        weight: Tensor[float] | ToBeDetermined = TBD,
        bias: Tensor[float] | ToBeDetermined = TBD,
        *,
        name: str | None = None,
    ) -> None:
        super().__init__(name=name)
        self.factory_args = {"activation": activation, "dimension": dimension}
        linear_model = Linear(dimension=dimension)
        self |= linear_model.connect(
            input=IOKey("input", value=input),
            weight=IOKey("weight", value=weight),
            bias=IOKey("bias", value=bias),
        )
        self += activation.connect(output="output")

        self.expose_keys("output")
        self._set_cin("input", safe=False)
        self._freeze()

    def connect(  # type: ignore[override]
        self,
        input: ConnectionType | Tensor[int | float] = NOT_GIVEN,
        weight: ConnectionType | Tensor[float] = NOT_GIVEN,
        bias: ConnectionType | Tensor[float] = NOT_GIVEN,
        output: ConnectionType = NOT_GIVEN,
    ) -> ExtendInfo:
        return super().connect(
            input=input,
            weight=weight,
            bias=bias,
            output=output,
        )


class LayerNorm(Model):
    input: Connection
    output: Connection
    weight: Connection
    b: Connection

    def __init__(
        self,
        use_scale: bool = True,
        use_bias: bool = True,
        eps: float | Tensor[float] | ToBeDetermined = 1e-5,
        input: Tensor[float] | ToBeDetermined = TBD,
        weight: Tensor[float] | ToBeDetermined = TBD,
        bias: Tensor[int | float | bool] | ToBeDetermined = TBD,
        *,
        name: str | None = None,
    ) -> None:
        super().__init__(name=name)
        self.factory_args = {"use_scale": use_scale, "use_bias": use_bias, "eps": eps}

        # Expects its input shape as [B, ..., d] d refers to normalized dimension
        mean = Mean(axis=-1, keepdim=True)
        numerator = Subtract()
        var = Variance(axis=-1, correction=0, keepdim=True)
        add = Add()
        denominator = Sqrt()
        in_key = IOKey("input", value=input, type=Tensor[float])
        self |= mean.connect(input=in_key)
        self |= numerator.connect(left=in_key, right=mean.output)
        self |= var.connect(input=in_key)
        self |= add.connect(
            left=var.output, right=IOKey("eps", value=eps, type=Tensor[float] | float)
        )
        self |= denominator.connect(input=add.output)
        self |= Divide().connect(
            numerator=numerator.output, denominator=denominator.output
        )

        self._set_shapes(input=["B", "C", "d"])

        shapes: dict[str, ShapeTemplateType] = {
            "left": ["B", "C", "d"],
            "right": ["d"],
        }

        if use_scale:
            mult = Multiply()
            self += mult.connect(
                right=IOKey("weight", value=weight, differentiable=True)
            )
            mult._set_shapes(**shapes)

        if use_bias:
            add = Add()
            self += add.connect(right=IOKey("bias", value=bias, differentiable=True))
            add._set_shapes(**shapes)
        # TODO: Remove below Buffer after required naming-related changes are done.
        self |= Buffer().connect(input=self.cout, output=IOKey(name="output"))
        self._set_cin("input", safe=False)
        self._freeze()

    def connect(  # type: ignore[override]
        self,
        input: ConnectionType | Tensor[float] = NOT_GIVEN,
        output: ConnectionType | Tensor[float] = NOT_GIVEN,
        eps: ConnectionType | float | Tensor[float] = NOT_GIVEN,
        *,
        weight: ConnectionType | Tensor[float] = NOT_GIVEN,
        bias: ConnectionType | Tensor[float] = NOT_GIVEN,
    ) -> ExtendInfo:
        kwargs = {"input": input, "output": output, "eps": eps}

        if "weight" not in self.input_keys and weight != NOT_GIVEN:
            raise KeyError("weight is not a valid input when 'use_scale' is False!")
        elif "weight" in self.input_keys:
            kwargs["weight"] = weight

        if "bias" not in self.input_keys and bias != NOT_GIVEN:
            raise KeyError("bias is not a valid input when 'use_bias' is False!")
        elif "bias" in self.input_keys:
            kwargs["bias"] = bias

        return super().connect(**kwargs)


class GroupNorm(Model):
    input: Connection
    output: Connection

    def __init__(
        self,
        num_groups: int = 32,
        use_scale: bool = True,
        use_bias: bool = True,
        eps: float = 1e-5,
        input: Tensor[float] | ToBeDetermined = TBD,
        *,
        weight: Tensor[float] | ToBeDetermined = TBD,
        bias: Tensor[float] | ToBeDetermined = TBD,
        name: str | None = None,
    ) -> None:
        super().__init__(name=name)

        # Assumed input shape is [N, C, H, W]
        input_key = IOKey(name="input", value=input, type=Tensor[float])
        input_shape = input_key.shape
        B = input_shape[0]

        _input_key = input_key.reshape((B, num_groups, -1))

        mean = _input_key.mean(axis=-1, keepdim=True)
        var = _input_key.var(axis=-1, keepdim=True)

        _input_key = (_input_key - mean) / (
            var + IOKey("eps", value=eps, type=Tensor[float] | float)
        ).sqrt()
        self |= Reshape().connect(input=_input_key, shape=input_shape)

        self._set_shapes(input=["B", "C", "H", "W"])

        shapes: dict[str, ShapeTemplateType] = {
            "left": ["B", "C", "H", "W"],
            "right": [1, "C", 1, 1],
        }

        if use_scale:
            weight_key = IOKey(
                name="weight", type=Tensor[float], value=weight, differentiable=True
            )
            mult = Multiply()
            self |= mult.connect(left=self.cout, right=weight_key)
            mult._set_shapes(**shapes)

        if use_bias:
            bias_key = IOKey(
                name="bias", type=Tensor[float], value=bias, differentiable=True
            )
            add = Add()
            self |= add.connect(left=self.cout, right=bias_key)
            add._set_shapes(**shapes)

        self |= Buffer().connect(input=self.cout, output=IOKey(name="output"))

        self.expose_keys("output", "eps")
        self._set_cin("input", safe=False)
        self._freeze()

    def connect(  # type: ignore[override]
        self,
        input: ConnectionType | Tensor[float] = NOT_GIVEN,
        output: ConnectionType | Tensor[float] = NOT_GIVEN,
        eps: ConnectionType | Tensor[float] | float = NOT_GIVEN,
        *,
        weight: ConnectionType | Tensor[float] = NOT_GIVEN,
        bias: ConnectionType | Tensor[float] = NOT_GIVEN,
    ) -> ExtendInfo:
        kwargs = {"input": input, "output": output, "eps": eps}

        if "weight" not in self.input_keys and weight != NOT_GIVEN:
            raise KeyError("weight is not a valid input when 'use_scale' is False!")
        elif "weight" in self.input_keys:
            kwargs["weight"] = weight

        if "bias" not in self.input_keys and bias != NOT_GIVEN:
            raise KeyError("bias is not a valid input when 'use_bias' is False!")
        elif "bias" in self.input_keys:
            kwargs["bias"] = bias

        return super().connect(**kwargs)


class BatchNorm2D(Model):
    input: Connection
    output: Connection
    running_mean: Connection
    running_var: Connection

    def __init__(
        self,
        num_features: int | None = None,
        use_scale: bool = True,
        use_bias: bool = True,
        eps: float = 1e-5,
        momentum: float | ToBeDetermined = 0.1,
        inference: bool = True,
        *,
        input: Tensor[float] | ToBeDetermined = TBD,
        weight: Tensor[float] | ToBeDetermined = TBD,
        bias: Tensor[float] | ToBeDetermined = TBD,
        name: str | None = None,
    ) -> None:
        super().__init__(name=name)

        # Assumed input shape is [N, C, H, W]
        input_key = IOKey(
            name="input", value=input, shape=["N", num_features, "H", "W"]
        )
        shp = input_key.shape

        running_mean = IOKey(name="running_mean")
        running_var = IOKey(name="running_var")

        if inference:
            norm = (input_key - running_mean.reshape((1, shp[1], 1, 1))) / (
                running_var.reshape((1, shp[1], 1, 1)) + eps
            ).sqrt()
            # Compute mean and variance over the spatial dimensions
        else:
            size = shp[0] * shp[2] * shp[3]
            mean = input_key.mean(axis=(0, 2, 3), keepdim=True)  # Shape: [1, C, 1, 1]
            var = input_key.var(axis=(0, 2, 3), keepdim=True)  # Shape: [1, C, 1, 1]

            m_key = IOKey(name="momentum", value=momentum)
            running_mean_out = (1 - m_key) * running_mean + m_key * mean.reshape(
                (mean.shape[1],)
            )
            running_var_out = (1 - m_key) * running_var + m_key * (
                var * (size / (size - 1))
            ).reshape((mean.shape[1],))
            # NOTE: multiplication (size / (size - 1)) is added to make the
            # running_variance similar to the BatchNorm2d module in PyTorch

            self |= Buffer().connect(running_mean_out, "running_mean_out")
            self |= Buffer().connect(running_var_out, "running_var_out")
            self.bind_state_keys(running_mean, "running_mean_out", Constant.ZEROS)
            self.bind_state_keys(running_var, "running_var_out", Constant.ONES)

            # Normalize the input
            norm = (input_key - mean) / (var + eps).sqrt()

        self |= Buffer().connect(input=norm)
        shapes: dict[str, ShapeTemplateType] = {
            "left": ["B", "C", "H", "W"],
            "right": [1, "C", 1, 1],
        }

        if use_scale:
            weight_key = IOKey(
                name="weight", type=Tensor[float], value=weight, differentiable=True
            )
            mult = Multiply()
            mult._set_shapes(**shapes)
            self |= mult.connect(left=self.cout, right=weight_key)

        if use_bias:
            bias_key = IOKey(
                name="bias", type=Tensor[float], value=bias, differentiable=True
            )
            add = Add()
            add._set_shapes(**shapes)
            self |= add.connect(left=self.cout, right=bias_key)

        self |= Buffer().connect(input=self.cout, output=IOKey(name="output"))

        _num_features: str | int | None = num_features
        if _num_features is None:
            _num_features = "num_features"
        self.set_shapes(
            input=["N", _num_features, "H", "W"],
            running_mean=[_num_features],
            running_var=[_num_features],
        )
        self.set_cin("input", safe=False)
        self._freeze()


class L1(Model):
    input: Connection
    output: Connection

    def __init__(
        self,
        input: Tensor[int | float | bool] | ToBeDetermined = TBD,
        *,
        name: str | None = None,
    ) -> None:
        super().__init__(name=name)

        abs_model = Absolute()

        self |= abs_model.connect(input=IOKey("input", value=input))
        self += Sum().connect(output=IOKey(name="output"))

        self._set_cin("input", safe=False)
        self._set_cout("output", safe=False)
        self._freeze()

    def connect(  # type: ignore[override]
        self,
        input: ConnectionType | Tensor[int | float | bool] = NOT_GIVEN,
        output: ConnectionType = NOT_GIVEN,
    ) -> ExtendInfo:
        return super().connect(
            input=input,
            output=output,
        )


class L2(Model):
    input: Connection
    output: Connection

    def __init__(
        self,
        input: Tensor[int | float | bool] | ToBeDetermined = TBD,
        *,
        name: str | None = None,
    ) -> None:
        super().__init__(name=name)

        self += Square().connect(input=IOKey("input", value=input))
        self += Sum().connect()
        self += Multiply().connect(right=0.5, output=IOKey(name="output"))

        self.expose_keys("output")
        self._set_cin("input", safe=False)
        self._set_cout("output", safe=False)
        self._freeze()

    def connect(  # type: ignore[override]
        self,
        input: ConnectionType | Tensor[int | float | bool] = NOT_GIVEN,
        output: ConnectionType = NOT_GIVEN,
    ) -> ExtendInfo:
        return super().connect(
            input=input,
            output=output,
        )


class QuadraticFormRegularizer(Model):
    input: Connection
    kernel: Connection
    output: Connection

    def __init__(
        self,
        input: Tensor[int | float] | ToBeDetermined = TBD,
        kernel: Tensor[int | float] | ToBeDetermined = TBD,
        *,
        name: str | None = None,
    ) -> None:
        super().__init__(name=name)
        transpose_model = Transpose()
        dot_model1 = MatrixMultiply()
        dot_model2 = MatrixMultiply()

        self |= transpose_model.connect(input=IOKey("input", value=input))
        self |= dot_model1.connect(
            left=transpose_model.input, right=IOKey("kernel", value=kernel)
        )
        self |= dot_model2.connect(left=dot_model1.output, right=transpose_model.output)
        self |= Multiply().connect(
            left=dot_model2.output, right=0.5, output=IOKey(name="output")
        )
        shapes: dict[str, ShapeTemplateType] = {"input": [1, "N"], "kernel": ["N", "N"]}
        self._set_shapes(**shapes)
        self._set_cin("input", safe=False)
        self._freeze()

    def connect(  # type: ignore[override]
        self,
        input: ConnectionType | Tensor[int | float] = NOT_GIVEN,
        kernel: ConnectionType | Tensor[int | float] = NOT_GIVEN,
        output: ConnectionType = NOT_GIVEN,
    ) -> ExtendInfo:
        return super().connect(
            input=input,
            kernel=kernel,
            output=output,
        )


class RBFKernel(Model):
    input1: Connection
    input2: Connection
    l_scale: Connection
    sigma: Connection
    output: Connection

    def __init__(
        self,
        input1: Tensor[int | float] | ToBeDetermined = TBD,
        input2: Tensor[int | float] | ToBeDetermined = TBD,
        l_scale: Tensor[int | float | bool] | ToBeDetermined = TBD,
        sigma: Tensor[int | float | bool] | ToBeDetermined = TBD,
        *,
        name: str | None = None,
    ) -> None:
        super().__init__(name=name)

        euclidean_model = CartesianDifference()
        square_model1 = Square()
        square_model2 = Square()
        sum_model = Sum(axis=2)
        mult_model1 = Multiply()
        div_model = Divide()
        exp_model = Exponential()
        mult_model2 = Multiply()
        l_square = Multiply()
        l_key = IOKey("l_scale", value=l_scale, type=Tensor[int | float | bool])

        self |= euclidean_model.connect(
            left=IOKey("input1", value=input1, type=Tensor[int | float]),
            right=IOKey("input2", value=input2, type=Tensor[int | float]),
        )
        self |= square_model1.connect(input=euclidean_model.output)
        self |= sum_model.connect(input=square_model1.output)
        self |= mult_model1.connect(left=sum_model.output, right=-0.5)
        self |= square_model2.connect(
            input=IOKey("sigma", value=sigma, type=Tensor[int | float | bool])
        )
        self |= div_model.connect(
            numerator=mult_model1.output, denominator=square_model2.output
        )
        self |= exp_model.connect(input=div_model.output)
        self |= l_square.connect(left=l_key, right=l_key)
        self |= mult_model2.connect(
            left=l_square.output,
            right=exp_model.output,
            output=IOKey(name="output"),
        )

        # self.set_canonical_input("input1")
        shapes: dict[str, ShapeTemplateType] = {
            "input1": ["N", "dim"],
            "input2": ["M", "dim"],
            "l_scale": [1],
            "sigma": [1],
            "output": ["N", "M"],
        }

        self._set_shapes(**shapes)
        self._set_cin("input1", "input2", safe=False)
        self._freeze()

    def connect(  # type: ignore[override]
        self,
        input1: ConnectionType | Tensor[int | float] = NOT_GIVEN,
        input2: ConnectionType | Tensor[int | float] = NOT_GIVEN,
        l_scale: ConnectionType | Tensor[int | float | bool] = NOT_GIVEN,
        sigma: ConnectionType | Tensor[int | float | bool] = NOT_GIVEN,
        output: ConnectionType = NOT_GIVEN,
    ) -> ExtendInfo:
        return super().connect(
            input1=input1,
            input2=input2,
            l_scale=l_scale,
            sigma=sigma,
            output=output,
        )


class PolynomialKernel(Model):
    input1: Connection
    input2: Connection
    poly_coef: Connection
    degree: Connection
    output: Connection

    def __init__(
        self,
        robust: bool = True,
        input1: Tensor[int | float | bool] | ToBeDetermined = TBD,
        input2: Tensor[int | float | bool] | ToBeDetermined = TBD,
        poly_coef: Tensor[int | float | bool] | ToBeDetermined = TBD,
        degree: Tensor[int | float | bool] | ToBeDetermined = TBD,
        *,
        name: str | None = None,
    ) -> None:
        super().__init__(name=name)

        transpose_model = Transpose()
        mult_model = MatrixMultiply()
        sum_model = Add()
        power_model = Power(robust=robust)  # TODO: Should it be usual Power or not???

        self |= transpose_model.connect(input=IOKey("input2", value=input2))
        self |= mult_model.connect(
            left=IOKey("input1", value=input1), right=transpose_model.output
        )
        self |= sum_model.connect(
            left=mult_model.output, right=IOKey("poly_coef", value=poly_coef)
        )
        self |= power_model.connect(
            base=sum_model.output,
            exponent=IOKey("degree", value=degree),
            output=IOKey(name="output"),
        )
        self._set_shapes(input1=["N", "d"], input2=["M", "d"], output=["N", "M"])
        self._add_constraint(
            fn=polynomial_kernel_constraint,
            keys=["poly_coef", "degree"],
        )
        self._set_cin("input1", "input2", safe=False)
        self._freeze()

    def connect(  # type: ignore[override]
        self,
        input1: ConnectionType | Tensor[int | float | bool] = NOT_GIVEN,
        input2: ConnectionType | Tensor[int | float | bool] = NOT_GIVEN,
        poly_coef: ConnectionType | Tensor[int | float | bool] = NOT_GIVEN,
        degree: ConnectionType | Tensor[int | float | bool] = NOT_GIVEN,
        output: ConnectionType = NOT_GIVEN,
    ) -> ExtendInfo:
        return super().connect(
            input1=input1,
            input2=input2,
            poly_coef=poly_coef,
            degree=degree,
            output=output,
        )


class KernelizedSVM(Model):
    input1: Connection
    input2: Connection
    weight: Connection
    bias: Connection
    output: Connection

    def __init__(
        self,
        kernel: Model,
        weight: Tensor[float] | ToBeDetermined = TBD,
        bias: Tensor[float] | ToBeDetermined = TBD,
        *,
        name: str | None = None,
        **kwargs: MainValueType | Tensor[int | float | bool] | ToBeDetermined,
    ) -> None:
        if len(kernel.input_keys) < 2:
            raise KeyError("Kernel requires at least two inputs!")
        if len(kernel.conns.output_keys) != 1:
            raise KeyError("Kernel requires single output!")
        super().__init__(name=name)

        self.factory_args = {"kernel": kernel}

        linear_model = Linear()
        # Get kernel inputs from given model.
        kernel_input_args = {}
        for key in kernel.input_keys:
            conn = kernel.conns.get_connection(key)
            if conn and conn.metadata.is_tensor and not key.startswith("$"):
                kernel_input_args[key] = IOKey(key, value=kwargs.get(key, TBD))

        (kernel_output_name,) = kernel.conns.output_keys  # NOTE: Assumes single output!
        kernel_output_args = {kernel_output_name: "kernel"}

        self |= kernel.connect(**kernel_input_args, **kernel_output_args)
        self |= linear_model.connect(
            input=kernel.cout,
            weight=IOKey("weight", value=weight),
            bias=IOKey("bias", value=bias),
            output="output",
        )

        # TODO: It is not clear where these "input1" and "input2" names come from.
        # It assumes kernel model has two inputs named "input1" and "input2".
        shapes: dict[str, ShapeTemplateType] = {
            "input1": ["N", "d_in"],
            "input2": ["M", "d_in"],
            "weight": [1, "M"],
            "bias": [1],
            "output": ["N", 1],
            "kernel": ["N", "M"],
        }

        self.expose_keys("kernel", "output")
        self._set_shapes(**shapes)
        self._set_cin("input1", "input2", safe=False)
        self._freeze()

    def connect(  # type: ignore[override]
        self,
        input1: ConnectionType | Tensor[float] = NOT_GIVEN,
        input2: ConnectionType | Tensor[float] = NOT_GIVEN,
        weight: ConnectionType | Tensor[float] = NOT_GIVEN,
        bias: ConnectionType | Tensor[float] = NOT_GIVEN,
        output: ConnectionType = NOT_GIVEN,
    ) -> ExtendInfo:
        return super().connect(
            input1=input1,
            input2=input2,
            weight=weight,
            bias=bias,
            output=output,
        )


class LinearSVM(Model):
    input: Connection
    weight: Connection
    bias: Connection
    output: Connection
    decision_output: Connection

    def __init__(
        self,
        input: Tensor[int | float] | ToBeDetermined = TBD,
        weight: Tensor[float] | ToBeDetermined = TBD,
        bias: Tensor[float] | ToBeDetermined = TBD,
        *,
        name: str | None = None,
    ) -> None:
        super().__init__(name=name)

        linear_model = Linear(dimension=1)
        decision_model = Sign()

        self |= linear_model.connect(
            input=IOKey("input", value=input),
            weight=IOKey("weight", value=weight),
            bias=IOKey("bias", value=bias),
            output="output",
        )
        self += decision_model.connect(output="decision_output")

        self.expose_keys("output", "decision_output")
        self._set_cout(linear_model.output)
        self._freeze()

    def connect(  # type: ignore[override]
        self,
        input: ConnectionType | Tensor[int | float] = NOT_GIVEN,
        weight: ConnectionType | Tensor[float] = NOT_GIVEN,
        bias: ConnectionType | Tensor[float] = NOT_GIVEN,
        output: ConnectionType = NOT_GIVEN,
        decision_output: ConnectionType = NOT_GIVEN,
    ) -> ExtendInfo:
        return super().connect(
            input=input,
            weight=weight,
            bias=bias,
            output=output,
            decision_output=decision_output,
        )


class LogisticRegression(Model):
    input: Connection
    weight: Connection
    bias: Connection
    output: Connection
    probs_output: Connection

    def __init__(
        self,
        input: Tensor[int | float] | ToBeDetermined = TBD,
        weight: Tensor[float] | ToBeDetermined = TBD,
        bias: Tensor[float] | ToBeDetermined = TBD,
        *,
        name: str | None = None,
    ) -> None:
        super().__init__(name=name)

        linear_model = Linear(dimension=1)
        sigmoid_model = Sigmoid()

        self |= linear_model.connect(
            input=IOKey("input", value=input),
            weight=IOKey("weight", value=weight),
            bias=IOKey("bias", value=bias),
            output="output",
        )
        self |= sigmoid_model.connect(input=linear_model.output, output="probs_output")

        self.expose_keys("output", "probs_output")
        self._set_cout(linear_model.output)
        self._freeze()

    def connect(  # type: ignore[override]
        self,
        input: ConnectionType | Tensor[int | float] = NOT_GIVEN,
        weight: ConnectionType | Tensor[float] = NOT_GIVEN,
        bias: ConnectionType | Tensor[float] = NOT_GIVEN,
        output: ConnectionType = NOT_GIVEN,
        probs_output: ConnectionType = NOT_GIVEN,
    ) -> ExtendInfo:
        return super().connect(
            input=input,
            weight=weight,
            bias=bias,
            output=output,
            probs_output=probs_output,
        )


class MLP(Model):
    input: Connection
    output: Connection

    def __init__(
        self,
        activations: list[Model],
        dimensions: Sequence[int | None],
        input_name_templates: dict[str, str] | None = None,
        input: Tensor[int | float | bool] | ToBeDetermined = TBD,
        *,
        name: str | None = None,
        **weights_biases: Tensor[int | float | bool] | ToBeDetermined,
    ) -> None:
        super().__init__(name=name)
        self.factory_args = {"activations": activations, "dimensions": dimensions}
        if len(activations) != len(dimensions):
            raise ValueError("Lengths of activations and dimensions must be equal!")
        assert len(activations) > 0, "At least one layer must be defined!"

        # Extract the keys to be used. Use "w" and "b" for default case.
        input_name_templates = input_name_templates or {}
        weight = input_name_templates.get("weight", "weight")
        bias = input_name_templates.get("bias", "bias")

        # Create first layer.
        prev_layer = Layer(activation=activations[0], dimension=dimensions[0])

        # Add first layer to the model in order to use as base for the
        # second model in the model extention loop.
        weight_key = weight + "0"
        bias_key = bias + "0"
        extend_kwargs: dict[str, ConnectionType] = {
            "input": IOKey("input", value=input),
            "weight": IOKey(weight_key, weights_biases.get(weight_key, TBD)),
            "bias": IOKey(bias_key, weights_biases.get(bias_key, TBD)),
        }
        if len(activations) == 1:
            extend_kwargs["output"] = IOKey(name="output")
        self |= prev_layer.connect(**extend_kwargs)

        # Add layers sequentially starting from second elements.
        for idx, (activation, dim) in enumerate(
            zip(activations[1:], dimensions[1:], strict=False)
        ):
            current_layer = Layer(activation=activation, dimension=dim)

            # Prepare the kwargs for the current layer.
            kwargs: dict[str, ConnectionType] = {
                "weight": f"{weight}{idx + 1}",
                "bias": f"{bias}{idx + 1}",
            }

            # In order to make last layer output as model output we must name it.
            if idx == (
                len(activations) - 2
            ):  # Loop starts to iterate from second elemets, so it is -2.
                kwargs |= {"output": "output"}

            # Add current layer to the model.
            self += current_layer.connect(**kwargs)
            prev_layer = current_layer

        self.expose_keys("output")
        self._set_cin("input", safe=False)
        self._freeze()

    def connect(  # type: ignore[override]
        self,
        input: ConnectionType | Tensor[int | float] = NOT_GIVEN,
        output: ConnectionType = NOT_GIVEN,
        **weights_biases: ConnectionType | Tensor[float],
    ) -> ExtendInfo:
        return super().connect(
            input=input,
            output=output,
            **weights_biases,
        )


class Cell(Model):
    shared_keys: set[str]
    private_keys: set[str]
    state_keys: set[str]
    hidden_key: str

    input: Connection
    prev_hidden: Connection
    hidden: Connection
    hidden_compl: Connection
    output: Connection

    out_key = "output"

    @abstractmethod
    def connect(
        self, **kwargs: ConnectionType | Tensor[int | float | bool] | MainValueType
    ) -> ExtendInfo:
        raise NotImplementedError("connect method not implemented!")


class RNNCell(Cell):
    input: Connection
    prev_hidden: Connection
    w_ih: Connection
    w_hh: Connection
    w_ho: Connection
    bias_h: Connection
    bias_o: Connection
    hidden: Connection
    hidden_compl: Connection
    output: Connection

    shared_keys = {"w_ih", "w_hh", "w_ho", "bias_h", "bias_o"}
    state_keys = {"hidden"}
    out_key = "output"
    # output_keys = {out, hidden_compl}

    def __init__(
        self,
        input: Tensor[int | float] | ToBeDetermined = TBD,
        w_ih: Tensor[float] | ToBeDetermined = TBD,
        w_hh: Tensor[float] | ToBeDetermined = TBD,
        w_ho: Tensor[float] | ToBeDetermined = TBD,
        bias_h: Tensor[float] | ToBeDetermined = TBD,
        bias_o: Tensor[float] | ToBeDetermined = TBD,
        *,
        name: str | None = None,
    ) -> None:
        super().__init__(name=name)

        shape = Shape()
        scalar_item = Indexer()
        slice_1 = Slice(stop=None, step=None)
        slice_2 = Slice(start=None, step=None)
        tensor_item_1 = Indexer()
        tensor_item_2 = Indexer()
        mult_model_1 = Linear(use_bias=False)
        mult_model_2 = Linear(use_bias=False)
        mult_model_3 = Linear(use_bias=False)
        sum_model_1 = Add()
        sum_model_2 = Add()

        self |= shape.connect(input=IOKey("input", value=input))
        self |= scalar_item.connect(input=shape.output, index=0)
        self |= slice_1.connect(start=scalar_item.output)
        self |= tensor_item_1.connect(
            input="prev_hidden",
            index=slice_1.output,
            output="hidden_compl",
        )
        self |= slice_2.connect(stop=scalar_item.output)
        self |= tensor_item_2.connect(input="prev_hidden", index=slice_2.output)
        self |= mult_model_1.connect(
            input=tensor_item_2.output,
            weight=IOKey("w_hh", value=w_hh, differentiable=True),
        )
        self |= mult_model_2.connect(
            input="input", weight=IOKey("w_ih", value=w_ih, differentiable=True)
        )
        self |= sum_model_1.connect(left=mult_model_1.output, right=mult_model_2.output)
        self |= sum_model_2.connect(
            left=sum_model_1.output,
            right=IOKey("bias_h", value=bias_h, differentiable=True),
        )
        self |= Tanh().connect(input=sum_model_2.output, output="hidden")
        self |= mult_model_3.connect(
            input="hidden", weight=IOKey("w_ho", value=w_ho, differentiable=True)
        )
        self |= Add().connect(
            left=mult_model_3.output,
            right=IOKey("bias_o", value=bias_o, differentiable=True),
            output="output",
        )
        shapes: dict[str, ShapeTemplateType] = {
            "input": ["N", 1, "d_in"],
            "prev_hidden": ["M", 1, "d_hid"],
            "w_ih": ["d_hid", "d_in"],
            "w_hh": ["d_hid", "d_hid"],
            "w_ho": ["d_out", "d_hid"],
            "bias_h": ["d_hid"],
            "bias_o": ["d_out"],
        }

        self.expose_keys("output", "hidden", "hidden_compl")
        self._set_shapes(**shapes)
        self._set_cin("input", safe=False)
        self._set_cout("output")
        self._freeze()

    def connect(  # type: ignore[override]
        self,
        input: ConnectionType | Tensor[int | float] = NOT_GIVEN,
        prev_hidden: ConnectionType | Tensor[float] = NOT_GIVEN,
        w_ih: ConnectionType | Tensor[float] = NOT_GIVEN,
        w_hh: ConnectionType | Tensor[float] = NOT_GIVEN,
        w_ho: ConnectionType | Tensor[float] = NOT_GIVEN,
        bias_h: ConnectionType | Tensor[float] = NOT_GIVEN,
        bias_o: ConnectionType | Tensor[float] = NOT_GIVEN,
        hidden: ConnectionType | Tensor[float] = NOT_GIVEN,
        hidden_compl: ConnectionType | Tensor[float] = NOT_GIVEN,
        output: ConnectionType = NOT_GIVEN,
    ) -> ExtendInfo:
        return super(Cell, self).connect(
            input=input,
            prev_hidden=prev_hidden,
            w_ih=w_ih,
            w_hh=w_hh,
            w_ho=w_ho,
            bias_h=bias_h,
            bias_o=bias_o,
            hidden=hidden,
            hidden_compl=hidden_compl,
            output=output,
        )


class LSTMCell(Cell):
    input: Connection
    prev_hidden: Connection
    prev_cell: Connection
    w_i: Connection
    w_f: Connection
    w_c: Connection
    w_o: Connection
    w_out: Connection
    bias_f: Connection
    bias_i: Connection
    bias_c: Connection
    bias_o: Connection
    bias_out: Connection
    hidden: Connection
    cell: Connection
    hidden_compl: Connection
    output: Connection

    shared_keys = {
        "w_f",
        "w_i",
        "w_o",
        "w_c",
        "w_out",
        "bias_f",
        "bias_i",
        "bias_o",
        "bias_c",
        "bias_out",
    }
    state_keys = {"hidden", "cell"}
    out_key = "output"

    def __init__(
        self,
        input: Tensor[int | float] | ToBeDetermined = TBD,
        w_i: Tensor[float] | ToBeDetermined = TBD,
        w_f: Tensor[float] | ToBeDetermined = TBD,
        w_c: Tensor[float] | ToBeDetermined = TBD,
        w_o: Tensor[float] | ToBeDetermined = TBD,
        w_out: Tensor[float] | ToBeDetermined = TBD,
        bias_f: Tensor[float] | ToBeDetermined = TBD,
        bias_i: Tensor[float] | ToBeDetermined = TBD,
        bias_c: Tensor[float] | ToBeDetermined = TBD,
        bias_o: Tensor[float] | ToBeDetermined = TBD,
        bias_out: Tensor[float] | ToBeDetermined = TBD,
        *,
        name: str | None = None,
    ) -> None:
        super().__init__(name=name)
        factory_inputs = {
            "input": input,
            "w_i": w_i,
            "w_f": w_f,
            "w_c": w_c,
            "w_o": w_o,
            "w_out": w_out,
            "bias_f": bias_f,
            "bias_i": bias_i,
            "bias_c": bias_c,
            "bias_o": bias_o,
            "bias_out": bias_out,
        }

        cell_body = LSTMCellBody()
        shape_model = Shape()
        scalar_item = Indexer()

        slice_1 = Slice(start=None, step=None)
        slice_2 = Slice(start=None, step=None)
        slice_3 = Slice(stop=None, step=None)
        slice_4 = Slice(start=None, step=None)
        slice_5 = Slice(stop=None, step=None)

        tensor_item_1 = Indexer()
        tensor_item_2 = Indexer()
        tensor_item_3 = Indexer()
        tensor_item_4 = Indexer()
        tensor_item_5 = Indexer()

        self |= shape_model.connect(input=IOKey("input", value=input))
        self |= scalar_item.connect(input=shape_model.output, index=0)

        # Forget gate processes.
        self |= slice_1.connect(stop=scalar_item.output)
        self |= tensor_item_1.connect(input="prev_cell", index=slice_1.output)

        self |= slice_2.connect(stop=scalar_item.output)
        self |= tensor_item_2.connect(input="prev_hidden", index=slice_2.output)

        body_kwargs: dict[str, ConnectionType] = {
            key: IOKey(key, value=factory_inputs.get(key, TBD))
            for key in cell_body.input_keys
            if key[0] != "$"
        }
        body_kwargs["prev_cell"] = tensor_item_1.output
        body_kwargs["prev_hidden"] = tensor_item_2.output

        self |= cell_body.connect(**body_kwargs)

        self |= slice_3.connect(start=scalar_item.output)
        self |= tensor_item_3.connect(
            input=cell_body.output, index=slice_3.output, output="hidden"
        )

        self |= slice_4.connect(stop=scalar_item.output)
        self |= tensor_item_4.connect(
            input=cell_body.output, index=slice_4.output, output="cell"
        )

        # Slice complement process.
        self |= slice_5.connect(start=scalar_item.output)
        self |= tensor_item_5.connect(
            input="prev_hidden",
            index=slice_5.output,
            output="hidden_compl",
        )
        # Final output.
        self |= Linear().connect(
            input="hidden",
            weight=IOKey("w_out", value=w_out),
            bias=IOKey("bias_out", value=bias_out),
            output="output",
        )
        shapes: dict[str, ShapeTemplateType] = {
            "input": ["N", 1, "d_in"],
            "prev_hidden": ["M", 1, "d_hid"],
            "prev_cell": ["M", 1, "d_hid"],
            "w_i": ["d_hid", "d_sum"],
            "w_f": ["d_hid", "d_sum"],
            "w_c": ["d_hid", "d_sum"],
            "w_o": ["d_hid", "d_sum"],
            "w_out": ["d_out", "d_hid"],
            "bias_f": ["d_hid"],
            "bias_i": ["d_hid"],
            "bias_c": ["d_hid"],
            "bias_o": ["d_hid"],
            "bias_out": ["d_out"],
            "hidden": ["N", 1, "d_hid"],
            "cell": ["N", 1, "d_hid"],
        }

        self.expose_keys("hidden", "cell", "hidden_compl", "output")
        self._set_shapes(**shapes)
        self._set_cin("input", safe=False)
        self._set_cout("output")
        self._freeze()

    def connect(  # type: ignore[override]
        self,
        input: ConnectionType | Tensor[int | float] = NOT_GIVEN,
        prev_hidden: ConnectionType | Tensor[float] = NOT_GIVEN,
        prev_cell: ConnectionType | Tensor[float] = NOT_GIVEN,
        w_i: ConnectionType | Tensor[float] = NOT_GIVEN,
        w_f: ConnectionType | Tensor[float] = NOT_GIVEN,
        w_c: ConnectionType | Tensor[float] = NOT_GIVEN,
        w_o: ConnectionType | Tensor[float] = NOT_GIVEN,
        w_out: ConnectionType | Tensor[float] = NOT_GIVEN,
        bias_f: ConnectionType | Tensor[float] = NOT_GIVEN,
        bias_i: ConnectionType | Tensor[float] = NOT_GIVEN,
        bias_c: ConnectionType | Tensor[float] = NOT_GIVEN,
        bias_o: ConnectionType | Tensor[float] = NOT_GIVEN,
        bias_out: ConnectionType | Tensor[float] = NOT_GIVEN,
        hidden: ConnectionType | Tensor[float] = NOT_GIVEN,
        cell: ConnectionType | Tensor[float] = NOT_GIVEN,
        hidden_compl: ConnectionType | Tensor[float] = NOT_GIVEN,
        output: ConnectionType = NOT_GIVEN,
    ) -> ExtendInfo:
        return super(Cell, self).connect(
            input=input,
            prev_hidden=prev_hidden,
            prev_cell=prev_cell,
            w_i=w_i,
            w_f=w_f,
            w_c=w_c,
            w_o=w_o,
            w_out=w_out,
            bias_f=bias_f,
            bias_i=bias_i,
            bias_c=bias_c,
            bias_o=bias_o,
            bias_out=bias_out,
            hidden=hidden,
            cell=cell,
            hidden_compl=hidden_compl,
            output=output,
        )


class LSTMCellBody(Model):
    input: Connection
    prev_hidden: Connection
    prev_cell: Connection
    w_i: Connection
    w_f: Connection
    w_c: Connection
    w_o: Connection
    bias_f: Connection
    bias_i: Connection
    bias_c: Connection
    bias_o: Connection
    output: Connection

    def __init__(
        self,
        input: Tensor[int | float] | ToBeDetermined = TBD,
        prev_hidden: Tensor[float] | ToBeDetermined = TBD,
        prev_cell: Tensor[float] | ToBeDetermined = TBD,
        w_i: Tensor[float] | ToBeDetermined = TBD,
        w_f: Tensor[float] | ToBeDetermined = TBD,
        w_c: Tensor[float] | ToBeDetermined = TBD,
        w_o: Tensor[float] | ToBeDetermined = TBD,
        bias_f: Tensor[float] | ToBeDetermined = TBD,
        bias_i: Tensor[float] | ToBeDetermined = TBD,
        bias_c: Tensor[float] | ToBeDetermined = TBD,
        bias_o: Tensor[float] | ToBeDetermined = TBD,
        *,
        name: str | None = None,
    ) -> None:
        super().__init__(name=name)

        matrix_concat_model = Concat(axis=-1)
        forward_lin = Linear()
        sigmoid_model_1 = Sigmoid()
        mult_model_1 = Multiply()
        input_lin = Linear()
        sigmoid_model_2 = Sigmoid()
        cell_lin = Linear()
        tanh_model_1 = Tanh()
        mult_model_2 = Multiply()
        sum_model_4 = Add()
        tanh_model_2 = Tanh()
        out_gate_lin = Linear()
        sigmoid_model_3 = Sigmoid()
        mult_model_3 = Multiply()

        self += matrix_concat_model.connect(
            input=[
                IOKey("input", value=input),
                IOKey("prev_hidden", value=prev_hidden),
            ],
        )
        self |= forward_lin.connect(
            input=matrix_concat_model.output,
            weight=IOKey("w_f", value=w_f),
            bias=IOKey("bias_f", value=bias_f),
        )
        self |= sigmoid_model_1.connect(input=forward_lin.output)
        self |= mult_model_1.connect(
            left=IOKey("prev_cell", value=prev_cell), right=sigmoid_model_1.output
        )
        # Input gate processes.
        self |= input_lin.connect(
            input=matrix_concat_model.output,
            weight=IOKey("w_i", value=w_i),
            bias=IOKey("bias_i", value=bias_i),
        )
        self |= sigmoid_model_2.connect(input=input_lin.output)
        # Cell state gate processes.
        self |= cell_lin.connect(
            input=matrix_concat_model.output,
            weight=IOKey("w_c", value=w_c),
            bias=IOKey("bias_c", value=bias_c),
        )
        self |= tanh_model_1.connect(input=cell_lin.output)
        # Input-cell gate multiplication.
        self |= mult_model_2.connect(
            left=sigmoid_model_2.output, right=tanh_model_1.output
        )
        # Addition to cell state.
        self |= sum_model_4.connect(left=mult_model_1.output, right=mult_model_2.output)
        # Cell state to hidden state info.
        self |= tanh_model_2.connect(input=sum_model_4.output)
        # Output gate process.
        self |= out_gate_lin.connect(
            input=matrix_concat_model.output,
            weight=IOKey("w_o", value=w_o),
            bias=IOKey("bias_o", value=bias_o),
        )
        self |= sigmoid_model_3.connect(input=out_gate_lin.output)
        # Final hidden state.
        self |= mult_model_3.connect(
            left=tanh_model_2.output, right=sigmoid_model_3.output
        )
        self |= Concat(axis=0).connect(
            input=[sum_model_4.output, mult_model_3.output],
            output=IOKey(name="output"),
        )
        shapes: dict[str, ShapeTemplateType] = {
            "input": ["N", 1, "d_in"],
            "prev_hidden": ["N", 1, "d_hid"],
            "prev_cell": ["N", 1, "d_hid"],
            "w_i": ["d_hid", "d_sum"],
            "w_f": ["d_hid", "d_sum"],
            "w_c": ["d_hid", "d_sum"],
            "w_o": ["d_hid", "d_sum"],
            "bias_f": ["d_hid"],
            "bias_i": ["d_hid"],
            "bias_c": ["d_hid"],
            "bias_o": ["d_hid"],
        }

        self._set_shapes(**shapes)
        self._freeze()

    def connect(  # type: ignore[override]
        self,
        input: ConnectionType | Tensor[int | float] = NOT_GIVEN,
        prev_hidden: ConnectionType | Tensor[float] = NOT_GIVEN,
        prev_cell: ConnectionType | Tensor[float] = NOT_GIVEN,
        w_i: ConnectionType | Tensor[float] = NOT_GIVEN,
        w_f: ConnectionType | Tensor[float] = NOT_GIVEN,
        w_c: ConnectionType | Tensor[float] = NOT_GIVEN,
        w_o: ConnectionType | Tensor[float] = NOT_GIVEN,
        bias_f: ConnectionType | Tensor[float] = NOT_GIVEN,
        bias_i: ConnectionType | Tensor[float] = NOT_GIVEN,
        bias_c: ConnectionType | Tensor[float] = NOT_GIVEN,
        bias_o: ConnectionType | Tensor[float] = NOT_GIVEN,
        output: ConnectionType = NOT_GIVEN,
    ) -> ExtendInfo:
        return super().connect(
            input=input,
            prev_hidden=prev_hidden,
            prev_cell=prev_cell,
            w_i=w_i,
            w_f=w_f,
            w_c=w_c,
            w_o=w_o,
            bias_f=bias_f,
            bias_i=bias_i,
            bias_c=bias_c,
            bias_o=bias_o,
            output=output,
        )


class RNN(Model):
    def __init__(
        self,
        cell_type: Cell,
        *,
        name: str | None = None,
        # **kwargs: Tensor[int | float | bool] | MainValueType,
    ) -> None:
        self.cell_type = cell_type
        super().__init__(name=name)
        # self.set_values(**kwargs)

    def connect(self, **kwargs: ConnectionType) -> ExtendInfo:  # type: ignore[override]
        raise NotImplementedError("connect method not implemented!")


class OneToMany(RNN):
    input: Connection

    def __init__(
        self,
        cell_type: Cell,
        max_sequence_length: int,
        teacher_forcing: bool = False,
        input: Tensor[int | float | bool] | ToBeDetermined = TBD,
        *,
        name: str | None = None,
        **kwargs: Tensor[int | float | bool] | MainValueType,
    ) -> None:
        super().__init__(cell_type=cell_type, name=name)

        cell = deepcopy(cell_type)
        prev_cell = cell

        shared_keys_kwargs = {
            key: IOKey(key, value=kwargs.get(key, TBD)) for key in cell_type.shared_keys
        }
        output_kwargs = {cell_type.out_key: "output0"}
        input_kwargs: dict[str, ConnectionType] = {"input": IOKey("input", value=input)}
        initial_state_kwargs = {
            f"prev_{key}": IOKey(
                f"initial_{key}", value=kwargs.get(f"initial_{key}", TBD)
            )
            for key in cell_type.state_keys
        }
        exposed_keys = ["output0"]

        self += prev_cell.connect(
            **(input_kwargs | shared_keys_kwargs | output_kwargs | initial_state_kwargs)
        )

        for idx in range(1, max_sequence_length):
            current_cell = deepcopy(cell_type)
            state_keys_kwargs = {
                f"prev_{key}": getattr(prev_cell, key) for key in cell_type.state_keys
            }
            # Create slicing model which filters unnecessary data for
            # current time step.
            shape_model = Shape()
            item_model = Indexer()
            slice_model = Slice(start=None, step=None)
            tensor_item = Indexer()

            self |= shape_model.connect(input=f"target{idx}")
            self |= item_model.connect(input=shape_model.output, index=0)

            # Create slicing model which filters unnecessary data for
            # current time step.
            if teacher_forcing:
                # Teacher forcing approach requires targets of previous
                # time step as inputs to the current time step.
                slice_input_1 = f"target{idx - 1}"
            else:
                # When not using teacher forcing, simply take outputs
                # of previous time step as inputs to the current time step.
                slice_input_1 = getattr(prev_cell, prev_cell.out_key)

            self |= slice_model.connect(stop=item_model.output)
            self |= tensor_item.connect(input=slice_input_1, index=slice_model.output)

            input_kwargs = {"input": tensor_item.output}
            out_name = f"output{idx}"
            output_kwargs = {cell_type.out_key: out_name}
            exposed_keys.append(out_name)

            self |= current_cell.connect(
                **(
                    input_kwargs
                    | shared_keys_kwargs
                    | state_keys_kwargs
                    | output_kwargs
                )
            )

            prev_cell = current_cell

        self.expose_keys(*exposed_keys)
        self._set_cin("input")
        self._set_cout(current_cell.output)
        self._freeze()

    def connect(  # type: ignore[override]
        self,
        input: ConnectionType | Tensor[int | float] = NOT_GIVEN,
        **model_keys: ConnectionType | MainValueType | Tensor[int | float | bool],
    ) -> ExtendInfo:
        return super(RNN, self).connect(input=input, **model_keys)


class OneToManyInference(RNN):
    input: Connection

    def __init__(
        self,
        cell_type: Cell,
        max_sequence_length: int,
        input: Tensor[int | float | bool] | ToBeDetermined = TBD,
        *,
        name: str | None = None,
        **kwargs: Tensor[int | float | bool] | ToBeDetermined,
    ) -> None:
        super().__init__(cell_type=cell_type, name=name)

        cell = deepcopy(cell_type)
        prev_cell = cell

        shared_keys_kwargs = {key: key for key in cell_type.shared_keys}
        output_kwargs = {cell_type.out_key: "output0"}
        input_kwargs: dict[str, ConnectionType] = {"input": IOKey("input", value=input)}
        initial_state_kwargs = {
            f"prev_{key}": IOKey(
                f"initial_{key}", value=kwargs.get(f"initial_{key}", TBD)
            )
            for key in cell_type.state_keys
        }
        self += prev_cell.connect(
            **(input_kwargs | shared_keys_kwargs | output_kwargs | initial_state_kwargs)
        )
        exposed_keys = ["output0"]
        for idx in range(1, max_sequence_length):
            current_cell = deepcopy(cell_type)

            state_keys_kwargs = {
                f"prev_{key}": getattr(prev_cell, key) for key in cell_type.state_keys
            }
            output_kwargs = {cell_type.out_key: f"output{idx}"}

            self += current_cell.connect(
                **(shared_keys_kwargs | state_keys_kwargs | output_kwargs)
            )

            prev_cell = current_cell
            exposed_keys.append(f"output{idx}")

        self.expose_keys(*exposed_keys)
        self._freeze()

    def connect(  # type: ignore[override]
        self,
        input: ConnectionType | Tensor[int | float] = NOT_GIVEN,
        **model_keys: ConnectionType | Tensor[int | float | bool] | MainValueType,
    ) -> ExtendInfo:
        return super(RNN, self).connect(input=input, **model_keys)


class ManyToOne(RNN):
    hidden_concat: Connection

    def __init__(
        self,
        cell_type: Cell,
        max_sequence_length: int,
        hidden_concat: Tensor[int | float | bool] | ToBeDetermined = TBD,
        *,
        name: str | None = None,
        **kwargs: Tensor[int | float | bool] | ToBeDetermined,
    ) -> None:
        super().__init__(cell_type, name=name)

        prev_cell = deepcopy(cell_type)

        concat_model = Concat()
        concat_input_args: list[ConnectionType] = []
        shared_keys_kwargs = {key: key for key in cell_type.shared_keys}
        output_kwargs = {cell_type.out_key: "output0"}
        input_kwargs = {"input": IOKey("input0", value=kwargs.get("input0", TBD))}
        initial_state_kwargs = {
            f"prev_{key}": IOKey(
                f"initial_{key}", value=kwargs.get(f"initial_{key}", TBD)
            )
            for key in cell_type.state_keys
        }
        exposed_keys = ["output0"]

        self |= prev_cell.connect(
            **(input_kwargs | shared_keys_kwargs | output_kwargs | initial_state_kwargs)
        )

        for idx in range(1, max_sequence_length):
            cur_cell = deepcopy(cell_type)
            state_keys_kwargs = {
                f"prev_{key}": getattr(prev_cell, key) for key in cell_type.state_keys
            }
            input_kwargs = {
                "input": IOKey(f"input{idx}", value=kwargs.get(f"input{idx}", TBD))
            }
            output_kwargs = {cell_type.out_key: f"output{idx}"}

            # For the last cell, include hidden
            self |= cur_cell.connect(
                **(
                    input_kwargs
                    | shared_keys_kwargs
                    | state_keys_kwargs
                    | output_kwargs
                )
            )

            self.expose_keys(f"output{idx}")
            # For the last cell, include hidden
            if idx < max_sequence_length - 1:
                concat_input_args.append(cur_cell.hidden_compl)
            else:
                concat_input_args.extend([cur_cell.hidden, cur_cell.hidden_compl])

            prev_cell = cur_cell
            exposed_keys.append(f"output{idx}")

        # Add concat model with accumulated hidden states.
        self |= concat_model.connect(
            input=concat_input_args,
            output=IOKey(name="hidden_concat", value=hidden_concat),
        )
        exposed_keys.append("hidden_concat")

        self.expose_keys(*exposed_keys)
        self._set_cin("input0")
        self._set_cout("hidden_concat")
        self._freeze()

    def connect(  # type: ignore[override]
        self,
        hidden_concat: ConnectionType | Tensor[float] = NOT_GIVEN,
        **model_keys: ConnectionType,
    ) -> ExtendInfo:
        return super(RNN, self).connect(hidden_concat=hidden_concat, **model_keys)


class EncoderDecoder(Model):
    indices: Connection

    def __init__(
        self,
        cell_type: Cell,
        max_input_sequence_length: int,
        max_target_sequence_length: int,
        teacher_forcing: bool = False,
        indices: Tensor[int | float | bool] | ToBeDetermined = TBD,
        *,
        name: str | None = None,
    ) -> None:
        super().__init__(name=name)

        # Encoder Model
        encoder = ManyToOne(
            cell_type=cell_type, max_sequence_length=max_input_sequence_length
        )

        # Decoder Model
        decoder = OneToMany(
            cell_type=cell_type,
            max_sequence_length=max_target_sequence_length,
            teacher_forcing=teacher_forcing,
        )

        permutation_model = PermuteTensor()

        enc_input_mapping = {key: key for key in encoder.input_keys if "$" not in key}

        dec_input_mapping = {
            key: "decoder_" + key if "target" not in key else key
            for key in decoder.input_keys
            if "$" not in key and key != "initial_hidden"
        }

        dec_output_mapping = {key: key for key in decoder.conns.output_keys}

        self |= encoder.connect(**enc_input_mapping)
        self |= permutation_model.connect(
            input=encoder.hidden_concat, indices=IOKey("indices", value=indices)
        )
        self |= decoder.connect(
            initial_hidden=permutation_model.output,
            **(dec_input_mapping | dec_output_mapping),
        )

        self.expose_keys(*dec_output_mapping.values())
        self._set_cout(decoder.cout)
        self._freeze()

    def connect(  # type: ignore[override]
        self,
        indices: ConnectionType | Tensor[int] = NOT_GIVEN,
        **model_keys: ConnectionType,
    ) -> ExtendInfo:
        return super().connect(indices=indices, **model_keys)


class EncoderDecoderInference(Model):
    indices: Connection

    def __init__(
        self,
        cell_type: Cell,
        max_input_sequence_length: int,
        max_target_sequence_length: int,
        *,
        name: str | None = None,
    ) -> None:
        super().__init__(name=name)

        # Encoder Model
        encoder = ManyToOne(
            cell_type=cell_type, max_sequence_length=max_input_sequence_length
        )

        # Decoder Model
        decoder = OneToManyInference(
            cell_type=cell_type, max_sequence_length=max_target_sequence_length
        )

        enc_input_mapping = {key: key for key in encoder.input_keys if "$" not in key}

        dec_input_mapping = {
            key: "decoder_" + key if "target" not in key else key
            for key in decoder.input_keys
            if "$" not in key and key != "initial_hidden"
        }

        dec_output_mapping = {key: key for key in decoder.conns.output_keys}

        self |= encoder.connect(**enc_input_mapping)
        self |= decoder.connect(
            initial_hidden=encoder.hidden_concat,
            **(dec_input_mapping | dec_output_mapping),
        )
        self.expose_keys(*dec_output_mapping.values())
        self._set_cout(decoder.cout)
        self._freeze()

    def connect(self, **model_keys: ConnectionType) -> ExtendInfo:  # type: ignore[override]
        return super().connect(**model_keys)


class EncoderDistanceMatrix(Model):
    input1: Connection
    input2: Connection
    norm: Connection
    output: Connection

    def __init__(
        self,
        get_final_distance: bool = True,
        robust: bool = True,
        input1: Tensor[int | float | bool] | ToBeDetermined = TBD,
        input2: Tensor[int | float | bool] | ToBeDetermined = TBD,
        *,
        name: str | None = None,
    ) -> None:
        super().__init__(name=name)
        self.factory_args = {"get_final_distance": get_final_distance, "robust": robust}

        dist_model = DistanceMatrix()
        modifier_model = NormModifier()
        input1_key = IOKey("input1", value=input1)
        input2_key = IOKey("input2", value=input2)
        if get_final_distance:
            reciprocal_model = Divide()
            power_model = Power(robust=robust)

            self |= modifier_model.connect(input="norm")
            self |= dist_model.connect(
                left=input1_key, right=input2_key, norm=modifier_model.output
            )
            self |= reciprocal_model.connect(
                numerator=1.0, denominator=modifier_model.output
            )
            self |= power_model.connect(
                base=dist_model.output,
                exponent=reciprocal_model.output,
                output=IOKey(name="output"),
            )

        else:
            self |= modifier_model.connect(input="norm")
            self |= dist_model.connect(
                left="input1",
                right="input2",
                norm=modifier_model.output,
                output=IOKey(name="output"),
            )
        self._set_cin("input1", "input2", safe=False)
        self._freeze()

    def connect(  # type: ignore[override]
        self,
        input1: ConnectionType | Tensor[int | float | bool] = NOT_GIVEN,
        input2: ConnectionType | Tensor[int | float | bool] = NOT_GIVEN,
        norm: ConnectionType | Tensor[int | float | bool] = NOT_GIVEN,
        output: ConnectionType = NOT_GIVEN,
    ) -> ExtendInfo:
        return super().connect(input1=input1, input2=input2, norm=norm, output=output)


class PolynomialRegression(Model):
    input: Connection
    weight: Connection
    bias: Connection
    output: Connection

    def __init__(
        self,
        degree: int,
        dimension: int | None = None,
        input: Tensor[int | float] | ToBeDetermined = TBD,
        weight: Tensor[float] | ToBeDetermined = TBD,
        bias: Tensor[float] | ToBeDetermined = TBD,
        *,
        name: str | None = None,
    ) -> None:
        super().__init__(name=name)
        self.factory_args = {"degree": degree, "dimension": dimension}

        linear_model = Linear(dimension=dimension)
        feature_model = PolynomialFeatures(degree=degree)

        self |= feature_model.connect(input=IOKey("input", value=input))
        self |= linear_model.connect(
            input=feature_model.output,
            weight=IOKey("weight", value=weight),
            bias=IOKey("bias", value=bias),
            output=IOKey(name="output"),
        )

        self._freeze()

    def connect(  # type: ignore[override]
        self,
        input: ConnectionType | Tensor[int | float] = NOT_GIVEN,
        weight: ConnectionType | Tensor[float] = NOT_GIVEN,
        bias: ConnectionType | Tensor[float] = NOT_GIVEN,
        output: ConnectionType = NOT_GIVEN,
    ) -> ExtendInfo:
        return super().connect(input=input, weight=weight, bias=bias, output=output)


class MDSCore(Model):
    distances: Connection
    pred_distances: Connection
    norm: Connection
    output: Connection

    requires_norm: bool = True

    def __init__(
        self,
        exact_distances: bool = True,
        robust: bool = True,
        distances: Tensor[float] | ToBeDetermined = TBD,
        pred_distances: Tensor[float] | ToBeDetermined = TBD,
        norm: Tensor[float] | ToBeDetermined = TBD,
        *,
        name: str | None = None,
    ) -> None:
        self.factory_args = {"exact_distances": exact_distances, "robust": robust}
        super().__init__(name=name)

        # Prepare models used in MDS.
        subtract_model = Subtract()
        abs_model = Absolute()
        norm_model = NormModifier()
        power_model_1 = Power(robust=robust)
        power_model_2 = Power(robust=robust)
        power_model_3 = Power(robust=robust)
        power_model_4 = Power(robust=robust)
        sum_model_1 = Sum()
        sum_model_2 = Sum()
        reciprocal_model_1 = StableReciprocal()
        reciprocal_model_2 = StableReciprocal()
        mult_model = Multiply()

        if exact_distances:
            self |= norm_model.connect(input=IOKey("norm", value=norm))
            self |= reciprocal_model_1.connect(input=norm_model.output)
            self |= power_model_4.connect(
                base=IOKey("pred_distances", value=pred_distances),
                exponent=reciprocal_model_1.output,
            )
            self |= subtract_model.connect(
                left=IOKey("distances", value=distances), right=power_model_4.output
            )
            self |= abs_model.connect(input=subtract_model.output)
            self |= power_model_1.connect(
                base=abs_model.output, exponent=norm_model.output
            )
            self |= sum_model_1.connect(input=power_model_1.output)
            self |= power_model_2.connect(
                base=self.distances, exponent=norm_model.output
            )
            self |= sum_model_2.connect(input=power_model_2.output)
            self |= reciprocal_model_2.connect(input=sum_model_2.output)
            self |= mult_model.connect(
                left=sum_model_1.output, right=reciprocal_model_2.output
            )
            self |= power_model_3.connect(
                base=mult_model.output,
                exponent=reciprocal_model_1.output,
                output=IOKey(name="output"),
            )

        else:
            self |= norm_model.connect(input="norm")
            self |= reciprocal_model_1.connect(input=norm_model.output)
            self |= power_model_1.connect(
                base="distances", exponent=reciprocal_model_1.output
            )
            self |= power_model_4.connect(
                base="pred_distances", exponent=reciprocal_model_1.output
            )
            self |= subtract_model.connect(
                left=power_model_1.output, right=power_model_4.output
            )
            self |= abs_model.connect(input=subtract_model.output)
            self |= power_model_2.connect(
                base=abs_model.output, exponent=norm_model.output
            )
            self |= sum_model_1.connect(input=power_model_2.output)
            self |= sum_model_2.connect(input=self.distances)
            self |= reciprocal_model_2.connect(input=sum_model_2.output)
            self |= mult_model.connect(
                left=sum_model_1.output, right=reciprocal_model_2.output
            )
            self |= power_model_3.connect(
                base=mult_model.output,
                exponent=reciprocal_model_1.output,
                output=IOKey(name="output"),
            )

        self._set_shapes(distances=["N", "N"], pred_distances=["N", "N"])
        self._freeze()

    def connect(  # type: ignore[override]
        self,
        distances: ConnectionType | Tensor[float] = NOT_GIVEN,
        pred_distances: ConnectionType | Tensor[float] = NOT_GIVEN,
        norm: ConnectionType | Tensor[float] = NOT_GIVEN,
        output: ConnectionType = NOT_GIVEN,
    ) -> ExtendInfo:
        return super().connect(
            distances=distances,
            pred_distances=pred_distances,
            norm=norm,
            output=output,
        )


class TSNECore(Model):
    distances: Connection
    pred_distances: Connection
    p_joint: Connection
    output: Connection

    requires_norm: bool = False

    def __init__(
        self,
        exact_distances: bool = True,
        calculate_p_joint: bool = False,
        perplexity: float = 20.0,
        distances: Tensor[float] | ToBeDetermined = TBD,
        pred_distances: Tensor[float] | ToBeDetermined = TBD,
        p_joint: Tensor[float] | ToBeDetermined = TBD,
        *,
        name: str | None = None,
    ) -> None:
        super().__init__(name=name)
        self.factory_args = {
            "exact_distances": exact_distances,
            "perplexity": perplexity,
        }

        p_joint_model = TsnePJoint()
        divide_model_1 = Divide()
        divide_model_2 = Divide()
        sum_model_1 = Add()
        sum_model_2 = Sum()
        sum_model_3 = Sum()
        size_model = Size(dim=0)
        zero_diagonal_model = EyeComplement()
        mult_model = Multiply()
        kl_divergence_model = KLDivergence()

        dist_key = IOKey("distances", value=distances)
        pred_dist_key = IOKey("pred_distances", value=pred_distances)
        # Always process with squared distances in TSNE calculations.
        if exact_distances:
            square_model = Square()
            self |= square_model.connect(input=dist_key)
            if calculate_p_joint:
                self |= p_joint_model.connect(
                    squared_distances=square_model.output, target_perplexity=perplexity
                )
        else:
            if calculate_p_joint:
                self |= p_joint_model.connect(
                    squared_distances=dist_key, target_perplexity=perplexity
                )
        self |= sum_model_1.connect(left=1.0, right=pred_dist_key)
        self |= divide_model_1.connect(numerator=1.0, denominator=sum_model_1.output)
        self |= size_model.connect(input=dist_key)
        self |= zero_diagonal_model.connect(N=size_model.output)
        self |= mult_model.connect(
            left=divide_model_1.output, right=zero_diagonal_model.output
        )
        self |= sum_model_2.connect(input=mult_model.output)
        self |= divide_model_2.connect(
            numerator=mult_model.output, denominator=sum_model_2.output
        )
        self |= kl_divergence_model.connect(
            input=divide_model_2.output,
            target=p_joint_model.output
            if calculate_p_joint
            else IOKey("p_joint", value=p_joint),
        )
        self |= sum_model_3.connect(
            input=kl_divergence_model.output, output=IOKey(name="output")
        )

        self._set_shapes(distances=["N", "N"], pred_distances=["N", "N"])
        self._set_cin("distances", safe=False)
        self._set_cout("output")
        self._freeze()

    def connect(  # type: ignore[override]
        self,
        distances: ConnectionType | Tensor[float] = NOT_GIVEN,
        pred_distances: ConnectionType | Tensor[float] = NOT_GIVEN,
        p_joint: ConnectionType | Tensor[float] = NOT_GIVEN,
        output: ConnectionType = NOT_GIVEN,
    ) -> ExtendInfo:
        kwargs = {
            "distances": distances,
            "pred_distances": pred_distances,
            "output": output,
        }

        if "p_joint" in self.input_keys:
            kwargs["p_joint"] = p_joint
        elif p_joint != NOT_GIVEN:
            raise ValueError("p_joint is only required when calculate_p_joint is True!")

        return super().connect(**kwargs)


class DistanceEncoder(Model):
    input: Connection
    coords: Connection
    norm: Connection
    predicted_coords: Connection
    output: Connection

    ephemeral: bool = True

    def __init__(
        self,
        base_model: MDSCore | TSNECore,
        input_type: str = "distances",
        input: Tensor[float] | ToBeDetermined = TBD,
        coords: Tensor[float] | ToBeDetermined = TBD,
        norm: Tensor[float] | ToBeDetermined = TBD,
        predicted_coords: Tensor[float] | ToBeDetermined = TBD,
        *,
        name: str | None = None,
    ) -> None:
        super().__init__(name=name)
        self.factory_args = {"base_model": base_model, "input_type": input_type}

        assert input_type in ["distances", "powered_distances", "points"]

        coords_distance_matrix = EncoderDistanceMatrix(get_final_distance=False)
        buffer_model = Buffer()

        # NOTE: We should assert a standard naming for inputs to
        #  the base model (i.e. "distances", "pred_distances")
        if input_type == "points":
            input_distance_matrix = EncoderDistanceMatrix(get_final_distance=False)
            self |= input_distance_matrix.connect(
                input1=IOKey("input", value=input),
                input2="input",
                norm=IOKey("norm", value=norm),
            )
            self |= coords_distance_matrix.connect(
                input1=IOKey("coords", value=coords), input2="coords", norm="norm"
            )

            base_kwargs: dict[str, ConnectionType] = {
                "distances": input_distance_matrix.output,
                "pred_distances": coords_distance_matrix.output,
                "output": IOKey(name="output"),
            }
            # Create inputs taking "requires_norm" attribute of base model class.
            if base_model.requires_norm:
                base_kwargs["norm"] = "norm"

            for key in base_model.input_keys:
                con = base_model.conns.get_connection(key)
                assert con is not None
                if key not in base_kwargs and not con.is_autogenerated:
                    base_kwargs[key] = key

            self |= base_model.connect(**base_kwargs)
            self |= buffer_model.connect(
                input=self.coords,
                output=IOKey(name="predicted_coords", value=predicted_coords),
            )

        else:
            self |= coords_distance_matrix.connect(
                input1="coords", input2="coords", norm="norm"
            )

            # Create inputs taking "requires_norm" attribute of base model class.
            base_kwargs = {
                "distances": "input",
                "pred_distances": coords_distance_matrix.output,
                "output": IOKey(name="output"),
            }
            if base_model.requires_norm:
                base_kwargs["norm"] = "norm"

            self |= base_model.connect(**base_kwargs)
            self |= buffer_model.connect(
                input=self.coords, output=IOKey(name="predicted_coords")
            )

        self._freeze()
        # self._set_shapes(trace=False,
        #     input = ["N", "M"], # NOTE: Here "M" denotes input dim or
        #     sample size ("N") depending on input_type.
        #     coords = ["N", "d"]
        # )

    def connect(  # type: ignore[override]
        self,
        input: ConnectionType | Tensor[float] = NOT_GIVEN,
        coords: ConnectionType | Tensor[float] = NOT_GIVEN,
        norm: ConnectionType | Tensor[float] = NOT_GIVEN,
        predicted_coords: ConnectionType | Tensor[float] = NOT_GIVEN,
        output: ConnectionType = NOT_GIVEN,
    ) -> ExtendInfo:
        kwargs = {
            "coords": coords,
            "norm": norm,
            "predicted_coords": predicted_coords,
            "output": output,
        }
        if "input" in self.input_keys:
            kwargs["input"] = input
        elif coords != NOT_GIVEN:
            raise ValueError("coords is only required when input_type is 'points'!")

        return super().connect(**kwargs)


class MDS(DistanceEncoder):
    input: Connection
    coords: Connection
    norm: Connection
    predicted_coords: Connection
    output: Connection

    def __init__(
        self,
        prediction_dim: int,
        input_type: str = "distances",
        input: Tensor[float] | ToBeDetermined = TBD,
        coords: Tensor[float] | ToBeDetermined = TBD,
        norm: Tensor[float] | ToBeDetermined = TBD,
        predicted_coords: Tensor[float] | ToBeDetermined = TBD,
        *,
        name: str | None = None,
    ) -> None:
        assert input_type in ["distances", "powered_distances", "points"]
        base_model = MDSCore(exact_distances=(input_type == "distances"))
        super().__init__(
            base_model=base_model,
            input_type=input_type,
            name=name,
            input=input,
            coords=coords,
            norm=norm,
            predicted_coords=predicted_coords,
        )
        self.factory_args = {"prediction_dim": prediction_dim, "input_type": input_type}
        self._set_shapes(coords=[None, prediction_dim])
        self._freeze()

    def connect(  # type: ignore[override]
        self,
        input: ConnectionType | Tensor[float] = NOT_GIVEN,
        coords: ConnectionType | Tensor[float] = NOT_GIVEN,
        norm: ConnectionType | Tensor[float] = NOT_GIVEN,
        predicted_coords: ConnectionType | Tensor[float] = NOT_GIVEN,
        output: ConnectionType = NOT_GIVEN,
    ) -> ExtendInfo:
        kwargs: dict[str, ConnectionType | Tensor[float]] = {
            "input": input,
            "norm": norm,
            "predicted_coords": predicted_coords,
            "output": output,
        }

        if "coords" in self.input_keys:
            kwargs["coords"] = coords
        elif coords != NOT_GIVEN:
            raise ValueError("coords is only required when input_type is 'points'!")

        return super().connect(**kwargs)  # type: ignore


class TSNE(DistanceEncoder):
    input: Connection
    norm: Connection
    predicted_coords: Connection
    output: Connection

    # TODO: TSNE norm is always 2. Should we handle this automatically?
    def __init__(
        self,
        prediction_dim: int,
        input_type: str = "distances",
        preplexity: float = 20.0,
        calculate_p_joint: bool = False,
        input: Tensor[float] | ToBeDetermined = TBD,
        norm: Tensor[float] | ToBeDetermined = TBD,
        predicted_coords: Tensor[float] | ToBeDetermined = TBD,
        *,
        name: str | None = None,
    ) -> None:
        assert input_type in ["distances", "powered_distances", "points"]
        base_model = TSNECore(
            calculate_p_joint=calculate_p_joint,
            perplexity=preplexity,
            exact_distances=(input_type == "distances"),
        )
        super().__init__(
            base_model=base_model,
            input_type=input_type,
            name=name,
            input=input,
            norm=norm,
            predicted_coords=predicted_coords,
        )
        self.factory_args = {
            "prediction_dim": prediction_dim,
            "input_type": input_type,
            "preplexity": preplexity,
        }

        self._set_shapes(coords=[None, prediction_dim])
        self._freeze()

    def connect(  # type: ignore[override]
        self,
        input: ConnectionType | Tensor[float] = NOT_GIVEN,
        norm: ConnectionType | Tensor[float] = NOT_GIVEN,
        predicted_coords: ConnectionType | Tensor[float] = NOT_GIVEN,
        output: ConnectionType = NOT_GIVEN,
    ) -> ExtendInfo:
        return super().connect(
            input=input,
            norm=norm,
            predicted_coords=predicted_coords,
            output=output,
        )


class GaussProcessRegressionCore(Model):
    label: Connection
    s: Connection
    k: Connection
    k_star: Connection
    mu: Connection
    loss: Connection
    prediction: Connection
    confidence: Connection

    def __init__(
        self,
        s: Tensor[int | float | bool] | ToBeDetermined = TBD,
        k: Tensor[int | float | bool] | ToBeDetermined = TBD,
        k_star: Tensor[int | float | bool] | ToBeDetermined = TBD,
        mu: Tensor[int | float | bool] | ToBeDetermined = TBD,
        label: Tensor[int | float | bool] | ToBeDetermined = TBD,
        loss: Tensor[int | float | bool] | ToBeDetermined = TBD,
        prediction: Tensor[int | float | bool] | ToBeDetermined = TBD,
        confidence: Tensor[int | float | bool] | ToBeDetermined = TBD,
        *,
        name: str | None = None,
    ) -> None:
        super().__init__(name=name)

        # Prepare models used in GPR.
        size_model = Size(dim=0)
        K_term_eye_model = Eye()
        K_term_mult_model = Multiply()
        K_term_model = Add()
        L_term_model = Cholesky()
        label_mu_diff_model = Subtract()
        alpha_model = GPRAlpha()
        gprloss_model = GPRLoss()
        pred_t_model = Transpose()
        pred_dot_model = MatrixMultiply()
        pred_model = Add()
        conf_v_outer_model = GPRVOuter()
        conf_sub_model = Subtract()
        conf_abs_model = Absolute()
        conf_diag_model = TransposedDiagonal()
        conf_model = Add()

        self |= size_model.connect(input=IOKey("k", value=k))
        self += K_term_eye_model.connect(N=size_model.output)
        self += K_term_mult_model.connect(
            left=IOKey("s", value=s), right=K_term_eye_model.output
        )
        self += K_term_model.connect(left=self.k, right=K_term_mult_model.output)
        self += L_term_model.connect(input=K_term_model.output)
        self += label_mu_diff_model.connect(
            left=IOKey("label", value=label), right=IOKey("mu", value=mu)
        )
        self += alpha_model.connect(
            label_mu_diff=label_mu_diff_model.output,
            L=L_term_model.output,
            K_term=K_term_model.output,
        )
        # Loss Model.
        self += gprloss_model.connect(
            labels=self.label,
            mu=self.mu,
            L=L_term_model.output,
            K_term=K_term_model.output,
            alpha=alpha_model.output,
            output=IOKey(name="loss", value=loss),
        )
        # Prediction Pipeline.
        self += pred_t_model.connect(input=self.k)
        self += pred_dot_model.connect(
            left=pred_t_model.output, right=alpha_model.output
        )
        self += pred_model.connect(
            left=self.mu,
            right=pred_dot_model.output,
            output=IOKey(name="prediction", value=prediction),
        )
        # Confidence Pipeline.
        self += conf_v_outer_model.connect(
            K=self.k, L=L_term_model.output, K_term=K_term_model.output
        )
        self += conf_sub_model.connect(
            left=IOKey("k_star", value=k_star), right=conf_v_outer_model.output
        )
        self += conf_diag_model.connect(input=conf_sub_model.output)
        self += conf_abs_model.connect(input=conf_diag_model.output)
        self += conf_model.connect(
            left=self.s,
            right=conf_abs_model.output,
            output=IOKey(name="confidence", value=confidence),
        )

        self._set_cout(pred_model.output)
        shapes: dict[str, ShapeTemplateType] = {
            "label": ["N", 1],
            "s": [1],
            "k": ["N", "M"],
            "k_star": ["N", "M_test"],
            "mu": ["N", 1],
            "loss": [1],
            "prediction": ["N", 1],
            "confidence": ["N", 1],
        }

        self._set_shapes(**shapes)
        self._freeze()

    def connect(  # type: ignore[override]
        self,
        label: ConnectionType | Tensor[int | float | bool] = NOT_GIVEN,
        s: ConnectionType | Tensor[int | float | bool] = NOT_GIVEN,
        k: ConnectionType | Tensor[int | float | bool] = NOT_GIVEN,
        k_star: ConnectionType | Tensor[int | float | bool] = NOT_GIVEN,
        mu: ConnectionType | Tensor[int | float | bool] = NOT_GIVEN,
        loss: ConnectionType | Tensor[int | float | bool] = NOT_GIVEN,
        prediction: ConnectionType | Tensor[int | float | bool] = NOT_GIVEN,
        confidence: ConnectionType | Tensor[int | float | bool] = NOT_GIVEN,
    ) -> ExtendInfo:
        return super().connect(
            label=label,
            s=s,
            k=k,
            k_star=k_star,
            mu=mu,
            loss=loss,
            prediction=prediction,
            confidence=confidence,
        )


class GPRLoss(Model):
    labels: Connection
    mu: Connection
    L: Connection
    K_term: Connection
    alpha: Connection
    output: Connection

    def __init__(
        self,
        robust: bool = False,
        labels: Tensor[float] | ToBeDetermined = TBD,
        mu: Tensor[float] | ToBeDetermined = TBD,
        L: Tensor[float] | ToBeDetermined = TBD,
        K_term: Tensor[float] | ToBeDetermined = TBD,
        alpha: Tensor[float] | ToBeDetermined = TBD,
        *,
        name: str | None = None,
    ) -> None:
        super().__init__(name=name)
        self.factory_args = {"robust": robust}

        diff_model = Subtract()
        transpose_model = Transpose()
        dot_model = MatrixMultiply()
        squeeze_model = Squeeze()
        mult_model = Multiply()
        mult_model_2 = Multiply()
        eig_model = Eigvalsh()
        log_model = Log(robust=robust)
        sum_reduce_model = Sum()
        length_model = Length()
        sum_model_1 = Add()

        self += diff_model.connect(
            left=IOKey("labels", value=labels), right=IOKey("mu", value=mu)
        )
        self += transpose_model.connect(input=diff_model.output)
        self += dot_model.connect(
            left=transpose_model.output, right=IOKey("alpha", value=alpha)
        )
        self += squeeze_model.connect(input=dot_model.output)
        self += mult_model.connect(left=squeeze_model.output, right=0.5)
        self += eig_model.connect(
            K_term=IOKey("K_term", value=K_term), L=IOKey("L", value=L)
        )
        self += log_model.connect(input=eig_model.output)
        self += sum_reduce_model.connect(input=log_model.output)
        self += length_model.connect(input=self.labels)
        self += mult_model_2.connect(
            left=length_model.output, right=math.log(2 * math.pi) / 2
        )
        self += sum_model_1.connect(
            left=mult_model.output, right=sum_reduce_model.output
        )
        self += Add().connect(
            left=sum_model_1.output,
            right=mult_model_2.output,
            output=IOKey(name="output"),
        )

        shapes: dict[str, ShapeTemplateType] = {
            "labels": ["N", 1],
            "mu": ["N", 1],
            "L": ["N", "N"],
            "K_term": ["N", "N"],
            "alpha": ["N", 1],
            "output": [1],
        }

        self._set_shapes(**shapes)
        self._freeze()

    def connect(  # type: ignore[override]
        self,
        labels: ConnectionType | Tensor[float] = NOT_GIVEN,
        mu: ConnectionType | Tensor[float] = NOT_GIVEN,
        L: ConnectionType | Tensor[float] = NOT_GIVEN,
        K_term: ConnectionType | Tensor[float] = NOT_GIVEN,
        alpha: ConnectionType | Tensor[float] = NOT_GIVEN,
        output: ConnectionType | Tensor[float] = NOT_GIVEN,
    ) -> ExtendInfo:
        return super().connect(
            labels=labels,
            mu=mu,
            L=L,
            K_term=K_term,
            alpha=alpha,
            output=output,
        )


class Metric(Model):
    pred: Connection
    label: Connection
    output: Connection
    pred_formatted: Connection
    label_formatted: Connection
    label_argmax: Connection
    pred_argmax: Connection
    greater_out: Connection
    pred_comp: Connection

    def __init__(
        self,
        threshold: float | None = None,
        is_binary: bool = False,
        is_pred_one_hot: bool = True,
        is_label_one_hot: bool = True,
        pred: Tensor[int | float | bool] | ToBeDetermined = TBD,
        label: Tensor[bool] | ToBeDetermined = TBD,
        *,
        name: str | None = None,
    ) -> None:
        super().__init__(name=name)

        assert (
            not is_binary or threshold is not None
        ), "Probs must be False if threshold is not None"

        pred_key: IOKey | Connection = IOKey(name="pred", type=Tensor, value=pred)
        label_key: IOKey | Connection = IOKey(name="label", type=Tensor, value=label)

        if is_label_one_hot:
            self += ArgMax(axis=-1).connect(label_key, output="label_argmax")
            label_key = self.label_argmax

        if is_binary and is_pred_one_hot:
            self |= ArgMax(axis=-1).connect(pred_key, output="pred_argmax")
            pred_key = self.pred_argmax
        elif is_binary and not is_pred_one_hot:
            assert threshold is not None
            self |= Greater().connect(
                left=pred_key, right=threshold, output="greater_out"
            )
            self |= Where().connect(
                cond="greater_out",
                input1=Tensor(1),
                input2=Tensor(0),
                output="pred_comp",
            )
            pred_key = self.pred_comp
        elif is_pred_one_hot:
            self |= ArgMax(axis=-1).connect(pred_key, output="pred_argmax")
            pred_key = self.pred_argmax

        result = pred_key - label_key
        self |= Buffer().connect(input=pred_key, output="pred_formatted")
        self |= Buffer().connect(input=label_key, output="label_formatted")
        self |= Buffer().connect(input=result, output="output")

        self.expose_keys("pred_formatted", "label_formatted", "output")
        self._set_cin(self.pred)
        self._freeze()

    def connect(  # type: ignore[override]
        self,
        pred: ConnectionType | Tensor[int | float | bool] = NOT_GIVEN,
        label: ConnectionType | Tensor[int | float | bool] = NOT_GIVEN,
        output: ConnectionType = NOT_GIVEN,
        pred_formatted: ConnectionType | Tensor[int | float | bool] = NOT_GIVEN,
        label_formatted: ConnectionType | Tensor[int | float | bool] = NOT_GIVEN,
    ) -> ExtendInfo:
        return super().connect(
            pred=pred,
            label=label,
            output=output,
            pred_formatted=pred_formatted,
            label_formatted=label_formatted,
        )


class Accuracy(Model):
    pred: Connection
    label: Connection
    output: Connection
    metric_out: Connection
    pred_formatted: Connection
    label_formatted: Connection

    def __init__(
        self,
        threshold: float | None = None,
        is_binary: bool = False,
        is_pred_one_hot: bool = True,
        is_label_one_hot: bool = True,
        pred: Tensor[int | float | bool] | ToBeDetermined = TBD,
        label: Tensor[int | float | bool] | ToBeDetermined = TBD,
        *,
        name: str | None = None,
    ) -> None:
        super().__init__(name=name)
        self |= Metric(
            threshold=threshold,
            is_binary=is_binary,
            is_pred_one_hot=is_pred_one_hot,
            is_label_one_hot=is_label_one_hot,
        ).connect(
            IOKey("pred", value=pred),
            IOKey("label", value=label),
            "metric_out",
            "pred_formatted",
            "label_formatted",
        )

        true_predictions = self.metric_out.eq(0)
        n_prediction = self.label_formatted.shape[0]

        self |= Sum().connect(input=true_predictions, output="n_true_predictions")
        self |= Divide().connect(
            numerator="n_true_predictions",
            denominator=n_prediction.tensor(),
            output="output",
        )

        self.expose_keys("output")
        self._set_cin(self.pred)
        self._set_cout(self.output)
        self._freeze()

    def connect(  # type: ignore[override]
        self,
        pred: ConnectionType | Tensor[int | float | bool] = NOT_GIVEN,
        label: ConnectionType | Tensor[int | float | bool] = NOT_GIVEN,
        output: ConnectionType = NOT_GIVEN,
    ) -> ExtendInfo:
        return super().connect(
            pred=pred,
            label=label,
            output=output,
        )


class Precision(Model):
    pred: Connection
    label: Connection
    output: Connection
    metric_out: Connection
    pred_formatted: Connection
    label_formatted: Connection
    n_true_positive: Connection
    n_false_positive: Connection
    n_classes: Connection

    def __init__(
        self,
        average: str = "micro",
        n_classes: int | None = None,
        threshold: float | None = None,
        is_binary: bool = False,
        is_pred_one_hot: bool = True,
        is_label_one_hot: bool = True,
        pred: Tensor[int | float | bool] | ToBeDetermined = TBD,
        label: Tensor[int | float | bool] | ToBeDetermined = TBD,
        *,
        name: str | None = None,
    ) -> None:
        super().__init__(name=name)
        self.factory_args = {"threshold": threshold}

        assert average in [
            "micro",
            "macro",
            "weighted",
        ], "average must be one of ['micro', 'macro', 'weighted']"
        # assert (
        #     average not in ["weighted", "macro"] or n_classes is not None
        # ), "n_classes must be provided if average is 'weighted' or 'macro'"

        self |= Metric(
            threshold=threshold,
            is_binary=is_binary,
            is_pred_one_hot=is_pred_one_hot,
            is_label_one_hot=is_label_one_hot,
        ).connect(
            IOKey("pred", value=pred),
            IOKey("label", value=label),
            "metric_out",
            "pred_formatted",
            "label_formatted",
        )

        if average == "micro":
            true_positive = self.metric_out.eq(Tensor(0))
            false_positive = self.metric_out.ne(Tensor(0))
            self |= Sum().connect(input=true_positive, output="n_true_positive")
            self |= Sum().connect(input=false_positive, output="n_false_positive")

            self |= Buffer().connect(
                input=self.n_true_positive
                / (self.n_true_positive + self.n_false_positive),
                output=IOKey(name="output"),
            )

        if average == "macro":
            sum_precision = None
            assert (
                n_classes is not None
            ), "n_classes must be provided if average is or 'macro'"
            for idx in range(n_classes):
                class_idxs = self.label_formatted.eq(Tensor(idx))
                true_positive = (self.metric_out.eq(Tensor(0))) & class_idxs
                false_positive = (self.pred_formatted.eq(Tensor(idx))) & ~class_idxs

                self |= Sum().connect(
                    input=true_positive, output=f"true_positive_{idx}"
                )
                self |= Sum().connect(
                    input=false_positive, output=f"false_positive_{idx}"
                )
                denominator = getattr(self, f"true_positive_{idx}") + getattr(
                    self, f"false_positive_{idx}"
                )
                self |= Where().connect(
                    denominator.eq(Tensor(0)),
                    Tensor(1),
                    denominator,
                    f"denominator_{idx}",
                )
                self |= Divide().connect(
                    numerator=f"true_positive_{idx}",
                    denominator=getattr(self, f"denominator_{idx}"),
                    output=f"precision_{idx}",
                )

                if sum_precision is None:
                    sum_precision = getattr(self, f"precision_{idx}")
                else:
                    sum_precision += getattr(self, f"precision_{idx}")

            self |= Unique().connect(input=self.label_formatted, output="n_classes")

            self |= Divide().connect(
                numerator=sum_precision,  # type: ignore
                denominator=self.n_classes.shape[0].tensor(),
                output=IOKey(name="output"),
            )

        elif average == "weighted":
            precision = None
            n_element = self.label_formatted.shape[0]
            assert (
                n_classes is not None
            ), "n_classes must be provided if average is or 'weighted'"
            for idx in range(n_classes):
                class_idxs = self.label_formatted.eq(Tensor(idx))
                true_positive = (self.metric_out.eq(Tensor(0))) & class_idxs
                false_positive = (self.pred_formatted.eq(Tensor(idx))) & ~class_idxs
                self |= Sum().connect(input=class_idxs, output=f"n_class_{idx}")

                self |= Sum().connect(
                    input=true_positive, output=f"true_positive_{idx}"
                )
                self |= Sum().connect(
                    input=false_positive, output=f"false_positive_{idx}"
                )
                denominator = getattr(self, f"true_positive_{idx}") + getattr(
                    self, f"false_positive_{idx}"
                )
                self |= Where().connect(
                    denominator.eq(Tensor(0)),
                    Tensor(1),
                    denominator,
                    f"denominator_{idx}",
                )
                self |= Divide().connect(
                    numerator=f"true_positive_{idx}",
                    denominator=(getattr(self, f"denominator_{idx}")),
                    output=f"precision_{idx}",
                )
                self |= Divide().connect(
                    numerator=getattr(self, f"precision_{idx}")
                    * getattr(self, f"n_class_{idx}"),
                    denominator=n_element.tensor(),
                    output=f"weighted_precision_{idx}",
                )

                if precision is None:
                    precision = getattr(self, f"weighted_precision_{idx}")
                else:
                    precision += getattr(self, f"weighted_precision_{idx}")

            self |= Buffer().connect(input=precision, output=IOKey(name="output"))

        self.expose_keys("output")
        self._set_cin(self.pred)
        self._set_cout(self.output)
        self._freeze()

    def connect(  # type: ignore[override]
        self,
        pred: ConnectionType | Tensor[int | float | bool] = NOT_GIVEN,
        label: ConnectionType | Tensor[int | float | bool] = NOT_GIVEN,
        output: ConnectionType = NOT_GIVEN,
    ) -> ExtendInfo:
        return super().connect(
            pred=pred,
            label=label,
            output=output,
        )


class Recall(Model):
    pred: Connection
    label: Connection
    output: Connection
    metric_out: Connection
    pred_formatted: Connection
    label_formatted: Connection
    n_true_positive: Connection
    n_false_negative: Connection
    n_classes: Connection

    def __init__(
        self,
        average: str = "micro",
        n_classes: int | None = None,
        threshold: float | None = None,
        is_binary: bool = False,
        is_pred_one_hot: bool = True,
        is_label_one_hot: bool = True,
        pred: Tensor[int | float | bool] | ToBeDetermined = TBD,
        label: Tensor[int | float | bool] | ToBeDetermined = TBD,
        *,
        name: str | None = None,
    ) -> None:
        super().__init__(name=name)
        self.factory_args = {"threshold": threshold}

        assert average in [
            "micro",
            "macro",
            "weighted",
        ], "average must be one of ['micro', 'macro', 'weighted']"
        # assert (
        #     average not in ["weighted", "macro"] or n_classes is not None
        # ), "n_classes must be provided if average is 'weighted' or 'macro'"

        self |= Metric(
            threshold=threshold,
            is_binary=is_binary,
            is_pred_one_hot=is_pred_one_hot,
            is_label_one_hot=is_label_one_hot,
        ).connect(
            IOKey("pred", value=pred),
            IOKey("label", value=label),
            "metric_out",
            "pred_formatted",
            "label_formatted",
        )

        if average == "micro":
            true_positive = self.metric_out.eq(Tensor(0))
            false_negative = self.metric_out.ne(Tensor(0))
            self |= Sum().connect(input=true_positive, output="n_true_positive")
            self |= Sum().connect(input=false_negative, output="n_false_negative")

            self |= Buffer().connect(
                input=self.n_true_positive
                / (self.n_true_positive + self.n_false_negative),
                output=IOKey(name="output"),
            )

        if average == "macro":
            sum_recall = None
            assert (
                n_classes is not None
            ), "n_classes must be provided if average is or 'macro'"
            for idx in range(n_classes):
                class_idxs = self.label_formatted.eq(Tensor(idx))
                true_positive = (self.metric_out.eq(Tensor(0))) & class_idxs
                false_negative = (self.pred_formatted.ne(Tensor(idx))) & class_idxs

                self |= Sum().connect(
                    input=true_positive, output=f"true_positive_{idx}"
                )
                self |= Sum().connect(
                    input=false_negative, output=f"false_negative_{idx}"
                )
                denominator = getattr(self, f"true_positive_{idx}") + getattr(
                    self, f"false_negative_{idx}"
                )
                self |= Where().connect(
                    denominator.eq(Tensor(0)),
                    Tensor(1),
                    denominator,
                    f"denominator_{idx}",
                )
                self |= Divide().connect(
                    numerator=f"true_positive_{idx}",
                    denominator=getattr(self, f"denominator_{idx}"),
                    output=f"recall_{idx}",
                )

                if sum_recall is None:
                    sum_recall = getattr(self, f"recall_{idx}")
                else:
                    sum_recall += getattr(self, f"recall_{idx}")

            self |= Unique().connect(input=self.label_formatted, output="n_classes")

            self |= Divide().connect(
                numerator=sum_recall,  # type: ignore
                denominator=self.n_classes.shape[0].tensor(),
                output=IOKey(name="output"),
            )

        elif average == "weighted":
            recall = None
            assert (
                n_classes is not None
            ), "n_classes must be provided if average is or 'weighted'"
            n_element = self.label_formatted.shape[0]
            for idx in range(n_classes):
                class_idxs = self.label_formatted.eq(Tensor(idx))
                true_positive = (self.metric_out.eq(Tensor(0))) & class_idxs
                false_negative = (self.pred_formatted.ne(Tensor(idx))) & class_idxs
                self |= Sum().connect(input=class_idxs, output=f"n_class_{idx}")

                self |= Sum().connect(
                    input=true_positive, output=f"true_positive_{idx}"
                )
                self |= Sum().connect(
                    input=false_negative, output=f"false_negative_{idx}"
                )
                denominator = getattr(self, f"true_positive_{idx}") + getattr(
                    self, f"false_negative_{idx}"
                )
                self |= Where().connect(
                    denominator.eq(Tensor(0)),
                    Tensor(1),
                    denominator,
                    f"denominator_{idx}",
                )
                self |= Divide().connect(
                    numerator=f"true_positive_{idx}",
                    denominator=getattr(self, f"denominator_{idx}"),
                    output=f"recall_{idx}",
                )
                self |= Divide().connect(
                    numerator=getattr(self, f"recall_{idx}")
                    * getattr(self, f"n_class_{idx}"),
                    denominator=n_element.tensor(),
                    output=f"weighted_recall_{idx}",
                )

                if recall is None:
                    recall = getattr(self, f"weighted_recall_{idx}")
                else:
                    recall += getattr(self, f"weighted_recall_{idx}")

            self |= Buffer().connect(input=recall, output=IOKey(name="output"))

        self.expose_keys("output")
        self._set_cin(self.pred)
        self._set_cout(self.output)
        self._freeze()

    def connect(  # type: ignore[override]
        self,
        pred: ConnectionType | Tensor[int | float | bool] = NOT_GIVEN,
        label: ConnectionType | Tensor[int | float | bool] = NOT_GIVEN,
        output: ConnectionType = NOT_GIVEN,
    ) -> ExtendInfo:
        return super().connect(
            pred=pred,
            label=label,
            output=output,
        )


class F1(Model):
    pred: Connection
    label: Connection
    output: Connection
    metric_out: Connection
    pred_formatted: Connection
    label_formatted: Connection
    n_true_positive: Connection
    n_false_positive: Connection
    n_classes: Connection

    def __init__(
        self,
        average: str = "micro",
        n_classes: int | None = None,
        threshold: float | None = None,
        is_binary: bool = False,
        is_pred_one_hot: bool = True,
        is_label_one_hot: bool = True,
        pred: Tensor[int | float | bool] | ToBeDetermined = TBD,
        label: Tensor[int | float | bool] | ToBeDetermined = TBD,
        *,
        name: str | None = None,
    ) -> None:
        super().__init__(name=name)
        self.factory_args = {"threshold": threshold}

        assert average in [
            "micro",
            "macro",
            "weighted",
        ], "average must be one of ['micro', 'macro', 'weighted']"
        assert (
            average not in ["weighted", "macro"] or n_classes is not None
        ), "n_classes must be provided if average is 'weighted' or 'macro'"

        self |= Metric(
            threshold=threshold,
            is_binary=is_binary,
            is_pred_one_hot=is_pred_one_hot,
            is_label_one_hot=is_label_one_hot,
        ).connect(
            IOKey("pred", value=pred),
            IOKey("label", value=label),
            "metric_out",
            "pred_formatted",
            "label_formatted",
        )

        if average == "micro":
            true_positive = self.metric_out.eq(Tensor(0))
            false_positive = self.metric_out.ne(Tensor(0))
            self |= Sum().connect(input=true_positive, output="n_true_positive")
            self |= Sum().connect(input=false_positive, output="n_false_positive")

            self |= Buffer().connect(
                input=self.n_true_positive
                / (self.n_true_positive + self.n_false_positive),
                output="output",
            )

        if average == "macro":
            sum_precision = None
            assert (
                n_classes is not None
            ), "n_classes must be provided if average is or 'macro'"
            for idx in range(n_classes):
                class_idxs = self.label_formatted.eq(Tensor(idx))
                true_positive = (self.metric_out.eq(Tensor(0))) & class_idxs
                false_negative = (self.pred_formatted.ne(Tensor(idx))) & class_idxs
                false_positive = (self.pred_formatted.eq(Tensor(idx))) & ~class_idxs

                self |= Sum().connect(
                    input=true_positive, output=f"true_positive_{idx}"
                )
                self |= Sum().connect(
                    input=false_positive, output=f"false_positive_{idx}"
                )
                self |= Sum().connect(
                    input=false_negative, output=f"false_negative_{idx}"
                )
                denominator = getattr(self, f"true_positive_{idx}") + Tensor(0.5) * (
                    getattr(self, f"false_positive_{idx}")
                    + getattr(self, f"false_negative_{idx}")
                )
                self |= Where().connect(
                    denominator.eq(Tensor(0)),
                    Tensor(1),
                    denominator,
                    f"denominator_{idx}",
                )
                self |= Divide().connect(
                    numerator=f"true_positive_{idx}",
                    denominator=getattr(self, f"denominator_{idx}"),
                    output=f"precision_{idx}",
                )

                if sum_precision is None:
                    sum_precision = getattr(self, f"precision_{idx}")
                else:
                    sum_precision += getattr(self, f"precision_{idx}")

            self |= Unique().connect(input=self.label_formatted, output="n_classes")
            self |= Divide().connect(
                numerator=sum_precision,  # type: ignore
                denominator=self.n_classes.shape[0].tensor(),
                output=IOKey(name="output"),
            )

        elif average == "weighted":
            precision = None
            assert (
                n_classes is not None
            ), "n_classes must be provided if average is or 'weighted'"
            n_element = self.label_formatted.shape[0].tensor()
            for idx in range(n_classes):
                class_idxs = self.label_formatted.eq(Tensor(idx))
                true_positive = (self.metric_out.eq(Tensor(0))) & class_idxs
                false_negative = (self.pred_formatted.ne(Tensor(idx))) & class_idxs
                false_positive = (self.pred_formatted.eq(Tensor(idx))) & ~class_idxs
                self |= Sum().connect(input=class_idxs, output=f"n_class_{idx}")

                self |= Sum().connect(
                    input=true_positive, output=f"true_positive_{idx}"
                )
                self |= Sum().connect(
                    input=false_positive, output=f"false_positive_{idx}"
                )
                self |= Sum().connect(
                    input=false_negative, output=f"false_negative_{idx}"
                )
                denominator = getattr(self, f"true_positive_{idx}") + Tensor(0.5) * (
                    getattr(self, f"false_positive_{idx}")
                    + getattr(self, f"false_negative_{idx}")
                )
                self |= Where().connect(
                    denominator.eq(Tensor(0)),
                    Tensor(1),
                    denominator,
                    f"denominator_{idx}",
                )
                self |= Divide().connect(
                    numerator=f"true_positive_{idx}",
                    denominator=getattr(self, f"denominator_{idx}"),
                    output=f"precision_{idx}",
                )
                self |= Divide().connect(
                    numerator=getattr(self, f"precision_{idx}")
                    * getattr(self, f"n_class_{idx}"),
                    denominator=n_element,
                    output=f"weighted_precision_{idx}",
                )

                if precision is None:
                    precision = getattr(self, f"weighted_precision_{idx}")
                else:
                    precision += getattr(self, f"weighted_precision_{idx}")

            self |= Buffer().connect(input=precision, output=IOKey(name="output"))

        self.expose_keys("output")
        self._set_cin(self.pred)
        self._set_cout(self.output)
        self._freeze()

    def connect(  # type: ignore[override]
        self,
        pred: ConnectionType | Tensor[int | float | bool] = NOT_GIVEN,
        label: ConnectionType | Tensor[int | float | bool] = NOT_GIVEN,
        output: ConnectionType = NOT_GIVEN,
    ) -> ExtendInfo:
        return super().connect(
            pred=pred,
            label=label,
            output=output,
        )


class AUC(Model):
    pred: Connection
    label: Connection
    output: Connection
    label_argmax: Connection

    def __init__(
        self,
        n_classes: int,
        is_label_one_hot: bool = True,
        pred: Tensor[float] | ToBeDetermined = TBD,
        label: Tensor[bool] | ToBeDetermined = TBD,
        *,
        name: str | None = None,
    ) -> None:
        super().__init__(name=name)

        assert n_classes > 0, ""
        assert isinstance(n_classes, int)

        label_key: IOKey | Connection = IOKey(name="label", type=Tensor, value=label)
        pred_key: IOKey | Connection = IOKey(name="pred", type=Tensor, value=pred)

        if is_label_one_hot:
            self |= ArgMax(axis=-1).connect(label_key, output="label_argmax")
            label_key = self.label_argmax

        auc_score = None
        for class_idx in range(n_classes):
            class_label = label_key.eq(Tensor(class_idx))
            pred_class = pred_key[:, class_idx] if n_classes != 1 else pred_key

            self |= AUCCore().connect(pred_class, class_label, f"auc_core_{class_idx}")
            self |= Trapezoid().connect(
                y=getattr(self, f"auc_core_{class_idx}")[0],
                x=getattr(self, f"auc_core_{class_idx}")[1],
                output=IOKey(f"auc_class_{class_idx}"),
            )
            if auc_score is None:
                auc_score = getattr(self, f"auc_class_{class_idx}") / Tensor(n_classes)
            else:
                auc_score += getattr(self, f"auc_class_{class_idx}") / Tensor(n_classes)

        self |= Buffer().connect(auc_score, IOKey("output"))

        self._set_cin(self.pred)
        self._freeze()

    def connect(  # type: ignore[override]
        self,
        pred: ConnectionType | Tensor[float] = NOT_GIVEN,
        label: ConnectionType | Tensor[bool] = NOT_GIVEN,
        output: ConnectionType = NOT_GIVEN,
    ) -> ExtendInfo:
        return super().connect(
            pred=pred,
            label=label,
            output=output,
        )


class SiLU(Model):
    input: Connection
    output: Connection

    def __init__(
        self,
        input: Tensor[int | float | bool] | ToBeDetermined = TBD,
        *,
        name: str | None = None,
    ) -> None:
        super().__init__(name=name)

        self |= Negate().connect(input=IOKey("input", value=input), output="negate")
        self |= Exponential().connect(input="negate", output="exp")
        self |= Add().connect(left=Tensor(1), right="exp", output="add")
        self |= Divide().connect(
            numerator="input", denominator="add", output=IOKey(name="output")
        )
        self._set_shapes(input=[("Var", ...)], output=[("Var", ...)])

        self._freeze()

    def connect(  # type: ignore[override]
        self,
        input: ConnectionType | Tensor[int | float | bool] = NOT_GIVEN,
        output: ConnectionType = NOT_GIVEN,
    ) -> ExtendInfo:
        return super().connect(input=input, output=output)


class Randn(Model):
    shape: Connection
    key: Connection
    dtype: Connection
    output: Connection

    def __init__(
        self,
        shape: tuple[int, ...] | ToBeDetermined = TBD,
        key: int | ToBeDetermined = TBD,
        dtype: types.Dtype | None = None,
        *,
        name: str | None = None,
    ) -> None:
        super().__init__(name=name)
        _shape = IOKey("shape", value=shape)
        _key = IOKey("key", key)
        _dtype = IOKey("dtype", value=dtype)

        if key is TBD:
            _key = IOKey("key")
            self |= PrimitiveRandInt(shape=tuple(), low=0, high=2**14).connect(
                key=_key, output="new_key"
            )
            self.bind_state_keys(_key, "new_key", Tensor(42))
            self.expose_keys("new_key")
        self |= PrimitiveRandn().connect(_shape, _key, _dtype, output="output")

        self.expose_keys("output", "shape", "dtype")
        self._freeze()

    def connect(  # type: ignore[override]
        self,
        shape: ConnectionType | tuple[int | ConnectionType, ...] = NOT_GIVEN,
        dtype: ConnectionType | types.Dtype | None = NOT_GIVEN,
        output: ConnectionType = NOT_GIVEN,
    ) -> ExtendInfo:
        return super().connect(shape=shape, dtype=dtype, output=output)


class RandInt(Model):
    shape: Connection
    key: Connection
    dtype: Connection
    output: Connection

    def __init__(
        self,
        shape: tuple[int, ...] | ToBeDetermined = TBD,
        key: int | Tensor[int] | ToBeDetermined = TBD,
        low: int | ToBeDetermined = TBD,
        high: int | ToBeDetermined = TBD,
        dtype: types.Dtype | None = None,
        *,
        name: str | None = None,
    ) -> None:
        super().__init__(name=name)
        _shape = IOKey("shape", value=shape)
        _low = IOKey("low", value=low)
        _high = IOKey("high", value=high)
        _key = IOKey("key", key)
        _dtype = IOKey("dtype", value=dtype)
        output = IOKey("output")

        if key is TBD:
            _key = IOKey("key")
            self |= PrimitiveRandInt(shape=tuple(), low=0, high=2**14).connect(
                key=_key, output="new_key"
            )
            self.bind_state_keys(_key, "new_key", Tensor(42))
        self |= PrimitiveRandInt().connect(
            _shape, _key, _low, _high, _dtype, output=output
        )

        self._freeze()

    def connect(  # type: ignore[override]
        self,
        shape: ConnectionType = NOT_GIVEN,
        low: ConnectionType = NOT_GIVEN,
        high: ConnectionType = NOT_GIVEN,
        dtype: ConnectionType = NOT_GIVEN,
        output: ConnectionType = NOT_GIVEN,
    ) -> ExtendInfo:
        return super().connect(
            shape=shape, low=low, high=high, dtype=dtype, output=output
        )


class Split(Model):
    split_size: Connection
    axis: Connection
    input: Connection
    output: Connection

    def __init__(
        self,
        split_size: int,  # TODO: should we add default for split_size?
        axis: int,
        input: Tensor[int | float | bool] | ToBeDetermined = TBD,
        *,
        name: str | None = None,
    ):
        # TODO: Raise error if input is not exactly divisible by split_size.
        # Think about if this will be a logical error block or a runtime error.

        super().__init__(name=name, formula_key="split")

        input_key = IOKey("input", value=input, type=Tensor[int | float | bool])
        split_size_key = IOKey("split_size", value=split_size)
        axis_key = IOKey("axis", value=axis)
        # Find the length of the each tensor along the specified axis
        # after splitting.
        len_per_split = input_key.shape[axis_key] // split_size_key
        to_list_kwargs = {}
        for idx in range(split_size):
            slc_model = Slice()
            indexer = Indexer()
            # Calculate start and stop indices for each split.
            start_idx = len_per_split * idx
            end_idx = start_idx + len_per_split
            if axis < 0:
                index_list: list[Connection | slice | EllipsisType] = [
                    slc_model.output if i == -(axis + 1) else slice(None)
                    for i in range(-axis)
                ]
                index_list.append(...)
                index = tuple(index_list[::-1])
            else:
                index = tuple(
                    slc_model.output if i == axis else slice(None)
                    for i in range(axis + 1)
                )
            # Add corresponding Indexer model for each split using
            # corresponding Slice model output.
            self |= slc_model.connect(start_idx, end_idx, None)
            self |= indexer.connect(
                input=input_key,
                index=index,
            )
            to_list_kwargs[f"input{idx+1}"] = indexer.output
        # Finally collect all the split tensors into a list.
        self |= ToList(n=split_size).connect(**to_list_kwargs, output="output")

        self.expose_keys("split_size", "axis", "output")
        self._freeze()

    def connect(  # type: ignore[override]
        self,
        input: ConnectionType | Tensor[int | float | bool] = NOT_GIVEN,
        output: ConnectionType = NOT_GIVEN,
    ) -> ExtendInfo:
        return super().connect(input=input, output=output)

    def infer_differentiability(
        self, values: dict[str, Tensor[int | float | bool]]
    ) -> list[bool | None]:
        val = values[Operator.output_key]
        assert isinstance(val, list)
        return [values["input"].differentiable] * len(val)<|MERGE_RESOLUTION|>--- conflicted
+++ resolved
@@ -512,15 +512,9 @@
         if use_bias:
             conv_connections["bias"] = IOKey("bias", differentiable=True)
 
-<<<<<<< HEAD
-        self |= PrimitiveConvolution2D(use_bias=use_bias, groups=groups).connect(
-            **conv_connections
-        )
-=======
         self |= PrimitiveConvolution2D(use_bias=use_bias).connect(**conv_connections)
 
         self.expose_keys("output")
->>>>>>> f3567622
         self._set_cin("input", safe=False)
         self._freeze()
 
