# Copyright 2022 Synnada, Inc.
#
# Licensed under the Apache License, Version 2.0 (the "License");
# you may not use this file except in compliance with the License.
# You may obtain a copy of the License at
#
#     http://www.apache.org/licenses/LICENSE-2.0
#
# Unless required by applicable law or agreed to in writing, software
# distributed under the License is distributed on an "AS IS" BASIS,
# WITHOUT WARRANTIES OR CONDITIONS OF ANY KIND, either express or implied.
# See the License for the specific language governing permissions and
# limitations under the License.

from __future__ import annotations

import math
from abc import abstractmethod
from collections.abc import Sequence
from copy import deepcopy

from ..framework import Model
from ..framework.common import (
    NOT_GIVEN,
    TBD,
    Connection,
    ConnectionType,
    IOKey,
    MainValueType,
    ShapeTemplateType,
    Tensor,
    ToBeDetermined,
    TypeVarTensorType,
    ValType,
)
from ..framework.constraints import polynomial_kernel_constraint
from ..framework.logical.base import BaseModel, ExtendInfo
from ..framework.logical.essential_primitives import (
    Absolute,
    Add,
    ArgMax,
    Buffer,
    Cast,
    Divide,
    Dtype,
    Exponential,
    Greater,
    Indexer,
    Length,
    MatrixMultiply,
    Mean,
    Minus,
    Multiply,
    Power,
    Reshape,
    Shape,
    Size,
    Slice,
    Sqrt,
    Subtract,
    Sum,
    Transpose,
    Variance,
)
from ..framework.logical.primitive import PrimitiveModel
from ..utils.utils import PaddingType, convert_to_list, convert_to_tuple
from .primitives import (
    AUCCore,
    CartesianDifference,
    Cholesky,
    Concat,
    DistanceMatrix,
    Eigvalsh,
    Eye,
    EyeComplement,
    GPRAlpha,
    GPRVOuter,
    KLDivergence,
    Log,
    NormModifier,
    PaddingConverter1D,
    PaddingConverter2D,
    PermuteTensor,
    PolynomialFeatures,
    PrimitiveConvolution1D,
    PrimitiveConvolution2D,
    PrimitiveMaxPool1D,
    PrimitiveMaxPool2D,
    Sigmoid,
    Sign,
    Square,
    Squeeze,
    StableReciprocal,
    StrideConverter,
    Tanh,
    TransposedDiagonal,
    Trapezoid,
    TsnePJoint,
    TupleConverter,
    Unique,
    Where,
)

__all__ = [
    "Linear",
    "ElementWiseAffine",
    "Layer",
    "LayerNorm",
    "GroupNorm",
    "L1",
    "L2",
    "QuadraticFormRegularizer",
    "RBFKernel",
    "PolynomialKernel",
    "KernelizedSVM",
    "LinearSVM",
    "LogisticRegression",
    "MLP",
    "Cell",
    "RNNCell",
    "LSTMCell",
    "RNN",
    "OneToMany",
    "ManyToOne",
    "EncoderDecoder",
    "EncoderDecoderInference",
    "EncoderDistanceMatrix",
    "PolynomialRegression",
    "MDSCore",
    "MDS",
    "TSNE",
    "GaussProcessRegressionCore",
    "GPRLoss",
    "F1",
    "Precision",
    "Recall",
    "MaxPool1D",
    "MaxPool2D",
    "Convolution1D",
    "Convolution2D",
    "LSTMCellBody",
    "Cast",
    "Dtype",
    "Metric",
    "Accuracy",
    "AUC",
    "SiLU",
]


class Pool1D(Model):
    input: Connection
    kernel_size: Connection
    stride: Connection
    padding: Connection
    dilation: Connection
    output: Connection

    @property
    def pool_model(self) -> type[BaseModel]:
        raise NotImplementedError("Pool Model should be indicated!")

    def __init__(
        self,
        kernel_size: int | ToBeDetermined,
        stride: int | None | ToBeDetermined = None,
        padding: int | PaddingType | tuple[int, int] | ToBeDetermined = (0, 0),
        dilation: int | ToBeDetermined = 1,
<<<<<<< HEAD
        input: Tensor[TypeVarTensorType] | ToBeDetermined = TBD,
=======
        input: Tensor[int | float | bool] | ToBeDetermined = TBD,
>>>>>>> 61bf174d
        *,
        name: str | None = None,
    ) -> None:
        super().__init__(name=name)
        self.factory_args = {
            "kernel_size": convert_to_list(kernel_size),
            "stride": convert_to_list(stride),
            "padding": convert_to_list(padding),
            "dilation": convert_to_list(dilation),
        }
        pad = convert_to_tuple(padding) if isinstance(padding, list) else padding

        stride_conv = StrideConverter()
        pad_conv = PaddingConverter1D()

        self |= stride_conv(
            input=IOKey(name="stride", value=stride),
            kernel_size=IOKey(name="kernel_size", value=kernel_size),
        )

        self |= pad_conv(
            input=IOKey(name="padding", value=pad), kernel_size="kernel_size"
        )

        self |= self.pool_model()(
            input=IOKey("input", value=input),
            kernel_size="kernel_size",
            stride=stride_conv.output,
            padding=pad_conv.output,
            dilation=IOKey(name="dilation", value=dilation),
            output=IOKey(name="output"),
        )
        self.input.set_differentiable(False)
        self.set_cin("input", safe=False)
        self._freeze()

    def __call__(  # type: ignore[override]
        self,
        input: ConnectionType = NOT_GIVEN,
        kernel_size: ConnectionType = NOT_GIVEN,
        stride: ConnectionType = NOT_GIVEN,
        padding: ConnectionType = NOT_GIVEN,
        dilation: ConnectionType = NOT_GIVEN,
        output: ConnectionType = NOT_GIVEN,
    ) -> ExtendInfo:
        return super().__call__(
            input=input,
            kernel_size=kernel_size,
            stride=stride,
            padding=padding,
            dilation=dilation,
            output=output,
        )


class MaxPool1D(Pool1D):
    @property
    def pool_model(self) -> type[PrimitiveModel]:
        return PrimitiveMaxPool1D


# TODO: Implement MinPool1D and AvgPool1D
# class MinPool1D(Pool1D):
#     @property
#     def pool_model(self):
#         return PrimitiveMinPool1D

# class AvgPool1D(Pool1D):
#     @property
#     def pool_model(self):
#         return PrimitiveAvgPool1D


class Pool2D(Model):
    input: Connection
    kernel_size: Connection
    stride: Connection
    padding: Connection
    dilation: Connection
    output: Connection

    @property
    def pool_model(self) -> type[BaseModel]:
        raise NotImplementedError("Pool Model should be indicated!")

    def __init__(
        self,
        kernel_size: int | tuple[int, int] | ToBeDetermined,
        stride: int | None | tuple[int, int] | ToBeDetermined = None,
        padding: int | PaddingType | tuple[int, int] | ToBeDetermined = (0, 0),
        dilation: int | ToBeDetermined = 1,
<<<<<<< HEAD
        input: Tensor[TypeVarTensorType] | ToBeDetermined = TBD,
=======
        input: Tensor[int | float | bool] | ToBeDetermined = TBD,
>>>>>>> 61bf174d
        *,
        name: str | None = None,
    ) -> None:
        super().__init__(name=name)
        self.factory_args = {
            "kernel_size": convert_to_list(kernel_size),
            "stride": convert_to_list(stride),
            "padding": convert_to_list(padding),
            "dilation": convert_to_list(dilation),
        }

        pad = convert_to_tuple(padding) if isinstance(padding, list) else padding
        if isinstance(stride, list):
            stride = convert_to_tuple(stride)
        if isinstance(kernel_size, list):
            kernel_size = convert_to_tuple(kernel_size)

        kt_converter = TupleConverter()
        s_converter = StrideConverter()
        st_converter = TupleConverter()
        p_converter = PaddingConverter2D()
        pt_converter = TupleConverter()
        dt_converter = TupleConverter()

        self |= kt_converter(input=IOKey(name="kernel_size", value=kernel_size))
        self |= s_converter(
            input=IOKey(name="stride", value=stride), kernel_size=kt_converter.output
        )
        self |= st_converter(input=s_converter.output)
        self |= p_converter(
            input=IOKey(name="padding", value=pad), kernel_size=kt_converter.output
        )
        self |= pt_converter(input=p_converter.output)
        self |= dt_converter(input=IOKey(name="dilation", value=dilation))
        self |= self.pool_model()(
            input=IOKey("input", value=input),
            kernel_size=kt_converter.output,
            stride=st_converter.output,
            padding=pt_converter.output,
            dilation=dt_converter.output,
            output=IOKey(name="output"),
        )
        self.input.set_differentiable(False)
        self.set_cin("input", safe=False)
        self._freeze()

    def __call__(  # type: ignore[override]
        self,
        input: ConnectionType = NOT_GIVEN,
        kernel_size: ConnectionType = NOT_GIVEN,
        stride: ConnectionType = NOT_GIVEN,
        padding: ConnectionType = NOT_GIVEN,
        dilation: ConnectionType = NOT_GIVEN,
        output: ConnectionType = NOT_GIVEN,
    ) -> ExtendInfo:
        return super().__call__(
            input=input,
            kernel_size=kernel_size,
            stride=stride,
            padding=padding,
            dilation=dilation,
            output=output,
        )


class MaxPool2D(Pool2D):
    @property
    def pool_model(self) -> type[PrimitiveModel]:
        return PrimitiveMaxPool2D


# TODO: Implement MinPool2D and AvgPool2D
# class MinPool2D(Pool2D):
#     @property
#     def pool_model(self):
#         return PrimitiveMinPool2D

# class AvgPool2D(Pool2D):
#     @property
#     def pool_model(self):
#         return PrimitiveAvgPool2D


class Convolution1D(Model):
    input: Connection
    weight: Connection
    stride: Connection
    padding: Connection
    dilation: Connection
    output: Connection

    def __init__(
        self,
        kernel_size: int | None = None,
        out_channels: int | None = None,
        stride: int | ToBeDetermined = 1,
        padding: int | PaddingType | tuple[int, int] | ToBeDetermined = 0,
        dilation: int | ToBeDetermined = 1,
        use_bias: bool = True,
<<<<<<< HEAD
        input: Tensor[TypeVarTensorType] | ToBeDetermined = TBD,
        weight: Tensor[TypeVarTensorType] | ToBeDetermined = TBD,
=======
        input: Tensor[int | float | bool] | ToBeDetermined = TBD,
        weight: Tensor[int | float | bool] | ToBeDetermined = TBD,
>>>>>>> 61bf174d
        *,
        name: str | None = None,
    ) -> None:
        super().__init__(name=name)
        self.factory_args = {
            "kernel_size": convert_to_list(kernel_size),
            "out_channels": out_channels,
            "stride": convert_to_list(stride),
            "padding": convert_to_list(padding),
            "dilation": convert_to_list(dilation),
            "use_bias": use_bias,
        }

        pad = convert_to_tuple(padding) if isinstance(padding, list) else padding

        k_shp = Shape()
        p_converter = PaddingConverter1D()

        self |= k_shp(
            input=IOKey(name="weight", shape=[out_channels, "C_in", kernel_size])
        )
        self |= p_converter(
            input=IOKey(name="padding", value=pad), kernel_size=k_shp.output[-1]
        )

        conv_connections: dict[str, ConnectionType] = {
            "output": IOKey(name="output"),
            "input": IOKey("input", value=input),
            "weight": IOKey("weight", value=weight),
            "stride": IOKey(name="stride", value=stride),
            "padding": p_converter.output,
            "dilation": IOKey(name="dilation", value=dilation),
        }
        if use_bias:
            conv_connections["bias"] = "bias"

        self |= PrimitiveConvolution1D(use_bias=use_bias)(**conv_connections)
        self.input.set_differentiable(False)
        self.set_cin("input", safe=False)
        self._freeze()

    def __call__(  # type: ignore[override]
        self,
        input: ConnectionType = NOT_GIVEN,
        weight: ConnectionType = NOT_GIVEN,
        stride: ConnectionType = NOT_GIVEN,
        padding: ConnectionType = NOT_GIVEN,
        dilation: ConnectionType = NOT_GIVEN,
        output: ConnectionType = NOT_GIVEN,
    ) -> ExtendInfo:
        return super().__call__(
            input=input,
            weight=weight,
            stride=stride,
            padding=padding,
            dilation=dilation,
            output=output,
        )


class Convolution2D(Model):
    input: Connection
    weight: Connection
    stride: Connection
    padding: Connection
    dilation: Connection
    output: Connection

    def __init__(
        self,
        kernel_size: int | tuple[int, int] | None = None,
        out_channels: int | None = None,
        stride: int | tuple[int, int] | ToBeDetermined = (1, 1),
        padding: int
        | PaddingType
        | tuple[int, int]
        | tuple[tuple[int, int], tuple[int, int]]
        | ToBeDetermined = (0, 0),
        dilation: int | tuple[int, int] | ToBeDetermined = (1, 1),
        use_bias: bool = True,
<<<<<<< HEAD
        input: Tensor[TypeVarTensorType] | ToBeDetermined = TBD,
        weight: Tensor[TypeVarTensorType] | ToBeDetermined = TBD,
=======
        input: Tensor[int | float | bool] | ToBeDetermined = TBD,
        weight: Tensor[int | float | bool] | ToBeDetermined = TBD,
>>>>>>> 61bf174d
        *,
        name: str | None = None,
    ) -> None:
        super().__init__(name=name)
        self.factory_args = {
            "kernel_size": convert_to_list(kernel_size),
            "out_channels": out_channels,
            "stride": convert_to_list(stride),
            "padding": convert_to_list(padding),
            "dilation": convert_to_list(dilation),
            "use_bias": use_bias,
        }

        if isinstance(kernel_size, int | None):
            k_size = (kernel_size, kernel_size)
        else:
            k_size = kernel_size

        if isinstance(stride, list):
            stride = convert_to_tuple(stride)
        pad = convert_to_tuple(padding) if isinstance(padding, list) else padding
        if isinstance(dilation, list):
            dilation = convert_to_tuple(dilation)

        k_shp = Shape()
        p_converter = PaddingConverter2D()
        st_converter = TupleConverter()
        pt_converter = TupleConverter()
        dt_converter = TupleConverter()

        self |= k_shp(input=IOKey(name="weight", shape=[out_channels, "C_in", *k_size]))
        self |= p_converter(
            input=IOKey(name="padding", value=pad), kernel_size=k_shp.output[-2:]
        )
        self |= st_converter(input=IOKey(name="stride", value=stride))
        self |= pt_converter(input=p_converter.output)
        self |= dt_converter(input=IOKey(name="dilation", value=dilation))

        conv_connections: dict[str, ConnectionType] = {
            "output": IOKey(name="output"),
            "input": IOKey("input", value=input),
            "weight": IOKey("weight", value=weight),
            "stride": st_converter.output,
            "padding": pt_converter.output,
            "dilation": dt_converter.output,
        }
        if use_bias:
            conv_connections["bias"] = "bias"

        self |= PrimitiveConvolution2D(use_bias=use_bias)(**conv_connections)
        self.input.set_differentiable(False)
        self.set_cin("input", safe=False)
        self._freeze()

    def __call__(  # type: ignore[override]
        self,
        input: ConnectionType = NOT_GIVEN,
        weight: ConnectionType = NOT_GIVEN,
        stride: ConnectionType = NOT_GIVEN,
        padding: ConnectionType = NOT_GIVEN,
        dilation: ConnectionType = NOT_GIVEN,
        output: ConnectionType = NOT_GIVEN,
    ) -> ExtendInfo:
        return super().__call__(
            input=input,
            weight=weight,
            stride=stride,
            padding=padding,
            dilation=dilation,
            output=output,
        )


class Linear(Model):
    output: Connection
    input: Connection
    weight: Connection
    bias: Connection

    def __init__(
        self,
        dimension: int | None = None,
        use_bias: bool = True,
<<<<<<< HEAD
        input: Tensor[TypeVarTensorType] | ToBeDetermined = TBD,
        weight: Tensor[TypeVarTensorType] | ToBeDetermined = TBD,
        bias: Tensor[TypeVarTensorType] | ToBeDetermined = TBD,
=======
        input: Tensor[int | float | bool] | ToBeDetermined = TBD,
        weight: Tensor[int | float | bool] | ToBeDetermined = TBD,
        bias: Tensor[int | float | bool] | ToBeDetermined = TBD,
>>>>>>> 61bf174d
        *,
        name: str | None = None,
    ) -> None:
        super().__init__(name=name)
        self.factory_args = {"dimension": dimension, "use_bias": use_bias}
        dim: int | str = "d_out" if dimension is None else dimension
        shapes: dict[str, ShapeTemplateType] = {
            "input": ["N", ("Var_inter", ...), "d_in"],
            "weight": [dim, "d_in"],
            "output": ["N", ("Var_inter", ...), dim],
        }

        mult = MatrixMultiply()

        output = IOKey(name="output")
        input_key = IOKey(name="input", value=input)
        weight_key = IOKey(name="weight", value=weight).transpose()
        if use_bias:
<<<<<<< HEAD
            bias_key = IOKey(name="bias", value=bias, type=Tensor[ValType])
=======
            bias_key = IOKey(name="bias", value=bias, type=Tensor[int | float | bool])
>>>>>>> 61bf174d
            self |= mult(left=input_key, right=weight_key)
            self |= Add()(left=mult.output, right=bias_key, output=output)
            shapes["bias"] = [dim]
        else:
            self |= mult(left=input_key, right=weight_key, output=output)

        self._set_shapes(shapes)
        self.input.set_differentiable(False)
        self.set_cin("input", safe=False)
        self._freeze()

    def __call__(  # type: ignore[override]
        self,
        input: ConnectionType = NOT_GIVEN,
        weight: ConnectionType = NOT_GIVEN,
        output: ConnectionType = NOT_GIVEN,
        *,
        bias: ConnectionType = NOT_GIVEN,
    ) -> ExtendInfo:
        kwargs = {"input": input, "weight": weight, "output": output}

        if "bias" not in self.input_keys and bias != NOT_GIVEN:
            raise KeyError("bias is not a valid input when 'use_bias' is False!")
        elif "bias" in self.input_keys:
            kwargs["bias"] = bias

        return super().__call__(**kwargs)


class ElementWiseAffine(Model):
    input: Connection
    weight: Connection
    bias: Connection
    output: Connection

    def __init__(
        self,
<<<<<<< HEAD
        input: Tensor[TypeVarTensorType] | ToBeDetermined = TBD,
        weight: Tensor[TypeVarTensorType] | ToBeDetermined = TBD,
        bias: Tensor[TypeVarTensorType] | ToBeDetermined = TBD,
=======
        input: Tensor[int | float | bool] | ToBeDetermined = TBD,
        weight: Tensor[int | float | bool] | ToBeDetermined = TBD,
        bias: Tensor[int | float | bool] | ToBeDetermined = TBD,
>>>>>>> 61bf174d
        *,
        name: str | None = None,
    ) -> None:
        super().__init__(name=name)

        mult_model = Multiply()
        sum_model = Add()

        self += mult_model(
            left=IOKey("input", value=input), right=IOKey("weight", value=weight)
        )
        self += sum_model(
            left=mult_model.output,
            right=IOKey(name="bias", value=bias),
            output=IOKey(name="output"),
        )
        self.input.set_differentiable(False)
        self.set_cin("input", safe=False)
        self._freeze()

    def __call__(  # type: ignore[override]
        self,
        input: ConnectionType = NOT_GIVEN,
        weight: ConnectionType = NOT_GIVEN,
        bias: ConnectionType = NOT_GIVEN,
        output: ConnectionType = NOT_GIVEN,
    ) -> ExtendInfo:
        return super().__call__(
            input=input,
            weight=weight,
            bias=bias,
            output=output,
        )


class Layer(Model):
    input: Connection
    weight: Connection
    bias: Connection
    output: Connection

    def __init__(
        self,
        activation: BaseModel,
        dimension: int | None = None,
<<<<<<< HEAD
        input: Tensor[TypeVarTensorType] | ToBeDetermined = TBD,
        weight: Tensor[TypeVarTensorType] | ToBeDetermined = TBD,
        bias: Tensor[TypeVarTensorType] | ToBeDetermined = TBD,
=======
        input: Tensor[int | float | bool] | ToBeDetermined = TBD,
        weight: Tensor[int | float | bool] | ToBeDetermined = TBD,
        bias: Tensor[int | float | bool] | ToBeDetermined = TBD,
>>>>>>> 61bf174d
        *,
        name: str | None = None,
    ) -> None:
        super().__init__(name=name)
        self.factory_args = {"activation": activation, "dimension": dimension}
        linear_model = Linear(dimension=dimension)
        self += linear_model(
            input=IOKey("input", value=input),
            weight=IOKey("weight", value=weight),
            bias=IOKey("bias", value=bias),
        )
        self += activation(input=linear_model.output, output=IOKey(name="output"))
        self.set_cin("input", safe=False)
        self._freeze()

    def __call__(  # type: ignore[override]
        self,
        input: ConnectionType = NOT_GIVEN,
        weight: ConnectionType = NOT_GIVEN,
        bias: ConnectionType = NOT_GIVEN,
        output: ConnectionType = NOT_GIVEN,
    ) -> ExtendInfo:
        return super().__call__(
            input=input,
            weight=weight,
            bias=bias,
            output=output,
        )


class LayerNorm(Model):
    input: Connection
    output: Connection
    weight: Connection
    b: Connection

    def __init__(
        self,
        use_scale: bool = True,
        use_bias: bool = True,
        eps: float = 1e-5,
<<<<<<< HEAD
        input: Tensor[TypeVarTensorType] | ToBeDetermined = TBD,
        weight: Tensor[TypeVarTensorType] | ToBeDetermined = TBD,
        bias: Tensor[TypeVarTensorType] | ToBeDetermined = TBD,
=======
        input: Tensor[int | float | bool] | ToBeDetermined = TBD,
        weight: Tensor[int | float | bool] | ToBeDetermined = TBD,
        bias: Tensor[int | float | bool] | ToBeDetermined = TBD,
>>>>>>> 61bf174d
        *,
        name: str | None = None,
    ) -> None:
        super().__init__(name=name)
        self.factory_args = {"use_scale": use_scale, "use_bias": use_bias, "eps": eps}

        # Expects its input shape as [B, ..., d] d refers to normalized dimension
        mean = Mean(axis=-1, keepdim=True)
        numerator = Subtract()
<<<<<<< HEAD
        numerator.set_types(left=Tensor[ValType], right=Tensor[ValType])
        var = Variance(axis=-1, correction=0, keepdim=True)
        add = Add()
        add.set_types(left=Tensor[ValType])
=======
        numerator.set_types(
            left=Tensor[int | float | bool], right=Tensor[int | float | bool]
        )
        var = Variance(axis=-1, correction=0, keepdim=True)
        add = Add()
        add.set_types(left=Tensor[int | float | bool])
>>>>>>> 61bf174d
        denominator = Sqrt()
        in_key = IOKey("input", value=input)
        self += mean(input=in_key)
        self += numerator(left=in_key, right=mean.output)
        self += var(input=in_key)
        self += add(left=var.output, right=eps)
        self += denominator(input=add.output)
        self += Divide()(numerator=numerator.output, denominator=denominator.output)

        self._set_shapes({"input": ["B", "C", "d"]})
        self.input.set_differentiable(False)

        shapes: dict[str, ShapeTemplateType] = {
            "left": ["B", "C", "d"],
            "right": ["d"],
        }

        if use_scale:
            mult = Multiply()
<<<<<<< HEAD
            mult.set_types(left=Tensor[ValType], right=Tensor[ValType])
=======
            mult.set_types(
                left=Tensor[int | float | bool], right=Tensor[int | float | bool]
            )
>>>>>>> 61bf174d
            self += mult(left=self.cout, right=IOKey("weight", value=weight))
            mult._set_shapes(shapes)

        if use_bias:
            add = Add()
<<<<<<< HEAD
            add.set_types(left=Tensor[ValType], right=Tensor[ValType])
=======
            add.set_types(
                left=Tensor[int | float | bool], right=Tensor[int | float | bool]
            )
>>>>>>> 61bf174d
            self += add(left=self.cout, right=IOKey("bias", value=bias))
            add._set_shapes(shapes)
        # TODO: Remove below Buffer after required naming-related changes are done.
        self += Buffer()(input=self.cout, output=IOKey(name="output"))
        self.set_cin("input", safe=False)
        self._freeze()

    def __call__(  # type: ignore[override]
        self,
        input: ConnectionType = NOT_GIVEN,
        output: ConnectionType = NOT_GIVEN,
        *,
        weight: ConnectionType = NOT_GIVEN,
        bias: ConnectionType = NOT_GIVEN,
    ) -> ExtendInfo:
        kwargs = {"input": input, "output": output}

        if "weight" not in self.input_keys and weight != NOT_GIVEN:
            raise KeyError("weight is not a valid input when 'use_scale' is False!")
        elif "weight" in self.input_keys:
            kwargs["weight"] = weight

        if "bias" not in self.input_keys and bias != NOT_GIVEN:
            raise KeyError("bias is not a valid input when 'use_bias' is False!")
        elif "bias" in self.input_keys:
            kwargs["bias"] = bias

        return super().__call__(**kwargs)


class GroupNorm(Model):
    input: Connection
    output: Connection

    def __init__(
        self,
        num_groups: int = 32,
        use_scale: bool = True,
        use_bias: bool = True,
        eps: float = 1e-5,
<<<<<<< HEAD
        input: Tensor[TypeVarTensorType] | ToBeDetermined = TBD,
        *,
        weight: Tensor[TypeVarTensorType] | ToBeDetermined = TBD,
        bias: Tensor[TypeVarTensorType] | ToBeDetermined = TBD,
=======
        input: Tensor[int | float | bool] | ToBeDetermined = TBD,
        *,
        weight: Tensor[int | float | bool] | ToBeDetermined = TBD,
        bias: Tensor[int | float | bool] | ToBeDetermined = TBD,
>>>>>>> 61bf174d
        name: str | None = None,
    ) -> None:
        super().__init__(name=name)

        # Assumed input shape is [N, C, H, W]
        input_key = IOKey(name="input", value=input)
        input_shape = input_key.shape
        B = input_shape[0]

        _input_key = input_key.reshape((B, num_groups, -1))

        mean = _input_key.mean(axis=-1, keepdim=True)
        var = _input_key.var(axis=-1, keepdim=True)

        _input_key = (_input_key - mean) / (var + eps).sqrt()
        self |= Reshape()(input=_input_key, shape=input_shape)

        self._set_shapes({"input": ["B", "C", "H", "W"]})
        self.input.set_differentiable(False)

        shapes: dict[str, ShapeTemplateType] = {
            "left": ["B", "C", "H", "W"],
            "right": [1, "C", 1, 1],
        }

        if use_scale:
            weight_key = IOKey(name="weight", type=Tensor[float], value=weight)
            mult = Multiply()
            self |= mult(left=self.cout, right=weight_key)
            mult._set_shapes(shapes)

        if use_bias:
            bias_key = IOKey(name="bias", type=Tensor[float], value=bias)
            add = Add()
            self |= add(left=self.cout, right=bias_key)
            add._set_shapes(shapes)

        self |= Buffer()(input=self.cout, output=IOKey(name="output"))
        self.set_cin("input", safe=False)
        self._freeze()

    def __call__(  # type: ignore[override]
        self,
        input: ConnectionType = NOT_GIVEN,
        output: ConnectionType = NOT_GIVEN,
        *,
        weight: ConnectionType = NOT_GIVEN,
        bias: ConnectionType = NOT_GIVEN,
    ) -> ExtendInfo:
        kwargs = {"input": input, "output": output}

        if "weight" not in self.input_keys and weight != NOT_GIVEN:
            raise KeyError("weight is not a valid input when 'use_scale' is False!")
        elif "weight" in self.input_keys:
            kwargs["weight"] = weight

        if "bias" not in self.input_keys and bias != NOT_GIVEN:
            raise KeyError("bias is not a valid input when 'use_bias' is False!")
        elif "bias" in self.input_keys:
            kwargs["bias"] = bias

        return super().__call__(**kwargs)


class L1(Model):
    input: Connection
    output: Connection

    def __init__(
        self,
<<<<<<< HEAD
        input: Tensor[TypeVarTensorType] | ToBeDetermined = TBD,
=======
        input: Tensor[int | float | bool] | ToBeDetermined = TBD,
>>>>>>> 61bf174d
        *,
        name: str | None = None,
    ) -> None:
        super().__init__(name=name)

        abs_model = Absolute()

        self += abs_model(input=IOKey("input", value=input))
        self += Sum()(input=abs_model.output, output=IOKey(name="output"))

        self.set_cin("input", safe=False)
        self.set_cout("output", safe=False)
        self._freeze()

    def __call__(  # type: ignore[override]
        self, input: ConnectionType = NOT_GIVEN, output: ConnectionType = NOT_GIVEN
    ) -> ExtendInfo:
        return super().__call__(
            input=input,
            output=output,
        )


class L2(Model):
    input: Connection
    output: Connection

    def __init__(
        self,
<<<<<<< HEAD
        input: Tensor[TypeVarTensorType] | ToBeDetermined = TBD,
=======
        input: Tensor[int | float | bool] | ToBeDetermined = TBD,
>>>>>>> 61bf174d
        *,
        name: str | None = None,
    ) -> None:
        super().__init__(name=name)
        square = Square()
        sum = Sum()

        self += square(input=IOKey("input", value=input))
        self += sum(input=square.output)
        self += Multiply()(
            left=sum.output, right=Tensor(0.5), output=IOKey(name="output")
        )
        self.set_cin("input", safe=False)
        self.set_cout("output", safe=False)
        self._freeze()

    def __call__(  # type: ignore[override]
        self, input: ConnectionType = NOT_GIVEN, output: ConnectionType = NOT_GIVEN
    ) -> ExtendInfo:
        return super().__call__(
            input=input,
            output=output,
        )


class QuadraticFormRegularizer(Model):
    input: Connection
    kernel: Connection
    output: Connection

    def __init__(
        self,
<<<<<<< HEAD
        input: Tensor[TypeVarTensorType] | ToBeDetermined = TBD,
        kernel: Tensor[TypeVarTensorType] | ToBeDetermined = TBD,
=======
        input: Tensor[int | float | bool] | ToBeDetermined = TBD,
        kernel: Tensor[int | float | bool] | ToBeDetermined = TBD,
>>>>>>> 61bf174d
        *,
        name: str | None = None,
    ) -> None:
        super().__init__(name=name)
        transpose_model = Transpose()
        dot_model1 = MatrixMultiply()
        dot_model2 = MatrixMultiply()

        self += transpose_model(input=IOKey("input", value=input))
        self += dot_model1(
            left=transpose_model.input, right=IOKey("kernel", value=kernel)
        )
        self += dot_model2(left=dot_model1.output, right=transpose_model.output)
        self += Multiply()(
            left=dot_model2.output, right=Tensor(0.5), output=IOKey(name="output")
        )
        shapes: dict[str, ShapeTemplateType] = {"input": [1, "N"], "kernel": ["N", "N"]}
        self._set_shapes(shapes)
        self.set_cin("input", safe=False)
        self._freeze()

    def __call__(  # type: ignore[override]
        self,
        input: ConnectionType = NOT_GIVEN,
        kernel: ConnectionType = NOT_GIVEN,
        output: ConnectionType = NOT_GIVEN,
    ) -> ExtendInfo:
        return super().__call__(
            input=input,
            kernel=kernel,
            output=output,
        )


class RBFKernel(Model):
    input1: Connection
    input2: Connection
    l_scale: Connection
    sigma: Connection
    output: Connection

    def __init__(
        self,
<<<<<<< HEAD
        input1: Tensor[TypeVarTensorType] | ToBeDetermined = TBD,
        input2: Tensor[TypeVarTensorType] | ToBeDetermined = TBD,
        l_scale: Tensor[TypeVarTensorType] | ToBeDetermined = TBD,
        sigma: Tensor[TypeVarTensorType] | ToBeDetermined = TBD,
=======
        input1: Tensor[int | float | bool] | ToBeDetermined = TBD,
        input2: Tensor[int | float | bool] | ToBeDetermined = TBD,
        l_scale: Tensor[int | float | bool] | ToBeDetermined = TBD,
        sigma: Tensor[int | float | bool] | ToBeDetermined = TBD,
>>>>>>> 61bf174d
        *,
        name: str | None = None,
    ) -> None:
        super().__init__(name=name)

        euclidean_model = CartesianDifference()
        square_model1 = Square()
        square_model2 = Square()
        sum_model = Sum(axis=2)
        mult_model1 = Multiply()
        div_model = Divide()
        exp_model = Exponential()
        mult_model2 = Multiply()
        l_square = Multiply()
        l_key = IOKey("l_scale", value=l_scale)

        self += euclidean_model(
            left=IOKey("input1", value=input1), right=IOKey("input2", value=input2)
        )
        self += square_model1(input=euclidean_model.output)
        self += sum_model(input=square_model1.output)
        self += mult_model1(left=sum_model.output, right=-0.5)
        self += square_model2(input=IOKey("sigma", value=sigma))
        self += div_model(
            numerator=mult_model1.output, denominator=square_model2.output
        )
        self += exp_model(input=div_model.output)
        self += l_square(left=l_key, right=l_key)
        self += mult_model2(
            left=l_square.output,
            right=exp_model.output,
            output=IOKey(name="output"),
        )

        # self.set_canonical_input("input1")
        shapes: dict[str, ShapeTemplateType] = {
            "input1": ["N", "dim"],
            "input2": ["M", "dim"],
            "l_scale": [1],
            "sigma": [1],
            "output": ["N", "M"],
        }

        self._set_shapes(shapes)
        self.set_cin("input1", "input2", safe=False)
        self._freeze()

    def __call__(  # type: ignore[override]
        self,
        input1: ConnectionType = NOT_GIVEN,
        input2: ConnectionType = NOT_GIVEN,
        l_scale: ConnectionType = NOT_GIVEN,
        sigma: ConnectionType = NOT_GIVEN,
        output: ConnectionType = NOT_GIVEN,
    ) -> ExtendInfo:
        return super().__call__(
            input1=input1,
            input2=input2,
            l_scale=l_scale,
            sigma=sigma,
            output=output,
        )


class PolynomialKernel(Model):
    input1: Connection
    input2: Connection
    poly_coef: Connection
    degree: Connection
    output: Connection

    def __init__(
        self,
        robust: bool = True,
<<<<<<< HEAD
        input1: Tensor[TypeVarTensorType] | ToBeDetermined = TBD,
        input2: Tensor[TypeVarTensorType] | ToBeDetermined = TBD,
        poly_coef: Tensor[TypeVarTensorType] | ToBeDetermined = TBD,
        degree: Tensor[TypeVarTensorType] | ToBeDetermined = TBD,
=======
        input1: Tensor[int | float | bool] | ToBeDetermined = TBD,
        input2: Tensor[int | float | bool] | ToBeDetermined = TBD,
        poly_coef: Tensor[int | float | bool] | ToBeDetermined = TBD,
        degree: Tensor[int | float | bool] | ToBeDetermined = TBD,
>>>>>>> 61bf174d
        *,
        name: str | None = None,
    ) -> None:
        super().__init__(name=name)

        transpose_model = Transpose()
        mult_model = MatrixMultiply()
        sum_model = Add()
        power_model = Power(robust=robust)  # TODO: Should it be usual Power or not???

        self += transpose_model(input=IOKey("input2", value=input2))
        self += mult_model(
            left=IOKey("input1", value=input1), right=transpose_model.output
        )
        self += sum_model(
            left=mult_model.output, right=IOKey("poly_coef", value=poly_coef)
        )
        self += power_model(
            base=sum_model.output,
            exponent=IOKey("degree", value=degree),
            output=IOKey(name="output"),
        )
        self._set_shapes(
            {
                "input1": ["N", "d"],
                "input2": ["M", "d"],
                "output": ["N", "M"],
            }
        )
        self._add_constraint(
            fn=polynomial_kernel_constraint, keys=["poly_coef", "degree"]
        )
        self._freeze()

    def __call__(  # type: ignore[override]
        self,
        input1: ConnectionType = NOT_GIVEN,
        input2: ConnectionType = NOT_GIVEN,
        poly_coef: ConnectionType = NOT_GIVEN,
        degree: ConnectionType = NOT_GIVEN,
        output: ConnectionType = NOT_GIVEN,
    ) -> ExtendInfo:
        return super().__call__(
            input1=input1,
            input2=input2,
            poly_coef=poly_coef,
            degree=degree,
            output=output,
        )


class KernelizedSVM(Model):
    input1: Connection
    input2: Connection
    weight: Connection
    bias: Connection
    output: Connection

    def __init__(
        self,
        kernel: BaseModel,
<<<<<<< HEAD
        weight: Tensor[TypeVarTensorType] | ToBeDetermined = TBD,
        bias: Tensor[TypeVarTensorType] | ToBeDetermined = TBD,
        *,
        name: str | None = None,
        **kwargs: Tensor[TypeVarTensorType] | ToBeDetermined,
=======
        weight: Tensor[int | float | bool] | ToBeDetermined = TBD,
        bias: Tensor[int | float | bool] | ToBeDetermined = TBD,
        *,
        name: str | None = None,
        **kwargs: Tensor[int | float | bool] | ToBeDetermined,
>>>>>>> 61bf174d
    ) -> None:
        if len(kernel.input_keys) < 2:
            raise KeyError("Kernel requires at least two inputs!")
        if len(kernel.conns.output_keys) != 1:
            raise KeyError("Kernel requires single output!")
        super().__init__(name=name)

        self.factory_args = {"kernel": kernel}

        linear_model = Linear()
        # Get kernel inputs from given model.
        kernel_input_args = {
            key: IOKey(key, value=kwargs.get(key, TBD))
            for key in kernel.input_keys
            if not kernel.conns.is_key_non_diff(key)
        }
        (kernel_output_name,) = kernel.conns.output_keys  # NOTE: Assumes single output!
        kernel_output_args = {kernel_output_name: IOKey(name="kernel")}

        self += kernel(**kernel_input_args, **kernel_output_args)
        self += linear_model(
            input=kernel.cout,
            weight=IOKey("weight", value=weight),
            bias=IOKey("bias", value=bias),
            output=IOKey(name="output"),
        )

        shapes: dict[str, ShapeTemplateType] = {
            "input1": ["N", "d_in"],
            "input2": ["M", "d_in"],
            "weight": [1, "M"],
            "bias": [1],
            "output": ["N", 1],
            "kernel": ["N", "M"],
        }
        self._set_shapes(shapes)
        # self.set_cin("input1", "input2", safe=False)
        self.set_cin("input1", safe=False)
        self._freeze()

    def __call__(  # type: ignore[override]
        self,
        input1: ConnectionType = NOT_GIVEN,
        input2: ConnectionType = NOT_GIVEN,
        weight: ConnectionType = NOT_GIVEN,
        bias: ConnectionType = NOT_GIVEN,
        output: ConnectionType = NOT_GIVEN,
    ) -> ExtendInfo:
        return super().__call__(
            input1=input1,
            input2=input2,
            weight=weight,
            bias=bias,
            output=output,
        )


class LinearSVM(Model):
    input: Connection
    weight: Connection
    bias: Connection
    output: Connection
    decision_output: Connection

    def __init__(
        self,
<<<<<<< HEAD
        input: Tensor[TypeVarTensorType] | ToBeDetermined = TBD,
        weight: Tensor[TypeVarTensorType] | ToBeDetermined = TBD,
        bias: Tensor[TypeVarTensorType] | ToBeDetermined = TBD,
=======
        input: Tensor[int | float | bool] | ToBeDetermined = TBD,
        weight: Tensor[int | float | bool] | ToBeDetermined = TBD,
        bias: Tensor[int | float | bool] | ToBeDetermined = TBD,
>>>>>>> 61bf174d
        *,
        name: str | None = None,
    ) -> None:
        super().__init__(name=name)

        linear_model = Linear(dimension=1)
        decision_model = Sign()

        self += linear_model(
            input=IOKey("input", value=input),
            weight=IOKey("weight", value=weight),
            bias=IOKey("bias", value=bias),
            output=IOKey(name="output"),
        )
        self += decision_model(
            input=linear_model.output, output=IOKey(name="decision_output")
        )
        self.input.set_differentiable(False)

        self.set_cout(linear_model.output)
        self._freeze()

    def __call__(  # type: ignore[override]
        self,
        input: ConnectionType = NOT_GIVEN,
        weight: ConnectionType = NOT_GIVEN,
        bias: ConnectionType = NOT_GIVEN,
        output: ConnectionType = NOT_GIVEN,
        decision_output: ConnectionType = NOT_GIVEN,
    ) -> ExtendInfo:
        return super().__call__(
            input=input,
            weight=weight,
            bias=bias,
            output=output,
            decision_output=decision_output,
        )


class LogisticRegression(Model):
    input: Connection
    weight: Connection
    bias: Connection
    output: Connection
    probs_output: Connection

    def __init__(
        self,
<<<<<<< HEAD
        input: Tensor[TypeVarTensorType] | ToBeDetermined = TBD,
        weight: Tensor[TypeVarTensorType] | ToBeDetermined = TBD,
        bias: Tensor[TypeVarTensorType] | ToBeDetermined = TBD,
=======
        input: Tensor[int | float | bool] | ToBeDetermined = TBD,
        weight: Tensor[int | float | bool] | ToBeDetermined = TBD,
        bias: Tensor[int | float | bool] | ToBeDetermined = TBD,
>>>>>>> 61bf174d
        *,
        name: str | None = None,
    ) -> None:
        super().__init__(name=name)

        linear_model = Linear(dimension=1)
        sigmoid_model = Sigmoid()

        self |= linear_model(
            input=IOKey("input", value=input),
            weight=IOKey("weight", value=weight),
            bias=IOKey("bias", value=bias),
            output=IOKey(name="output"),
        )
        self |= sigmoid_model(
            input=linear_model.output, output=IOKey(name="probs_output")
        )

        self.input.set_differentiable(False)
        self.set_cout(linear_model.output)
        self._freeze()

    def __call__(  # type: ignore[override]
        self,
        input: ConnectionType = NOT_GIVEN,
        weight: ConnectionType = NOT_GIVEN,
        bias: ConnectionType = NOT_GIVEN,
        output: ConnectionType = NOT_GIVEN,
        probs_output: ConnectionType = NOT_GIVEN,
    ) -> ExtendInfo:
        return super().__call__(
            input=input,
            weight=weight,
            bias=bias,
            output=output,
            probs_output=probs_output,
        )


class MLP(Model):
    input: Connection
    output: Connection

    def __init__(
        self,
        activations: list[BaseModel],
        dimensions: Sequence[int | None],
        input_name_templates: dict[str, str] | None = None,
<<<<<<< HEAD
        input: Tensor[TypeVarTensorType] | ToBeDetermined = TBD,
        *,
        name: str | None = None,
        **weights_biases: Tensor[TypeVarTensorType] | ToBeDetermined,
=======
        input: Tensor[int | float | bool] | ToBeDetermined = TBD,
        *,
        name: str | None = None,
        **weights_biases: Tensor[int | float | bool] | ToBeDetermined,
>>>>>>> 61bf174d
    ) -> None:
        super().__init__(name=name)
        self.factory_args = {"activations": activations, "dimensions": dimensions}
        if len(activations) != len(dimensions):
            raise ValueError("Lengths of activations and dimensions must be equal!")
        assert len(activations) > 0, "At least one layer must be defined!"

        # Extract the keys to be used. Use "w" and "b" for default case.
        input_name_templates = input_name_templates or {}
        weight = input_name_templates.get("weight", "weight")
        bias = input_name_templates.get("bias", "bias")

        # Create first layer.
        prev_layer = Layer(activation=activations[0], dimension=dimensions[0])

        # Add first layer to the model in order to use as base for the
        # second model in the model extention loop.
        weight_key = weight + "0"
        bias_key = bias + "0"
        extend_kwargs: dict[str, ConnectionType] = {
            "input": IOKey("input", value=input),
            "weight": IOKey(weight_key, weights_biases.get(weight_key, TBD)),
            "bias": IOKey(bias_key, weights_biases.get(bias_key, TBD)),
        }
        if len(activations) == 1:
            extend_kwargs["output"] = IOKey(name="output")
        self += prev_layer(**extend_kwargs)

        # Add layers sequentially starting from second elements.
        for idx, (activation, dim) in enumerate(
            zip(activations[1:], dimensions[1:], strict=False)
        ):
            current_layer = Layer(activation=activation, dimension=dim)

            # Prepare the kwargs for the current layer.
            kwargs: dict[str, ConnectionType] = {
                "input": prev_layer.output,
                "weight": f"{weight}{idx + 1}",
                "bias": f"{bias}{idx + 1}",
            }

            # In order to make last layer output as model output we must name it.
            if idx == (
                len(activations) - 2
            ):  # Loop starts to iterate from second elemets, so it is -2.
                kwargs |= {"output": IOKey(name="output")}

            # Add current layer to the model.
            self += current_layer(**kwargs)
            prev_layer = current_layer
        self.set_cin("input", safe=False)
        self._freeze()

    def __call__(
        self,
        input: ConnectionType = NOT_GIVEN,
        output: ConnectionType = NOT_GIVEN,
        **weights_biases: ConnectionType,
    ) -> ExtendInfo:
        return super().__call__(
            input=input,
            output=output,
            **weights_biases,
        )


class Cell(Model):
    shared_keys: set[str]
    private_keys: set[str]
    state_keys: set[str]
    hidden_key: str

    input: Connection
    prev_hidden: Connection
    hidden: Connection
    hidden_compl: Connection
    output: Connection

    out_key = "output"

    @abstractmethod
    def __call__(self, **kwargs: ConnectionType) -> ExtendInfo:
        raise NotImplementedError("__call__ method not implemented!")


class RNNCell(Cell):
    input: Connection
    prev_hidden: Connection
    w_ih: Connection
    w_hh: Connection
    w_ho: Connection
    bias_h: Connection
    bias_o: Connection
    hidden: Connection
    hidden_compl: Connection
    output: Connection

    shared_keys = {"w_ih", "w_hh", "w_ho", "bias_h", "bias_o"}
    state_keys = {"hidden"}
    out_key = "output"
    # output_keys = {out, hidden_compl}

    def __init__(
        self,
<<<<<<< HEAD
        input: Tensor[TypeVarTensorType] | ToBeDetermined = TBD,
        w_ih: Tensor[TypeVarTensorType] | ToBeDetermined = TBD,
        w_hh: Tensor[TypeVarTensorType] | ToBeDetermined = TBD,
        w_ho: Tensor[TypeVarTensorType] | ToBeDetermined = TBD,
        bias_h: Tensor[TypeVarTensorType] | ToBeDetermined = TBD,
        bias_o: Tensor[TypeVarTensorType] | ToBeDetermined = TBD,
=======
        input: Tensor[int | float | bool] | ToBeDetermined = TBD,
        w_ih: Tensor[int | float | bool] | ToBeDetermined = TBD,
        w_hh: Tensor[int | float | bool] | ToBeDetermined = TBD,
        w_ho: Tensor[int | float | bool] | ToBeDetermined = TBD,
        bias_h: Tensor[int | float | bool] | ToBeDetermined = TBD,
        bias_o: Tensor[int | float | bool] | ToBeDetermined = TBD,
>>>>>>> 61bf174d
        *,
        name: str | None = None,
    ) -> None:
        super().__init__(name=name)

        shape = Shape()
        scalar_item = Indexer()
        slice_1 = Slice(stop=None, step=None)
        slice_2 = Slice(start=None, step=None)
        tensor_item_1 = Indexer()
        tensor_item_2 = Indexer()
        mult_model_1 = Linear(use_bias=False)
        mult_model_2 = Linear(use_bias=False)
        mult_model_3 = Linear(use_bias=False)
        sum_model_1 = Add()
        sum_model_2 = Add()

        self += shape(input=IOKey("input", value=input))
        self += scalar_item(input=shape.output, index=0)
        self |= slice_1(start=scalar_item.output)
        self += tensor_item_1(
            input="prev_hidden",
            index=slice_1.output,
            output=IOKey(name="hidden_compl"),
        )
        self |= slice_2(stop=scalar_item.output)
        self += tensor_item_2(input="prev_hidden", index=slice_2.output)
        self += mult_model_1(
            input=tensor_item_2.output, weight=IOKey("w_hh", value=w_hh)
        )
        self += mult_model_2(input="input", weight=IOKey("w_ih", value=w_ih))
        self += sum_model_1(left=mult_model_1.output, right=mult_model_2.output)
        self += sum_model_2(
            left=sum_model_1.output, right=IOKey("bias_h", value=bias_h)
        )
        self += Tanh()(input=sum_model_2.output, output=IOKey(name="hidden"))
        self += mult_model_3(input="hidden", weight=IOKey("w_ho", value=w_ho))
        self += Add()(
            left=mult_model_3.output,
            right=IOKey("bias_o", value=bias_o),
            output=IOKey(name="output"),
        )
        shapes: dict[str, ShapeTemplateType] = {
            "input": ["N", 1, "d_in"],
            "prev_hidden": ["M", 1, "d_hid"],
            "w_ih": ["d_hid", "d_in"],
            "w_hh": ["d_hid", "d_hid"],
            "w_ho": ["d_out", "d_hid"],
            "bias_h": ["d_hid"],
            "bias_o": ["d_out"],
        }
        self.input.set_differentiable(False)
        self.prev_hidden.set_differentiable(False)
        self._set_shapes(shapes)
        self.set_cin("input", safe=False)
        self.set_cout("output")
        self._freeze()

    def __call__(  # type: ignore[override]
        self,
        input: ConnectionType = NOT_GIVEN,
        prev_hidden: ConnectionType = NOT_GIVEN,
        w_ih: ConnectionType = NOT_GIVEN,
        w_hh: ConnectionType = NOT_GIVEN,
        w_ho: ConnectionType = NOT_GIVEN,
        bias_h: ConnectionType = NOT_GIVEN,
        bias_o: ConnectionType = NOT_GIVEN,
        hidden: ConnectionType = NOT_GIVEN,
        hidden_compl: ConnectionType = NOT_GIVEN,
        output: ConnectionType = NOT_GIVEN,
    ) -> ExtendInfo:
        return super(Cell, self).__call__(
            input=input,
            prev_hidden=prev_hidden,
            w_ih=w_ih,
            w_hh=w_hh,
            w_ho=w_ho,
            bias_h=bias_h,
            bias_o=bias_o,
            hidden=hidden,
            hidden_compl=hidden_compl,
            output=output,
        )


class LSTMCell(Cell):
    input: Connection
    prev_hidden: Connection
    prev_cell: Connection
    w_i: Connection
    w_f: Connection
    w_c: Connection
    w_o: Connection
    w_out: Connection
    bias_f: Connection
    bias_i: Connection
    bias_c: Connection
    bias_o: Connection
    bias_out: Connection
    hidden: Connection
    cell: Connection
    hidden_compl: Connection
    output: Connection

    shared_keys = {
        "w_f",
        "w_i",
        "w_o",
        "w_c",
        "w_out",
        "bias_f",
        "bias_i",
        "bias_o",
        "bias_c",
        "bias_out",
    }
    state_keys = {"hidden", "cell"}
    out_key = "output"

    def __init__(
        self,
<<<<<<< HEAD
        input: Tensor[TypeVarTensorType] | ToBeDetermined = TBD,
        w_i: Tensor[TypeVarTensorType] | ToBeDetermined = TBD,
        w_f: Tensor[TypeVarTensorType] | ToBeDetermined = TBD,
        w_c: Tensor[TypeVarTensorType] | ToBeDetermined = TBD,
        w_o: Tensor[TypeVarTensorType] | ToBeDetermined = TBD,
        w_out: Tensor[TypeVarTensorType] | ToBeDetermined = TBD,
        bias_f: Tensor[TypeVarTensorType] | ToBeDetermined = TBD,
        bias_i: Tensor[TypeVarTensorType] | ToBeDetermined = TBD,
        bias_c: Tensor[TypeVarTensorType] | ToBeDetermined = TBD,
        bias_o: Tensor[TypeVarTensorType] | ToBeDetermined = TBD,
        bias_out: Tensor[TypeVarTensorType] | ToBeDetermined = TBD,
=======
        input: Tensor[int | float | bool] | ToBeDetermined = TBD,
        w_i: Tensor[int | float | bool] | ToBeDetermined = TBD,
        w_f: Tensor[int | float | bool] | ToBeDetermined = TBD,
        w_c: Tensor[int | float | bool] | ToBeDetermined = TBD,
        w_o: Tensor[int | float | bool] | ToBeDetermined = TBD,
        w_out: Tensor[int | float | bool] | ToBeDetermined = TBD,
        bias_f: Tensor[int | float | bool] | ToBeDetermined = TBD,
        bias_i: Tensor[int | float | bool] | ToBeDetermined = TBD,
        bias_c: Tensor[int | float | bool] | ToBeDetermined = TBD,
        bias_o: Tensor[int | float | bool] | ToBeDetermined = TBD,
        bias_out: Tensor[int | float | bool] | ToBeDetermined = TBD,
>>>>>>> 61bf174d
        *,
        name: str | None = None,
    ) -> None:
        super().__init__(name=name)
        factory_inputs = {
            "input": input,
            "w_i": w_i,
            "w_f": w_f,
            "w_c": w_c,
            "w_o": w_o,
            "w_out": w_out,
            "bias_f": bias_f,
            "bias_i": bias_i,
            "bias_c": bias_c,
            "bias_o": bias_o,
            "bias_out": bias_out,
        }

        cell_body = LSTMCellBody()
        shape_model = Shape()
        scalar_item = Indexer()

        slice_1 = Slice(start=None, step=None)
        slice_2 = Slice(start=None, step=None)
        slice_3 = Slice(stop=None, step=None)
        slice_4 = Slice(start=None, step=None)
        slice_5 = Slice(stop=None, step=None)

        tensor_item_1 = Indexer()
        tensor_item_2 = Indexer()
        tensor_item_3 = Indexer()
        tensor_item_4 = Indexer()
        tensor_item_5 = Indexer()

        self += shape_model(input=IOKey("input", value=input))
        self += scalar_item(input=shape_model.output, index=0)

        # Forget gate processes.
        self |= slice_1(stop=scalar_item.output)
        self += tensor_item_1(input="prev_cell", index=slice_1.output)

        self |= slice_2(stop=scalar_item.output)
        self += tensor_item_2(input="prev_hidden", index=slice_2.output)

        body_kwargs: dict[str, ConnectionType] = {
            key: IOKey(key, value=factory_inputs.get(key, TBD))
            for key in cell_body.input_keys
            if key[0] != "$"
        }
        body_kwargs["prev_cell"] = tensor_item_1.output
        body_kwargs["prev_hidden"] = tensor_item_2.output

        self += cell_body(**body_kwargs)

        self |= slice_3(start=scalar_item.output)
        self += tensor_item_3(
            input=cell_body.output, index=slice_3.output, output=IOKey(name="hidden")
        )

        self |= slice_4(stop=scalar_item.output)
        self += tensor_item_4(
            input=cell_body.output, index=slice_4.output, output=IOKey(name="cell")
        )

        # Slice complement process.
        self |= slice_5(start=scalar_item.output)
        self += tensor_item_5(
            input="prev_hidden",
            index=slice_5.output,
            output=IOKey(name="hidden_compl"),
        )
        # Final output.
        self += Linear()(
            input="hidden",
            weight=IOKey("w_out", value=w_out),
            bias=IOKey("bias_out", value=bias_out),
            output=IOKey(name="output"),
        )
        shapes: dict[str, ShapeTemplateType] = {
            "input": ["N", 1, "d_in"],
            "prev_hidden": ["M", 1, "d_hid"],
            "prev_cell": ["M", 1, "d_hid"],
            "w_i": ["d_hid", "d_sum"],
            "w_f": ["d_hid", "d_sum"],
            "w_c": ["d_hid", "d_sum"],
            "w_o": ["d_hid", "d_sum"],
            "w_out": ["d_out", "d_hid"],
            "bias_f": ["d_hid"],
            "bias_i": ["d_hid"],
            "bias_c": ["d_hid"],
            "bias_o": ["d_hid"],
            "bias_out": ["d_out"],
            "hidden": ["N", 1, "d_hid"],
            "cell": ["N", 1, "d_hid"],
        }
        self.input.set_differentiable(False)
        self.prev_hidden.set_differentiable(False)
        self.prev_cell.set_differentiable(False)
        self._set_shapes(shapes)
        self.set_cin("input", safe=False)
        self.set_cout("output")
        self._freeze()

    def __call__(  # type: ignore[override]
        self,
        input: ConnectionType = NOT_GIVEN,
        prev_hidden: ConnectionType = NOT_GIVEN,
        prev_cell: ConnectionType = NOT_GIVEN,
        w_i: ConnectionType = NOT_GIVEN,
        w_f: ConnectionType = NOT_GIVEN,
        w_c: ConnectionType = NOT_GIVEN,
        w_o: ConnectionType = NOT_GIVEN,
        w_out: ConnectionType = NOT_GIVEN,
        bias_f: ConnectionType = NOT_GIVEN,
        bias_i: ConnectionType = NOT_GIVEN,
        bias_c: ConnectionType = NOT_GIVEN,
        bias_o: ConnectionType = NOT_GIVEN,
        bias_out: ConnectionType = NOT_GIVEN,
        hidden: ConnectionType = NOT_GIVEN,
        cell: ConnectionType = NOT_GIVEN,
        hidden_compl: ConnectionType = NOT_GIVEN,
        output: ConnectionType = NOT_GIVEN,
    ) -> ExtendInfo:
        return super(Cell, self).__call__(
            input=input,
            prev_hidden=prev_hidden,
            prev_cell=prev_cell,
            w_i=w_i,
            w_f=w_f,
            w_c=w_c,
            w_o=w_o,
            w_out=w_out,
            bias_f=bias_f,
            bias_i=bias_i,
            bias_c=bias_c,
            bias_o=bias_o,
            bias_out=bias_out,
            hidden=hidden,
            cell=cell,
            hidden_compl=hidden_compl,
            output=output,
        )


class LSTMCellBody(Model):
    input: Connection
    prev_hidden: Connection
    prev_cell: Connection
    w_i: Connection
    w_f: Connection
    w_c: Connection
    w_o: Connection
    bias_f: Connection
    bias_i: Connection
    bias_c: Connection
    bias_o: Connection
    output: Connection

    def __init__(
        self,
<<<<<<< HEAD
        input: Tensor[TypeVarTensorType] | ToBeDetermined = TBD,
        prev_hidden: Tensor[TypeVarTensorType] | ToBeDetermined = TBD,
        prev_cell: Tensor[TypeVarTensorType] | ToBeDetermined = TBD,
        w_i: Tensor[TypeVarTensorType] | ToBeDetermined = TBD,
        w_f: Tensor[TypeVarTensorType] | ToBeDetermined = TBD,
        w_c: Tensor[TypeVarTensorType] | ToBeDetermined = TBD,
        w_o: Tensor[TypeVarTensorType] | ToBeDetermined = TBD,
        bias_f: Tensor[TypeVarTensorType] | ToBeDetermined = TBD,
        bias_i: Tensor[TypeVarTensorType] | ToBeDetermined = TBD,
        bias_c: Tensor[TypeVarTensorType] | ToBeDetermined = TBD,
        bias_o: Tensor[TypeVarTensorType] | ToBeDetermined = TBD,
=======
        input: Tensor[int | float | bool] | ToBeDetermined = TBD,
        prev_hidden: Tensor[int | float | bool] | ToBeDetermined = TBD,
        prev_cell: Tensor[int | float | bool] | ToBeDetermined = TBD,
        w_i: Tensor[int | float | bool] | ToBeDetermined = TBD,
        w_f: Tensor[int | float | bool] | ToBeDetermined = TBD,
        w_c: Tensor[int | float | bool] | ToBeDetermined = TBD,
        w_o: Tensor[int | float | bool] | ToBeDetermined = TBD,
        bias_f: Tensor[int | float | bool] | ToBeDetermined = TBD,
        bias_i: Tensor[int | float | bool] | ToBeDetermined = TBD,
        bias_c: Tensor[int | float | bool] | ToBeDetermined = TBD,
        bias_o: Tensor[int | float | bool] | ToBeDetermined = TBD,
>>>>>>> 61bf174d
        *,
        name: str | None = None,
    ) -> None:
        super().__init__(name=name)

        matrix_concat_model = Concat(n=2, axis=-1)
        forward_lin = Linear()
        sigmoid_model_1 = Sigmoid()
        mult_model_1 = Multiply()
        input_lin = Linear()
        sigmoid_model_2 = Sigmoid()
        cell_lin = Linear()
        tanh_model_1 = Tanh()
        mult_model_2 = Multiply()
        sum_model_4 = Add()
        tanh_model_2 = Tanh()
        out_gate_lin = Linear()
        sigmoid_model_3 = Sigmoid()
        mult_model_3 = Multiply()

        self += matrix_concat_model(
            input1=IOKey("input", value=input),
            input2=IOKey("prev_hidden", value=prev_hidden),
        )
        self += forward_lin(
            input=matrix_concat_model.output,
            weight=IOKey("w_f", value=w_f),
            bias=IOKey("bias_f", value=bias_f),
        )
        self += sigmoid_model_1(input=forward_lin.output)
        self += mult_model_1(
            left=IOKey("prev_cell", value=prev_cell), right=sigmoid_model_1.output
        )
        # Input gate processes.
        self += input_lin(
            input=matrix_concat_model.output,
            weight=IOKey("w_i", value=w_i),
            bias=IOKey("bias_i", value=bias_i),
        )
        self += sigmoid_model_2(input=input_lin.output)
        # Cell state gate processes.
        self += cell_lin(
            input=matrix_concat_model.output,
            weight=IOKey("w_c", value=w_c),
            bias=IOKey("bias_c", value=bias_c),
        )
        self += tanh_model_1(input=cell_lin.output)
        # Input-cell gate multiplication.
        self += mult_model_2(left=sigmoid_model_2.output, right=tanh_model_1.output)
        # Addition to cell state.
        self += sum_model_4(left=mult_model_1.output, right=mult_model_2.output)
        # Cell state to hidden state info.
        self += tanh_model_2(input=sum_model_4.output)
        # Output gate process.
        self += out_gate_lin(
            input=matrix_concat_model.output,
            weight=IOKey("w_o", value=w_o),
            bias=IOKey("bias_o", value=bias_o),
        )
        self += sigmoid_model_3(input=out_gate_lin.output)
        # Final hidden state.
        self += mult_model_3(left=tanh_model_2.output, right=sigmoid_model_3.output)
        self += Concat(n=2, axis=0)(
            input1=sum_model_4.output,
            input2=mult_model_3.output,
            output=IOKey(name="output"),
        )
        shapes: dict[str, ShapeTemplateType] = {
            "input": ["N", 1, "d_in"],
            "prev_hidden": ["N", 1, "d_hid"],
            "prev_cell": ["N", 1, "d_hid"],
            "w_i": ["d_hid", "d_sum"],
            "w_f": ["d_hid", "d_sum"],
            "w_c": ["d_hid", "d_sum"],
            "w_o": ["d_hid", "d_sum"],
            "bias_f": ["d_hid"],
            "bias_i": ["d_hid"],
            "bias_c": ["d_hid"],
            "bias_o": ["d_hid"],
        }

        self.input.set_differentiable(False)
        self._set_shapes(shapes)
        self._freeze()

    def __call__(  # type: ignore[override]
        self,
        input: ConnectionType = NOT_GIVEN,
        prev_hidden: ConnectionType = NOT_GIVEN,
        prev_cell: ConnectionType = NOT_GIVEN,
        w_i: ConnectionType = NOT_GIVEN,
        w_f: ConnectionType = NOT_GIVEN,
        w_c: ConnectionType = NOT_GIVEN,
        w_o: ConnectionType = NOT_GIVEN,
        bias_f: ConnectionType = NOT_GIVEN,
        bias_i: ConnectionType = NOT_GIVEN,
        bias_c: ConnectionType = NOT_GIVEN,
        bias_o: ConnectionType = NOT_GIVEN,
        output: ConnectionType = NOT_GIVEN,
    ) -> ExtendInfo:
        return super().__call__(
            input=input,
            prev_hidden=prev_hidden,
            prev_cell=prev_cell,
            w_i=w_i,
            w_f=w_f,
            w_c=w_c,
            w_o=w_o,
            bias_f=bias_f,
            bias_i=bias_i,
            bias_c=bias_c,
            bias_o=bias_o,
            output=output,
        )


class RNN(Model):
    def __init__(
        self,
        cell_type: Cell,
        *,
        name: str | None = None,
<<<<<<< HEAD
        # **kwargs: Tensor[TypeVarTensorType] | MainValueType,
=======
        # **kwargs: Tensor[int | float | bool] | MainValueType,
>>>>>>> 61bf174d
    ) -> None:
        self.cell_type = cell_type
        super().__init__(name=name)
        # self.set_values(**kwargs)

    def __call__(self, **kwargs: ConnectionType) -> ExtendInfo:
        raise NotImplementedError("__call__ method not implemented!")


class OneToMany(RNN):
    input: Connection

    def __init__(
        self,
        cell_type: Cell,
        max_sequence_length: int,
        teacher_forcing: bool = False,
<<<<<<< HEAD
        input: Tensor[TypeVarTensorType] | ToBeDetermined = TBD,
        *,
        name: str | None = None,
        **kwargs: Tensor[TypeVarTensorType] | MainValueType,
=======
        input: Tensor[int | float | bool] | ToBeDetermined = TBD,
        *,
        name: str | None = None,
        **kwargs: Tensor[int | float | bool] | MainValueType,
>>>>>>> 61bf174d
    ) -> None:
        super().__init__(cell_type=cell_type, name=name)

        cell = deepcopy(cell_type)
        prev_cell = cell

        shared_keys_kwargs = {
            key: IOKey(key, value=kwargs.get(key, TBD)) for key in cell_type.shared_keys
        }
        output_kwargs = {cell_type.out_key: IOKey(name="output0")}
        input_kwargs: dict[str, ConnectionType] = {"input": IOKey("input", value=input)}
        initial_state_kwargs = {
            f"prev_{key}": IOKey(
                f"initial_{key}", value=kwargs.get(f"initial_{key}", TBD)
            )
            for key in cell_type.state_keys
        }

        self += prev_cell(
            **(input_kwargs | shared_keys_kwargs | output_kwargs | initial_state_kwargs)
        )

        for idx in range(1, max_sequence_length):
            current_cell = deepcopy(cell_type)
            state_keys_kwargs = {
                f"prev_{key}": getattr(prev_cell, key) for key in cell_type.state_keys
            }
            # Create slicing model which filters unnecessary data for
            # current time step.
            shape_model = Shape()
            item_model = Indexer()
            slice_model = Slice(start=None, step=None)
            tensor_item = Indexer()

            self += shape_model(input=f"target{idx}")
            self += item_model(input=shape_model.output, index=0)

            # # Create slicing model which filters unnecessary data for
            # # current time step.
            if teacher_forcing:
                # Teacher forcing apporach requires targets of  previous
                # time step as inputs to the current time step.
                slice_input_1 = f"target{idx - 1}"
            else:
                # When not using teacher forcing, simply take outputs
                # of previous time step as inputs to the current time step.
                slice_input_1 = getattr(prev_cell, prev_cell.out_key)

            self |= slice_model(stop=item_model.output)
            self += tensor_item(input=slice_input_1, index=slice_model.output)

            input_kwargs = {"input": tensor_item.output}
            output_kwargs = {cell_type.out_key: IOKey(name=f"output{idx}")}

            self += current_cell(
                **(
                    input_kwargs
                    | shared_keys_kwargs
                    | state_keys_kwargs
                    | output_kwargs
                )
            )

            prev_cell = current_cell
        self.set_cin("input")
        self.set_cout(current_cell.output)
        self._freeze()

    def __call__(
        self, input: ConnectionType = NOT_GIVEN, **model_keys: ConnectionType
    ) -> ExtendInfo:
        return super(RNN, self).__call__(input=input, **model_keys)


class OneToManyInference(RNN):
    input: Connection

    def __init__(
        self,
        cell_type: Cell,
        max_sequence_length: int,
<<<<<<< HEAD
        input: Tensor[TypeVarTensorType] | ToBeDetermined = TBD,
        *,
        name: str | None = None,
        **kwargs: Tensor[TypeVarTensorType] | ToBeDetermined,
=======
        input: Tensor[int | float | bool] | ToBeDetermined = TBD,
        *,
        name: str | None = None,
        **kwargs: Tensor[int | float | bool] | ToBeDetermined,
>>>>>>> 61bf174d
    ) -> None:
        super().__init__(cell_type=cell_type, name=name)

        cell = deepcopy(cell_type)
        prev_cell = cell

        shared_keys_kwargs = {key: key for key in cell_type.shared_keys}
        output_kwargs = {cell_type.out_key: IOKey(name="output0")}
        input_kwargs: dict[str, ConnectionType] = {"input": IOKey("input", value=input)}
        initial_state_kwargs = {
            f"prev_{key}": IOKey(
                f"initial_{key}", value=kwargs.get(f"initial_{key}", TBD)
            )
            for key in cell_type.state_keys
        }
        self += prev_cell(
            **(input_kwargs | shared_keys_kwargs | output_kwargs | initial_state_kwargs)
        )

        for idx in range(1, max_sequence_length):
            current_cell = deepcopy(cell_type)

            state_keys_kwargs = {
                f"prev_{key}": getattr(prev_cell, key) for key in cell_type.state_keys
            }
            input_kwargs = {"input": prev_cell.output}
            output_kwargs = {cell_type.out_key: IOKey(name=f"output{idx}")}

            self += current_cell(
                **(
                    input_kwargs
                    | shared_keys_kwargs
                    | state_keys_kwargs
                    | output_kwargs
                )
            )

            prev_cell = current_cell
        self._freeze()

    def __call__(
        self, input: ConnectionType = NOT_GIVEN, **model_keys: ConnectionType
    ) -> ExtendInfo:
        return super(RNN, self).__call__(input=input, **model_keys)


class ManyToOne(RNN):
    hidden_concat: Connection

    def __init__(
        self,
        cell_type: Cell,
        max_sequence_length: int,
<<<<<<< HEAD
        hidden_concat: Tensor[TypeVarTensorType] | ToBeDetermined = TBD,
        *,
        name: str | None = None,
        **kwargs: Tensor[TypeVarTensorType] | ToBeDetermined,
=======
        hidden_concat: Tensor[int | float | bool] | ToBeDetermined = TBD,
        *,
        name: str | None = None,
        **kwargs: Tensor[int | float | bool] | ToBeDetermined,
>>>>>>> 61bf174d
    ) -> None:
        super().__init__(cell_type, name=name)

        prev_cell = deepcopy(cell_type)

        concat_model = Concat(n=max_sequence_length)
        concat_input_kwargs: dict[str, ConnectionType] = {}
        shared_keys_kwargs = {key: key for key in cell_type.shared_keys}
        output_kwargs = {cell_type.out_key: IOKey(name="output0")}
        input_kwargs = {"input": IOKey("input0", value=kwargs.get("input0", TBD))}
        initial_state_kwargs = {
            f"prev_{key}": IOKey(
                f"initial_{key}", value=kwargs.get(f"initial_{key}", TBD)
            )
            for key in cell_type.state_keys
        }

        self += prev_cell(
            **(input_kwargs | shared_keys_kwargs | output_kwargs | initial_state_kwargs)
        )

        for idx in range(1, max_sequence_length):
            cur_cell = deepcopy(cell_type)
            state_keys_kwargs = {
                f"prev_{key}": getattr(prev_cell, key) for key in cell_type.state_keys
            }
            input_kwargs = {
                "input": IOKey(f"input{idx}", value=kwargs.get(f"input{idx}", TBD))
            }
            output_kwargs = {cell_type.out_key: IOKey(name=f"output{idx}")}

            # For the last cell, include hidden
            self += cur_cell(
                **(
                    input_kwargs
                    | shared_keys_kwargs
                    | state_keys_kwargs
                    | output_kwargs
                )
            )

            # # For the last cell, include hidden
            if idx < max_sequence_length - 1:
                concat_input_kwargs |= {
                    f"input{max_sequence_length - idx + 1}": cur_cell.hidden_compl
                }

            else:
                concat_input_kwargs |= {
                    "input2": cur_cell.hidden_compl,
                    "input1": cur_cell.hidden,
                }

            prev_cell = cur_cell

        # Add concat model with accumulated hidden states.
        self += concat_model(
            **concat_input_kwargs,
            output=IOKey(name="hidden_concat", value=hidden_concat),
        )
        self.set_cin("input0")
        self.set_cout("hidden_concat")
        self._freeze()

    def __call__(
        self, hidden_concat: ConnectionType = NOT_GIVEN, **model_keys: ConnectionType
    ) -> ExtendInfo:
        return super(RNN, self).__call__(hidden_concat=hidden_concat, **model_keys)


class EncoderDecoder(Model):
    indices: Connection

    def __init__(
        self,
        cell_type: Cell,
        max_input_sequence_length: int,
        max_target_sequence_length: int,
        teacher_forcing: bool = False,
<<<<<<< HEAD
        indices: Tensor[TypeVarTensorType] | ToBeDetermined = TBD,
=======
        indices: Tensor[int | float | bool] | ToBeDetermined = TBD,
>>>>>>> 61bf174d
        *,
        name: str | None = None,
    ) -> None:
        super().__init__(name=name)

        # Encoder Model
        encoder = ManyToOne(
            cell_type=cell_type, max_sequence_length=max_input_sequence_length
        )

        # Decoder Model
        decoder = OneToMany(
            cell_type=cell_type,
            max_sequence_length=max_target_sequence_length,
            teacher_forcing=teacher_forcing,
        )

        permutation_model = PermuteTensor()

        enc_input_mapping = {key: key for key in encoder.input_keys if "$" not in key}

        dec_input_mapping = {
            key: "decoder_" + key if "target" not in key else key
            for key in decoder.input_keys
            if "$" not in key and key != "initial_hidden"
        }

        dec_output_mapping = {key: IOKey(name=key) for key in decoder.conns.output_keys}

        self |= encoder(**enc_input_mapping)
        self |= permutation_model(
            input=encoder.hidden_concat, indices=IOKey("indices", value=indices)
        )
        self |= decoder(
            initial_hidden=permutation_model.output,
            **(dec_input_mapping | dec_output_mapping),
        )
        self.set_cout(decoder.cout)

        self._freeze()

    def __call__(
        self, indices: ConnectionType = NOT_GIVEN, **model_keys: ConnectionType
    ) -> ExtendInfo:
        return super().__call__(indices=indices, **model_keys)


class EncoderDecoderInference(Model):
    indices: Connection

    def __init__(
        self,
        cell_type: Cell,
        max_input_sequence_length: int,
        max_target_sequence_length: int,
        *,
        name: str | None = None,
    ) -> None:
        super().__init__(name=name)

        # Encoder Model
        encoder = ManyToOne(
            cell_type=cell_type, max_sequence_length=max_input_sequence_length
        )

        # Decoder Model
        decoder = OneToManyInference(
            cell_type=cell_type, max_sequence_length=max_target_sequence_length
        )

        enc_input_mapping = {key: key for key in encoder.input_keys if "$" not in key}

        dec_input_mapping = {
            key: "decoder_" + key if "target" not in key else key
            for key in decoder.input_keys
            if "$" not in key and key != "initial_hidden"
        }

        dec_output_mapping = {key: IOKey(name=key) for key in decoder.conns.output_keys}

        self |= encoder(**enc_input_mapping)
        self |= decoder(
            initial_hidden=encoder.hidden_concat,
            **(dec_input_mapping | dec_output_mapping),
        )
        self.set_cout(decoder.cout)
        self._freeze()

    def __call__(self, **model_keys: ConnectionType) -> ExtendInfo:
        return super().__call__(**model_keys)


class EncoderDistanceMatrix(Model):
    input1: Connection
    input2: Connection
    norm: Connection
    output: Connection

    def __init__(
        self,
        get_final_distance: bool = True,
        robust: bool = True,
<<<<<<< HEAD
        input1: Tensor[TypeVarTensorType] | ToBeDetermined = TBD,
        input2: Tensor[TypeVarTensorType] | ToBeDetermined = TBD,
=======
        input1: Tensor[int | float | bool] | ToBeDetermined = TBD,
        input2: Tensor[int | float | bool] | ToBeDetermined = TBD,
>>>>>>> 61bf174d
        *,
        name: str | None = None,
    ) -> None:
        super().__init__(name=name)
        self.factory_args = {"get_final_distance": get_final_distance, "robust": robust}

        dist_model = DistanceMatrix()
        modifier_model = NormModifier()
        input1_key = IOKey("input1", value=input1)
        input2_key = IOKey("input2", value=input2)
        if get_final_distance:
            reciprocal_model = Divide()
            power_model = Power(robust=robust)

            self += modifier_model(input="norm")
            self += dist_model(
                left=input1_key, right=input2_key, norm=modifier_model.output
            )
            self += reciprocal_model(
                numerator=Tensor(1.0), denominator=modifier_model.output
            )
            self += power_model(
                base=dist_model.output,
                exponent=reciprocal_model.output,
                output=IOKey(name="output"),
            )

        else:
            self += modifier_model(input="norm")
            self += dist_model(
                left="input1",
                right="input2",
                norm=modifier_model.output,
                output=IOKey(name="output"),
            )

        self._freeze()

    def __call__(  # type: ignore[override]
        self,
        input1: ConnectionType = NOT_GIVEN,
        input2: ConnectionType = NOT_GIVEN,
        norm: ConnectionType = NOT_GIVEN,
        output: ConnectionType = NOT_GIVEN,
    ) -> ExtendInfo:
        return super().__call__(input1=input1, input2=input2, norm=norm, output=output)


class PolynomialRegression(Model):
    input: Connection
    weight: Connection
    bias: Connection
    output: Connection

    def __init__(
        self,
        degree: int,
        dimension: int | None = None,
<<<<<<< HEAD
        input: Tensor[TypeVarTensorType] | ToBeDetermined = TBD,
        weight: Tensor[TypeVarTensorType] | ToBeDetermined = TBD,
        bias: Tensor[TypeVarTensorType] | ToBeDetermined = TBD,
=======
        input: Tensor[int | float | bool] | ToBeDetermined = TBD,
        weight: Tensor[int | float | bool] | ToBeDetermined = TBD,
        bias: Tensor[int | float | bool] | ToBeDetermined = TBD,
>>>>>>> 61bf174d
        *,
        name: str | None = None,
    ) -> None:
        super().__init__(name=name)
        self.factory_args = {"degree": degree, "dimension": dimension}

        linear_model = Linear(dimension=dimension)
        feature_model = PolynomialFeatures(degree=degree)

        self += feature_model(input=IOKey("input", value=input))
        self += linear_model(
            input=feature_model.output,
            weight=IOKey("weight", value=weight),
            bias=IOKey("bias", value=bias),
            output=IOKey(name="output"),
        )
        self.input.set_differentiable(False)
        self._freeze()

    def __call__(  # type: ignore[override]
        self,
        input: ConnectionType = NOT_GIVEN,
        weight: ConnectionType = NOT_GIVEN,
        bias: ConnectionType = NOT_GIVEN,
        output: ConnectionType = NOT_GIVEN,
    ) -> ExtendInfo:
        return super().__call__(input=input, weight=weight, bias=bias, output=output)


class MDSCore(Model):
    distances: Connection
    pred_distances: Connection
    norm: Connection
    output: Connection

    requires_norm: bool = True

    def __init__(
        self,
        exact_distances: bool = True,
        robust: bool = True,
<<<<<<< HEAD
        distances: Tensor[TypeVarTensorType] | ToBeDetermined = TBD,
        pred_distances: Tensor[TypeVarTensorType] | ToBeDetermined = TBD,
        norm: Tensor[TypeVarTensorType] | ToBeDetermined = TBD,
=======
        distances: Tensor[int | float | bool] | ToBeDetermined = TBD,
        pred_distances: Tensor[int | float | bool] | ToBeDetermined = TBD,
        norm: Tensor[int | float | bool] | ToBeDetermined = TBD,
>>>>>>> 61bf174d
        *,
        name: str | None = None,
    ) -> None:
        self.factory_args = {"exact_distances": exact_distances, "robust": robust}
        super().__init__(name=name)

        # Prepare models used in MDS.
        subtract_model = Subtract()
        abs_model = Absolute()
        norm_model = NormModifier()
        power_model_1 = Power(robust=robust)
        power_model_2 = Power(robust=robust)
        power_model_3 = Power(robust=robust)
        power_model_4 = Power(robust=robust)
        sum_model_1 = Sum()
        sum_model_2 = Sum()
        reciprocal_model_1 = StableReciprocal()
        reciprocal_model_2 = StableReciprocal()
        mult_model = Multiply()

        if exact_distances:
            self += norm_model(input=IOKey("norm", value=norm))
            self += reciprocal_model_1(input=norm_model.output)
            self += power_model_4(
                base=IOKey("pred_distances", value=pred_distances),
                exponent=reciprocal_model_1.output,
            )
            self += subtract_model(
                left=IOKey("distances", value=distances), right=power_model_4.output
            )
            self += abs_model(input=subtract_model.output)
            self += power_model_1(base=abs_model.output, exponent=norm_model.output)
            self += sum_model_1(input=power_model_1.output)
            self += power_model_2(base=self.distances, exponent=norm_model.output)
            self += sum_model_2(input=power_model_2.output)
            self += reciprocal_model_2(input=sum_model_2.output)
            self += mult_model(left=sum_model_1.output, right=reciprocal_model_2.output)
            self += power_model_3(
                base=mult_model.output,
                exponent=reciprocal_model_1.output,
                output=IOKey(name="output"),
            )

        else:
            self += norm_model(input="norm")
            self += reciprocal_model_1(input=norm_model.output)
            self += power_model_1(base="distances", exponent=reciprocal_model_1.output)
            self += power_model_4(
                base="pred_distances", exponent=reciprocal_model_1.output
            )
            self += subtract_model(
                left=power_model_1.output, right=power_model_4.output
            )
            self += abs_model(input=subtract_model.output)
            self += power_model_2(base=abs_model.output, exponent=norm_model.output)
            self += sum_model_1(input=power_model_2.output)
            self += sum_model_2(input=self.distances)
            self += reciprocal_model_2(input=sum_model_2.output)
            self += mult_model(left=sum_model_1.output, right=reciprocal_model_2.output)
            self += power_model_3(
                base=mult_model.output,
                exponent=reciprocal_model_1.output,
                output=IOKey(name="output"),
            )

        self.distances.set_differentiable(False)
        self._set_shapes({"distances": ["N", "N"], "pred_distances": ["N", "N"]})
        self._freeze()

    def __call__(  # type: ignore[override]
        self,
        distances: ConnectionType = NOT_GIVEN,
        pred_distances: ConnectionType = NOT_GIVEN,
        norm: ConnectionType = NOT_GIVEN,
        output: ConnectionType = NOT_GIVEN,
    ) -> ExtendInfo:
        return super().__call__(
            distances=distances,
            pred_distances=pred_distances,
            norm=norm,
            output=output,
        )


class TSNECore(Model):
    distances: Connection
    pred_distances: Connection
    p_joint: Connection
    output: Connection

    requires_norm: bool = False

    def __init__(
        self,
        exact_distances: bool = True,
        calculate_p_joint: bool = False,
        perplexity: float = 20.0,
<<<<<<< HEAD
        distances: Tensor[TypeVarTensorType] | ToBeDetermined = TBD,
        pred_distances: Tensor[TypeVarTensorType] | ToBeDetermined = TBD,
        p_joint: Tensor[TypeVarTensorType] | ToBeDetermined = TBD,
=======
        distances: Tensor[int | float | bool] | ToBeDetermined = TBD,
        pred_distances: Tensor[int | float | bool] | ToBeDetermined = TBD,
        p_joint: Tensor[int | float | bool] | ToBeDetermined = TBD,
>>>>>>> 61bf174d
        *,
        name: str | None = None,
    ) -> None:
        super().__init__(name=name)
        self.factory_args = {
            "exact_distances": exact_distances,
            "perplexity": perplexity,
        }

        p_joint_model = TsnePJoint()
        divide_model_1 = Divide()
        divide_model_2 = Divide()
        sum_model_1 = Add()
        sum_model_2 = Sum()
        sum_model_3 = Sum()
        size_model = Size(dim=0)
        zero_diagonal_model = EyeComplement()
        mult_model = Multiply()
        kl_divergence_model = KLDivergence()

        dist_key = IOKey("distances", value=distances)
        pred_dist_key = IOKey("pred_distances", value=pred_distances)
        # Always process with squared distances in TSNE calculations.
        if exact_distances:
            square_model = Square()
            self += square_model(input=dist_key)
            if calculate_p_joint:
                self += p_joint_model(
                    squared_distances=square_model.output, target_perplexity=perplexity
                )
        else:
            if calculate_p_joint:
                self += p_joint_model(
                    squared_distances=dist_key, target_perplexity=perplexity
                )
        self += sum_model_1(left=1.0, right=pred_dist_key)
        self += divide_model_1(numerator=1.0, denominator=sum_model_1.output)
        self += size_model(input=dist_key)
        self += zero_diagonal_model(N=size_model.output)
        self += mult_model(left=divide_model_1.output, right=zero_diagonal_model.output)
        self += sum_model_2(input=mult_model.output)
        self += divide_model_2(
            numerator=mult_model.output, denominator=sum_model_2.output
        )
        self += kl_divergence_model(
            input=divide_model_2.output,
            target=p_joint_model.output
            if calculate_p_joint
            else IOKey("p_joint", value=p_joint),
        )
        self += sum_model_3(
            input=kl_divergence_model.output, output=IOKey(name="output")
        )

        self.distances.set_differentiable(False)
        self._set_shapes({"distances": ["N", "N"], "pred_distances": ["N", "N"]})
        self.set_cin("distances", safe=False)
        self.set_cout("output")
        self._freeze()

    def __call__(  # type: ignore[override]
        self,
        distances: ConnectionType = NOT_GIVEN,
        pred_distances: ConnectionType = NOT_GIVEN,
        p_joint: ConnectionType = NOT_GIVEN,
        output: ConnectionType = NOT_GIVEN,
    ) -> ExtendInfo:
        kwargs = {
            "distances": distances,
            "pred_distances": pred_distances,
            "output": output,
        }

        if "p_joint" in self.input_keys:
            kwargs["p_joint"] = p_joint
        elif p_joint != NOT_GIVEN:
            raise ValueError("p_joint is only required when calculate_p_joint is True!")

        return super().__call__(**kwargs)


class DistanceEncoder(Model):
    input: Connection
    coords: Connection
    norm: Connection
    predicted_coords: Connection
    output: Connection

    ephemeral: bool = True

    def __init__(
        self,
        base_model: MDSCore | TSNECore,
        input_type: str = "distances",
<<<<<<< HEAD
        input: Tensor[TypeVarTensorType] | ToBeDetermined = TBD,
        coords: Tensor[TypeVarTensorType] | ToBeDetermined = TBD,
        norm: Tensor[TypeVarTensorType] | ToBeDetermined = TBD,
        predicted_coords: Tensor[TypeVarTensorType] | ToBeDetermined = TBD,
=======
        input: Tensor[int | float | bool] | ToBeDetermined = TBD,
        coords: Tensor[int | float | bool] | ToBeDetermined = TBD,
        norm: Tensor[int | float | bool] | ToBeDetermined = TBD,
        predicted_coords: Tensor[int | float | bool] | ToBeDetermined = TBD,
>>>>>>> 61bf174d
        *,
        name: str | None = None,
    ) -> None:
        super().__init__(name=name)
        self.factory_args = {"base_model": base_model, "input_type": input_type}

        assert input_type in ["distances", "powered_distances", "points"]

        coords_distance_matrix = EncoderDistanceMatrix(get_final_distance=False)
        buffer_model = Buffer()

        # NOTE: We should assert a standard naming for inputs to
        #  the base model (i.e. "distances", "pred_distances")
        if input_type == "points":
            input_distance_matrix = EncoderDistanceMatrix(get_final_distance=False)
            self += input_distance_matrix(
                input1=IOKey("input", value=input),
                input2="input",
                norm=IOKey("norm", value=norm),
            )
            self += coords_distance_matrix(
                input1=IOKey("coords", value=coords), input2="coords", norm="norm"
            )

            base_kwargs: dict[str, ConnectionType] = {
                "distances": input_distance_matrix.output,
                "pred_distances": coords_distance_matrix.output,
                "output": IOKey(name="output"),
            }
            # Create inputs taking "requires_norm" attribute of base model class.
            if base_model.requires_norm:
                base_kwargs["norm"] = "norm"

            for key in base_model.input_keys:
                con = base_model.conns.get_connection(key)
                assert con is not None
                if key not in base_kwargs and not con.is_key_autogenerated:
                    base_kwargs[key] = key

            self += base_model(**base_kwargs)
            self += buffer_model(
                input=self.coords,
                output=IOKey(name="predicted_coords", value=predicted_coords),
            )

        else:
            self += coords_distance_matrix(
                input1="coords", input2="coords", norm="norm"
            )

            # Create inputs taking "requires_norm" attribute of base model class.
            base_kwargs = {
                "distances": "input",
                "pred_distances": coords_distance_matrix.output,
                "output": IOKey(name="output"),
            }
            if base_model.requires_norm:
                base_kwargs["norm"] = "norm"

            self += base_model(**base_kwargs)
            self += buffer_model(
                input=self.coords, output=IOKey(name="predicted_coords")
            )

        self.input.set_differentiable(False)
        self._freeze()
        # self._set_shapes(trace=False,
        #     input = ["N", "M"], # NOTE: Here "M" denotes input dim or
        #     sample size ("N") depending on input_type.
        #     coords = ["N", "d"]
        # )

    def __call__(  # type: ignore[override]
        self,
        input: ConnectionType = NOT_GIVEN,
        coords: ConnectionType = NOT_GIVEN,
        norm: ConnectionType = NOT_GIVEN,
        predicted_coords: ConnectionType = NOT_GIVEN,
        output: ConnectionType = NOT_GIVEN,
    ) -> ExtendInfo:
        kwargs = {
            "coords": coords,
            "norm": norm,
            "predicted_coords": predicted_coords,
            "output": output,
        }
        if "input" in self.input_keys:
            kwargs["input"] = input
        elif coords != NOT_GIVEN:
            raise ValueError("coords is only required when input_type is 'points'!")

        return super().__call__(**kwargs)


class MDS(DistanceEncoder):
    input: Connection
    coords: Connection
    norm: Connection
    predicted_coords: Connection
    output: Connection

    def __init__(
        self,
        prediction_dim: int,
        input_type: str = "distances",
<<<<<<< HEAD
        input: Tensor[TypeVarTensorType] | ToBeDetermined = TBD,
        coords: Tensor[TypeVarTensorType] | ToBeDetermined = TBD,
        norm: Tensor[TypeVarTensorType] | ToBeDetermined = TBD,
        predicted_coords: Tensor[TypeVarTensorType] | ToBeDetermined = TBD,
=======
        input: Tensor[int | float | bool] | ToBeDetermined = TBD,
        coords: Tensor[int | float | bool] | ToBeDetermined = TBD,
        norm: Tensor[int | float | bool] | ToBeDetermined = TBD,
        predicted_coords: Tensor[int | float | bool] | ToBeDetermined = TBD,
>>>>>>> 61bf174d
        *,
        name: str | None = None,
    ) -> None:
        assert input_type in ["distances", "powered_distances", "points"]
        base_model = MDSCore(exact_distances=(input_type == "distances"))
        super().__init__(
            base_model=base_model,
            input_type=input_type,
            name=name,
            input=input,
            coords=coords,
            norm=norm,
            predicted_coords=predicted_coords,
        )
        self.factory_args = {"prediction_dim": prediction_dim, "input_type": input_type}
        self._set_shapes({"coords": [None, prediction_dim]})
        self._freeze()

    def __call__(  # type: ignore[override]
        self,
        input: ConnectionType = NOT_GIVEN,
        coords: ConnectionType = NOT_GIVEN,
        norm: ConnectionType = NOT_GIVEN,
        predicted_coords: ConnectionType = NOT_GIVEN,
        output: ConnectionType = NOT_GIVEN,
    ) -> ExtendInfo:
        kwargs = {
            "input": input,
            "norm": norm,
            "predicted_coords": predicted_coords,
            "output": output,
        }

        if "coords" in self.input_keys:
            kwargs["coords"] = coords
        elif coords != NOT_GIVEN:
            raise ValueError("coords is only required when input_type is 'points'!")

        return super().__call__(**kwargs)


class TSNE(DistanceEncoder):
    input: Connection
    norm: Connection
    predicted_coords: Connection
    output: Connection

    # TODO: TSNE norm is always 2. Should we handle this automatically?
    def __init__(
        self,
        prediction_dim: int,
        input_type: str = "distances",
        preplexity: float = 20.0,
        calculate_p_joint: bool = False,
<<<<<<< HEAD
        input: Tensor[TypeVarTensorType] | ToBeDetermined = TBD,
        norm: Tensor[TypeVarTensorType] | ToBeDetermined = TBD,
        predicted_coords: Tensor[TypeVarTensorType] | ToBeDetermined = TBD,
=======
        input: Tensor[int | float | bool] | ToBeDetermined = TBD,
        norm: Tensor[int | float | bool] | ToBeDetermined = TBD,
        predicted_coords: Tensor[int | float | bool] | ToBeDetermined = TBD,
>>>>>>> 61bf174d
        *,
        name: str | None = None,
    ) -> None:
        assert input_type in ["distances", "powered_distances", "points"]
        base_model = TSNECore(
            calculate_p_joint=calculate_p_joint,
            perplexity=preplexity,
            exact_distances=(input_type == "distances"),
        )
        super().__init__(
            base_model=base_model,
            input_type=input_type,
            name=name,
            input=input,
            norm=norm,
            predicted_coords=predicted_coords,
        )
        self.factory_args = {
            "prediction_dim": prediction_dim,
            "input_type": input_type,
            "preplexity": preplexity,
        }

        self._set_shapes({"coords": [None, prediction_dim]})
        self._freeze()

    def __call__(  # type: ignore[override]
        self,
        input: ConnectionType = NOT_GIVEN,
        norm: ConnectionType = NOT_GIVEN,
        predicted_coords: ConnectionType = NOT_GIVEN,
        output: ConnectionType = NOT_GIVEN,
    ) -> ExtendInfo:
        return super().__call__(
            input=input,
            norm=norm,
            predicted_coords=predicted_coords,
            output=output,
        )


class GaussProcessRegressionCore(Model):
    label: Connection
    s: Connection
    k: Connection
    k_star: Connection
    mu: Connection
    loss: Connection
    prediction: Connection
    confidence: Connection

    def __init__(
        self,
<<<<<<< HEAD
        s: Tensor[TypeVarTensorType] | ToBeDetermined = TBD,
        k: Tensor[TypeVarTensorType] | ToBeDetermined = TBD,
        k_star: Tensor[TypeVarTensorType] | ToBeDetermined = TBD,
        mu: Tensor[TypeVarTensorType] | ToBeDetermined = TBD,
        label: Tensor[TypeVarTensorType] | ToBeDetermined = TBD,
        loss: Tensor[TypeVarTensorType] | ToBeDetermined = TBD,
        prediction: Tensor[TypeVarTensorType] | ToBeDetermined = TBD,
        confidence: Tensor[TypeVarTensorType] | ToBeDetermined = TBD,
=======
        s: Tensor[int | float | bool] | ToBeDetermined = TBD,
        k: Tensor[int | float | bool] | ToBeDetermined = TBD,
        k_star: Tensor[int | float | bool] | ToBeDetermined = TBD,
        mu: Tensor[int | float | bool] | ToBeDetermined = TBD,
        label: Tensor[int | float | bool] | ToBeDetermined = TBD,
        loss: Tensor[int | float | bool] | ToBeDetermined = TBD,
        prediction: Tensor[int | float | bool] | ToBeDetermined = TBD,
        confidence: Tensor[int | float | bool] | ToBeDetermined = TBD,
>>>>>>> 61bf174d
        *,
        name: str | None = None,
    ) -> None:
        super().__init__(name=name)

        # Prepare models used in GPR.
        size_model = Size(dim=0)
        K_term_eye_model = Eye()
        K_term_mult_model = Multiply()
        K_term_model = Add()
        L_term_model = Cholesky()
        label_mu_diff_model = Subtract()
        alpha_model = GPRAlpha()
        gprloss_model = GPRLoss()
        pred_t_model = Transpose()
        pred_dot_model = MatrixMultiply()
        pred_model = Add()
        conf_v_outer_model = GPRVOuter()
        conf_sub_model = Subtract()
        conf_abs_model = Absolute()
        conf_diag_model = TransposedDiagonal()
        conf_model = Add()

        self += size_model(input=IOKey("k", value=k))
        self += K_term_eye_model(N=size_model.output)
        self += K_term_mult_model(
            left=IOKey("s", value=s), right=K_term_eye_model.output
        )
        self += K_term_model(left=self.k, right=K_term_mult_model.output)
        self += L_term_model(input=K_term_model.output)
        self += label_mu_diff_model(
            left=IOKey("label", value=label), right=IOKey("mu", value=mu)
        )
        self += alpha_model(
            label_mu_diff=label_mu_diff_model.output,
            L=L_term_model.output,
            K_term=K_term_model.output,
        )
        # Loss Model.
        self += gprloss_model(
            labels=self.label,
            mu=self.mu,
            L=L_term_model.output,
            K_term=K_term_model.output,
            alpha=alpha_model.output,
            output=IOKey(name="loss", value=loss),
        )
        # Prediction Pipeline.
        self += pred_t_model(input=self.k)
        self += pred_dot_model(left=pred_t_model.output, right=alpha_model.output)
        self += pred_model(
            left=self.mu,
            right=pred_dot_model.output,
            output=IOKey(name="prediction", value=prediction),
        )
        # Confidence Pipeline.
        self += conf_v_outer_model(
            K=self.k, L=L_term_model.output, K_term=K_term_model.output
        )
        self += conf_sub_model(
            left=IOKey("k_star", value=k_star), right=conf_v_outer_model.output
        )
        self += conf_diag_model(input=conf_sub_model.output)
        self += conf_abs_model(input=conf_diag_model.output)
        self += conf_model(
            left=self.s,
            right=conf_abs_model.output,
            output=IOKey(name="confidence", value=confidence),
        )

        self.set_cout(pred_model.output)
        shapes: dict[str, ShapeTemplateType] = {
            "label": ["N", 1],
            "s": [1],
            "k": ["N", "M"],
            "k_star": ["N", "M_test"],
            "mu": ["N", 1],
            "loss": [1],
            "prediction": ["N", 1],
            "confidence": ["N", 1],
        }
        self.label.set_differentiable(False)
        self._set_shapes(shapes)
        self._freeze()

    def __call__(  # type: ignore[override]
        self,
        label: ConnectionType = NOT_GIVEN,
        s: ConnectionType = NOT_GIVEN,
        k: ConnectionType = NOT_GIVEN,
        k_star: ConnectionType = NOT_GIVEN,
        mu: ConnectionType = NOT_GIVEN,
        loss: ConnectionType = NOT_GIVEN,
        prediction: ConnectionType = NOT_GIVEN,
        confidence: ConnectionType = NOT_GIVEN,
    ) -> ExtendInfo:
        return super().__call__(
            label=label,
            s=s,
            k=k,
            k_star=k_star,
            mu=mu,
            loss=loss,
            prediction=prediction,
            confidence=confidence,
        )


class GPRLoss(Model):
    labels: Connection
    mu: Connection
    L: Connection
    K_term: Connection
    alpha: Connection
    output: Connection

    def __init__(
        self,
        robust: bool = False,
<<<<<<< HEAD
        labels: Tensor[TypeVarTensorType] | ToBeDetermined = TBD,
        mu: Tensor[TypeVarTensorType] | ToBeDetermined = TBD,
        L: Tensor[TypeVarTensorType] | ToBeDetermined = TBD,
        K_term: Tensor[TypeVarTensorType] | ToBeDetermined = TBD,
        alpha: Tensor[TypeVarTensorType] | ToBeDetermined = TBD,
=======
        labels: Tensor[int | float | bool] | ToBeDetermined = TBD,
        mu: Tensor[int | float | bool] | ToBeDetermined = TBD,
        L: Tensor[int | float | bool] | ToBeDetermined = TBD,
        K_term: Tensor[int | float | bool] | ToBeDetermined = TBD,
        alpha: Tensor[int | float | bool] | ToBeDetermined = TBD,
>>>>>>> 61bf174d
        *,
        name: str | None = None,
    ) -> None:
        super().__init__(name=name)
        self.factory_args = {"robust": robust}

        diff_model = Subtract()
        transpose_model = Transpose()
        dot_model = MatrixMultiply()
        squeeze_model = Squeeze()
        mult_model = Multiply()
        mult_model_2 = Multiply()
        eig_model = Eigvalsh()
        log_model = Log(robust=robust)
        sum_reduce_model = Sum()
        length_model = Length()
        sum_model_1 = Add()

        self += diff_model(
            left=IOKey("labels", value=labels), right=IOKey("mu", value=mu)
        )
        self += transpose_model(input=diff_model.output)
        self += dot_model(
            left=transpose_model.output, right=IOKey("alpha", value=alpha)
        )
        self += squeeze_model(input=dot_model.output)
        self += mult_model(left=squeeze_model.output, right=0.5)
        self += eig_model(K_term=IOKey("K_term", value=K_term), L=IOKey("L", value=L))
        self += log_model(input=eig_model.output)
        self += sum_reduce_model(input=log_model.output)
        self += length_model(input=self.labels)
        self += mult_model_2(left=length_model.output, right=math.log(2 * math.pi) / 2)
        self += sum_model_1(left=mult_model.output, right=sum_reduce_model.output)
        self += Add()(
            left=sum_model_1.output,
            right=mult_model_2.output,
            output=IOKey(name="output"),
        )

        shapes: dict[str, ShapeTemplateType] = {
            "labels": ["N", 1],
            "mu": ["N", 1],
            "L": ["N", "N"],
            "K_term": ["N", "N"],
            "alpha": ["N", 1],
            "output": [1],
        }
        self.labels.set_differentiable(False)
        self._set_shapes(shapes)
        self._freeze()

    def __call__(  # type: ignore[override]
        self,
        labels: ConnectionType = NOT_GIVEN,
        mu: ConnectionType = NOT_GIVEN,
        L: ConnectionType = NOT_GIVEN,
        K_term: ConnectionType = NOT_GIVEN,
        alpha: ConnectionType = NOT_GIVEN,
        output: ConnectionType = NOT_GIVEN,
    ) -> ExtendInfo:
        return super().__call__(
            labels=labels,
            mu=mu,
            L=L,
            K_term=K_term,
            alpha=alpha,
            output=output,
        )


class Metric(Model):
    pred: Connection
    label: Connection
    output: Connection
    pred_formatted: Connection
    label_formatted: Connection
    label_argmax: Connection
    pred_argmax: Connection
    greater_out: Connection
    pred_comp: Connection

    def __init__(
        self,
        threshold: float | None = None,
        is_binary: bool = False,
        is_pred_one_hot: bool = True,
        is_label_one_hot: bool = True,
<<<<<<< HEAD
        pred: Tensor[TypeVarTensorType] | ToBeDetermined = TBD,
        label: Tensor[TypeVarTensorType] | ToBeDetermined = TBD,
=======
        pred: Tensor[int | float | bool] | ToBeDetermined = TBD,
        label: Tensor[int | float | bool] | ToBeDetermined = TBD,
>>>>>>> 61bf174d
        *,
        name: str | None = None,
    ) -> None:
        super().__init__(name=name)
        self.factory_args = {"threshold": threshold}

        assert (
            not is_binary or threshold is not None
        ), "Probs must be False if threshold is not None"

        pred_key: IOKey | Connection = IOKey(name="pred", value=pred)
        label_key: IOKey | Connection = IOKey(name="label", value=label)

        if is_label_one_hot:
            self += ArgMax(axis=-1)(label_key, output="label_argmax")
            label_key = self.label_argmax

        if is_binary and is_pred_one_hot:
            self += ArgMax(axis=-1)(pred_key, output="pred_argmax")
            pred_key = self.pred_argmax
        elif is_binary and not is_pred_one_hot:
            self += Greater()(left=pred_key, right=threshold, output="greater_out")
            self += Where()(
                cond="greater_out",
                input1=Tensor(1),
                input2=Tensor(0),
                output="pred_comp",
            )
            pred_key = self.pred_comp
        elif is_pred_one_hot:
            self += ArgMax(axis=-1)(pred_key, output="pred_argmax")
            pred_key = self.pred_argmax

        result = pred_key - label_key
        self += Buffer()(input=pred_key, output=IOKey("pred_formatted"))
        self += Buffer()(input=label_key, output=IOKey("label_formatted"))
        self += Buffer()(input=result, output=IOKey("output"))

        self.label.set_differentiable(False)
        self.set_cin(self.pred)
        self._freeze()

    def __call__(  # type: ignore[override]
        self,
        pred: ConnectionType = NOT_GIVEN,
        label: ConnectionType = NOT_GIVEN,
        output: ConnectionType = NOT_GIVEN,
        pred_formatted: ConnectionType = NOT_GIVEN,
        label_formatted: ConnectionType = NOT_GIVEN,
    ) -> ExtendInfo:
        return super().__call__(
            pred=pred,
            label=label,
            output=output,
            pred_formatted=pred_formatted,
            label_formatted=label_formatted,
        )


class Accuracy(Model):
    pred: Connection
    label: Connection
    output: Connection
    metric_out: Connection
    pred_formatted: Connection
    label_formatted: Connection

    def __init__(
        self,
        threshold: float | None = None,
        is_binary: bool = False,
        is_pred_one_hot: bool = True,
        is_label_one_hot: bool = True,
<<<<<<< HEAD
        pred: Tensor[TypeVarTensorType] | ToBeDetermined = TBD,
        label: Tensor[TypeVarTensorType] | ToBeDetermined = TBD,
=======
        pred: Tensor[int | float | bool] | ToBeDetermined = TBD,
        label: Tensor[int | float | bool] | ToBeDetermined = TBD,
>>>>>>> 61bf174d
        *,
        name: str | None = None,
    ) -> None:
        super().__init__(name=name)
        self += Metric(
            threshold=threshold,
            is_binary=is_binary,
            is_pred_one_hot=is_pred_one_hot,
            is_label_one_hot=is_label_one_hot,
        )(
            IOKey("pred", value=pred),
            IOKey("label", value=label),
            "metric_out",
            "pred_formatted",
            "label_formatted",
        )

        true_predictions = self.metric_out == 0
        n_prediction = self.label_formatted.shape[0]

        self += Sum()(input=true_predictions, output="n_true_predictions")
        self += Divide()(
            numerator="n_true_predictions",
            denominator=n_prediction.tensor(),
            output=IOKey(name="output"),
        )
        self.set_cin(self.pred)

    def __call__(  # type: ignore[override]
        self,
        pred: ConnectionType = NOT_GIVEN,
        label: ConnectionType = NOT_GIVEN,
        output: ConnectionType = NOT_GIVEN,
    ) -> ExtendInfo:
        return super().__call__(
            pred=pred,
            label=label,
            output=output,
        )


class Precision(Model):
    pred: Connection
    label: Connection
    output: Connection
    metric_out: Connection
    pred_formatted: Connection
    label_formatted: Connection
    n_true_positive: Connection
    n_false_positive: Connection
    n_classes: Connection

    def __init__(
        self,
        average: str = "micro",
        n_classes: int | None = None,
        threshold: float | None = None,
        is_binary: bool = False,
        is_pred_one_hot: bool = True,
        is_label_one_hot: bool = True,
<<<<<<< HEAD
        pred: Tensor[TypeVarTensorType] | ToBeDetermined = TBD,
        label: Tensor[TypeVarTensorType] | ToBeDetermined = TBD,
=======
        pred: Tensor[int | float | bool] | ToBeDetermined = TBD,
        label: Tensor[int | float | bool] | ToBeDetermined = TBD,
>>>>>>> 61bf174d
        *,
        name: str | None = None,
    ) -> None:
        super().__init__(name=name)
        self.factory_args = {"threshold": threshold}

        assert average in [
            "micro",
            "macro",
            "weighted",
        ], "average must be one of ['micro', 'macro', 'weighted']"
        # assert (
        #     average not in ["weighted", "macro"] or n_classes is not None
        # ), "n_classes must be provided if average is 'weighted' or 'macro'"

        self += Metric(
            threshold=threshold,
            is_binary=is_binary,
            is_pred_one_hot=is_pred_one_hot,
            is_label_one_hot=is_label_one_hot,
        )(
            IOKey("pred", value=pred),
            IOKey("label", value=label),
            "metric_out",
            "pred_formatted",
            "label_formatted",
        )

        if average == "micro":
            true_positive = self.metric_out == Tensor(0)
            false_positive = self.metric_out != Tensor(0)
            self += Sum()(input=true_positive, output="n_true_positive")
            self += Sum()(input=false_positive, output="n_false_positive")

            self += Buffer()(
                input=self.n_true_positive
                / (self.n_true_positive + self.n_false_positive),
                output=IOKey(name="output"),
            )

        if average == "macro":
            sum_precision = None
            assert (
                n_classes is not None
            ), "n_classes must be provided if average is or 'macro'"
            for idx in range(n_classes):
                class_idxs = self.label_formatted == Tensor(idx)
                true_positive = (self.metric_out == Tensor(0)) & class_idxs
                false_positive = (self.pred_formatted == Tensor(idx)) & ~class_idxs

                self += Sum()(input=true_positive, output=f"true_positive_{idx}")
                self += Sum()(input=false_positive, output=f"false_positive_{idx}")
                denominator = getattr(self, f"true_positive_{idx}") + getattr(
                    self, f"false_positive_{idx}"
                )
                self += Where()(
                    denominator == Tensor(0),
                    Tensor(1),
                    denominator,
                    f"denominator_{idx}",
                )
                self += Divide()(
                    # numerator=getattr(self, f"true_positive_{idx}"),
                    numerator=f"true_positive_{idx}",
                    denominator=getattr(self, f"denominator_{idx}"),
                    output=f"precision_{idx}",
                )

                if sum_precision is None:
                    sum_precision = getattr(self, f"precision_{idx}")
                else:
                    sum_precision += getattr(self, f"precision_{idx}")

            self += Unique()(input=self.label_formatted, output="n_classes")

            self += Divide()(
                numerator=sum_precision,
                denominator=self.n_classes.shape[0].tensor(),
                output=IOKey(name="output"),
            )

        elif average == "weighted":
            precision = None
            n_element = self.label_formatted.shape[0]
            assert (
                n_classes is not None
            ), "n_classes must be provided if average is or 'weighted'"
            for idx in range(n_classes):
                class_idxs = self.label_formatted == Tensor(idx)
                true_positive = (self.metric_out == Tensor(0)) & class_idxs
                false_positive = (self.pred_formatted == Tensor(idx)) & ~class_idxs
                self += Sum()(input=class_idxs, output=f"n_class_{idx}")

                self += Sum()(input=true_positive, output=f"true_positive_{idx}")
                self += Sum()(input=false_positive, output=f"false_positive_{idx}")
                denominator = getattr(self, f"true_positive_{idx}") + getattr(
                    self, f"false_positive_{idx}"
                )
                self += Where()(
                    denominator == Tensor(0),
                    Tensor(1),
                    denominator,
                    f"denominator_{idx}",
                )
                self += Divide()(
                    numerator=f"true_positive_{idx}",
                    denominator=(getattr(self, f"denominator_{idx}")),
                    output=f"precision_{idx}",
                )
                self += Divide()(
                    numerator=getattr(self, f"precision_{idx}")
                    * getattr(self, f"n_class_{idx}"),
                    denominator=n_element.tensor(),
                    output=f"weighted_precision_{idx}",
                )

                if precision is None:
                    precision = getattr(self, f"weighted_precision_{idx}")
                else:
                    precision += getattr(self, f"weighted_precision_{idx}")

            self += Buffer()(input=precision, output=IOKey(name="output"))

        self.label.set_differentiable(False)
        self.set_cin(self.pred)
        self._freeze()

    def __call__(  # type: ignore[override]
        self,
        pred: ConnectionType = NOT_GIVEN,
        label: ConnectionType = NOT_GIVEN,
        output: ConnectionType = NOT_GIVEN,
    ) -> ExtendInfo:
        return super().__call__(
            pred=pred,
            label=label,
            output=output,
        )


class Recall(Model):
    pred: Connection
    label: Connection
    output: Connection
    metric_out: Connection
    pred_formatted: Connection
    label_formatted: Connection
    n_true_positive: Connection
    n_false_negative: Connection
    n_classes: Connection

    def __init__(
        self,
        average: str = "micro",
        n_classes: int | None = None,
        threshold: float | None = None,
        is_binary: bool = False,
        is_pred_one_hot: bool = True,
        is_label_one_hot: bool = True,
<<<<<<< HEAD
        pred: Tensor[TypeVarTensorType] | ToBeDetermined = TBD,
        label: Tensor[TypeVarTensorType] | ToBeDetermined = TBD,
=======
        pred: Tensor[int | float | bool] | ToBeDetermined = TBD,
        label: Tensor[int | float | bool] | ToBeDetermined = TBD,
>>>>>>> 61bf174d
        *,
        name: str | None = None,
    ) -> None:
        super().__init__(name=name)
        self.factory_args = {"threshold": threshold}

        assert average in [
            "micro",
            "macro",
            "weighted",
        ], "average must be one of ['micro', 'macro', 'weighted']"
        # assert (
        #     average not in ["weighted", "macro"] or n_classes is not None
        # ), "n_classes must be provided if average is 'weighted' or 'macro'"

        self += Metric(
            threshold=threshold,
            is_binary=is_binary,
            is_pred_one_hot=is_pred_one_hot,
            is_label_one_hot=is_label_one_hot,
        )(
            IOKey("pred", value=pred),
            IOKey("label", value=label),
            "metric_out",
            "pred_formatted",
            "label_formatted",
        )

        if average == "micro":
            true_positive = self.metric_out == Tensor(0)
            false_negative = self.metric_out != Tensor(0)
            self += Sum()(input=true_positive, output="n_true_positive")
            self += Sum()(input=false_negative, output="n_false_negative")

            self += Buffer()(
                input=self.n_true_positive
                / (self.n_true_positive + self.n_false_negative),
                output=IOKey(name="output"),
            )

        if average == "macro":
            sum_recall = None
            assert (
                n_classes is not None
            ), "n_classes must be provided if average is or 'macro'"
            for idx in range(n_classes):
                class_idxs = self.label_formatted == Tensor(idx)
                true_positive = (self.metric_out == Tensor(0)) & class_idxs
                false_negative = (self.pred_formatted != Tensor(idx)) & class_idxs

                self += Sum()(input=true_positive, output=f"true_positive_{idx}")
                self += Sum()(input=false_negative, output=f"false_negative_{idx}")
                denominator = getattr(self, f"true_positive_{idx}") + getattr(
                    self, f"false_negative_{idx}"
                )
                self += Where()(
                    denominator == Tensor(0),
                    Tensor(1),
                    denominator,
                    f"denominator_{idx}",
                )
                self += Divide()(
                    numerator=f"true_positive_{idx}",
                    denominator=getattr(self, f"denominator_{idx}"),
                    output=f"recall_{idx}",
                )

                if sum_recall is None:
                    sum_recall = getattr(self, f"recall_{idx}")
                else:
                    sum_recall += getattr(self, f"recall_{idx}")

            self += Unique()(input=self.label_formatted, output="n_classes")

            self += Divide()(
                numerator=sum_recall,
                denominator=self.n_classes.shape[0].tensor(),
                output=IOKey(name="output"),
            )

        elif average == "weighted":
            recall = None
            assert (
                n_classes is not None
            ), "n_classes must be provided if average is or 'weighted'"
            n_element = self.label_formatted.shape[0]
            for idx in range(n_classes):
                class_idxs = self.label_formatted == Tensor(idx)
                true_positive = (self.metric_out == Tensor(0)) & class_idxs
                false_negative = (self.pred_formatted != Tensor(idx)) & class_idxs
                self += Sum()(input=class_idxs, output=f"n_class_{idx}")

                self += Sum()(input=true_positive, output=f"true_positive_{idx}")
                self += Sum()(input=false_negative, output=f"false_negative_{idx}")
                denominator = getattr(self, f"true_positive_{idx}") + getattr(
                    self, f"false_negative_{idx}"
                )
                self += Where()(
                    denominator == Tensor(0),
                    Tensor(1),
                    denominator,
                    f"denominator_{idx}",
                )
                self += Divide()(
                    numerator=f"true_positive_{idx}",
                    denominator=getattr(self, f"denominator_{idx}"),
                    output=f"recall_{idx}",
                )
                self += Divide()(
                    numerator=getattr(self, f"recall_{idx}")
                    * getattr(self, f"n_class_{idx}"),
                    denominator=n_element.tensor(),
                    output=f"weighted_recall_{idx}",
                )

                if recall is None:
                    recall = getattr(self, f"weighted_recall_{idx}")
                else:
                    recall += getattr(self, f"weighted_recall_{idx}")

            self += Buffer()(input=recall, output=IOKey(name="output"))

        self.label.set_differentiable(False)
        self.set_cin(self.pred)
        self._freeze()

    def __call__(  # type: ignore[override]
        self,
        pred: ConnectionType = NOT_GIVEN,
        label: ConnectionType = NOT_GIVEN,
        output: ConnectionType = NOT_GIVEN,
    ) -> ExtendInfo:
        return super().__call__(
            pred=pred,
            label=label,
            output=output,
        )


class F1(Model):
    pred: Connection
    label: Connection
    output: Connection
    metric_out: Connection
    pred_formatted: Connection
    label_formatted: Connection
    n_true_positive: Connection
    n_false_positive: Connection
    n_classes: Connection

    def __init__(
        self,
        average: str = "micro",
        n_classes: int | None = None,
        threshold: float | None = None,
        is_binary: bool = False,
        is_pred_one_hot: bool = True,
        is_label_one_hot: bool = True,
<<<<<<< HEAD
        pred: Tensor[TypeVarTensorType] | ToBeDetermined = TBD,
        label: Tensor[TypeVarTensorType] | ToBeDetermined = TBD,
=======
        pred: Tensor[int | float | bool] | ToBeDetermined = TBD,
        label: Tensor[int | float | bool] | ToBeDetermined = TBD,
>>>>>>> 61bf174d
        *,
        name: str | None = None,
    ) -> None:
        super().__init__(name=name)
        self.factory_args = {"threshold": threshold}

        assert average in [
            "micro",
            "macro",
            "weighted",
        ], "average must be one of ['micro', 'macro', 'weighted']"
        assert (
            average not in ["weighted", "macro"] or n_classes is not None
        ), "n_classes must be provided if average is 'weighted' or 'macro'"

        self += Metric(
            threshold=threshold,
            is_binary=is_binary,
            is_pred_one_hot=is_pred_one_hot,
            is_label_one_hot=is_label_one_hot,
        )(
            IOKey("pred", value=pred),
            IOKey("label", value=label),
            "metric_out",
            "pred_formatted",
            "label_formatted",
        )

        if average == "micro":
            true_positive = self.metric_out == Tensor(0)
            false_positive = self.metric_out != Tensor(0)
            self += Sum()(input=true_positive, output="n_true_positive")
            self += Sum()(input=false_positive, output="n_false_positive")

            self += Buffer()(
                input=self.n_true_positive
                / (self.n_true_positive + self.n_false_positive),
                output=IOKey(name="output"),
            )

        if average == "macro":
            sum_precision = None
            assert (
                n_classes is not None
            ), "n_classes must be provided if average is or 'macro'"
            for idx in range(n_classes):
                class_idxs = self.label_formatted == Tensor(idx)
                true_positive = (self.metric_out == Tensor(0)) & class_idxs
                false_negative = (self.pred_formatted != Tensor(idx)) & class_idxs
                false_positive = (self.pred_formatted == Tensor(idx)) & ~class_idxs

                self += Sum()(input=true_positive, output=f"true_positive_{idx}")
                self += Sum()(input=false_positive, output=f"false_positive_{idx}")
                self += Sum()(input=false_negative, output=f"false_negative_{idx}")
                denominator = getattr(self, f"true_positive_{idx}") + Tensor(0.5) * (
                    getattr(self, f"false_positive_{idx}")
                    + getattr(self, f"false_negative_{idx}")
                )
                self += Where()(
                    denominator == Tensor(0),
                    Tensor(1),
                    denominator,
                    f"denominator_{idx}",
                )
                self += Divide()(
                    numerator=f"true_positive_{idx}",
                    denominator=getattr(self, f"denominator_{idx}"),
                    output=f"precision_{idx}",
                )

                if sum_precision is None:
                    sum_precision = getattr(self, f"precision_{idx}")
                else:
                    sum_precision += getattr(self, f"precision_{idx}")

            self += Unique()(input=self.label_formatted, output="n_classes")
            self += Divide()(
                numerator=sum_precision,
                denominator=self.n_classes.shape[0].tensor(),
                output=IOKey(name="output"),
            )

        elif average == "weighted":
            precision = None
            assert (
                n_classes is not None
            ), "n_classes must be provided if average is or 'weighted'"
            n_element = self.label_formatted.shape[0].tensor()
            for idx in range(n_classes):
                class_idxs = self.label_formatted == Tensor(idx)
                true_positive = (self.metric_out == Tensor(0)) & class_idxs
                false_negative = (self.pred_formatted != Tensor(idx)) & class_idxs
                false_positive = (self.pred_formatted == Tensor(idx)) & ~class_idxs
                self += Sum()(input=class_idxs, output=f"n_class_{idx}")

                self += Sum()(input=true_positive, output=f"true_positive_{idx}")
                self += Sum()(input=false_positive, output=f"false_positive_{idx}")
                self += Sum()(input=false_negative, output=f"false_negative_{idx}")
                denominator = getattr(self, f"true_positive_{idx}") + Tensor(0.5) * (
                    getattr(self, f"false_positive_{idx}")
                    + getattr(self, f"false_negative_{idx}")
                )
                self += Where()(
                    denominator == Tensor(0),
                    Tensor(1),
                    denominator,
                    f"denominator_{idx}",
                )
                self += Divide()(
                    numerator=f"true_positive_{idx}",
                    denominator=getattr(self, f"denominator_{idx}"),
                    output=f"precision_{idx}",
                )
                self += Divide()(
                    numerator=getattr(self, f"precision_{idx}")
                    * getattr(self, f"n_class_{idx}"),
                    denominator=n_element,
                    output=f"weighted_precision_{idx}",
                )

                if precision is None:
                    precision = getattr(self, f"weighted_precision_{idx}")
                else:
                    precision += getattr(self, f"weighted_precision_{idx}")

            self += Buffer()(input=precision, output=IOKey(name="output"))

        self.label.set_differentiable(False)
        self.set_cin(self.pred)
        self._freeze()

    def __call__(  # type: ignore[override]
        self,
        pred: ConnectionType = NOT_GIVEN,
        label: ConnectionType = NOT_GIVEN,
        output: ConnectionType = NOT_GIVEN,
    ) -> ExtendInfo:
        return super().__call__(
            pred=pred,
            label=label,
            output=output,
        )


class AUC(Model):
    pred: Connection
    label: Connection
    output: Connection
    label_argmax: Connection

    def __init__(
        self,
        n_classes: int,
        is_label_one_hot: bool = True,
<<<<<<< HEAD
        pred: Tensor[TypeVarTensorType] | ToBeDetermined = TBD,
        label: Tensor[TypeVarTensorType] | ToBeDetermined = TBD,
=======
        pred: Tensor[int | float | bool] | ToBeDetermined = TBD,
        label: Tensor[int | float | bool] | ToBeDetermined = TBD,
>>>>>>> 61bf174d
        *,
        name: str | None = None,
    ) -> None:
        super().__init__(name=name)

        assert n_classes > 0, ""
        assert isinstance(n_classes, int)

        label_key: IOKey | Connection = IOKey(name="label", type=Tensor, value=label)
        pred_key: IOKey | Connection = IOKey(name="pred", type=Tensor, value=pred)

        if is_label_one_hot:
            self += ArgMax(axis=-1)(label_key, output="label_argmax")
            label_key = self.label_argmax

        auc_score = None
        for class_idx in range(n_classes):
            class_label = label_key == Tensor(class_idx)
            pred_class = pred_key[:, class_idx] if n_classes != 1 else pred_key

            self += AUCCore()(pred_class, class_label, f"auc_core_{class_idx}")
            self += Trapezoid()(
                y=getattr(self, f"auc_core_{class_idx}")[0],
                x=getattr(self, f"auc_core_{class_idx}")[1],
                output=IOKey(f"auc_class_{class_idx}"),
            )
            if auc_score is None:
                auc_score = getattr(self, f"auc_class_{class_idx}") / Tensor(n_classes)
            else:
                auc_score += getattr(self, f"auc_class_{class_idx}") / Tensor(n_classes)

        self += Buffer()(auc_score, IOKey("output"))

        self.label.set_differentiable(False)
        self.set_cin(self.pred)
        self._freeze()

    def __call__(  # type: ignore[override]
        self,
        pred: ConnectionType = NOT_GIVEN,
        label: ConnectionType = NOT_GIVEN,
        output: ConnectionType = NOT_GIVEN,
    ) -> ExtendInfo:
        return super().__call__(
            pred=pred,
            label=label,
            output=output,
        )


class SiLU(Model):
    input: Connection
    output: Connection

    def __init__(
        self,
<<<<<<< HEAD
        input: Tensor[TypeVarTensorType] | ToBeDetermined = TBD,
=======
        input: Tensor[int | float | bool] | ToBeDetermined = TBD,
>>>>>>> 61bf174d
        *,
        name: str | None = None,
    ) -> None:
        super().__init__(name=name)

        self |= Minus()(input=IOKey("input", value=input), output="minus")
        self |= Exponential()(input="minus", output="exp")
        self |= Add()(left=Tensor(1), right="exp", output="add")
        self |= Divide()(
            numerator="input", denominator="add", output=IOKey(name="output")
        )
        self._set_shapes({"input": [("Var", ...)], "output": [("Var", ...)]})

        self.input.set_differentiable(False)
        self._freeze()

    def __call__(  # type: ignore[override]
        self,
        input: ConnectionType = NOT_GIVEN,
        output: ConnectionType = NOT_GIVEN,
    ) -> ExtendInfo:
        return super().__call__(input=input, output=output)<|MERGE_RESOLUTION|>--- conflicted
+++ resolved
@@ -30,8 +30,6 @@
     ShapeTemplateType,
     Tensor,
     ToBeDetermined,
-    TypeVarTensorType,
-    ValType,
 )
 from ..framework.constraints import polynomial_kernel_constraint
 from ..framework.logical.base import BaseModel, ExtendInfo
@@ -166,11 +164,7 @@
         stride: int | None | ToBeDetermined = None,
         padding: int | PaddingType | tuple[int, int] | ToBeDetermined = (0, 0),
         dilation: int | ToBeDetermined = 1,
-<<<<<<< HEAD
-        input: Tensor[TypeVarTensorType] | ToBeDetermined = TBD,
-=======
         input: Tensor[int | float | bool] | ToBeDetermined = TBD,
->>>>>>> 61bf174d
         *,
         name: str | None = None,
     ) -> None:
@@ -262,11 +256,7 @@
         stride: int | None | tuple[int, int] | ToBeDetermined = None,
         padding: int | PaddingType | tuple[int, int] | ToBeDetermined = (0, 0),
         dilation: int | ToBeDetermined = 1,
-<<<<<<< HEAD
-        input: Tensor[TypeVarTensorType] | ToBeDetermined = TBD,
-=======
         input: Tensor[int | float | bool] | ToBeDetermined = TBD,
->>>>>>> 61bf174d
         *,
         name: str | None = None,
     ) -> None:
@@ -366,13 +356,8 @@
         padding: int | PaddingType | tuple[int, int] | ToBeDetermined = 0,
         dilation: int | ToBeDetermined = 1,
         use_bias: bool = True,
-<<<<<<< HEAD
-        input: Tensor[TypeVarTensorType] | ToBeDetermined = TBD,
-        weight: Tensor[TypeVarTensorType] | ToBeDetermined = TBD,
-=======
         input: Tensor[int | float | bool] | ToBeDetermined = TBD,
         weight: Tensor[int | float | bool] | ToBeDetermined = TBD,
->>>>>>> 61bf174d
         *,
         name: str | None = None,
     ) -> None:
@@ -453,13 +438,8 @@
         | ToBeDetermined = (0, 0),
         dilation: int | tuple[int, int] | ToBeDetermined = (1, 1),
         use_bias: bool = True,
-<<<<<<< HEAD
-        input: Tensor[TypeVarTensorType] | ToBeDetermined = TBD,
-        weight: Tensor[TypeVarTensorType] | ToBeDetermined = TBD,
-=======
         input: Tensor[int | float | bool] | ToBeDetermined = TBD,
         weight: Tensor[int | float | bool] | ToBeDetermined = TBD,
->>>>>>> 61bf174d
         *,
         name: str | None = None,
     ) -> None:
@@ -543,15 +523,9 @@
         self,
         dimension: int | None = None,
         use_bias: bool = True,
-<<<<<<< HEAD
-        input: Tensor[TypeVarTensorType] | ToBeDetermined = TBD,
-        weight: Tensor[TypeVarTensorType] | ToBeDetermined = TBD,
-        bias: Tensor[TypeVarTensorType] | ToBeDetermined = TBD,
-=======
         input: Tensor[int | float | bool] | ToBeDetermined = TBD,
         weight: Tensor[int | float | bool] | ToBeDetermined = TBD,
         bias: Tensor[int | float | bool] | ToBeDetermined = TBD,
->>>>>>> 61bf174d
         *,
         name: str | None = None,
     ) -> None:
@@ -570,11 +544,7 @@
         input_key = IOKey(name="input", value=input)
         weight_key = IOKey(name="weight", value=weight).transpose()
         if use_bias:
-<<<<<<< HEAD
-            bias_key = IOKey(name="bias", value=bias, type=Tensor[ValType])
-=======
             bias_key = IOKey(name="bias", value=bias, type=Tensor[int | float | bool])
->>>>>>> 61bf174d
             self |= mult(left=input_key, right=weight_key)
             self |= Add()(left=mult.output, right=bias_key, output=output)
             shapes["bias"] = [dim]
@@ -612,15 +582,9 @@
 
     def __init__(
         self,
-<<<<<<< HEAD
-        input: Tensor[TypeVarTensorType] | ToBeDetermined = TBD,
-        weight: Tensor[TypeVarTensorType] | ToBeDetermined = TBD,
-        bias: Tensor[TypeVarTensorType] | ToBeDetermined = TBD,
-=======
         input: Tensor[int | float | bool] | ToBeDetermined = TBD,
         weight: Tensor[int | float | bool] | ToBeDetermined = TBD,
         bias: Tensor[int | float | bool] | ToBeDetermined = TBD,
->>>>>>> 61bf174d
         *,
         name: str | None = None,
     ) -> None:
@@ -666,15 +630,9 @@
         self,
         activation: BaseModel,
         dimension: int | None = None,
-<<<<<<< HEAD
-        input: Tensor[TypeVarTensorType] | ToBeDetermined = TBD,
-        weight: Tensor[TypeVarTensorType] | ToBeDetermined = TBD,
-        bias: Tensor[TypeVarTensorType] | ToBeDetermined = TBD,
-=======
         input: Tensor[int | float | bool] | ToBeDetermined = TBD,
         weight: Tensor[int | float | bool] | ToBeDetermined = TBD,
         bias: Tensor[int | float | bool] | ToBeDetermined = TBD,
->>>>>>> 61bf174d
         *,
         name: str | None = None,
     ) -> None:
@@ -716,15 +674,9 @@
         use_scale: bool = True,
         use_bias: bool = True,
         eps: float = 1e-5,
-<<<<<<< HEAD
-        input: Tensor[TypeVarTensorType] | ToBeDetermined = TBD,
-        weight: Tensor[TypeVarTensorType] | ToBeDetermined = TBD,
-        bias: Tensor[TypeVarTensorType] | ToBeDetermined = TBD,
-=======
         input: Tensor[int | float | bool] | ToBeDetermined = TBD,
         weight: Tensor[int | float | bool] | ToBeDetermined = TBD,
         bias: Tensor[int | float | bool] | ToBeDetermined = TBD,
->>>>>>> 61bf174d
         *,
         name: str | None = None,
     ) -> None:
@@ -734,19 +686,8 @@
         # Expects its input shape as [B, ..., d] d refers to normalized dimension
         mean = Mean(axis=-1, keepdim=True)
         numerator = Subtract()
-<<<<<<< HEAD
-        numerator.set_types(left=Tensor[ValType], right=Tensor[ValType])
         var = Variance(axis=-1, correction=0, keepdim=True)
         add = Add()
-        add.set_types(left=Tensor[ValType])
-=======
-        numerator.set_types(
-            left=Tensor[int | float | bool], right=Tensor[int | float | bool]
-        )
-        var = Variance(axis=-1, correction=0, keepdim=True)
-        add = Add()
-        add.set_types(left=Tensor[int | float | bool])
->>>>>>> 61bf174d
         denominator = Sqrt()
         in_key = IOKey("input", value=input)
         self += mean(input=in_key)
@@ -766,25 +707,11 @@
 
         if use_scale:
             mult = Multiply()
-<<<<<<< HEAD
-            mult.set_types(left=Tensor[ValType], right=Tensor[ValType])
-=======
-            mult.set_types(
-                left=Tensor[int | float | bool], right=Tensor[int | float | bool]
-            )
->>>>>>> 61bf174d
             self += mult(left=self.cout, right=IOKey("weight", value=weight))
             mult._set_shapes(shapes)
 
         if use_bias:
             add = Add()
-<<<<<<< HEAD
-            add.set_types(left=Tensor[ValType], right=Tensor[ValType])
-=======
-            add.set_types(
-                left=Tensor[int | float | bool], right=Tensor[int | float | bool]
-            )
->>>>>>> 61bf174d
             self += add(left=self.cout, right=IOKey("bias", value=bias))
             add._set_shapes(shapes)
         # TODO: Remove below Buffer after required naming-related changes are done.
@@ -825,17 +752,10 @@
         use_scale: bool = True,
         use_bias: bool = True,
         eps: float = 1e-5,
-<<<<<<< HEAD
-        input: Tensor[TypeVarTensorType] | ToBeDetermined = TBD,
-        *,
-        weight: Tensor[TypeVarTensorType] | ToBeDetermined = TBD,
-        bias: Tensor[TypeVarTensorType] | ToBeDetermined = TBD,
-=======
         input: Tensor[int | float | bool] | ToBeDetermined = TBD,
         *,
         weight: Tensor[int | float | bool] | ToBeDetermined = TBD,
         bias: Tensor[int | float | bool] | ToBeDetermined = TBD,
->>>>>>> 61bf174d
         name: str | None = None,
     ) -> None:
         super().__init__(name=name)
@@ -906,11 +826,7 @@
 
     def __init__(
         self,
-<<<<<<< HEAD
-        input: Tensor[TypeVarTensorType] | ToBeDetermined = TBD,
-=======
         input: Tensor[int | float | bool] | ToBeDetermined = TBD,
->>>>>>> 61bf174d
         *,
         name: str | None = None,
     ) -> None:
@@ -940,11 +856,7 @@
 
     def __init__(
         self,
-<<<<<<< HEAD
-        input: Tensor[TypeVarTensorType] | ToBeDetermined = TBD,
-=======
         input: Tensor[int | float | bool] | ToBeDetermined = TBD,
->>>>>>> 61bf174d
         *,
         name: str | None = None,
     ) -> None:
@@ -977,13 +889,8 @@
 
     def __init__(
         self,
-<<<<<<< HEAD
-        input: Tensor[TypeVarTensorType] | ToBeDetermined = TBD,
-        kernel: Tensor[TypeVarTensorType] | ToBeDetermined = TBD,
-=======
         input: Tensor[int | float | bool] | ToBeDetermined = TBD,
         kernel: Tensor[int | float | bool] | ToBeDetermined = TBD,
->>>>>>> 61bf174d
         *,
         name: str | None = None,
     ) -> None:
@@ -1027,17 +934,10 @@
 
     def __init__(
         self,
-<<<<<<< HEAD
-        input1: Tensor[TypeVarTensorType] | ToBeDetermined = TBD,
-        input2: Tensor[TypeVarTensorType] | ToBeDetermined = TBD,
-        l_scale: Tensor[TypeVarTensorType] | ToBeDetermined = TBD,
-        sigma: Tensor[TypeVarTensorType] | ToBeDetermined = TBD,
-=======
         input1: Tensor[int | float | bool] | ToBeDetermined = TBD,
         input2: Tensor[int | float | bool] | ToBeDetermined = TBD,
         l_scale: Tensor[int | float | bool] | ToBeDetermined = TBD,
         sigma: Tensor[int | float | bool] | ToBeDetermined = TBD,
->>>>>>> 61bf174d
         *,
         name: str | None = None,
     ) -> None:
@@ -1112,17 +1012,10 @@
     def __init__(
         self,
         robust: bool = True,
-<<<<<<< HEAD
-        input1: Tensor[TypeVarTensorType] | ToBeDetermined = TBD,
-        input2: Tensor[TypeVarTensorType] | ToBeDetermined = TBD,
-        poly_coef: Tensor[TypeVarTensorType] | ToBeDetermined = TBD,
-        degree: Tensor[TypeVarTensorType] | ToBeDetermined = TBD,
-=======
         input1: Tensor[int | float | bool] | ToBeDetermined = TBD,
         input2: Tensor[int | float | bool] | ToBeDetermined = TBD,
         poly_coef: Tensor[int | float | bool] | ToBeDetermined = TBD,
         degree: Tensor[int | float | bool] | ToBeDetermined = TBD,
->>>>>>> 61bf174d
         *,
         name: str | None = None,
     ) -> None:
@@ -1184,19 +1077,11 @@
     def __init__(
         self,
         kernel: BaseModel,
-<<<<<<< HEAD
-        weight: Tensor[TypeVarTensorType] | ToBeDetermined = TBD,
-        bias: Tensor[TypeVarTensorType] | ToBeDetermined = TBD,
-        *,
-        name: str | None = None,
-        **kwargs: Tensor[TypeVarTensorType] | ToBeDetermined,
-=======
         weight: Tensor[int | float | bool] | ToBeDetermined = TBD,
         bias: Tensor[int | float | bool] | ToBeDetermined = TBD,
         *,
         name: str | None = None,
         **kwargs: Tensor[int | float | bool] | ToBeDetermined,
->>>>>>> 61bf174d
     ) -> None:
         if len(kernel.input_keys) < 2:
             raise KeyError("Kernel requires at least two inputs!")
@@ -1263,15 +1148,9 @@
 
     def __init__(
         self,
-<<<<<<< HEAD
-        input: Tensor[TypeVarTensorType] | ToBeDetermined = TBD,
-        weight: Tensor[TypeVarTensorType] | ToBeDetermined = TBD,
-        bias: Tensor[TypeVarTensorType] | ToBeDetermined = TBD,
-=======
         input: Tensor[int | float | bool] | ToBeDetermined = TBD,
         weight: Tensor[int | float | bool] | ToBeDetermined = TBD,
         bias: Tensor[int | float | bool] | ToBeDetermined = TBD,
->>>>>>> 61bf174d
         *,
         name: str | None = None,
     ) -> None:
@@ -1320,15 +1199,9 @@
 
     def __init__(
         self,
-<<<<<<< HEAD
-        input: Tensor[TypeVarTensorType] | ToBeDetermined = TBD,
-        weight: Tensor[TypeVarTensorType] | ToBeDetermined = TBD,
-        bias: Tensor[TypeVarTensorType] | ToBeDetermined = TBD,
-=======
         input: Tensor[int | float | bool] | ToBeDetermined = TBD,
         weight: Tensor[int | float | bool] | ToBeDetermined = TBD,
         bias: Tensor[int | float | bool] | ToBeDetermined = TBD,
->>>>>>> 61bf174d
         *,
         name: str | None = None,
     ) -> None:
@@ -1377,17 +1250,10 @@
         activations: list[BaseModel],
         dimensions: Sequence[int | None],
         input_name_templates: dict[str, str] | None = None,
-<<<<<<< HEAD
-        input: Tensor[TypeVarTensorType] | ToBeDetermined = TBD,
-        *,
-        name: str | None = None,
-        **weights_biases: Tensor[TypeVarTensorType] | ToBeDetermined,
-=======
         input: Tensor[int | float | bool] | ToBeDetermined = TBD,
         *,
         name: str | None = None,
         **weights_biases: Tensor[int | float | bool] | ToBeDetermined,
->>>>>>> 61bf174d
     ) -> None:
         super().__init__(name=name)
         self.factory_args = {"activations": activations, "dimensions": dimensions}
@@ -1492,21 +1358,12 @@
 
     def __init__(
         self,
-<<<<<<< HEAD
-        input: Tensor[TypeVarTensorType] | ToBeDetermined = TBD,
-        w_ih: Tensor[TypeVarTensorType] | ToBeDetermined = TBD,
-        w_hh: Tensor[TypeVarTensorType] | ToBeDetermined = TBD,
-        w_ho: Tensor[TypeVarTensorType] | ToBeDetermined = TBD,
-        bias_h: Tensor[TypeVarTensorType] | ToBeDetermined = TBD,
-        bias_o: Tensor[TypeVarTensorType] | ToBeDetermined = TBD,
-=======
         input: Tensor[int | float | bool] | ToBeDetermined = TBD,
         w_ih: Tensor[int | float | bool] | ToBeDetermined = TBD,
         w_hh: Tensor[int | float | bool] | ToBeDetermined = TBD,
         w_ho: Tensor[int | float | bool] | ToBeDetermined = TBD,
         bias_h: Tensor[int | float | bool] | ToBeDetermined = TBD,
         bias_o: Tensor[int | float | bool] | ToBeDetermined = TBD,
->>>>>>> 61bf174d
         *,
         name: str | None = None,
     ) -> None:
@@ -1628,19 +1485,6 @@
 
     def __init__(
         self,
-<<<<<<< HEAD
-        input: Tensor[TypeVarTensorType] | ToBeDetermined = TBD,
-        w_i: Tensor[TypeVarTensorType] | ToBeDetermined = TBD,
-        w_f: Tensor[TypeVarTensorType] | ToBeDetermined = TBD,
-        w_c: Tensor[TypeVarTensorType] | ToBeDetermined = TBD,
-        w_o: Tensor[TypeVarTensorType] | ToBeDetermined = TBD,
-        w_out: Tensor[TypeVarTensorType] | ToBeDetermined = TBD,
-        bias_f: Tensor[TypeVarTensorType] | ToBeDetermined = TBD,
-        bias_i: Tensor[TypeVarTensorType] | ToBeDetermined = TBD,
-        bias_c: Tensor[TypeVarTensorType] | ToBeDetermined = TBD,
-        bias_o: Tensor[TypeVarTensorType] | ToBeDetermined = TBD,
-        bias_out: Tensor[TypeVarTensorType] | ToBeDetermined = TBD,
-=======
         input: Tensor[int | float | bool] | ToBeDetermined = TBD,
         w_i: Tensor[int | float | bool] | ToBeDetermined = TBD,
         w_f: Tensor[int | float | bool] | ToBeDetermined = TBD,
@@ -1652,7 +1496,6 @@
         bias_c: Tensor[int | float | bool] | ToBeDetermined = TBD,
         bias_o: Tensor[int | float | bool] | ToBeDetermined = TBD,
         bias_out: Tensor[int | float | bool] | ToBeDetermined = TBD,
->>>>>>> 61bf174d
         *,
         name: str | None = None,
     ) -> None:
@@ -1813,19 +1656,6 @@
 
     def __init__(
         self,
-<<<<<<< HEAD
-        input: Tensor[TypeVarTensorType] | ToBeDetermined = TBD,
-        prev_hidden: Tensor[TypeVarTensorType] | ToBeDetermined = TBD,
-        prev_cell: Tensor[TypeVarTensorType] | ToBeDetermined = TBD,
-        w_i: Tensor[TypeVarTensorType] | ToBeDetermined = TBD,
-        w_f: Tensor[TypeVarTensorType] | ToBeDetermined = TBD,
-        w_c: Tensor[TypeVarTensorType] | ToBeDetermined = TBD,
-        w_o: Tensor[TypeVarTensorType] | ToBeDetermined = TBD,
-        bias_f: Tensor[TypeVarTensorType] | ToBeDetermined = TBD,
-        bias_i: Tensor[TypeVarTensorType] | ToBeDetermined = TBD,
-        bias_c: Tensor[TypeVarTensorType] | ToBeDetermined = TBD,
-        bias_o: Tensor[TypeVarTensorType] | ToBeDetermined = TBD,
-=======
         input: Tensor[int | float | bool] | ToBeDetermined = TBD,
         prev_hidden: Tensor[int | float | bool] | ToBeDetermined = TBD,
         prev_cell: Tensor[int | float | bool] | ToBeDetermined = TBD,
@@ -1837,7 +1667,6 @@
         bias_i: Tensor[int | float | bool] | ToBeDetermined = TBD,
         bias_c: Tensor[int | float | bool] | ToBeDetermined = TBD,
         bias_o: Tensor[int | float | bool] | ToBeDetermined = TBD,
->>>>>>> 61bf174d
         *,
         name: str | None = None,
     ) -> None:
@@ -1960,11 +1789,7 @@
         cell_type: Cell,
         *,
         name: str | None = None,
-<<<<<<< HEAD
-        # **kwargs: Tensor[TypeVarTensorType] | MainValueType,
-=======
         # **kwargs: Tensor[int | float | bool] | MainValueType,
->>>>>>> 61bf174d
     ) -> None:
         self.cell_type = cell_type
         super().__init__(name=name)
@@ -1982,17 +1807,10 @@
         cell_type: Cell,
         max_sequence_length: int,
         teacher_forcing: bool = False,
-<<<<<<< HEAD
-        input: Tensor[TypeVarTensorType] | ToBeDetermined = TBD,
-        *,
-        name: str | None = None,
-        **kwargs: Tensor[TypeVarTensorType] | MainValueType,
-=======
         input: Tensor[int | float | bool] | ToBeDetermined = TBD,
         *,
         name: str | None = None,
         **kwargs: Tensor[int | float | bool] | MainValueType,
->>>>>>> 61bf174d
     ) -> None:
         super().__init__(cell_type=cell_type, name=name)
 
@@ -2074,17 +1892,10 @@
         self,
         cell_type: Cell,
         max_sequence_length: int,
-<<<<<<< HEAD
-        input: Tensor[TypeVarTensorType] | ToBeDetermined = TBD,
-        *,
-        name: str | None = None,
-        **kwargs: Tensor[TypeVarTensorType] | ToBeDetermined,
-=======
         input: Tensor[int | float | bool] | ToBeDetermined = TBD,
         *,
         name: str | None = None,
         **kwargs: Tensor[int | float | bool] | ToBeDetermined,
->>>>>>> 61bf174d
     ) -> None:
         super().__init__(cell_type=cell_type, name=name)
 
@@ -2138,17 +1949,10 @@
         self,
         cell_type: Cell,
         max_sequence_length: int,
-<<<<<<< HEAD
-        hidden_concat: Tensor[TypeVarTensorType] | ToBeDetermined = TBD,
-        *,
-        name: str | None = None,
-        **kwargs: Tensor[TypeVarTensorType] | ToBeDetermined,
-=======
         hidden_concat: Tensor[int | float | bool] | ToBeDetermined = TBD,
         *,
         name: str | None = None,
         **kwargs: Tensor[int | float | bool] | ToBeDetermined,
->>>>>>> 61bf174d
     ) -> None:
         super().__init__(cell_type, name=name)
 
@@ -2228,11 +2032,7 @@
         max_input_sequence_length: int,
         max_target_sequence_length: int,
         teacher_forcing: bool = False,
-<<<<<<< HEAD
-        indices: Tensor[TypeVarTensorType] | ToBeDetermined = TBD,
-=======
         indices: Tensor[int | float | bool] | ToBeDetermined = TBD,
->>>>>>> 61bf174d
         *,
         name: str | None = None,
     ) -> None:
@@ -2335,13 +2135,8 @@
         self,
         get_final_distance: bool = True,
         robust: bool = True,
-<<<<<<< HEAD
-        input1: Tensor[TypeVarTensorType] | ToBeDetermined = TBD,
-        input2: Tensor[TypeVarTensorType] | ToBeDetermined = TBD,
-=======
         input1: Tensor[int | float | bool] | ToBeDetermined = TBD,
         input2: Tensor[int | float | bool] | ToBeDetermined = TBD,
->>>>>>> 61bf174d
         *,
         name: str | None = None,
     ) -> None:
@@ -2400,15 +2195,9 @@
         self,
         degree: int,
         dimension: int | None = None,
-<<<<<<< HEAD
-        input: Tensor[TypeVarTensorType] | ToBeDetermined = TBD,
-        weight: Tensor[TypeVarTensorType] | ToBeDetermined = TBD,
-        bias: Tensor[TypeVarTensorType] | ToBeDetermined = TBD,
-=======
         input: Tensor[int | float | bool] | ToBeDetermined = TBD,
         weight: Tensor[int | float | bool] | ToBeDetermined = TBD,
         bias: Tensor[int | float | bool] | ToBeDetermined = TBD,
->>>>>>> 61bf174d
         *,
         name: str | None = None,
     ) -> None:
@@ -2450,15 +2239,9 @@
         self,
         exact_distances: bool = True,
         robust: bool = True,
-<<<<<<< HEAD
-        distances: Tensor[TypeVarTensorType] | ToBeDetermined = TBD,
-        pred_distances: Tensor[TypeVarTensorType] | ToBeDetermined = TBD,
-        norm: Tensor[TypeVarTensorType] | ToBeDetermined = TBD,
-=======
         distances: Tensor[int | float | bool] | ToBeDetermined = TBD,
         pred_distances: Tensor[int | float | bool] | ToBeDetermined = TBD,
         norm: Tensor[int | float | bool] | ToBeDetermined = TBD,
->>>>>>> 61bf174d
         *,
         name: str | None = None,
     ) -> None:
@@ -2556,15 +2339,9 @@
         exact_distances: bool = True,
         calculate_p_joint: bool = False,
         perplexity: float = 20.0,
-<<<<<<< HEAD
-        distances: Tensor[TypeVarTensorType] | ToBeDetermined = TBD,
-        pred_distances: Tensor[TypeVarTensorType] | ToBeDetermined = TBD,
-        p_joint: Tensor[TypeVarTensorType] | ToBeDetermined = TBD,
-=======
         distances: Tensor[int | float | bool] | ToBeDetermined = TBD,
         pred_distances: Tensor[int | float | bool] | ToBeDetermined = TBD,
         p_joint: Tensor[int | float | bool] | ToBeDetermined = TBD,
->>>>>>> 61bf174d
         *,
         name: str | None = None,
     ) -> None:
@@ -2659,17 +2436,10 @@
         self,
         base_model: MDSCore | TSNECore,
         input_type: str = "distances",
-<<<<<<< HEAD
-        input: Tensor[TypeVarTensorType] | ToBeDetermined = TBD,
-        coords: Tensor[TypeVarTensorType] | ToBeDetermined = TBD,
-        norm: Tensor[TypeVarTensorType] | ToBeDetermined = TBD,
-        predicted_coords: Tensor[TypeVarTensorType] | ToBeDetermined = TBD,
-=======
         input: Tensor[int | float | bool] | ToBeDetermined = TBD,
         coords: Tensor[int | float | bool] | ToBeDetermined = TBD,
         norm: Tensor[int | float | bool] | ToBeDetermined = TBD,
         predicted_coords: Tensor[int | float | bool] | ToBeDetermined = TBD,
->>>>>>> 61bf174d
         *,
         name: str | None = None,
     ) -> None:
@@ -2775,17 +2545,10 @@
         self,
         prediction_dim: int,
         input_type: str = "distances",
-<<<<<<< HEAD
-        input: Tensor[TypeVarTensorType] | ToBeDetermined = TBD,
-        coords: Tensor[TypeVarTensorType] | ToBeDetermined = TBD,
-        norm: Tensor[TypeVarTensorType] | ToBeDetermined = TBD,
-        predicted_coords: Tensor[TypeVarTensorType] | ToBeDetermined = TBD,
-=======
         input: Tensor[int | float | bool] | ToBeDetermined = TBD,
         coords: Tensor[int | float | bool] | ToBeDetermined = TBD,
         norm: Tensor[int | float | bool] | ToBeDetermined = TBD,
         predicted_coords: Tensor[int | float | bool] | ToBeDetermined = TBD,
->>>>>>> 61bf174d
         *,
         name: str | None = None,
     ) -> None:
@@ -2840,15 +2603,9 @@
         input_type: str = "distances",
         preplexity: float = 20.0,
         calculate_p_joint: bool = False,
-<<<<<<< HEAD
-        input: Tensor[TypeVarTensorType] | ToBeDetermined = TBD,
-        norm: Tensor[TypeVarTensorType] | ToBeDetermined = TBD,
-        predicted_coords: Tensor[TypeVarTensorType] | ToBeDetermined = TBD,
-=======
         input: Tensor[int | float | bool] | ToBeDetermined = TBD,
         norm: Tensor[int | float | bool] | ToBeDetermined = TBD,
         predicted_coords: Tensor[int | float | bool] | ToBeDetermined = TBD,
->>>>>>> 61bf174d
         *,
         name: str | None = None,
     ) -> None:
@@ -2902,16 +2659,6 @@
 
     def __init__(
         self,
-<<<<<<< HEAD
-        s: Tensor[TypeVarTensorType] | ToBeDetermined = TBD,
-        k: Tensor[TypeVarTensorType] | ToBeDetermined = TBD,
-        k_star: Tensor[TypeVarTensorType] | ToBeDetermined = TBD,
-        mu: Tensor[TypeVarTensorType] | ToBeDetermined = TBD,
-        label: Tensor[TypeVarTensorType] | ToBeDetermined = TBD,
-        loss: Tensor[TypeVarTensorType] | ToBeDetermined = TBD,
-        prediction: Tensor[TypeVarTensorType] | ToBeDetermined = TBD,
-        confidence: Tensor[TypeVarTensorType] | ToBeDetermined = TBD,
-=======
         s: Tensor[int | float | bool] | ToBeDetermined = TBD,
         k: Tensor[int | float | bool] | ToBeDetermined = TBD,
         k_star: Tensor[int | float | bool] | ToBeDetermined = TBD,
@@ -2920,7 +2667,6 @@
         loss: Tensor[int | float | bool] | ToBeDetermined = TBD,
         prediction: Tensor[int | float | bool] | ToBeDetermined = TBD,
         confidence: Tensor[int | float | bool] | ToBeDetermined = TBD,
->>>>>>> 61bf174d
         *,
         name: str | None = None,
     ) -> None:
@@ -3040,19 +2786,11 @@
     def __init__(
         self,
         robust: bool = False,
-<<<<<<< HEAD
-        labels: Tensor[TypeVarTensorType] | ToBeDetermined = TBD,
-        mu: Tensor[TypeVarTensorType] | ToBeDetermined = TBD,
-        L: Tensor[TypeVarTensorType] | ToBeDetermined = TBD,
-        K_term: Tensor[TypeVarTensorType] | ToBeDetermined = TBD,
-        alpha: Tensor[TypeVarTensorType] | ToBeDetermined = TBD,
-=======
         labels: Tensor[int | float | bool] | ToBeDetermined = TBD,
         mu: Tensor[int | float | bool] | ToBeDetermined = TBD,
         L: Tensor[int | float | bool] | ToBeDetermined = TBD,
         K_term: Tensor[int | float | bool] | ToBeDetermined = TBD,
         alpha: Tensor[int | float | bool] | ToBeDetermined = TBD,
->>>>>>> 61bf174d
         *,
         name: str | None = None,
     ) -> None:
@@ -3140,13 +2878,8 @@
         is_binary: bool = False,
         is_pred_one_hot: bool = True,
         is_label_one_hot: bool = True,
-<<<<<<< HEAD
-        pred: Tensor[TypeVarTensorType] | ToBeDetermined = TBD,
-        label: Tensor[TypeVarTensorType] | ToBeDetermined = TBD,
-=======
         pred: Tensor[int | float | bool] | ToBeDetermined = TBD,
         label: Tensor[int | float | bool] | ToBeDetermined = TBD,
->>>>>>> 61bf174d
         *,
         name: str | None = None,
     ) -> None:
@@ -3220,13 +2953,8 @@
         is_binary: bool = False,
         is_pred_one_hot: bool = True,
         is_label_one_hot: bool = True,
-<<<<<<< HEAD
-        pred: Tensor[TypeVarTensorType] | ToBeDetermined = TBD,
-        label: Tensor[TypeVarTensorType] | ToBeDetermined = TBD,
-=======
         pred: Tensor[int | float | bool] | ToBeDetermined = TBD,
         label: Tensor[int | float | bool] | ToBeDetermined = TBD,
->>>>>>> 61bf174d
         *,
         name: str | None = None,
     ) -> None:
@@ -3287,13 +3015,8 @@
         is_binary: bool = False,
         is_pred_one_hot: bool = True,
         is_label_one_hot: bool = True,
-<<<<<<< HEAD
-        pred: Tensor[TypeVarTensorType] | ToBeDetermined = TBD,
-        label: Tensor[TypeVarTensorType] | ToBeDetermined = TBD,
-=======
         pred: Tensor[int | float | bool] | ToBeDetermined = TBD,
         label: Tensor[int | float | bool] | ToBeDetermined = TBD,
->>>>>>> 61bf174d
         *,
         name: str | None = None,
     ) -> None:
@@ -3453,13 +3176,8 @@
         is_binary: bool = False,
         is_pred_one_hot: bool = True,
         is_label_one_hot: bool = True,
-<<<<<<< HEAD
-        pred: Tensor[TypeVarTensorType] | ToBeDetermined = TBD,
-        label: Tensor[TypeVarTensorType] | ToBeDetermined = TBD,
-=======
         pred: Tensor[int | float | bool] | ToBeDetermined = TBD,
         label: Tensor[int | float | bool] | ToBeDetermined = TBD,
->>>>>>> 61bf174d
         *,
         name: str | None = None,
     ) -> None:
@@ -3618,13 +3336,8 @@
         is_binary: bool = False,
         is_pred_one_hot: bool = True,
         is_label_one_hot: bool = True,
-<<<<<<< HEAD
-        pred: Tensor[TypeVarTensorType] | ToBeDetermined = TBD,
-        label: Tensor[TypeVarTensorType] | ToBeDetermined = TBD,
-=======
         pred: Tensor[int | float | bool] | ToBeDetermined = TBD,
         label: Tensor[int | float | bool] | ToBeDetermined = TBD,
->>>>>>> 61bf174d
         *,
         name: str | None = None,
     ) -> None:
@@ -3779,13 +3492,8 @@
         self,
         n_classes: int,
         is_label_one_hot: bool = True,
-<<<<<<< HEAD
-        pred: Tensor[TypeVarTensorType] | ToBeDetermined = TBD,
-        label: Tensor[TypeVarTensorType] | ToBeDetermined = TBD,
-=======
         pred: Tensor[int | float | bool] | ToBeDetermined = TBD,
         label: Tensor[int | float | bool] | ToBeDetermined = TBD,
->>>>>>> 61bf174d
         *,
         name: str | None = None,
     ) -> None:
@@ -3842,11 +3550,7 @@
 
     def __init__(
         self,
-<<<<<<< HEAD
-        input: Tensor[TypeVarTensorType] | ToBeDetermined = TBD,
-=======
         input: Tensor[int | float | bool] | ToBeDetermined = TBD,
->>>>>>> 61bf174d
         *,
         name: str | None = None,
     ) -> None:
