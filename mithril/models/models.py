# Copyright 2022 Synnada, Inc.
#
# Licensed under the Apache License, Version 2.0 (the "License");
# you may not use this file except in compliance with the License.
# You may obtain a copy of the License at
#
#     http://www.apache.org/licenses/LICENSE-2.0
#
# Unless required by applicable law or agreed to in writing, software
# distributed under the License is distributed on an "AS IS" BASIS,
# WITHOUT WARRANTIES OR CONDITIONS OF ANY KIND, either express or implied.
# See the License for the specific language governing permissions and
# limitations under the License.

from __future__ import annotations

import math
from abc import abstractmethod
from collections.abc import Sequence
from copy import deepcopy

from ..framework.common import (
    NOT_GIVEN,
    TBD,
    MainValueType,
    ShapeTemplateType,
    Tensor,
    ToBeDetermined,
)
from ..framework.constraints import polynomial_kernel_constraint
from ..framework.logical.model import (
    Connection,
    ConnectionType,
    ExtendInfo,
    IOKey,
    Model,
)
from ..utils.utils import PaddingType, convert_to_list, convert_to_tuple
from .primitives import (
    Absolute,
    Add,
    ArgMax,
    AUCCore,
    Buffer,
    CartesianDifference,
    Cast,
    Cholesky,
    Concat,
    DistanceMatrix,
    Divide,
    Dtype,
    Eigvalsh,
    Exponential,
    Eye,
    EyeComplement,
    GPRAlpha,
    GPRVOuter,
    Greater,
    Indexer,
    KLDivergence,
    Length,
    Log,
    MatrixMultiply,
    Mean,
    Minus,
    Multiply,
    NormModifier,
    PaddingConverter1D,
    PaddingConverter2D,
    PermuteTensor,
    PolynomialFeatures,
    Power,
    PrimitiveConvolution1D,
    PrimitiveConvolution2D,
    PrimitiveMaxPool1D,
    PrimitiveMaxPool2D,
    Reshape,
    Shape,
    Sigmoid,
    Sign,
    Size,
    Slice,
    Sqrt,
    Square,
    Squeeze,
    StableReciprocal,
    StrideConverter,
    Subtract,
    Sum,
    Tanh,
    Transpose,
    TransposedDiagonal,
    Trapezoid,
    TsnePJoint,
    TupleConverter,
    Unique,
    Variance,
    Where,
)

__all__ = [
    "Linear",
    "ElementWiseAffine",
    "Layer",
    "LayerNorm",
    "GroupNorm",
    "L1",
    "L2",
    "QuadraticFormRegularizer",
    "RBFKernel",
    "PolynomialKernel",
    "KernelizedSVM",
    "LinearSVM",
    "LogisticRegression",
    "MLP",
    "Cell",
    "RNNCell",
    "LSTMCell",
    "RNN",
    "OneToMany",
    "ManyToOne",
    "EncoderDecoder",
    "EncoderDecoderInference",
    "EncoderDistanceMatrix",
    "PolynomialRegression",
    "MDSCore",
    "MDS",
    "TSNE",
    "GaussProcessRegressionCore",
    "GPRLoss",
    "F1",
    "Precision",
    "Recall",
    "MaxPool1D",
    "MaxPool2D",
    "Convolution1D",
    "Convolution2D",
    "LSTMCellBody",
    "Cast",
    "Dtype",
    "Metric",
    "Accuracy",
    "AUC",
    "SiLU",
]


class Pool1D(Model):
    input: Connection
    kernel_size: Connection
    stride: Connection
    padding: Connection
    dilation: Connection
    output: Connection

    @property
    def pool_model(self) -> type[Model]:
        raise NotImplementedError("Pool Model should be indicated!")

    def __init__(
        self,
        kernel_size: int | ToBeDetermined,
        stride: int | None | ToBeDetermined = None,
        padding: int | PaddingType | tuple[int, int] | ToBeDetermined = (0, 0),
        dilation: int | ToBeDetermined = 1,
        input: Tensor[int | float | bool] | ToBeDetermined = TBD,
        *,
        name: str | None = None,
    ) -> None:
        super().__init__(name=name)
        self.factory_args = {
            "kernel_size": convert_to_list(kernel_size),
            "stride": convert_to_list(stride),
            "padding": convert_to_list(padding),
            "dilation": convert_to_list(dilation),
        }
        pad = convert_to_tuple(padding) if isinstance(padding, list) else padding

        stride_conv = StrideConverter()
        pad_conv = PaddingConverter1D()

        self |= stride_conv(
            input=IOKey(name="stride", value=stride),
            kernel_size=IOKey(name="kernel_size", value=kernel_size),
        )

        self |= pad_conv(
            input=IOKey(name="padding", value=pad), kernel_size="kernel_size"
        )

        self |= self.pool_model()(
            input=IOKey("input", value=input),
            kernel_size="kernel_size",
            stride=stride_conv.output,
            padding=pad_conv.output,
            dilation=IOKey(name="dilation", value=dilation),
            output=IOKey(name="output"),
        )

        self.set_cin("input", safe=False)
        self._freeze()

    def __call__(  # type: ignore[override]
        self,
        input: ConnectionType = NOT_GIVEN,
        kernel_size: ConnectionType = NOT_GIVEN,
        stride: ConnectionType = NOT_GIVEN,
        padding: ConnectionType = NOT_GIVEN,
        dilation: ConnectionType = NOT_GIVEN,
        output: ConnectionType = NOT_GIVEN,
    ) -> ExtendInfo:
        return super().__call__(
            input=input,
            kernel_size=kernel_size,
            stride=stride,
            padding=padding,
            dilation=dilation,
            output=output,
        )


class MaxPool1D(Pool1D):
    @property
    def pool_model(self) -> type[Model]:
        return PrimitiveMaxPool1D


# TODO: Implement MinPool1D and AvgPool1D
# class MinPool1D(Pool1D):
#     @property
#     def pool_model(self):
#         return PrimitiveMinPool1D

# class AvgPool1D(Pool1D):
#     @property
#     def pool_model(self):
#         return PrimitiveAvgPool1D


class Pool2D(Model):
    input: Connection
    kernel_size: Connection
    stride: Connection
    padding: Connection
    dilation: Connection
    output: Connection

    @property
    def pool_model(self) -> type[Model]:
        raise NotImplementedError("Pool Model should be indicated!")

    def __init__(
        self,
        kernel_size: int | tuple[int, int] | ToBeDetermined,
        stride: int | None | tuple[int, int] | ToBeDetermined = None,
        padding: int | PaddingType | tuple[int, int] | ToBeDetermined = (0, 0),
        dilation: int | ToBeDetermined = 1,
        input: Tensor[int | float | bool] | ToBeDetermined = TBD,
        *,
        name: str | None = None,
    ) -> None:
        super().__init__(name=name)
        self.factory_args = {
            "kernel_size": convert_to_list(kernel_size),
            "stride": convert_to_list(stride),
            "padding": convert_to_list(padding),
            "dilation": convert_to_list(dilation),
        }

        pad = convert_to_tuple(padding) if isinstance(padding, list) else padding
        if isinstance(stride, list):
            stride = convert_to_tuple(stride)
        if isinstance(kernel_size, list):
            kernel_size = convert_to_tuple(kernel_size)

        kt_converter = TupleConverter()
        s_converter = StrideConverter()
        st_converter = TupleConverter()
        p_converter = PaddingConverter2D()
        pt_converter = TupleConverter()
        dt_converter = TupleConverter()

        self |= kt_converter(input=IOKey(name="kernel_size", value=kernel_size))
        self |= s_converter(
            input=IOKey(name="stride", value=stride), kernel_size=kt_converter.output
        )
        self |= st_converter(input=s_converter.output)
        self |= p_converter(
            input=IOKey(name="padding", value=pad), kernel_size=kt_converter.output
        )
        self |= pt_converter(input=p_converter.output)
        self |= dt_converter(input=IOKey(name="dilation", value=dilation))
        self |= self.pool_model()(
            input=IOKey("input", value=input),
            kernel_size=kt_converter.output,
            stride=st_converter.output,
            padding=pt_converter.output,
            dilation=dt_converter.output,
            output=IOKey(name="output"),
        )
        self.set_cin("input", safe=False)
        self._freeze()

    def __call__(  # type: ignore[override]
        self,
        input: ConnectionType = NOT_GIVEN,
        kernel_size: ConnectionType = NOT_GIVEN,
        stride: ConnectionType = NOT_GIVEN,
        padding: ConnectionType = NOT_GIVEN,
        dilation: ConnectionType = NOT_GIVEN,
        output: ConnectionType = NOT_GIVEN,
    ) -> ExtendInfo:
        return super().__call__(
            input=input,
            kernel_size=kernel_size,
            stride=stride,
            padding=padding,
            dilation=dilation,
            output=output,
        )


class MaxPool2D(Pool2D):
    @property
    def pool_model(self) -> type[Model]:
        return PrimitiveMaxPool2D


# TODO: Implement MinPool2D and AvgPool2D
# class MinPool2D(Pool2D):
#     @property
#     def pool_model(self):
#         return PrimitiveMinPool2D

# class AvgPool2D(Pool2D):
#     @property
#     def pool_model(self):
#         return PrimitiveAvgPool2D


class Convolution1D(Model):
    input: Connection
    weight: Connection
    stride: Connection
    padding: Connection
    dilation: Connection
    output: Connection

    def __init__(
        self,
        kernel_size: int | None = None,
        out_channels: int | None = None,
        stride: int | ToBeDetermined = 1,
        padding: int | PaddingType | tuple[int, int] | ToBeDetermined = 0,
        dilation: int | ToBeDetermined = 1,
        use_bias: bool = True,
        input: Tensor[int | float | bool] | ToBeDetermined = TBD,
        weight: Tensor[int | float | bool] | ToBeDetermined = TBD,
        *,
        name: str | None = None,
    ) -> None:
        super().__init__(name=name)
        self.factory_args = {
            "kernel_size": convert_to_list(kernel_size),
            "out_channels": out_channels,
            "stride": convert_to_list(stride),
            "padding": convert_to_list(padding),
            "dilation": convert_to_list(dilation),
            "use_bias": use_bias,
        }

        pad = convert_to_tuple(padding) if isinstance(padding, list) else padding

        k_shp = Shape()
        p_converter = PaddingConverter1D()

        self |= k_shp(
            input=IOKey(name="weight", shape=[out_channels, "C_in", kernel_size])
        )
        self |= p_converter(
            input=IOKey(name="padding", value=pad), kernel_size=k_shp.output[-1]
        )

        conv_connections: dict[str, ConnectionType] = {
            "output": IOKey(name="output"),
            "input": IOKey("input", value=input),
            "weight": IOKey("weight", value=weight, differantiable=True),
            "stride": IOKey(name="stride", value=stride),
            "padding": p_converter.output,
            "dilation": IOKey(name="dilation", value=dilation),
        }
        if use_bias:
            conv_connections["bias"] = IOKey("bias", differantiable=True)

        self |= PrimitiveConvolution1D(use_bias=use_bias)(**conv_connections)
        self.set_cin("input", safe=False)
        self._freeze()

    def __call__(  # type: ignore[override]
        self,
        input: ConnectionType = NOT_GIVEN,
        weight: ConnectionType = NOT_GIVEN,
        stride: ConnectionType = NOT_GIVEN,
        padding: ConnectionType = NOT_GIVEN,
        dilation: ConnectionType = NOT_GIVEN,
        output: ConnectionType = NOT_GIVEN,
    ) -> ExtendInfo:
        return super().__call__(
            input=input,
            weight=weight,
            stride=stride,
            padding=padding,
            dilation=dilation,
            output=output,
        )


class Convolution2D(Model):
    input: Connection
    weight: Connection
    stride: Connection
    padding: Connection
    dilation: Connection
    output: Connection

    def __init__(
        self,
        kernel_size: int | tuple[int, int] | None = None,
        out_channels: int | None = None,
        stride: int | tuple[int, int] | ToBeDetermined = (1, 1),
        padding: int
        | PaddingType
        | tuple[int, int]
        | tuple[tuple[int, int], tuple[int, int]]
        | ToBeDetermined = (0, 0),
        dilation: int | tuple[int, int] | ToBeDetermined = (1, 1),
        use_bias: bool = True,
        input: Tensor[int | float | bool] | ToBeDetermined = TBD,
        weight: Tensor[int | float | bool] | ToBeDetermined = TBD,
        *,
        name: str | None = None,
    ) -> None:
        super().__init__(name=name)
        self.factory_args = {
            "kernel_size": convert_to_list(kernel_size),
            "out_channels": out_channels,
            "stride": convert_to_list(stride),
            "padding": convert_to_list(padding),
            "dilation": convert_to_list(dilation),
            "use_bias": use_bias,
        }

        if isinstance(kernel_size, int | None):
            k_size = (kernel_size, kernel_size)
        else:
            k_size = kernel_size

        if isinstance(stride, list):
            stride = convert_to_tuple(stride)
        pad = convert_to_tuple(padding) if isinstance(padding, list) else padding
        if isinstance(dilation, list):
            dilation = convert_to_tuple(dilation)

        k_shp = Shape()
        p_converter = PaddingConverter2D()
        st_converter = TupleConverter()
        pt_converter = TupleConverter()
        dt_converter = TupleConverter()

        self |= k_shp(input=IOKey(name="weight", shape=[out_channels, "C_in", *k_size]))
        self |= p_converter(
            input=IOKey(name="padding", value=pad), kernel_size=k_shp.output[-2:]
        )
        self |= st_converter(input=IOKey(name="stride", value=stride))
        self |= pt_converter(input=p_converter.output)
        self |= dt_converter(input=IOKey(name="dilation", value=dilation))

        conv_connections: dict[str, ConnectionType] = {
            "output": IOKey(name="output"),
            "input": IOKey("input", value=input),
            "weight": IOKey("weight", value=weight, differantiable=True),
            "stride": st_converter.output,
            "padding": pt_converter.output,
            "dilation": dt_converter.output,
        }
        if use_bias:
            conv_connections["bias"] = IOKey("bias", differantiable=True)

        self |= PrimitiveConvolution2D(use_bias=use_bias)(**conv_connections)
        self.set_cin("input", safe=False)
        self._freeze()

    def __call__(  # type: ignore[override]
        self,
        input: ConnectionType = NOT_GIVEN,
        weight: ConnectionType = NOT_GIVEN,
        stride: ConnectionType = NOT_GIVEN,
        padding: ConnectionType = NOT_GIVEN,
        dilation: ConnectionType = NOT_GIVEN,
        output: ConnectionType = NOT_GIVEN,
    ) -> ExtendInfo:
        return super().__call__(
            input=input,
            weight=weight,
            stride=stride,
            padding=padding,
            dilation=dilation,
            output=output,
        )


class Linear(Model):
    output: Connection
    input: Connection
    weight: Connection
    bias: Connection

    def __init__(
        self,
        dimension: int | None = None,
        use_bias: bool = True,
        input: Tensor[int | float | bool] | ToBeDetermined = TBD,
        weight: Tensor[int | float | bool] | ToBeDetermined = TBD,
        bias: Tensor[int | float | bool] | ToBeDetermined = TBD,
        *,
        name: str | None = None,
    ) -> None:
        super().__init__(name=name)
        self.factory_args = {"dimension": dimension, "use_bias": use_bias}
        dim: int | str = "d_out" if dimension is None else dimension
        shapes: dict[str, ShapeTemplateType] = {
            "input": ["N", ("Var_inter", ...), "d_in"],
            "weight": [dim, "d_in"],
            "output": ["N", ("Var_inter", ...), dim],
        }

        mult = MatrixMultiply()

        output = IOKey(name="output")
        input_key = IOKey(name="input", value=input)
        weight_key = IOKey(name="weight", value=weight, differantiable=True).transpose()

        if use_bias:
            bias_key = IOKey(
                name="bias",
                value=bias,
                type=Tensor[int | float | bool],
                differantiable=True,
            )
            self |= mult(left=input_key, right=weight_key)
            self |= Add()(left=mult.output, right=bias_key, output=output)
            shapes["bias"] = [dim]
        else:
            self |= mult(left=input_key, right=weight_key, output=output)

        self._set_shapes(shapes)
        self.set_cin("input", safe=False)
        self._freeze()

    def __call__(  # type: ignore[override]
        self,
        input: ConnectionType = NOT_GIVEN,
        weight: ConnectionType = NOT_GIVEN,
        output: ConnectionType = NOT_GIVEN,
        *,
        bias: ConnectionType = NOT_GIVEN,
    ) -> ExtendInfo:
        kwargs = {"input": input, "weight": weight, "output": output}

        if "bias" not in self.input_keys and bias != NOT_GIVEN:
            raise KeyError("bias is not a valid input when 'use_bias' is False!")
        elif "bias" in self.input_keys:
            kwargs["bias"] = bias

        return super().__call__(**kwargs)


class ElementWiseAffine(Model):
    input: Connection
    weight: Connection
    bias: Connection
    output: Connection

    def __init__(
        self,
        input: Tensor[int | float | bool] | ToBeDetermined = TBD,
        weight: Tensor[int | float | bool] | ToBeDetermined = TBD,
        bias: Tensor[int | float | bool] | ToBeDetermined = TBD,
        *,
        name: str | None = None,
    ) -> None:
        super().__init__(name=name)

        mult_model = Multiply()
        sum_model = Add()

        self += mult_model(
            left=IOKey("input", value=input), right=IOKey("weight", value=weight)
        )
        self += sum_model(
            left=mult_model.output,
            right=IOKey(name="bias", value=bias),
            output=IOKey(name="output"),
        )
        self.set_cin("input", safe=False)
        self._freeze()

    def __call__(  # type: ignore[override]
        self,
        input: ConnectionType = NOT_GIVEN,
        weight: ConnectionType = NOT_GIVEN,
        bias: ConnectionType = NOT_GIVEN,
        output: ConnectionType = NOT_GIVEN,
    ) -> ExtendInfo:
        return super().__call__(
            input=input,
            weight=weight,
            bias=bias,
            output=output,
        )


class Layer(Model):
    input: Connection
    weight: Connection
    bias: Connection
    output: Connection

    def __init__(
        self,
        activation: Model,
        dimension: int | None = None,
        input: Tensor[int | float | bool] | ToBeDetermined = TBD,
        weight: Tensor[int | float | bool] | ToBeDetermined = TBD,
        bias: Tensor[int | float | bool] | ToBeDetermined = TBD,
        *,
        name: str | None = None,
    ) -> None:
        super().__init__(name=name)
        self.factory_args = {"activation": activation, "dimension": dimension}
        linear_model = Linear(dimension=dimension)
        self += linear_model(
            input=IOKey("input", value=input),
            weight=IOKey("weight", value=weight),
            bias=IOKey("bias", value=bias),
        )
        self += activation(input=linear_model.output, output=IOKey(name="output"))
        self.set_cin("input", safe=False)
        self._freeze()

    def __call__(  # type: ignore[override]
        self,
        input: ConnectionType = NOT_GIVEN,
        weight: ConnectionType = NOT_GIVEN,
        bias: ConnectionType = NOT_GIVEN,
        output: ConnectionType = NOT_GIVEN,
    ) -> ExtendInfo:
        return super().__call__(
            input=input,
            weight=weight,
            bias=bias,
            output=output,
        )


class LayerNorm(Model):
    input: Connection
    output: Connection
    weight: Connection
    b: Connection

    def __init__(
        self,
        use_scale: bool = True,
        use_bias: bool = True,
        eps: float = 1e-5,
        input: Tensor[int | float | bool] | ToBeDetermined = TBD,
        weight: Tensor[int | float | bool] | ToBeDetermined = TBD,
        bias: Tensor[int | float | bool] | ToBeDetermined = TBD,
        *,
        name: str | None = None,
    ) -> None:
        super().__init__(name=name)
        self.factory_args = {"use_scale": use_scale, "use_bias": use_bias, "eps": eps}

        # Expects its input shape as [B, ..., d] d refers to normalized dimension
        mean = Mean(axis=-1, keepdim=True)
        numerator = Subtract()
        var = Variance(axis=-1, correction=0, keepdim=True)
        add = Add()
        denominator = Sqrt()
        in_key = IOKey("input", value=input)
        self += mean(input=in_key)
        self += numerator(left=in_key, right=mean.output)
        self += var(input=in_key)
        self += add(left=var.output, right=eps)
        self += denominator(input=add.output)
        self += Divide()(numerator=numerator.output, denominator=denominator.output)

        self._set_shapes({"input": ["B", "C", "d"]})

        shapes: dict[str, ShapeTemplateType] = {
            "left": ["B", "C", "d"],
            "right": ["d"],
        }

        if use_scale:
            mult = Multiply()
<<<<<<< HEAD
            self += mult(left=self.cout, right=IOKey("weight", value=weight))
=======
            mult.set_types(
                left=Tensor[int | float | bool], right=Tensor[int | float | bool]
            )
            self += mult(
                left=self.cout, right=IOKey("weight", value=weight, differantiable=True)
            )
>>>>>>> 5b9d92c4
            mult._set_shapes(shapes)

        if use_bias:
            add = Add()
<<<<<<< HEAD
            self += add(left=self.cout, right=IOKey("bias", value=bias))
=======
            add.set_types(
                left=Tensor[int | float | bool], right=Tensor[int | float | bool]
            )
            self += add(
                left=self.cout, right=IOKey("bias", value=bias, differantiable=True)
            )
>>>>>>> 5b9d92c4
            add._set_shapes(shapes)
        # TODO: Remove below Buffer after required naming-related changes are done.
        self += Buffer()(input=self.cout, output=IOKey(name="output"))
        self.set_cin("input", safe=False)
        self._freeze()

    def __call__(  # type: ignore[override]
        self,
        input: ConnectionType = NOT_GIVEN,
        output: ConnectionType = NOT_GIVEN,
        *,
        weight: ConnectionType = NOT_GIVEN,
        bias: ConnectionType = NOT_GIVEN,
    ) -> ExtendInfo:
        kwargs = {"input": input, "output": output}

        if "weight" not in self.input_keys and weight != NOT_GIVEN:
            raise KeyError("weight is not a valid input when 'use_scale' is False!")
        elif "weight" in self.input_keys:
            kwargs["weight"] = weight

        if "bias" not in self.input_keys and bias != NOT_GIVEN:
            raise KeyError("bias is not a valid input when 'use_bias' is False!")
        elif "bias" in self.input_keys:
            kwargs["bias"] = bias

        return super().__call__(**kwargs)


class GroupNorm(Model):
    input: Connection
    output: Connection

    def __init__(
        self,
        num_groups: int = 32,
        use_scale: bool = True,
        use_bias: bool = True,
        eps: float = 1e-5,
        input: Tensor[int | float | bool] | ToBeDetermined = TBD,
        *,
        weight: Tensor[int | float | bool] | ToBeDetermined = TBD,
        bias: Tensor[int | float | bool] | ToBeDetermined = TBD,
        name: str | None = None,
    ) -> None:
        super().__init__(name=name)

        # Assumed input shape is [N, C, H, W]
        input_key = IOKey(name="input", value=input)
        input_shape = input_key.shape
        B = input_shape[0]

        _input_key = input_key.reshape((B, num_groups, -1))

        mean = _input_key.mean(axis=-1, keepdim=True)
        var = _input_key.var(axis=-1, keepdim=True)

        _input_key = (_input_key - mean) / (var + eps).sqrt()
        self |= Reshape()(input=_input_key, shape=input_shape)

        self._set_shapes({"input": ["B", "C", "H", "W"]})

        shapes: dict[str, ShapeTemplateType] = {
            "left": ["B", "C", "H", "W"],
            "right": [1, "C", 1, 1],
        }

        if use_scale:
            weight_key = IOKey(
                name="weight", type=Tensor[float], value=weight, differantiable=True
            )
            mult = Multiply()
            self |= mult(left=self.cout, right=weight_key)
            mult._set_shapes(shapes)

        if use_bias:
            bias_key = IOKey(
                name="bias", type=Tensor[float], value=bias, differantiable=True
            )
            add = Add()
            self |= add(left=self.cout, right=bias_key)
            add._set_shapes(shapes)

        self |= Buffer()(input=self.cout, output=IOKey(name="output"))
        self.set_cin("input", safe=False)
        self._freeze()

    def __call__(  # type: ignore[override]
        self,
        input: ConnectionType = NOT_GIVEN,
        output: ConnectionType = NOT_GIVEN,
        *,
        weight: ConnectionType = NOT_GIVEN,
        bias: ConnectionType = NOT_GIVEN,
    ) -> ExtendInfo:
        kwargs = {"input": input, "output": output}

        if "weight" not in self.input_keys and weight != NOT_GIVEN:
            raise KeyError("weight is not a valid input when 'use_scale' is False!")
        elif "weight" in self.input_keys:
            kwargs["weight"] = weight

        if "bias" not in self.input_keys and bias != NOT_GIVEN:
            raise KeyError("bias is not a valid input when 'use_bias' is False!")
        elif "bias" in self.input_keys:
            kwargs["bias"] = bias

        return super().__call__(**kwargs)


class L1(Model):
    input: Connection
    output: Connection

    def __init__(
        self,
        input: Tensor[int | float | bool] | ToBeDetermined = TBD,
        *,
        name: str | None = None,
    ) -> None:
        super().__init__(name=name)

        abs_model = Absolute()

        self += abs_model(input=IOKey("input", value=input))
        self += Sum()(input=abs_model.output, output=IOKey(name="output"))

        self.set_cin("input", safe=False)
        self.set_cout("output", safe=False)
        self._freeze()

    def __call__(  # type: ignore[override]
        self, input: ConnectionType = NOT_GIVEN, output: ConnectionType = NOT_GIVEN
    ) -> ExtendInfo:
        return super().__call__(
            input=input,
            output=output,
        )


class L2(Model):
    input: Connection
    output: Connection

    def __init__(
        self,
        input: Tensor[int | float | bool] | ToBeDetermined = TBD,
        *,
        name: str | None = None,
    ) -> None:
        super().__init__(name=name)
        square = Square()
        sum = Sum()

        self += square(input=IOKey("input", value=input))
        self += sum(input=square.output)
        self += Multiply()(
            left=sum.output, right=Tensor(0.5), output=IOKey(name="output")
        )
        self.set_cin("input", safe=False)
        self.set_cout("output", safe=False)
        self._freeze()

    def __call__(  # type: ignore[override]
        self, input: ConnectionType = NOT_GIVEN, output: ConnectionType = NOT_GIVEN
    ) -> ExtendInfo:
        return super().__call__(
            input=input,
            output=output,
        )


class QuadraticFormRegularizer(Model):
    input: Connection
    kernel: Connection
    output: Connection

    def __init__(
        self,
        input: Tensor[int | float | bool] | ToBeDetermined = TBD,
        kernel: Tensor[int | float | bool] | ToBeDetermined = TBD,
        *,
        name: str | None = None,
    ) -> None:
        super().__init__(name=name)
        transpose_model = Transpose()
        dot_model1 = MatrixMultiply()
        dot_model2 = MatrixMultiply()

        self += transpose_model(input=IOKey("input", value=input))
        self += dot_model1(
            left=transpose_model.input, right=IOKey("kernel", value=kernel)
        )
        self += dot_model2(left=dot_model1.output, right=transpose_model.output)
        self += Multiply()(
            left=dot_model2.output, right=Tensor(0.5), output=IOKey(name="output")
        )
        shapes: dict[str, ShapeTemplateType] = {"input": [1, "N"], "kernel": ["N", "N"]}
        self._set_shapes(shapes)
        self.set_cin("input", safe=False)
        self._freeze()

    def __call__(  # type: ignore[override]
        self,
        input: ConnectionType = NOT_GIVEN,
        kernel: ConnectionType = NOT_GIVEN,
        output: ConnectionType = NOT_GIVEN,
    ) -> ExtendInfo:
        return super().__call__(
            input=input,
            kernel=kernel,
            output=output,
        )


class RBFKernel(Model):
    input1: Connection
    input2: Connection
    l_scale: Connection
    sigma: Connection
    output: Connection

    def __init__(
        self,
        input1: Tensor[int | float | bool] | ToBeDetermined = TBD,
        input2: Tensor[int | float | bool] | ToBeDetermined = TBD,
        l_scale: Tensor[int | float | bool] | ToBeDetermined = TBD,
        sigma: Tensor[int | float | bool] | ToBeDetermined = TBD,
        *,
        name: str | None = None,
    ) -> None:
        super().__init__(name=name)

        euclidean_model = CartesianDifference()
        square_model1 = Square()
        square_model2 = Square()
        sum_model = Sum(axis=2)
        mult_model1 = Multiply()
        div_model = Divide()
        exp_model = Exponential()
        mult_model2 = Multiply()
        l_square = Multiply()
        l_key = IOKey("l_scale", value=l_scale)

        self += euclidean_model(
            left=IOKey("input1", value=input1), right=IOKey("input2", value=input2)
        )
        self += square_model1(input=euclidean_model.output)
        self += sum_model(input=square_model1.output)
        self += mult_model1(left=sum_model.output, right=-0.5)
        self += square_model2(input=IOKey("sigma", value=sigma))
        self += div_model(
            numerator=mult_model1.output, denominator=square_model2.output
        )
        self += exp_model(input=div_model.output)
        self += l_square(left=l_key, right=l_key)
        self += mult_model2(
            left=l_square.output,
            right=exp_model.output,
            output=IOKey(name="output"),
        )

        # self.set_canonical_input("input1")
        shapes: dict[str, ShapeTemplateType] = {
            "input1": ["N", "dim"],
            "input2": ["M", "dim"],
            "l_scale": [1],
            "sigma": [1],
            "output": ["N", "M"],
        }

        self._set_shapes(shapes)
        self.set_cin("input1", "input2", safe=False)
        self._freeze()

    def __call__(  # type: ignore[override]
        self,
        input1: ConnectionType = NOT_GIVEN,
        input2: ConnectionType = NOT_GIVEN,
        l_scale: ConnectionType = NOT_GIVEN,
        sigma: ConnectionType = NOT_GIVEN,
        output: ConnectionType = NOT_GIVEN,
    ) -> ExtendInfo:
        return super().__call__(
            input1=input1,
            input2=input2,
            l_scale=l_scale,
            sigma=sigma,
            output=output,
        )


class PolynomialKernel(Model):
    input1: Connection
    input2: Connection
    poly_coef: Connection
    degree: Connection
    output: Connection

    def __init__(
        self,
        robust: bool = True,
        input1: Tensor[int | float | bool] | ToBeDetermined = TBD,
        input2: Tensor[int | float | bool] | ToBeDetermined = TBD,
        poly_coef: Tensor[int | float | bool] | ToBeDetermined = TBD,
        degree: Tensor[int | float | bool] | ToBeDetermined = TBD,
        *,
        name: str | None = None,
    ) -> None:
        super().__init__(name=name)

        transpose_model = Transpose()
        mult_model = MatrixMultiply()
        sum_model = Add()
        power_model = Power(robust=robust)  # TODO: Should it be usual Power or not???

        self += transpose_model(input=IOKey("input2", value=input2))
        self += mult_model(
            left=IOKey("input1", value=input1), right=transpose_model.output
        )
        self += sum_model(
            left=mult_model.output, right=IOKey("poly_coef", value=poly_coef)
        )
        self += power_model(
            base=sum_model.output,
            exponent=IOKey("degree", value=degree),
            output=IOKey(name="output"),
        )
        self._set_shapes(
            {
                "input1": ["N", "d"],
                "input2": ["M", "d"],
                "output": ["N", "M"],
            }
        )
        self._add_constraint(
            fn=polynomial_kernel_constraint, keys=["poly_coef", "degree"]
        )
        self._freeze()

    def __call__(  # type: ignore[override]
        self,
        input1: ConnectionType = NOT_GIVEN,
        input2: ConnectionType = NOT_GIVEN,
        poly_coef: ConnectionType = NOT_GIVEN,
        degree: ConnectionType = NOT_GIVEN,
        output: ConnectionType = NOT_GIVEN,
    ) -> ExtendInfo:
        return super().__call__(
            input1=input1,
            input2=input2,
            poly_coef=poly_coef,
            degree=degree,
            output=output,
        )


class KernelizedSVM(Model):
    input1: Connection
    input2: Connection
    weight: Connection
    bias: Connection
    output: Connection

    def __init__(
        self,
        kernel: Model,
        weight: Tensor[int | float | bool] | ToBeDetermined = TBD,
        bias: Tensor[int | float | bool] | ToBeDetermined = TBD,
        *,
        name: str | None = None,
        **kwargs: Tensor[int | float | bool] | ToBeDetermined,
    ) -> None:
        if len(kernel.input_keys) < 2:
            raise KeyError("Kernel requires at least two inputs!")
        if len(kernel.conns.output_keys) != 1:
            raise KeyError("Kernel requires single output!")
        super().__init__(name=name)

        self.factory_args = {"kernel": kernel}

        linear_model = Linear()
        # Get kernel inputs from given model.
        kernel_input_args = {}
        for key in kernel.input_keys:
            conn = kernel.conns.get_connection(key)
            if conn and conn.metadata.is_tensor and not key.startswith("$"):
                kernel_input_args[key] = IOKey(key, value=kwargs.get(key, TBD))

        (kernel_output_name,) = kernel.conns.output_keys  # NOTE: Assumes single output!
        kernel_output_args = {kernel_output_name: IOKey(name="kernel")}

        self += kernel(**kernel_input_args, **kernel_output_args)
        self += linear_model(
            input=kernel.cout,
            weight=IOKey("weight", value=weight),
            bias=IOKey("bias", value=bias),
            output=IOKey(name="output"),
        )

        shapes: dict[str, ShapeTemplateType] = {
            "input1": ["N", "d_in"],
            "input2": ["M", "d_in"],
            "weight": [1, "M"],
            "bias": [1],
            "output": ["N", 1],
            "kernel": ["N", "M"],
        }
        self._set_shapes(shapes)
        # self.set_cin("input1", "input2", safe=False)
        self.set_cin("input1", safe=False)
        self._freeze()

    def __call__(  # type: ignore[override]
        self,
        input1: ConnectionType = NOT_GIVEN,
        input2: ConnectionType = NOT_GIVEN,
        weight: ConnectionType = NOT_GIVEN,
        bias: ConnectionType = NOT_GIVEN,
        output: ConnectionType = NOT_GIVEN,
    ) -> ExtendInfo:
        return super().__call__(
            input1=input1,
            input2=input2,
            weight=weight,
            bias=bias,
            output=output,
        )


class LinearSVM(Model):
    input: Connection
    weight: Connection
    bias: Connection
    output: Connection
    decision_output: Connection

    def __init__(
        self,
        input: Tensor[int | float | bool] | ToBeDetermined = TBD,
        weight: Tensor[int | float | bool] | ToBeDetermined = TBD,
        bias: Tensor[int | float | bool] | ToBeDetermined = TBD,
        *,
        name: str | None = None,
    ) -> None:
        super().__init__(name=name)

        linear_model = Linear(dimension=1)
        decision_model = Sign()

        self += linear_model(
            input=IOKey("input", value=input),
            weight=IOKey("weight", value=weight),
            bias=IOKey("bias", value=bias),
            output=IOKey(name="output"),
        )
        self += decision_model(
            input=linear_model.output, output=IOKey(name="decision_output")
        )

        self.set_cout(linear_model.output)
        self._freeze()

    def __call__(  # type: ignore[override]
        self,
        input: ConnectionType = NOT_GIVEN,
        weight: ConnectionType = NOT_GIVEN,
        bias: ConnectionType = NOT_GIVEN,
        output: ConnectionType = NOT_GIVEN,
        decision_output: ConnectionType = NOT_GIVEN,
    ) -> ExtendInfo:
        return super().__call__(
            input=input,
            weight=weight,
            bias=bias,
            output=output,
            decision_output=decision_output,
        )


class LogisticRegression(Model):
    input: Connection
    weight: Connection
    bias: Connection
    output: Connection
    probs_output: Connection

    def __init__(
        self,
        input: Tensor[int | float | bool] | ToBeDetermined = TBD,
        weight: Tensor[int | float | bool] | ToBeDetermined = TBD,
        bias: Tensor[int | float | bool] | ToBeDetermined = TBD,
        *,
        name: str | None = None,
    ) -> None:
        super().__init__(name=name)

        linear_model = Linear(dimension=1)
        sigmoid_model = Sigmoid()

        self |= linear_model(
            input=IOKey("input", value=input),
            weight=IOKey("weight", value=weight),
            bias=IOKey("bias", value=bias),
            output=IOKey(name="output"),
        )
        self |= sigmoid_model(
            input=linear_model.output, output=IOKey(name="probs_output")
        )

        self.set_cout(linear_model.output)
        self._freeze()

    def __call__(  # type: ignore[override]
        self,
        input: ConnectionType = NOT_GIVEN,
        weight: ConnectionType = NOT_GIVEN,
        bias: ConnectionType = NOT_GIVEN,
        output: ConnectionType = NOT_GIVEN,
        probs_output: ConnectionType = NOT_GIVEN,
    ) -> ExtendInfo:
        return super().__call__(
            input=input,
            weight=weight,
            bias=bias,
            output=output,
            probs_output=probs_output,
        )


class MLP(Model):
    input: Connection
    output: Connection

    def __init__(
        self,
        activations: list[Model],
        dimensions: Sequence[int | None],
        input_name_templates: dict[str, str] | None = None,
        input: Tensor[int | float | bool] | ToBeDetermined = TBD,
        *,
        name: str | None = None,
        **weights_biases: Tensor[int | float | bool] | ToBeDetermined,
    ) -> None:
        super().__init__(name=name)
        self.factory_args = {"activations": activations, "dimensions": dimensions}
        if len(activations) != len(dimensions):
            raise ValueError("Lengths of activations and dimensions must be equal!")
        assert len(activations) > 0, "At least one layer must be defined!"

        # Extract the keys to be used. Use "w" and "b" for default case.
        input_name_templates = input_name_templates or {}
        weight = input_name_templates.get("weight", "weight")
        bias = input_name_templates.get("bias", "bias")

        # Create first layer.
        prev_layer = Layer(activation=activations[0], dimension=dimensions[0])

        # Add first layer to the model in order to use as base for the
        # second model in the model extention loop.
        weight_key = weight + "0"
        bias_key = bias + "0"
        extend_kwargs: dict[str, ConnectionType] = {
            "input": IOKey("input", value=input),
            "weight": IOKey(weight_key, weights_biases.get(weight_key, TBD)),
            "bias": IOKey(bias_key, weights_biases.get(bias_key, TBD)),
        }
        if len(activations) == 1:
            extend_kwargs["output"] = IOKey(name="output")
        self += prev_layer(**extend_kwargs)

        # Add layers sequentially starting from second elements.
        for idx, (activation, dim) in enumerate(
            zip(activations[1:], dimensions[1:], strict=False)
        ):
            current_layer = Layer(activation=activation, dimension=dim)

            # Prepare the kwargs for the current layer.
            kwargs: dict[str, ConnectionType] = {
                "input": prev_layer.output,
                "weight": f"{weight}{idx + 1}",
                "bias": f"{bias}{idx + 1}",
            }

            # In order to make last layer output as model output we must name it.
            if idx == (
                len(activations) - 2
            ):  # Loop starts to iterate from second elemets, so it is -2.
                kwargs |= {"output": IOKey(name="output")}

            # Add current layer to the model.
            self += current_layer(**kwargs)
            prev_layer = current_layer
        self.set_cin("input", safe=False)
        self._freeze()

    def __call__(
        self,
        input: ConnectionType = NOT_GIVEN,
        output: ConnectionType = NOT_GIVEN,
        **weights_biases: ConnectionType,
    ) -> ExtendInfo:
        return super().__call__(
            input=input,
            output=output,
            **weights_biases,
        )


class Cell(Model):
    shared_keys: set[str]
    private_keys: set[str]
    state_keys: set[str]
    hidden_key: str

    input: Connection
    prev_hidden: Connection
    hidden: Connection
    hidden_compl: Connection
    output: Connection

    out_key = "output"

    @abstractmethod
    def __call__(self, **kwargs: ConnectionType) -> ExtendInfo:
        raise NotImplementedError("__call__ method not implemented!")


class RNNCell(Cell):
    input: Connection
    prev_hidden: Connection
    w_ih: Connection
    w_hh: Connection
    w_ho: Connection
    bias_h: Connection
    bias_o: Connection
    hidden: Connection
    hidden_compl: Connection
    output: Connection

    shared_keys = {"w_ih", "w_hh", "w_ho", "bias_h", "bias_o"}
    state_keys = {"hidden"}
    out_key = "output"
    # output_keys = {out, hidden_compl}

    def __init__(
        self,
        input: Tensor[int | float | bool] | ToBeDetermined = TBD,
        w_ih: Tensor[int | float | bool] | ToBeDetermined = TBD,
        w_hh: Tensor[int | float | bool] | ToBeDetermined = TBD,
        w_ho: Tensor[int | float | bool] | ToBeDetermined = TBD,
        bias_h: Tensor[int | float | bool] | ToBeDetermined = TBD,
        bias_o: Tensor[int | float | bool] | ToBeDetermined = TBD,
        *,
        name: str | None = None,
    ) -> None:
        super().__init__(name=name)

        shape = Shape()
        scalar_item = Indexer()
        slice_1 = Slice(stop=None, step=None)
        slice_2 = Slice(start=None, step=None)
        tensor_item_1 = Indexer()
        tensor_item_2 = Indexer()
        mult_model_1 = Linear(use_bias=False)
        mult_model_2 = Linear(use_bias=False)
        mult_model_3 = Linear(use_bias=False)
        sum_model_1 = Add()
        sum_model_2 = Add()

        self += shape(input=IOKey("input", value=input))
        self += scalar_item(input=shape.output, index=0)
        self |= slice_1(start=scalar_item.output)
        self += tensor_item_1(
            input="prev_hidden",
            index=slice_1.output,
            output=IOKey(name="hidden_compl"),
        )
        self |= slice_2(stop=scalar_item.output)
        self += tensor_item_2(input="prev_hidden", index=slice_2.output)
        self += mult_model_1(
            input=tensor_item_2.output,
            weight=IOKey("w_hh", value=w_hh, differantiable=True),
        )
        self += mult_model_2(
            input="input", weight=IOKey("w_ih", value=w_ih, differantiable=True)
        )
        self += sum_model_1(left=mult_model_1.output, right=mult_model_2.output)
        self += sum_model_2(
            left=sum_model_1.output,
            right=IOKey("bias_h", value=bias_h, differantiable=True),
        )
        self += Tanh()(input=sum_model_2.output, output=IOKey(name="hidden"))
        self += mult_model_3(
            input="hidden", weight=IOKey("w_ho", value=w_ho, differantiable=True)
        )
        self += Add()(
            left=mult_model_3.output,
            right=IOKey("bias_o", value=bias_o, differantiable=True),
            output=IOKey(name="output"),
        )
        shapes: dict[str, ShapeTemplateType] = {
            "input": ["N", 1, "d_in"],
            "prev_hidden": ["M", 1, "d_hid"],
            "w_ih": ["d_hid", "d_in"],
            "w_hh": ["d_hid", "d_hid"],
            "w_ho": ["d_out", "d_hid"],
            "bias_h": ["d_hid"],
            "bias_o": ["d_out"],
        }

        self._set_shapes(shapes)
        self.set_cin("input", safe=False)
        self.set_cout("output")
        self._freeze()

    def __call__(  # type: ignore[override]
        self,
        input: ConnectionType = NOT_GIVEN,
        prev_hidden: ConnectionType = NOT_GIVEN,
        w_ih: ConnectionType = NOT_GIVEN,
        w_hh: ConnectionType = NOT_GIVEN,
        w_ho: ConnectionType = NOT_GIVEN,
        bias_h: ConnectionType = NOT_GIVEN,
        bias_o: ConnectionType = NOT_GIVEN,
        hidden: ConnectionType = NOT_GIVEN,
        hidden_compl: ConnectionType = NOT_GIVEN,
        output: ConnectionType = NOT_GIVEN,
    ) -> ExtendInfo:
        return super(Cell, self).__call__(
            input=input,
            prev_hidden=prev_hidden,
            w_ih=w_ih,
            w_hh=w_hh,
            w_ho=w_ho,
            bias_h=bias_h,
            bias_o=bias_o,
            hidden=hidden,
            hidden_compl=hidden_compl,
            output=output,
        )


class LSTMCell(Cell):
    input: Connection
    prev_hidden: Connection
    prev_cell: Connection
    w_i: Connection
    w_f: Connection
    w_c: Connection
    w_o: Connection
    w_out: Connection
    bias_f: Connection
    bias_i: Connection
    bias_c: Connection
    bias_o: Connection
    bias_out: Connection
    hidden: Connection
    cell: Connection
    hidden_compl: Connection
    output: Connection

    shared_keys = {
        "w_f",
        "w_i",
        "w_o",
        "w_c",
        "w_out",
        "bias_f",
        "bias_i",
        "bias_o",
        "bias_c",
        "bias_out",
    }
    state_keys = {"hidden", "cell"}
    out_key = "output"

    def __init__(
        self,
        input: Tensor[int | float | bool] | ToBeDetermined = TBD,
        w_i: Tensor[int | float | bool] | ToBeDetermined = TBD,
        w_f: Tensor[int | float | bool] | ToBeDetermined = TBD,
        w_c: Tensor[int | float | bool] | ToBeDetermined = TBD,
        w_o: Tensor[int | float | bool] | ToBeDetermined = TBD,
        w_out: Tensor[int | float | bool] | ToBeDetermined = TBD,
        bias_f: Tensor[int | float | bool] | ToBeDetermined = TBD,
        bias_i: Tensor[int | float | bool] | ToBeDetermined = TBD,
        bias_c: Tensor[int | float | bool] | ToBeDetermined = TBD,
        bias_o: Tensor[int | float | bool] | ToBeDetermined = TBD,
        bias_out: Tensor[int | float | bool] | ToBeDetermined = TBD,
        *,
        name: str | None = None,
    ) -> None:
        super().__init__(name=name)
        factory_inputs = {
            "input": input,
            "w_i": w_i,
            "w_f": w_f,
            "w_c": w_c,
            "w_o": w_o,
            "w_out": w_out,
            "bias_f": bias_f,
            "bias_i": bias_i,
            "bias_c": bias_c,
            "bias_o": bias_o,
            "bias_out": bias_out,
        }

        cell_body = LSTMCellBody()
        shape_model = Shape()
        scalar_item = Indexer()

        slice_1 = Slice(start=None, step=None)
        slice_2 = Slice(start=None, step=None)
        slice_3 = Slice(stop=None, step=None)
        slice_4 = Slice(start=None, step=None)
        slice_5 = Slice(stop=None, step=None)

        tensor_item_1 = Indexer()
        tensor_item_2 = Indexer()
        tensor_item_3 = Indexer()
        tensor_item_4 = Indexer()
        tensor_item_5 = Indexer()

        self += shape_model(input=IOKey("input", value=input))
        self += scalar_item(input=shape_model.output, index=0)

        # Forget gate processes.
        self |= slice_1(stop=scalar_item.output)
        self += tensor_item_1(input="prev_cell", index=slice_1.output)

        self |= slice_2(stop=scalar_item.output)
        self += tensor_item_2(input="prev_hidden", index=slice_2.output)

        body_kwargs: dict[str, ConnectionType] = {
            key: IOKey(key, value=factory_inputs.get(key, TBD))
            for key in cell_body.input_keys
            if key[0] != "$"
        }
        body_kwargs["prev_cell"] = tensor_item_1.output
        body_kwargs["prev_hidden"] = tensor_item_2.output

        self += cell_body(**body_kwargs)

        self |= slice_3(start=scalar_item.output)
        self += tensor_item_3(
            input=cell_body.output, index=slice_3.output, output=IOKey(name="hidden")
        )

        self |= slice_4(stop=scalar_item.output)
        self += tensor_item_4(
            input=cell_body.output, index=slice_4.output, output=IOKey(name="cell")
        )

        # Slice complement process.
        self |= slice_5(start=scalar_item.output)
        self += tensor_item_5(
            input="prev_hidden",
            index=slice_5.output,
            output=IOKey(name="hidden_compl"),
        )
        # Final output.
        self += Linear()(
            input="hidden",
            weight=IOKey("w_out", value=w_out),
            bias=IOKey("bias_out", value=bias_out),
            output=IOKey(name="output"),
        )
        shapes: dict[str, ShapeTemplateType] = {
            "input": ["N", 1, "d_in"],
            "prev_hidden": ["M", 1, "d_hid"],
            "prev_cell": ["M", 1, "d_hid"],
            "w_i": ["d_hid", "d_sum"],
            "w_f": ["d_hid", "d_sum"],
            "w_c": ["d_hid", "d_sum"],
            "w_o": ["d_hid", "d_sum"],
            "w_out": ["d_out", "d_hid"],
            "bias_f": ["d_hid"],
            "bias_i": ["d_hid"],
            "bias_c": ["d_hid"],
            "bias_o": ["d_hid"],
            "bias_out": ["d_out"],
            "hidden": ["N", 1, "d_hid"],
            "cell": ["N", 1, "d_hid"],
        }

        self._set_shapes(shapes)
        self.set_cin("input", safe=False)
        self.set_cout("output")
        self._freeze()

    def __call__(  # type: ignore[override]
        self,
        input: ConnectionType = NOT_GIVEN,
        prev_hidden: ConnectionType = NOT_GIVEN,
        prev_cell: ConnectionType = NOT_GIVEN,
        w_i: ConnectionType = NOT_GIVEN,
        w_f: ConnectionType = NOT_GIVEN,
        w_c: ConnectionType = NOT_GIVEN,
        w_o: ConnectionType = NOT_GIVEN,
        w_out: ConnectionType = NOT_GIVEN,
        bias_f: ConnectionType = NOT_GIVEN,
        bias_i: ConnectionType = NOT_GIVEN,
        bias_c: ConnectionType = NOT_GIVEN,
        bias_o: ConnectionType = NOT_GIVEN,
        bias_out: ConnectionType = NOT_GIVEN,
        hidden: ConnectionType = NOT_GIVEN,
        cell: ConnectionType = NOT_GIVEN,
        hidden_compl: ConnectionType = NOT_GIVEN,
        output: ConnectionType = NOT_GIVEN,
    ) -> ExtendInfo:
        return super(Cell, self).__call__(
            input=input,
            prev_hidden=prev_hidden,
            prev_cell=prev_cell,
            w_i=w_i,
            w_f=w_f,
            w_c=w_c,
            w_o=w_o,
            w_out=w_out,
            bias_f=bias_f,
            bias_i=bias_i,
            bias_c=bias_c,
            bias_o=bias_o,
            bias_out=bias_out,
            hidden=hidden,
            cell=cell,
            hidden_compl=hidden_compl,
            output=output,
        )


class LSTMCellBody(Model):
    input: Connection
    prev_hidden: Connection
    prev_cell: Connection
    w_i: Connection
    w_f: Connection
    w_c: Connection
    w_o: Connection
    bias_f: Connection
    bias_i: Connection
    bias_c: Connection
    bias_o: Connection
    output: Connection

    def __init__(
        self,
        input: Tensor[int | float | bool] | ToBeDetermined = TBD,
        prev_hidden: Tensor[int | float | bool] | ToBeDetermined = TBD,
        prev_cell: Tensor[int | float | bool] | ToBeDetermined = TBD,
        w_i: Tensor[int | float | bool] | ToBeDetermined = TBD,
        w_f: Tensor[int | float | bool] | ToBeDetermined = TBD,
        w_c: Tensor[int | float | bool] | ToBeDetermined = TBD,
        w_o: Tensor[int | float | bool] | ToBeDetermined = TBD,
        bias_f: Tensor[int | float | bool] | ToBeDetermined = TBD,
        bias_i: Tensor[int | float | bool] | ToBeDetermined = TBD,
        bias_c: Tensor[int | float | bool] | ToBeDetermined = TBD,
        bias_o: Tensor[int | float | bool] | ToBeDetermined = TBD,
        *,
        name: str | None = None,
    ) -> None:
        super().__init__(name=name)

        matrix_concat_model = Concat(n=2, axis=-1)
        forward_lin = Linear()
        sigmoid_model_1 = Sigmoid()
        mult_model_1 = Multiply()
        input_lin = Linear()
        sigmoid_model_2 = Sigmoid()
        cell_lin = Linear()
        tanh_model_1 = Tanh()
        mult_model_2 = Multiply()
        sum_model_4 = Add()
        tanh_model_2 = Tanh()
        out_gate_lin = Linear()
        sigmoid_model_3 = Sigmoid()
        mult_model_3 = Multiply()

        self += matrix_concat_model(
            input1=IOKey("input", value=input),
            input2=IOKey("prev_hidden", value=prev_hidden),
        )
        self += forward_lin(
            input=matrix_concat_model.output,
            weight=IOKey("w_f", value=w_f),
            bias=IOKey("bias_f", value=bias_f),
        )
        self += sigmoid_model_1(input=forward_lin.output)
        self += mult_model_1(
            left=IOKey("prev_cell", value=prev_cell), right=sigmoid_model_1.output
        )
        # Input gate processes.
        self += input_lin(
            input=matrix_concat_model.output,
            weight=IOKey("w_i", value=w_i),
            bias=IOKey("bias_i", value=bias_i),
        )
        self += sigmoid_model_2(input=input_lin.output)
        # Cell state gate processes.
        self += cell_lin(
            input=matrix_concat_model.output,
            weight=IOKey("w_c", value=w_c),
            bias=IOKey("bias_c", value=bias_c),
        )
        self += tanh_model_1(input=cell_lin.output)
        # Input-cell gate multiplication.
        self += mult_model_2(left=sigmoid_model_2.output, right=tanh_model_1.output)
        # Addition to cell state.
        self += sum_model_4(left=mult_model_1.output, right=mult_model_2.output)
        # Cell state to hidden state info.
        self += tanh_model_2(input=sum_model_4.output)
        # Output gate process.
        self += out_gate_lin(
            input=matrix_concat_model.output,
            weight=IOKey("w_o", value=w_o),
            bias=IOKey("bias_o", value=bias_o),
        )
        self += sigmoid_model_3(input=out_gate_lin.output)
        # Final hidden state.
        self += mult_model_3(left=tanh_model_2.output, right=sigmoid_model_3.output)
        self += Concat(n=2, axis=0)(
            input1=sum_model_4.output,
            input2=mult_model_3.output,
            output=IOKey(name="output"),
        )
        shapes: dict[str, ShapeTemplateType] = {
            "input": ["N", 1, "d_in"],
            "prev_hidden": ["N", 1, "d_hid"],
            "prev_cell": ["N", 1, "d_hid"],
            "w_i": ["d_hid", "d_sum"],
            "w_f": ["d_hid", "d_sum"],
            "w_c": ["d_hid", "d_sum"],
            "w_o": ["d_hid", "d_sum"],
            "bias_f": ["d_hid"],
            "bias_i": ["d_hid"],
            "bias_c": ["d_hid"],
            "bias_o": ["d_hid"],
        }

        self._set_shapes(shapes)
        self._freeze()

    def __call__(  # type: ignore[override]
        self,
        input: ConnectionType = NOT_GIVEN,
        prev_hidden: ConnectionType = NOT_GIVEN,
        prev_cell: ConnectionType = NOT_GIVEN,
        w_i: ConnectionType = NOT_GIVEN,
        w_f: ConnectionType = NOT_GIVEN,
        w_c: ConnectionType = NOT_GIVEN,
        w_o: ConnectionType = NOT_GIVEN,
        bias_f: ConnectionType = NOT_GIVEN,
        bias_i: ConnectionType = NOT_GIVEN,
        bias_c: ConnectionType = NOT_GIVEN,
        bias_o: ConnectionType = NOT_GIVEN,
        output: ConnectionType = NOT_GIVEN,
    ) -> ExtendInfo:
        return super().__call__(
            input=input,
            prev_hidden=prev_hidden,
            prev_cell=prev_cell,
            w_i=w_i,
            w_f=w_f,
            w_c=w_c,
            w_o=w_o,
            bias_f=bias_f,
            bias_i=bias_i,
            bias_c=bias_c,
            bias_o=bias_o,
            output=output,
        )


class RNN(Model):
    def __init__(
        self,
        cell_type: Cell,
        *,
        name: str | None = None,
        # **kwargs: Tensor[int | float | bool] | MainValueType,
    ) -> None:
        self.cell_type = cell_type
        super().__init__(name=name)
        # self.set_values(**kwargs)

    def __call__(self, **kwargs: ConnectionType) -> ExtendInfo:
        raise NotImplementedError("__call__ method not implemented!")


class OneToMany(RNN):
    input: Connection

    def __init__(
        self,
        cell_type: Cell,
        max_sequence_length: int,
        teacher_forcing: bool = False,
        input: Tensor[int | float | bool] | ToBeDetermined = TBD,
        *,
        name: str | None = None,
        **kwargs: Tensor[int | float | bool] | MainValueType,
    ) -> None:
        super().__init__(cell_type=cell_type, name=name)

        cell = deepcopy(cell_type)
        prev_cell = cell

        shared_keys_kwargs = {
            key: IOKey(key, value=kwargs.get(key, TBD)) for key in cell_type.shared_keys
        }
        output_kwargs = {cell_type.out_key: IOKey(name="output0")}
        input_kwargs: dict[str, ConnectionType] = {"input": IOKey("input", value=input)}
        initial_state_kwargs = {
            f"prev_{key}": IOKey(
                f"initial_{key}", value=kwargs.get(f"initial_{key}", TBD)
            )
            for key in cell_type.state_keys
        }

        self += prev_cell(
            **(input_kwargs | shared_keys_kwargs | output_kwargs | initial_state_kwargs)
        )

        for idx in range(1, max_sequence_length):
            current_cell = deepcopy(cell_type)
            state_keys_kwargs = {
                f"prev_{key}": getattr(prev_cell, key) for key in cell_type.state_keys
            }
            # Create slicing model which filters unnecessary data for
            # current time step.
            shape_model = Shape()
            item_model = Indexer()
            slice_model = Slice(start=None, step=None)
            tensor_item = Indexer()

            self += shape_model(input=f"target{idx}")
            self += item_model(input=shape_model.output, index=0)

            # # Create slicing model which filters unnecessary data for
            # # current time step.
            if teacher_forcing:
                # Teacher forcing apporach requires targets of  previous
                # time step as inputs to the current time step.
                slice_input_1 = f"target{idx - 1}"
            else:
                # When not using teacher forcing, simply take outputs
                # of previous time step as inputs to the current time step.
                slice_input_1 = getattr(prev_cell, prev_cell.out_key)

            self |= slice_model(stop=item_model.output)
            self += tensor_item(input=slice_input_1, index=slice_model.output)

            input_kwargs = {"input": tensor_item.output}
            output_kwargs = {cell_type.out_key: IOKey(name=f"output{idx}")}

            self += current_cell(
                **(
                    input_kwargs
                    | shared_keys_kwargs
                    | state_keys_kwargs
                    | output_kwargs
                )
            )

            prev_cell = current_cell
        self.set_cin("input")
        self.set_cout(current_cell.output)
        self._freeze()

    def __call__(
        self, input: ConnectionType = NOT_GIVEN, **model_keys: ConnectionType
    ) -> ExtendInfo:
        return super(RNN, self).__call__(input=input, **model_keys)


class OneToManyInference(RNN):
    input: Connection

    def __init__(
        self,
        cell_type: Cell,
        max_sequence_length: int,
        input: Tensor[int | float | bool] | ToBeDetermined = TBD,
        *,
        name: str | None = None,
        **kwargs: Tensor[int | float | bool] | ToBeDetermined,
    ) -> None:
        super().__init__(cell_type=cell_type, name=name)

        cell = deepcopy(cell_type)
        prev_cell = cell

        shared_keys_kwargs = {key: key for key in cell_type.shared_keys}
        output_kwargs = {cell_type.out_key: IOKey(name="output0")}
        input_kwargs: dict[str, ConnectionType] = {"input": IOKey("input", value=input)}
        initial_state_kwargs = {
            f"prev_{key}": IOKey(
                f"initial_{key}", value=kwargs.get(f"initial_{key}", TBD)
            )
            for key in cell_type.state_keys
        }
        self += prev_cell(
            **(input_kwargs | shared_keys_kwargs | output_kwargs | initial_state_kwargs)
        )

        for idx in range(1, max_sequence_length):
            current_cell = deepcopy(cell_type)

            state_keys_kwargs = {
                f"prev_{key}": getattr(prev_cell, key) for key in cell_type.state_keys
            }
            input_kwargs = {"input": prev_cell.output}
            output_kwargs = {cell_type.out_key: IOKey(name=f"output{idx}")}

            self += current_cell(
                **(
                    input_kwargs
                    | shared_keys_kwargs
                    | state_keys_kwargs
                    | output_kwargs
                )
            )

            prev_cell = current_cell
        self._freeze()

    def __call__(
        self, input: ConnectionType = NOT_GIVEN, **model_keys: ConnectionType
    ) -> ExtendInfo:
        return super(RNN, self).__call__(input=input, **model_keys)


class ManyToOne(RNN):
    hidden_concat: Connection

    def __init__(
        self,
        cell_type: Cell,
        max_sequence_length: int,
        hidden_concat: Tensor[int | float | bool] | ToBeDetermined = TBD,
        *,
        name: str | None = None,
        **kwargs: Tensor[int | float | bool] | ToBeDetermined,
    ) -> None:
        super().__init__(cell_type, name=name)

        prev_cell = deepcopy(cell_type)

        concat_model = Concat(n=max_sequence_length)
        concat_input_kwargs: dict[str, ConnectionType] = {}
        shared_keys_kwargs = {key: key for key in cell_type.shared_keys}
        output_kwargs = {cell_type.out_key: IOKey(name="output0")}
        input_kwargs = {"input": IOKey("input0", value=kwargs.get("input0", TBD))}
        initial_state_kwargs = {
            f"prev_{key}": IOKey(
                f"initial_{key}", value=kwargs.get(f"initial_{key}", TBD)
            )
            for key in cell_type.state_keys
        }

        self += prev_cell(
            **(input_kwargs | shared_keys_kwargs | output_kwargs | initial_state_kwargs)
        )

        for idx in range(1, max_sequence_length):
            cur_cell = deepcopy(cell_type)
            state_keys_kwargs = {
                f"prev_{key}": getattr(prev_cell, key) for key in cell_type.state_keys
            }
            input_kwargs = {
                "input": IOKey(f"input{idx}", value=kwargs.get(f"input{idx}", TBD))
            }
            output_kwargs = {cell_type.out_key: IOKey(name=f"output{idx}")}

            # For the last cell, include hidden
            self += cur_cell(
                **(
                    input_kwargs
                    | shared_keys_kwargs
                    | state_keys_kwargs
                    | output_kwargs
                )
            )

            # # For the last cell, include hidden
            if idx < max_sequence_length - 1:
                concat_input_kwargs |= {
                    f"input{max_sequence_length - idx + 1}": cur_cell.hidden_compl
                }

            else:
                concat_input_kwargs |= {
                    "input2": cur_cell.hidden_compl,
                    "input1": cur_cell.hidden,
                }

            prev_cell = cur_cell

        # Add concat model with accumulated hidden states.
        self += concat_model(
            **concat_input_kwargs,
            output=IOKey(name="hidden_concat", value=hidden_concat),
        )
        self.set_cin("input0")
        self.set_cout("hidden_concat")
        self._freeze()

    def __call__(
        self, hidden_concat: ConnectionType = NOT_GIVEN, **model_keys: ConnectionType
    ) -> ExtendInfo:
        return super(RNN, self).__call__(hidden_concat=hidden_concat, **model_keys)


class EncoderDecoder(Model):
    indices: Connection

    def __init__(
        self,
        cell_type: Cell,
        max_input_sequence_length: int,
        max_target_sequence_length: int,
        teacher_forcing: bool = False,
        indices: Tensor[int | float | bool] | ToBeDetermined = TBD,
        *,
        name: str | None = None,
    ) -> None:
        super().__init__(name=name)

        # Encoder Model
        encoder = ManyToOne(
            cell_type=cell_type, max_sequence_length=max_input_sequence_length
        )

        # Decoder Model
        decoder = OneToMany(
            cell_type=cell_type,
            max_sequence_length=max_target_sequence_length,
            teacher_forcing=teacher_forcing,
        )

        permutation_model = PermuteTensor()

        enc_input_mapping = {key: key for key in encoder.input_keys if "$" not in key}

        dec_input_mapping = {
            key: "decoder_" + key if "target" not in key else key
            for key in decoder.input_keys
            if "$" not in key and key != "initial_hidden"
        }

        dec_output_mapping = {key: IOKey(name=key) for key in decoder.conns.output_keys}

        self |= encoder(**enc_input_mapping)
        self |= permutation_model(
            input=encoder.hidden_concat, indices=IOKey("indices", value=indices)
        )
        self |= decoder(
            initial_hidden=permutation_model.output,
            **(dec_input_mapping | dec_output_mapping),
        )
        self.set_cout(decoder.cout)

        self._freeze()

    def __call__(
        self, indices: ConnectionType = NOT_GIVEN, **model_keys: ConnectionType
    ) -> ExtendInfo:
        return super().__call__(indices=indices, **model_keys)


class EncoderDecoderInference(Model):
    indices: Connection

    def __init__(
        self,
        cell_type: Cell,
        max_input_sequence_length: int,
        max_target_sequence_length: int,
        *,
        name: str | None = None,
    ) -> None:
        super().__init__(name=name)

        # Encoder Model
        encoder = ManyToOne(
            cell_type=cell_type, max_sequence_length=max_input_sequence_length
        )

        # Decoder Model
        decoder = OneToManyInference(
            cell_type=cell_type, max_sequence_length=max_target_sequence_length
        )

        enc_input_mapping = {key: key for key in encoder.input_keys if "$" not in key}

        dec_input_mapping = {
            key: "decoder_" + key if "target" not in key else key
            for key in decoder.input_keys
            if "$" not in key and key != "initial_hidden"
        }

        dec_output_mapping = {key: IOKey(name=key) for key in decoder.conns.output_keys}

        self |= encoder(**enc_input_mapping)
        self |= decoder(
            initial_hidden=encoder.hidden_concat,
            **(dec_input_mapping | dec_output_mapping),
        )
        self.set_cout(decoder.cout)
        self._freeze()

    def __call__(self, **model_keys: ConnectionType) -> ExtendInfo:
        return super().__call__(**model_keys)


class EncoderDistanceMatrix(Model):
    input1: Connection
    input2: Connection
    norm: Connection
    output: Connection

    def __init__(
        self,
        get_final_distance: bool = True,
        robust: bool = True,
        input1: Tensor[int | float | bool] | ToBeDetermined = TBD,
        input2: Tensor[int | float | bool] | ToBeDetermined = TBD,
        *,
        name: str | None = None,
    ) -> None:
        super().__init__(name=name)
        self.factory_args = {"get_final_distance": get_final_distance, "robust": robust}

        dist_model = DistanceMatrix()
        modifier_model = NormModifier()
        input1_key = IOKey("input1", value=input1)
        input2_key = IOKey("input2", value=input2)
        if get_final_distance:
            reciprocal_model = Divide()
            power_model = Power(robust=robust)

            self += modifier_model(input="norm")
            self += dist_model(
                left=input1_key, right=input2_key, norm=modifier_model.output
            )
            self += reciprocal_model(
                numerator=Tensor(1.0), denominator=modifier_model.output
            )
            self += power_model(
                base=dist_model.output,
                exponent=reciprocal_model.output,
                output=IOKey(name="output"),
            )

        else:
            self += modifier_model(input="norm")
            self += dist_model(
                left="input1",
                right="input2",
                norm=modifier_model.output,
                output=IOKey(name="output"),
            )

        self._freeze()

    def __call__(  # type: ignore[override]
        self,
        input1: ConnectionType = NOT_GIVEN,
        input2: ConnectionType = NOT_GIVEN,
        norm: ConnectionType = NOT_GIVEN,
        output: ConnectionType = NOT_GIVEN,
    ) -> ExtendInfo:
        return super().__call__(input1=input1, input2=input2, norm=norm, output=output)


class PolynomialRegression(Model):
    input: Connection
    weight: Connection
    bias: Connection
    output: Connection

    def __init__(
        self,
        degree: int,
        dimension: int | None = None,
        input: Tensor[int | float | bool] | ToBeDetermined = TBD,
        weight: Tensor[int | float | bool] | ToBeDetermined = TBD,
        bias: Tensor[int | float | bool] | ToBeDetermined = TBD,
        *,
        name: str | None = None,
    ) -> None:
        super().__init__(name=name)
        self.factory_args = {"degree": degree, "dimension": dimension}

        linear_model = Linear(dimension=dimension)
        feature_model = PolynomialFeatures(degree=degree)

        self += feature_model(input=IOKey("input", value=input))
        self += linear_model(
            input=feature_model.output,
            weight=IOKey("weight", value=weight),
            bias=IOKey("bias", value=bias),
            output=IOKey(name="output"),
        )

        self._freeze()

    def __call__(  # type: ignore[override]
        self,
        input: ConnectionType = NOT_GIVEN,
        weight: ConnectionType = NOT_GIVEN,
        bias: ConnectionType = NOT_GIVEN,
        output: ConnectionType = NOT_GIVEN,
    ) -> ExtendInfo:
        return super().__call__(input=input, weight=weight, bias=bias, output=output)


class MDSCore(Model):
    distances: Connection
    pred_distances: Connection
    norm: Connection
    output: Connection

    requires_norm: bool = True

    def __init__(
        self,
        exact_distances: bool = True,
        robust: bool = True,
        distances: Tensor[int | float | bool] | ToBeDetermined = TBD,
        pred_distances: Tensor[int | float | bool] | ToBeDetermined = TBD,
        norm: Tensor[int | float | bool] | ToBeDetermined = TBD,
        *,
        name: str | None = None,
    ) -> None:
        self.factory_args = {"exact_distances": exact_distances, "robust": robust}
        super().__init__(name=name)

        # Prepare models used in MDS.
        subtract_model = Subtract()
        abs_model = Absolute()
        norm_model = NormModifier()
        power_model_1 = Power(robust=robust)
        power_model_2 = Power(robust=robust)
        power_model_3 = Power(robust=robust)
        power_model_4 = Power(robust=robust)
        sum_model_1 = Sum()
        sum_model_2 = Sum()
        reciprocal_model_1 = StableReciprocal()
        reciprocal_model_2 = StableReciprocal()
        mult_model = Multiply()

        if exact_distances:
            self += norm_model(input=IOKey("norm", value=norm))
            self += reciprocal_model_1(input=norm_model.output)
            self += power_model_4(
                base=IOKey("pred_distances", value=pred_distances),
                exponent=reciprocal_model_1.output,
            )
            self += subtract_model(
                left=IOKey("distances", value=distances), right=power_model_4.output
            )
            self += abs_model(input=subtract_model.output)
            self += power_model_1(base=abs_model.output, exponent=norm_model.output)
            self += sum_model_1(input=power_model_1.output)
            self += power_model_2(base=self.distances, exponent=norm_model.output)
            self += sum_model_2(input=power_model_2.output)
            self += reciprocal_model_2(input=sum_model_2.output)
            self += mult_model(left=sum_model_1.output, right=reciprocal_model_2.output)
            self += power_model_3(
                base=mult_model.output,
                exponent=reciprocal_model_1.output,
                output=IOKey(name="output"),
            )

        else:
            self += norm_model(input="norm")
            self += reciprocal_model_1(input=norm_model.output)
            self += power_model_1(base="distances", exponent=reciprocal_model_1.output)
            self += power_model_4(
                base="pred_distances", exponent=reciprocal_model_1.output
            )
            self += subtract_model(
                left=power_model_1.output, right=power_model_4.output
            )
            self += abs_model(input=subtract_model.output)
            self += power_model_2(base=abs_model.output, exponent=norm_model.output)
            self += sum_model_1(input=power_model_2.output)
            self += sum_model_2(input=self.distances)
            self += reciprocal_model_2(input=sum_model_2.output)
            self += mult_model(left=sum_model_1.output, right=reciprocal_model_2.output)
            self += power_model_3(
                base=mult_model.output,
                exponent=reciprocal_model_1.output,
                output=IOKey(name="output"),
            )

        self._set_shapes({"distances": ["N", "N"], "pred_distances": ["N", "N"]})
        self._freeze()

    def __call__(  # type: ignore[override]
        self,
        distances: ConnectionType = NOT_GIVEN,
        pred_distances: ConnectionType = NOT_GIVEN,
        norm: ConnectionType = NOT_GIVEN,
        output: ConnectionType = NOT_GIVEN,
    ) -> ExtendInfo:
        return super().__call__(
            distances=distances,
            pred_distances=pred_distances,
            norm=norm,
            output=output,
        )


class TSNECore(Model):
    distances: Connection
    pred_distances: Connection
    p_joint: Connection
    output: Connection

    requires_norm: bool = False

    def __init__(
        self,
        exact_distances: bool = True,
        calculate_p_joint: bool = False,
        perplexity: float = 20.0,
        distances: Tensor[int | float | bool] | ToBeDetermined = TBD,
        pred_distances: Tensor[int | float | bool] | ToBeDetermined = TBD,
        p_joint: Tensor[int | float | bool] | ToBeDetermined = TBD,
        *,
        name: str | None = None,
    ) -> None:
        super().__init__(name=name)
        self.factory_args = {
            "exact_distances": exact_distances,
            "perplexity": perplexity,
        }

        p_joint_model = TsnePJoint()
        divide_model_1 = Divide()
        divide_model_2 = Divide()
        sum_model_1 = Add()
        sum_model_2 = Sum()
        sum_model_3 = Sum()
        size_model = Size(dim=0)
        zero_diagonal_model = EyeComplement()
        mult_model = Multiply()
        kl_divergence_model = KLDivergence()

        dist_key = IOKey("distances", value=distances)
        pred_dist_key = IOKey("pred_distances", value=pred_distances)
        # Always process with squared distances in TSNE calculations.
        if exact_distances:
            square_model = Square()
            self += square_model(input=dist_key)
            if calculate_p_joint:
                self += p_joint_model(
                    squared_distances=square_model.output, target_perplexity=perplexity
                )
        else:
            if calculate_p_joint:
                self += p_joint_model(
                    squared_distances=dist_key, target_perplexity=perplexity
                )
        self += sum_model_1(left=1.0, right=pred_dist_key)
        self += divide_model_1(numerator=1.0, denominator=sum_model_1.output)
        self += size_model(input=dist_key)
        self += zero_diagonal_model(N=size_model.output)
        self += mult_model(left=divide_model_1.output, right=zero_diagonal_model.output)
        self += sum_model_2(input=mult_model.output)
        self += divide_model_2(
            numerator=mult_model.output, denominator=sum_model_2.output
        )
        self += kl_divergence_model(
            input=divide_model_2.output,
            target=p_joint_model.output
            if calculate_p_joint
            else IOKey("p_joint", value=p_joint),
        )
        self += sum_model_3(
            input=kl_divergence_model.output, output=IOKey(name="output")
        )

        self._set_shapes({"distances": ["N", "N"], "pred_distances": ["N", "N"]})
        self.set_cin("distances", safe=False)
        self.set_cout("output")
        self._freeze()

    def __call__(  # type: ignore[override]
        self,
        distances: ConnectionType = NOT_GIVEN,
        pred_distances: ConnectionType = NOT_GIVEN,
        p_joint: ConnectionType = NOT_GIVEN,
        output: ConnectionType = NOT_GIVEN,
    ) -> ExtendInfo:
        kwargs = {
            "distances": distances,
            "pred_distances": pred_distances,
            "output": output,
        }

        if "p_joint" in self.input_keys:
            kwargs["p_joint"] = p_joint
        elif p_joint != NOT_GIVEN:
            raise ValueError("p_joint is only required when calculate_p_joint is True!")

        return super().__call__(**kwargs)


class DistanceEncoder(Model):
    input: Connection
    coords: Connection
    norm: Connection
    predicted_coords: Connection
    output: Connection

    ephemeral: bool = True

    def __init__(
        self,
        base_model: MDSCore | TSNECore,
        input_type: str = "distances",
        input: Tensor[int | float | bool] | ToBeDetermined = TBD,
        coords: Tensor[int | float | bool] | ToBeDetermined = TBD,
        norm: Tensor[int | float | bool] | ToBeDetermined = TBD,
        predicted_coords: Tensor[int | float | bool] | ToBeDetermined = TBD,
        *,
        name: str | None = None,
    ) -> None:
        super().__init__(name=name)
        self.factory_args = {"base_model": base_model, "input_type": input_type}

        assert input_type in ["distances", "powered_distances", "points"]

        coords_distance_matrix = EncoderDistanceMatrix(get_final_distance=False)
        buffer_model = Buffer()

        # NOTE: We should assert a standard naming for inputs to
        #  the base model (i.e. "distances", "pred_distances")
        if input_type == "points":
            input_distance_matrix = EncoderDistanceMatrix(get_final_distance=False)
            self += input_distance_matrix(
                input1=IOKey("input", value=input),
                input2="input",
                norm=IOKey("norm", value=norm),
            )
            self += coords_distance_matrix(
                input1=IOKey("coords", value=coords), input2="coords", norm="norm"
            )

            base_kwargs: dict[str, ConnectionType] = {
                "distances": input_distance_matrix.output,
                "pred_distances": coords_distance_matrix.output,
                "output": IOKey(name="output"),
            }
            # Create inputs taking "requires_norm" attribute of base model class.
            if base_model.requires_norm:
                base_kwargs["norm"] = "norm"

            for key in base_model.input_keys:
                con = base_model.conns.get_connection(key)
                assert con is not None
                if key not in base_kwargs and not con.is_key_autogenerated:
                    base_kwargs[key] = key

            self += base_model(**base_kwargs)
            self += buffer_model(
                input=self.coords,
                output=IOKey(name="predicted_coords", value=predicted_coords),
            )

        else:
            self += coords_distance_matrix(
                input1="coords", input2="coords", norm="norm"
            )

            # Create inputs taking "requires_norm" attribute of base model class.
            base_kwargs = {
                "distances": "input",
                "pred_distances": coords_distance_matrix.output,
                "output": IOKey(name="output"),
            }
            if base_model.requires_norm:
                base_kwargs["norm"] = "norm"

            self += base_model(**base_kwargs)
            self += buffer_model(
                input=self.coords, output=IOKey(name="predicted_coords")
            )

        self._freeze()
        # self._set_shapes(trace=False,
        #     input = ["N", "M"], # NOTE: Here "M" denotes input dim or
        #     sample size ("N") depending on input_type.
        #     coords = ["N", "d"]
        # )

    def __call__(  # type: ignore[override]
        self,
        input: ConnectionType = NOT_GIVEN,
        coords: ConnectionType = NOT_GIVEN,
        norm: ConnectionType = NOT_GIVEN,
        predicted_coords: ConnectionType = NOT_GIVEN,
        output: ConnectionType = NOT_GIVEN,
    ) -> ExtendInfo:
        kwargs = {
            "coords": coords,
            "norm": norm,
            "predicted_coords": predicted_coords,
            "output": output,
        }
        if "input" in self.input_keys:
            kwargs["input"] = input
        elif coords != NOT_GIVEN:
            raise ValueError("coords is only required when input_type is 'points'!")

        return super().__call__(**kwargs)


class MDS(DistanceEncoder):
    input: Connection
    coords: Connection
    norm: Connection
    predicted_coords: Connection
    output: Connection

    def __init__(
        self,
        prediction_dim: int,
        input_type: str = "distances",
        input: Tensor[int | float | bool] | ToBeDetermined = TBD,
        coords: Tensor[int | float | bool] | ToBeDetermined = TBD,
        norm: Tensor[int | float | bool] | ToBeDetermined = TBD,
        predicted_coords: Tensor[int | float | bool] | ToBeDetermined = TBD,
        *,
        name: str | None = None,
    ) -> None:
        assert input_type in ["distances", "powered_distances", "points"]
        base_model = MDSCore(exact_distances=(input_type == "distances"))
        super().__init__(
            base_model=base_model,
            input_type=input_type,
            name=name,
            input=input,
            coords=coords,
            norm=norm,
            predicted_coords=predicted_coords,
        )
        self.factory_args = {"prediction_dim": prediction_dim, "input_type": input_type}
        self._set_shapes({"coords": [None, prediction_dim]})
        self._freeze()

    def __call__(  # type: ignore[override]
        self,
        input: ConnectionType = NOT_GIVEN,
        coords: ConnectionType = NOT_GIVEN,
        norm: ConnectionType = NOT_GIVEN,
        predicted_coords: ConnectionType = NOT_GIVEN,
        output: ConnectionType = NOT_GIVEN,
    ) -> ExtendInfo:
        kwargs = {
            "input": input,
            "norm": norm,
            "predicted_coords": predicted_coords,
            "output": output,
        }

        if "coords" in self.input_keys:
            kwargs["coords"] = coords
        elif coords != NOT_GIVEN:
            raise ValueError("coords is only required when input_type is 'points'!")

        return super().__call__(**kwargs)


class TSNE(DistanceEncoder):
    input: Connection
    norm: Connection
    predicted_coords: Connection
    output: Connection

    # TODO: TSNE norm is always 2. Should we handle this automatically?
    def __init__(
        self,
        prediction_dim: int,
        input_type: str = "distances",
        preplexity: float = 20.0,
        calculate_p_joint: bool = False,
        input: Tensor[int | float | bool] | ToBeDetermined = TBD,
        norm: Tensor[int | float | bool] | ToBeDetermined = TBD,
        predicted_coords: Tensor[int | float | bool] | ToBeDetermined = TBD,
        *,
        name: str | None = None,
    ) -> None:
        assert input_type in ["distances", "powered_distances", "points"]
        base_model = TSNECore(
            calculate_p_joint=calculate_p_joint,
            perplexity=preplexity,
            exact_distances=(input_type == "distances"),
        )
        super().__init__(
            base_model=base_model,
            input_type=input_type,
            name=name,
            input=input,
            norm=norm,
            predicted_coords=predicted_coords,
        )
        self.factory_args = {
            "prediction_dim": prediction_dim,
            "input_type": input_type,
            "preplexity": preplexity,
        }

        self._set_shapes({"coords": [None, prediction_dim]})
        self._freeze()

    def __call__(  # type: ignore[override]
        self,
        input: ConnectionType = NOT_GIVEN,
        norm: ConnectionType = NOT_GIVEN,
        predicted_coords: ConnectionType = NOT_GIVEN,
        output: ConnectionType = NOT_GIVEN,
    ) -> ExtendInfo:
        return super().__call__(
            input=input,
            norm=norm,
            predicted_coords=predicted_coords,
            output=output,
        )


class GaussProcessRegressionCore(Model):
    label: Connection
    s: Connection
    k: Connection
    k_star: Connection
    mu: Connection
    loss: Connection
    prediction: Connection
    confidence: Connection

    def __init__(
        self,
        s: Tensor[int | float | bool] | ToBeDetermined = TBD,
        k: Tensor[int | float | bool] | ToBeDetermined = TBD,
        k_star: Tensor[int | float | bool] | ToBeDetermined = TBD,
        mu: Tensor[int | float | bool] | ToBeDetermined = TBD,
        label: Tensor[int | float | bool] | ToBeDetermined = TBD,
        loss: Tensor[int | float | bool] | ToBeDetermined = TBD,
        prediction: Tensor[int | float | bool] | ToBeDetermined = TBD,
        confidence: Tensor[int | float | bool] | ToBeDetermined = TBD,
        *,
        name: str | None = None,
    ) -> None:
        super().__init__(name=name)

        # Prepare models used in GPR.
        size_model = Size(dim=0)
        K_term_eye_model = Eye()
        K_term_mult_model = Multiply()
        K_term_model = Add()
        L_term_model = Cholesky()
        label_mu_diff_model = Subtract()
        alpha_model = GPRAlpha()
        gprloss_model = GPRLoss()
        pred_t_model = Transpose()
        pred_dot_model = MatrixMultiply()
        pred_model = Add()
        conf_v_outer_model = GPRVOuter()
        conf_sub_model = Subtract()
        conf_abs_model = Absolute()
        conf_diag_model = TransposedDiagonal()
        conf_model = Add()

        self += size_model(input=IOKey("k", value=k))
        self += K_term_eye_model(N=size_model.output)
        self += K_term_mult_model(
            left=IOKey("s", value=s), right=K_term_eye_model.output
        )
        self += K_term_model(left=self.k, right=K_term_mult_model.output)
        self += L_term_model(input=K_term_model.output)
        self += label_mu_diff_model(
            left=IOKey("label", value=label), right=IOKey("mu", value=mu)
        )
        self += alpha_model(
            label_mu_diff=label_mu_diff_model.output,
            L=L_term_model.output,
            K_term=K_term_model.output,
        )
        # Loss Model.
        self += gprloss_model(
            labels=self.label,
            mu=self.mu,
            L=L_term_model.output,
            K_term=K_term_model.output,
            alpha=alpha_model.output,
            output=IOKey(name="loss", value=loss),
        )
        # Prediction Pipeline.
        self += pred_t_model(input=self.k)
        self += pred_dot_model(left=pred_t_model.output, right=alpha_model.output)
        self += pred_model(
            left=self.mu,
            right=pred_dot_model.output,
            output=IOKey(name="prediction", value=prediction),
        )
        # Confidence Pipeline.
        self += conf_v_outer_model(
            K=self.k, L=L_term_model.output, K_term=K_term_model.output
        )
        self += conf_sub_model(
            left=IOKey("k_star", value=k_star), right=conf_v_outer_model.output
        )
        self += conf_diag_model(input=conf_sub_model.output)
        self += conf_abs_model(input=conf_diag_model.output)
        self += conf_model(
            left=self.s,
            right=conf_abs_model.output,
            output=IOKey(name="confidence", value=confidence),
        )

        self.set_cout(pred_model.output)
        shapes: dict[str, ShapeTemplateType] = {
            "label": ["N", 1],
            "s": [1],
            "k": ["N", "M"],
            "k_star": ["N", "M_test"],
            "mu": ["N", 1],
            "loss": [1],
            "prediction": ["N", 1],
            "confidence": ["N", 1],
        }

        self._set_shapes(shapes)
        self._freeze()

    def __call__(  # type: ignore[override]
        self,
        label: ConnectionType = NOT_GIVEN,
        s: ConnectionType = NOT_GIVEN,
        k: ConnectionType = NOT_GIVEN,
        k_star: ConnectionType = NOT_GIVEN,
        mu: ConnectionType = NOT_GIVEN,
        loss: ConnectionType = NOT_GIVEN,
        prediction: ConnectionType = NOT_GIVEN,
        confidence: ConnectionType = NOT_GIVEN,
    ) -> ExtendInfo:
        return super().__call__(
            label=label,
            s=s,
            k=k,
            k_star=k_star,
            mu=mu,
            loss=loss,
            prediction=prediction,
            confidence=confidence,
        )


class GPRLoss(Model):
    labels: Connection
    mu: Connection
    L: Connection
    K_term: Connection
    alpha: Connection
    output: Connection

    def __init__(
        self,
        robust: bool = False,
        labels: Tensor[int | float | bool] | ToBeDetermined = TBD,
        mu: Tensor[int | float | bool] | ToBeDetermined = TBD,
        L: Tensor[int | float | bool] | ToBeDetermined = TBD,
        K_term: Tensor[int | float | bool] | ToBeDetermined = TBD,
        alpha: Tensor[int | float | bool] | ToBeDetermined = TBD,
        *,
        name: str | None = None,
    ) -> None:
        super().__init__(name=name)
        self.factory_args = {"robust": robust}

        diff_model = Subtract()
        transpose_model = Transpose()
        dot_model = MatrixMultiply()
        squeeze_model = Squeeze()
        mult_model = Multiply()
        mult_model_2 = Multiply()
        eig_model = Eigvalsh()
        log_model = Log(robust=robust)
        sum_reduce_model = Sum()
        length_model = Length()
        sum_model_1 = Add()

        self += diff_model(
            left=IOKey("labels", value=labels), right=IOKey("mu", value=mu)
        )
        self += transpose_model(input=diff_model.output)
        self += dot_model(
            left=transpose_model.output, right=IOKey("alpha", value=alpha)
        )
        self += squeeze_model(input=dot_model.output)
        self += mult_model(left=squeeze_model.output, right=0.5)
        self += eig_model(K_term=IOKey("K_term", value=K_term), L=IOKey("L", value=L))
        self += log_model(input=eig_model.output)
        self += sum_reduce_model(input=log_model.output)
        self += length_model(input=self.labels)
        self += mult_model_2(left=length_model.output, right=math.log(2 * math.pi) / 2)
        self += sum_model_1(left=mult_model.output, right=sum_reduce_model.output)
        self += Add()(
            left=sum_model_1.output,
            right=mult_model_2.output,
            output=IOKey(name="output"),
        )

        shapes: dict[str, ShapeTemplateType] = {
            "labels": ["N", 1],
            "mu": ["N", 1],
            "L": ["N", "N"],
            "K_term": ["N", "N"],
            "alpha": ["N", 1],
            "output": [1],
        }

        self._set_shapes(shapes)
        self._freeze()

    def __call__(  # type: ignore[override]
        self,
        labels: ConnectionType = NOT_GIVEN,
        mu: ConnectionType = NOT_GIVEN,
        L: ConnectionType = NOT_GIVEN,
        K_term: ConnectionType = NOT_GIVEN,
        alpha: ConnectionType = NOT_GIVEN,
        output: ConnectionType = NOT_GIVEN,
    ) -> ExtendInfo:
        return super().__call__(
            labels=labels,
            mu=mu,
            L=L,
            K_term=K_term,
            alpha=alpha,
            output=output,
        )


class Metric(Model):
    pred: Connection
    label: Connection
    output: Connection
    pred_formatted: Connection
    label_formatted: Connection
    label_argmax: Connection
    pred_argmax: Connection
    greater_out: Connection
    pred_comp: Connection

    def __init__(
        self,
        threshold: float | None = None,
        is_binary: bool = False,
        is_pred_one_hot: bool = True,
        is_label_one_hot: bool = True,
        pred: Tensor[int | float | bool] | ToBeDetermined = TBD,
        label: Tensor[int | float | bool] | ToBeDetermined = TBD,
        *,
        name: str | None = None,
    ) -> None:
        super().__init__(name=name)
        self.factory_args = {"threshold": threshold}

        assert (
            not is_binary or threshold is not None
        ), "Probs must be False if threshold is not None"

        pred_key: IOKey | Connection = IOKey(name="pred", value=pred)
        label_key: IOKey | Connection = IOKey(name="label", value=label)

        if is_label_one_hot:
            self += ArgMax(axis=-1)(label_key, output="label_argmax")
            label_key = self.label_argmax

        if is_binary and is_pred_one_hot:
            self += ArgMax(axis=-1)(pred_key, output="pred_argmax")
            pred_key = self.pred_argmax
        elif is_binary and not is_pred_one_hot:
            self += Greater()(left=pred_key, right=threshold, output="greater_out")
            self += Where()(
                cond="greater_out",
                input1=Tensor(1),
                input2=Tensor(0),
                output="pred_comp",
            )
            pred_key = self.pred_comp
        elif is_pred_one_hot:
            self += ArgMax(axis=-1)(pred_key, output="pred_argmax")
            pred_key = self.pred_argmax

        result = pred_key - label_key
        self += Buffer()(input=pred_key, output=IOKey("pred_formatted"))
        self += Buffer()(input=label_key, output=IOKey("label_formatted"))
        self += Buffer()(input=result, output=IOKey("output"))

        self.set_cin(self.pred)
        self._freeze()

    def __call__(  # type: ignore[override]
        self,
        pred: ConnectionType = NOT_GIVEN,
        label: ConnectionType = NOT_GIVEN,
        output: ConnectionType = NOT_GIVEN,
        pred_formatted: ConnectionType = NOT_GIVEN,
        label_formatted: ConnectionType = NOT_GIVEN,
    ) -> ExtendInfo:
        return super().__call__(
            pred=pred,
            label=label,
            output=output,
            pred_formatted=pred_formatted,
            label_formatted=label_formatted,
        )


class Accuracy(Model):
    pred: Connection
    label: Connection
    output: Connection
    metric_out: Connection
    pred_formatted: Connection
    label_formatted: Connection

    def __init__(
        self,
        threshold: float | None = None,
        is_binary: bool = False,
        is_pred_one_hot: bool = True,
        is_label_one_hot: bool = True,
        pred: Tensor[int | float | bool] | ToBeDetermined = TBD,
        label: Tensor[int | float | bool] | ToBeDetermined = TBD,
        *,
        name: str | None = None,
    ) -> None:
        super().__init__(name=name)
        self += Metric(
            threshold=threshold,
            is_binary=is_binary,
            is_pred_one_hot=is_pred_one_hot,
            is_label_one_hot=is_label_one_hot,
        )(
            IOKey("pred", value=pred),
            IOKey("label", value=label),
            "metric_out",
            "pred_formatted",
            "label_formatted",
        )

        true_predictions = self.metric_out == 0
        n_prediction = self.label_formatted.shape[0]

        self += Sum()(input=true_predictions, output="n_true_predictions")
        self += Divide()(
            numerator="n_true_predictions",
            denominator=n_prediction.tensor(),
            output=IOKey(name="output"),
        )
        self.set_cin(self.pred)

    def __call__(  # type: ignore[override]
        self,
        pred: ConnectionType = NOT_GIVEN,
        label: ConnectionType = NOT_GIVEN,
        output: ConnectionType = NOT_GIVEN,
    ) -> ExtendInfo:
        return super().__call__(
            pred=pred,
            label=label,
            output=output,
        )


class Precision(Model):
    pred: Connection
    label: Connection
    output: Connection
    metric_out: Connection
    pred_formatted: Connection
    label_formatted: Connection
    n_true_positive: Connection
    n_false_positive: Connection
    n_classes: Connection

    def __init__(
        self,
        average: str = "micro",
        n_classes: int | None = None,
        threshold: float | None = None,
        is_binary: bool = False,
        is_pred_one_hot: bool = True,
        is_label_one_hot: bool = True,
        pred: Tensor[int | float | bool] | ToBeDetermined = TBD,
        label: Tensor[int | float | bool] | ToBeDetermined = TBD,
        *,
        name: str | None = None,
    ) -> None:
        super().__init__(name=name)
        self.factory_args = {"threshold": threshold}

        assert average in [
            "micro",
            "macro",
            "weighted",
        ], "average must be one of ['micro', 'macro', 'weighted']"
        # assert (
        #     average not in ["weighted", "macro"] or n_classes is not None
        # ), "n_classes must be provided if average is 'weighted' or 'macro'"

        self += Metric(
            threshold=threshold,
            is_binary=is_binary,
            is_pred_one_hot=is_pred_one_hot,
            is_label_one_hot=is_label_one_hot,
        )(
            IOKey("pred", value=pred),
            IOKey("label", value=label),
            "metric_out",
            "pred_formatted",
            "label_formatted",
        )

        if average == "micro":
            true_positive = self.metric_out == Tensor(0)
            false_positive = self.metric_out != Tensor(0)
            self += Sum()(input=true_positive, output="n_true_positive")
            self += Sum()(input=false_positive, output="n_false_positive")

            self += Buffer()(
                input=self.n_true_positive
                / (self.n_true_positive + self.n_false_positive),
                output=IOKey(name="output"),
            )

        if average == "macro":
            sum_precision = None
            assert (
                n_classes is not None
            ), "n_classes must be provided if average is or 'macro'"
            for idx in range(n_classes):
                class_idxs = self.label_formatted == Tensor(idx)
                true_positive = (self.metric_out == Tensor(0)) & class_idxs
                false_positive = (self.pred_formatted == Tensor(idx)) & ~class_idxs

                self += Sum()(input=true_positive, output=f"true_positive_{idx}")
                self += Sum()(input=false_positive, output=f"false_positive_{idx}")
                denominator = getattr(self, f"true_positive_{idx}") + getattr(
                    self, f"false_positive_{idx}"
                )
                self += Where()(
                    denominator == Tensor(0),
                    Tensor(1),
                    denominator,
                    f"denominator_{idx}",
                )
                self += Divide()(
                    # numerator=getattr(self, f"true_positive_{idx}"),
                    numerator=f"true_positive_{idx}",
                    denominator=getattr(self, f"denominator_{idx}"),
                    output=f"precision_{idx}",
                )

                if sum_precision is None:
                    sum_precision = getattr(self, f"precision_{idx}")
                else:
                    sum_precision += getattr(self, f"precision_{idx}")

            self += Unique()(input=self.label_formatted, output="n_classes")

            self += Divide()(
                numerator=sum_precision,
                denominator=self.n_classes.shape[0].tensor(),
                output=IOKey(name="output"),
            )

        elif average == "weighted":
            precision = None
            n_element = self.label_formatted.shape[0]
            assert (
                n_classes is not None
            ), "n_classes must be provided if average is or 'weighted'"
            for idx in range(n_classes):
                class_idxs = self.label_formatted == Tensor(idx)
                true_positive = (self.metric_out == Tensor(0)) & class_idxs
                false_positive = (self.pred_formatted == Tensor(idx)) & ~class_idxs
                self += Sum()(input=class_idxs, output=f"n_class_{idx}")

                self += Sum()(input=true_positive, output=f"true_positive_{idx}")
                self += Sum()(input=false_positive, output=f"false_positive_{idx}")
                denominator = getattr(self, f"true_positive_{idx}") + getattr(
                    self, f"false_positive_{idx}"
                )
                self += Where()(
                    denominator == Tensor(0),
                    Tensor(1),
                    denominator,
                    f"denominator_{idx}",
                )
                self += Divide()(
                    numerator=f"true_positive_{idx}",
                    denominator=(getattr(self, f"denominator_{idx}")),
                    output=f"precision_{idx}",
                )
                self += Divide()(
                    numerator=getattr(self, f"precision_{idx}")
                    * getattr(self, f"n_class_{idx}"),
                    denominator=n_element.tensor(),
                    output=f"weighted_precision_{idx}",
                )

                if precision is None:
                    precision = getattr(self, f"weighted_precision_{idx}")
                else:
                    precision += getattr(self, f"weighted_precision_{idx}")

            self += Buffer()(input=precision, output=IOKey(name="output"))

        self.set_cin(self.pred)
        self._freeze()

    def __call__(  # type: ignore[override]
        self,
        pred: ConnectionType = NOT_GIVEN,
        label: ConnectionType = NOT_GIVEN,
        output: ConnectionType = NOT_GIVEN,
    ) -> ExtendInfo:
        return super().__call__(
            pred=pred,
            label=label,
            output=output,
        )


class Recall(Model):
    pred: Connection
    label: Connection
    output: Connection
    metric_out: Connection
    pred_formatted: Connection
    label_formatted: Connection
    n_true_positive: Connection
    n_false_negative: Connection
    n_classes: Connection

    def __init__(
        self,
        average: str = "micro",
        n_classes: int | None = None,
        threshold: float | None = None,
        is_binary: bool = False,
        is_pred_one_hot: bool = True,
        is_label_one_hot: bool = True,
        pred: Tensor[int | float | bool] | ToBeDetermined = TBD,
        label: Tensor[int | float | bool] | ToBeDetermined = TBD,
        *,
        name: str | None = None,
    ) -> None:
        super().__init__(name=name)
        self.factory_args = {"threshold": threshold}

        assert average in [
            "micro",
            "macro",
            "weighted",
        ], "average must be one of ['micro', 'macro', 'weighted']"
        # assert (
        #     average not in ["weighted", "macro"] or n_classes is not None
        # ), "n_classes must be provided if average is 'weighted' or 'macro'"

        self += Metric(
            threshold=threshold,
            is_binary=is_binary,
            is_pred_one_hot=is_pred_one_hot,
            is_label_one_hot=is_label_one_hot,
        )(
            IOKey("pred", value=pred),
            IOKey("label", value=label),
            "metric_out",
            "pred_formatted",
            "label_formatted",
        )

        if average == "micro":
            true_positive = self.metric_out == Tensor(0)
            false_negative = self.metric_out != Tensor(0)
            self += Sum()(input=true_positive, output="n_true_positive")
            self += Sum()(input=false_negative, output="n_false_negative")

            self += Buffer()(
                input=self.n_true_positive
                / (self.n_true_positive + self.n_false_negative),
                output=IOKey(name="output"),
            )

        if average == "macro":
            sum_recall = None
            assert (
                n_classes is not None
            ), "n_classes must be provided if average is or 'macro'"
            for idx in range(n_classes):
                class_idxs = self.label_formatted == Tensor(idx)
                true_positive = (self.metric_out == Tensor(0)) & class_idxs
                false_negative = (self.pred_formatted != Tensor(idx)) & class_idxs

                self += Sum()(input=true_positive, output=f"true_positive_{idx}")
                self += Sum()(input=false_negative, output=f"false_negative_{idx}")
                denominator = getattr(self, f"true_positive_{idx}") + getattr(
                    self, f"false_negative_{idx}"
                )
                self += Where()(
                    denominator == Tensor(0),
                    Tensor(1),
                    denominator,
                    f"denominator_{idx}",
                )
                self += Divide()(
                    numerator=f"true_positive_{idx}",
                    denominator=getattr(self, f"denominator_{idx}"),
                    output=f"recall_{idx}",
                )

                if sum_recall is None:
                    sum_recall = getattr(self, f"recall_{idx}")
                else:
                    sum_recall += getattr(self, f"recall_{idx}")

            self += Unique()(input=self.label_formatted, output="n_classes")

            self += Divide()(
                numerator=sum_recall,
                denominator=self.n_classes.shape[0].tensor(),
                output=IOKey(name="output"),
            )

        elif average == "weighted":
            recall = None
            assert (
                n_classes is not None
            ), "n_classes must be provided if average is or 'weighted'"
            n_element = self.label_formatted.shape[0]
            for idx in range(n_classes):
                class_idxs = self.label_formatted == Tensor(idx)
                true_positive = (self.metric_out == Tensor(0)) & class_idxs
                false_negative = (self.pred_formatted != Tensor(idx)) & class_idxs
                self += Sum()(input=class_idxs, output=f"n_class_{idx}")

                self += Sum()(input=true_positive, output=f"true_positive_{idx}")
                self += Sum()(input=false_negative, output=f"false_negative_{idx}")
                denominator = getattr(self, f"true_positive_{idx}") + getattr(
                    self, f"false_negative_{idx}"
                )
                self += Where()(
                    denominator == Tensor(0),
                    Tensor(1),
                    denominator,
                    f"denominator_{idx}",
                )
                self += Divide()(
                    numerator=f"true_positive_{idx}",
                    denominator=getattr(self, f"denominator_{idx}"),
                    output=f"recall_{idx}",
                )
                self += Divide()(
                    numerator=getattr(self, f"recall_{idx}")
                    * getattr(self, f"n_class_{idx}"),
                    denominator=n_element.tensor(),
                    output=f"weighted_recall_{idx}",
                )

                if recall is None:
                    recall = getattr(self, f"weighted_recall_{idx}")
                else:
                    recall += getattr(self, f"weighted_recall_{idx}")

            self += Buffer()(input=recall, output=IOKey(name="output"))

        self.set_cin(self.pred)
        self._freeze()

    def __call__(  # type: ignore[override]
        self,
        pred: ConnectionType = NOT_GIVEN,
        label: ConnectionType = NOT_GIVEN,
        output: ConnectionType = NOT_GIVEN,
    ) -> ExtendInfo:
        return super().__call__(
            pred=pred,
            label=label,
            output=output,
        )


class F1(Model):
    pred: Connection
    label: Connection
    output: Connection
    metric_out: Connection
    pred_formatted: Connection
    label_formatted: Connection
    n_true_positive: Connection
    n_false_positive: Connection
    n_classes: Connection

    def __init__(
        self,
        average: str = "micro",
        n_classes: int | None = None,
        threshold: float | None = None,
        is_binary: bool = False,
        is_pred_one_hot: bool = True,
        is_label_one_hot: bool = True,
        pred: Tensor[int | float | bool] | ToBeDetermined = TBD,
        label: Tensor[int | float | bool] | ToBeDetermined = TBD,
        *,
        name: str | None = None,
    ) -> None:
        super().__init__(name=name)
        self.factory_args = {"threshold": threshold}

        assert average in [
            "micro",
            "macro",
            "weighted",
        ], "average must be one of ['micro', 'macro', 'weighted']"
        assert (
            average not in ["weighted", "macro"] or n_classes is not None
        ), "n_classes must be provided if average is 'weighted' or 'macro'"

        self += Metric(
            threshold=threshold,
            is_binary=is_binary,
            is_pred_one_hot=is_pred_one_hot,
            is_label_one_hot=is_label_one_hot,
        )(
            IOKey("pred", value=pred),
            IOKey("label", value=label),
            "metric_out",
            "pred_formatted",
            "label_formatted",
        )

        if average == "micro":
            true_positive = self.metric_out == Tensor(0)
            false_positive = self.metric_out != Tensor(0)
            self += Sum()(input=true_positive, output="n_true_positive")
            self += Sum()(input=false_positive, output="n_false_positive")

            self += Buffer()(
                input=self.n_true_positive
                / (self.n_true_positive + self.n_false_positive),
                output=IOKey(name="output"),
            )

        if average == "macro":
            sum_precision = None
            assert (
                n_classes is not None
            ), "n_classes must be provided if average is or 'macro'"
            for idx in range(n_classes):
                class_idxs = self.label_formatted == Tensor(idx)
                true_positive = (self.metric_out == Tensor(0)) & class_idxs
                false_negative = (self.pred_formatted != Tensor(idx)) & class_idxs
                false_positive = (self.pred_formatted == Tensor(idx)) & ~class_idxs

                self += Sum()(input=true_positive, output=f"true_positive_{idx}")
                self += Sum()(input=false_positive, output=f"false_positive_{idx}")
                self += Sum()(input=false_negative, output=f"false_negative_{idx}")
                denominator = getattr(self, f"true_positive_{idx}") + Tensor(0.5) * (
                    getattr(self, f"false_positive_{idx}")
                    + getattr(self, f"false_negative_{idx}")
                )
                self += Where()(
                    denominator == Tensor(0),
                    Tensor(1),
                    denominator,
                    f"denominator_{idx}",
                )
                self += Divide()(
                    numerator=f"true_positive_{idx}",
                    denominator=getattr(self, f"denominator_{idx}"),
                    output=f"precision_{idx}",
                )

                if sum_precision is None:
                    sum_precision = getattr(self, f"precision_{idx}")
                else:
                    sum_precision += getattr(self, f"precision_{idx}")

            self += Unique()(input=self.label_formatted, output="n_classes")
            self += Divide()(
                numerator=sum_precision,
                denominator=self.n_classes.shape[0].tensor(),
                output=IOKey(name="output"),
            )

        elif average == "weighted":
            precision = None
            assert (
                n_classes is not None
            ), "n_classes must be provided if average is or 'weighted'"
            n_element = self.label_formatted.shape[0].tensor()
            for idx in range(n_classes):
                class_idxs = self.label_formatted == Tensor(idx)
                true_positive = (self.metric_out == Tensor(0)) & class_idxs
                false_negative = (self.pred_formatted != Tensor(idx)) & class_idxs
                false_positive = (self.pred_formatted == Tensor(idx)) & ~class_idxs
                self += Sum()(input=class_idxs, output=f"n_class_{idx}")

                self += Sum()(input=true_positive, output=f"true_positive_{idx}")
                self += Sum()(input=false_positive, output=f"false_positive_{idx}")
                self += Sum()(input=false_negative, output=f"false_negative_{idx}")
                denominator = getattr(self, f"true_positive_{idx}") + Tensor(0.5) * (
                    getattr(self, f"false_positive_{idx}")
                    + getattr(self, f"false_negative_{idx}")
                )
                self += Where()(
                    denominator == Tensor(0),
                    Tensor(1),
                    denominator,
                    f"denominator_{idx}",
                )
                self += Divide()(
                    numerator=f"true_positive_{idx}",
                    denominator=getattr(self, f"denominator_{idx}"),
                    output=f"precision_{idx}",
                )
                self += Divide()(
                    numerator=getattr(self, f"precision_{idx}")
                    * getattr(self, f"n_class_{idx}"),
                    denominator=n_element,
                    output=f"weighted_precision_{idx}",
                )

                if precision is None:
                    precision = getattr(self, f"weighted_precision_{idx}")
                else:
                    precision += getattr(self, f"weighted_precision_{idx}")

            self += Buffer()(input=precision, output=IOKey(name="output"))

        self.set_cin(self.pred)
        self._freeze()

    def __call__(  # type: ignore[override]
        self,
        pred: ConnectionType = NOT_GIVEN,
        label: ConnectionType = NOT_GIVEN,
        output: ConnectionType = NOT_GIVEN,
    ) -> ExtendInfo:
        return super().__call__(
            pred=pred,
            label=label,
            output=output,
        )


class AUC(Model):
    pred: Connection
    label: Connection
    output: Connection
    label_argmax: Connection

    def __init__(
        self,
        n_classes: int,
        is_label_one_hot: bool = True,
        pred: Tensor[int | float | bool] | ToBeDetermined = TBD,
        label: Tensor[int | float | bool] | ToBeDetermined = TBD,
        *,
        name: str | None = None,
    ) -> None:
        super().__init__(name=name)

        assert n_classes > 0, ""
        assert isinstance(n_classes, int)

        label_key: IOKey | Connection = IOKey(name="label", type=Tensor, value=label)
        pred_key: IOKey | Connection = IOKey(name="pred", type=Tensor, value=pred)

        if is_label_one_hot:
            self += ArgMax(axis=-1)(label_key, output="label_argmax")
            label_key = self.label_argmax

        auc_score = None
        for class_idx in range(n_classes):
            class_label = label_key == Tensor(class_idx)
            pred_class = pred_key[:, class_idx] if n_classes != 1 else pred_key

            self += AUCCore()(pred_class, class_label, f"auc_core_{class_idx}")
            self += Trapezoid()(
                y=getattr(self, f"auc_core_{class_idx}")[0],
                x=getattr(self, f"auc_core_{class_idx}")[1],
                output=IOKey(f"auc_class_{class_idx}"),
            )
            if auc_score is None:
                auc_score = getattr(self, f"auc_class_{class_idx}") / Tensor(n_classes)
            else:
                auc_score += getattr(self, f"auc_class_{class_idx}") / Tensor(n_classes)

        self += Buffer()(auc_score, IOKey("output"))

        self.set_cin(self.pred)
        self._freeze()

    def __call__(  # type: ignore[override]
        self,
        pred: ConnectionType = NOT_GIVEN,
        label: ConnectionType = NOT_GIVEN,
        output: ConnectionType = NOT_GIVEN,
    ) -> ExtendInfo:
        return super().__call__(
            pred=pred,
            label=label,
            output=output,
        )


class SiLU(Model):
    input: Connection
    output: Connection

    def __init__(
        self,
        input: Tensor[int | float | bool] | ToBeDetermined = TBD,
        *,
        name: str | None = None,
    ) -> None:
        super().__init__(name=name)

        self |= Minus()(input=IOKey("input", value=input), output="minus")
        self |= Exponential()(input="minus", output="exp")
        self |= Add()(left=Tensor(1), right="exp", output="add")
        self |= Divide()(
            numerator="input", denominator="add", output=IOKey(name="output")
        )
        self._set_shapes({"input": [("Var", ...)], "output": [("Var", ...)]})

        self._freeze()

    def __call__(  # type: ignore[override]
        self,
        input: ConnectionType = NOT_GIVEN,
        output: ConnectionType = NOT_GIVEN,
    ) -> ExtendInfo:
        return super().__call__(input=input, output=output)<|MERGE_RESOLUTION|>--- conflicted
+++ resolved
@@ -706,30 +706,16 @@
 
         if use_scale:
             mult = Multiply()
-<<<<<<< HEAD
-            self += mult(left=self.cout, right=IOKey("weight", value=weight))
-=======
-            mult.set_types(
-                left=Tensor[int | float | bool], right=Tensor[int | float | bool]
-            )
             self += mult(
                 left=self.cout, right=IOKey("weight", value=weight, differantiable=True)
             )
->>>>>>> 5b9d92c4
             mult._set_shapes(shapes)
 
         if use_bias:
             add = Add()
-<<<<<<< HEAD
-            self += add(left=self.cout, right=IOKey("bias", value=bias))
-=======
-            add.set_types(
-                left=Tensor[int | float | bool], right=Tensor[int | float | bool]
-            )
             self += add(
                 left=self.cout, right=IOKey("bias", value=bias, differantiable=True)
             )
->>>>>>> 5b9d92c4
             add._set_shapes(shapes)
         # TODO: Remove below Buffer after required naming-related changes are done.
         self += Buffer()(input=self.cout, output=IOKey(name="output"))
@@ -1694,7 +1680,7 @@
     ) -> None:
         super().__init__(name=name)
 
-        matrix_concat_model = Concat(n=2, axis=-1)
+        matrix_concat_model = Concat(axis=-1)
         forward_lin = Linear()
         sigmoid_model_1 = Sigmoid()
         mult_model_1 = Multiply()
@@ -1710,8 +1696,10 @@
         mult_model_3 = Multiply()
 
         self += matrix_concat_model(
-            input1=IOKey("input", value=input),
-            input2=IOKey("prev_hidden", value=prev_hidden),
+            input=[
+                IOKey("input", value=input),
+                IOKey("prev_hidden", value=prev_hidden),
+            ],
         )
         self += forward_lin(
             input=matrix_concat_model.output,
@@ -1751,9 +1739,8 @@
         self += sigmoid_model_3(input=out_gate_lin.output)
         # Final hidden state.
         self += mult_model_3(left=tanh_model_2.output, right=sigmoid_model_3.output)
-        self += Concat(n=2, axis=0)(
-            input1=sum_model_4.output,
-            input2=mult_model_3.output,
+        self += Concat(axis=0)(
+            input=[sum_model_4.output, mult_model_3.output],
             output=IOKey(name="output"),
         )
         shapes: dict[str, ShapeTemplateType] = {
@@ -1979,8 +1966,8 @@
 
         prev_cell = deepcopy(cell_type)
 
-        concat_model = Concat(n=max_sequence_length)
-        concat_input_kwargs: dict[str, ConnectionType] = {}
+        concat_model = Concat()
+        concat_input_args: list[ConnectionType] = []
         shared_keys_kwargs = {key: key for key in cell_type.shared_keys}
         output_kwargs = {cell_type.out_key: IOKey(name="output0")}
         input_kwargs = {"input": IOKey("input0", value=kwargs.get("input0", TBD))}
@@ -2017,21 +2004,15 @@
 
             # # For the last cell, include hidden
             if idx < max_sequence_length - 1:
-                concat_input_kwargs |= {
-                    f"input{max_sequence_length - idx + 1}": cur_cell.hidden_compl
-                }
-
+                concat_input_args.append(cur_cell.hidden_compl)
             else:
-                concat_input_kwargs |= {
-                    "input2": cur_cell.hidden_compl,
-                    "input1": cur_cell.hidden,
-                }
+                concat_input_args.extend([cur_cell.hidden, cur_cell.hidden_compl])
 
             prev_cell = cur_cell
 
         # Add concat model with accumulated hidden states.
         self += concat_model(
-            **concat_input_kwargs,
+            input=concat_input_args,
             output=IOKey(name="hidden_concat", value=hidden_concat),
         )
         self.set_cin("input0")
