--- conflicted
+++ resolved
@@ -24,7 +24,6 @@
     NOT_GIVEN,
     TBD,
     BaseKey,
-    ConnectionData,
     ConnectionDataType,
     IOHyperEdge,
     KeyType,
@@ -117,10 +116,10 @@
         self.metric_keys: list[str] = []
         self.loss_combiner: BaseModel = Sum()
         self.reg_coef_map: dict[
-            float | Tensor[int | float | bool], set[ConnectionData]
+            float | Tensor[int | float | bool], set[Connection]
         ] = {}
-        self.geomean_map: dict[str, list[tuple[ConnectionData, float]]] = {}
-        self.reduce_inputs: dict[str, list[tuple[ConnectionData, ConnectionData]]] = {}
+        self.geomean_map: dict[str, list[tuple[Connection, float]]] = {}
+        self.reduce_inputs: dict[str, list[tuple[Connection, Connection]]] = {}
 
     def __add__(self, model: ExtendInfo | BaseModel) -> Self:
         """This function allows models to be added sequentially via "+=" operator.
@@ -203,11 +202,11 @@
 
         is_loss_connected = False
         for value in kwargs.values():
-            if isinstance(value, (ConnectionData)) or (
+            if isinstance(value, (Connection)) or (
                 isinstance(value, str) and (value in self.conns.output_keys)
             ):
                 is_loss_connected = True
-                if isinstance(value, ConnectionData):
+                if isinstance(value, Connection):
                     conn = value
                 else:
                     if value not in self.conns.all:
@@ -215,7 +214,7 @@
                     else:
                         _conn = self.conns.get_connection(value)
                         assert _conn is not None
-                        conn = _conn
+                        conn = _conn  # type: ignore
                 if conn.metadata not in outputs_conns_metadata:
                     raise KeyError(
                         "Given key to the add_loss model should be one of the"
@@ -245,7 +244,7 @@
         # TODO: Currently kwargs contains only input keys of
         # first (loss) model.
         # We may want to add output key for the final model's output key.
-        reduce_inputs: list[tuple[ConnectionData, ConnectionData]] = []
+        reduce_inputs: list[tuple[Connection, Connection]] = []
         for key in kwargs:
             if key in loss_model.conns.output_keys:
                 raise KeyError("Output of the loss model cannot be defined!")
@@ -272,7 +271,7 @@
             if isinstance(m, Min | Max | Mean):
                 if (axis := m.conns.get_connection("axis")) is None:
                     raise KeyError("Reduce model should have axis key.")
-                reduce_inputs.append((prev_out_key, axis))
+                reduce_inputs.append((prev_out_key, axis))  # type: ignore
             prev_out_key = self.get_single_output(m)
 
         # Apply coef
@@ -390,7 +389,7 @@
 
             provided_outputs: set[IOHyperEdge] = set()
             for value in kwargs.values():
-                if isinstance(value, ConnectionData):
+                if isinstance(value, Connection):
                     provided_outputs.add(value.metadata)
                 elif value in self.conns.all:
                     _con = self.conns.get_connection(value)
@@ -416,14 +415,14 @@
                     keywords[key] = value
 
             self.extend(model, **keywords)
-            if isinstance(outer_key := kwargs[reg_str], ConnectionData):
+            if isinstance(outer_key := kwargs[reg_str], Connection):
                 outer_key = outer_key.key
 
             if (out_con := model.conns.get_connection("output")) is None:
                 raise KeyError("Given key does not belong to the Model!")
 
-            self.geomean_map.setdefault(outer_key, []).append((out_con, coef))
-            self.reg_coef_map.setdefault(coef, set()).add(out_con)
+            self.geomean_map.setdefault(outer_key, []).append((out_con, coef))  # type: ignore
+            self.reg_coef_map.setdefault(coef, set()).add(out_con)  # type: ignore
 
     @check_finalized
     def add_metric(
@@ -479,9 +478,9 @@
         if (num_of_loss_keys := len(self.loss_keys)) > 1:
             concat_model = Concat(axis=None)
             losses = [
-                self.connection_map[self.conns.get_connection(key)].atleast_1d()
+                self.conns.get_connection(key).atleast_1d()  # type: ignore
                 for key in self.loss_keys.values()
-            ]  # type: ignore
+            ]
             self.extend(concat_model, input=losses)
             self.extend(
                 self.loss_combiner,
@@ -511,32 +510,15 @@
             if self.reg_coef_map:
                 loss_conn = self.conns.get_connection(LossKey)
                 assert loss_conn is not None
-                reg_concat_args: list[ExtendTemplate | ConnectionData] = [
-                    self.connection_map[loss_conn].atleast_1d()
+                reg_concat_args: list[ExtendTemplate | Connection] = [
+                    loss_conn.atleast_1d()  # type: ignore
                 ]
                 for coef, o_set in self.reg_coef_map.items():
-<<<<<<< HEAD
-                    concat_input = [
-                        self.connection_map[
-                            self.conns.get_con_by_metadata(o.metadata)
-                        ].atleast_1d()
-                        for o in o_set
-                    ]
+                    concat_input = [o.atleast_1d() for o in o_set]
                     self.extend(concat := Concat(axis=None), input=concat_input)
-                    self.extend(add := Sum(), input=concat.output.data)
-                    self.extend(mult := Multiply(), left=add.output.data, right=coef)
-                    reg_concat_args.append(mult.output.data)
-=======
-                    concat_inputs = {
-                        f"input{idx + 1}": o for idx, o in enumerate(o_set)
-                    }
-                    self.extend(
-                        concat := Concat(n=len(o_set), axis=None), **concat_inputs
-                    )
                     self.extend(add := Sum(), input=concat.output)
                     self.extend(mult := Multiply(), left=add.output, right=coef)
                     reg_concat_args.append(mult.output)
->>>>>>> 634c853b
                 # TODO: add concat and sum if len(reg_concat_args) > 1
                 self.extend(
                     reg_concat := Concat(axis=None),
@@ -719,8 +701,8 @@
         # Find all loss / reg_key dependencies.
         # geo_mappings: dict[Connection, list[tuple[Connection, Connection]]] = {}
         geo_mappings: dict[
-            tuple[ConnectionData, float],
-            list[list[tuple[ConnectionData, ConnectionData]]],
+            tuple[Connection, float],
+            list[list[tuple[Connection, Connection]]],
         ] = {}
         # Find all loss dependencies with corresponding regularization keys.
         for key, value in self.loss_keys.items():
@@ -737,41 +719,23 @@
                     geo_mappings[reg_info].append(self.reduce_inputs[key])
 
         for reg_info, loss_connections in geo_mappings.items():
-            final_outputs: list[ConnectionData | Tensor[int]] = []
+            final_outputs: list[Connection | Tensor[int]] = []
             for reduce in loss_connections:
                 final_outputs.append(self._add_reduce_sizes(reduce))
             if final_outputs:
                 # Apply geo-mean logic here
                 final_output = final_outputs[0]
                 if (n_final_outputs := len(final_outputs)) > 0:
-<<<<<<< HEAD
                     concat_model = Concat(axis=None)
                     self.extend(
                         concat_model,
                         input=[
-                            self.connection_map[
-                                self.conns.get_con_by_metadata(out.metadata)  # type: ignore
-                            ].atleast_1d()
-                            if isinstance(out, ConnectionData)
-                            else out
+                            out.atleast_1d() if isinstance(out, Connection) else out
                             for out in final_outputs
                         ],
                     )
-                    self.extend(prod := Prod(), input=concat_model.output.data)
-                    final_output = prod.output.data
-=======
-                    concat_model = Concat(n=n_final_outputs, axis=None)
-                    concat_kwargs: dict[str, Tensor[int] | ConnectionData] = {}
-                    idx = 0
-                    for conn in concat_model.conns.input_connections:
-                        if conn.metadata.is_tensor:
-                            concat_kwargs[conn.key] = final_outputs[idx]
-                            idx += 1
-
-                    self.extend(concat_model, **concat_kwargs)
                     self.extend(prod := Prod(), input=concat_model.output)
                     final_output = prod.output
->>>>>>> 634c853b
 
                 # Add geo-mean result as final_output
                 if n_final_outputs > 1:
@@ -789,42 +753,24 @@
                 self.reg_coef_map[coef].remove(reg_con)
                 out_con = divide.conns.get_connection("output")
                 assert out_con is not None
-                self.reg_coef_map[coef].add(out_con)
+                self.reg_coef_map[coef].add(out_con)  # type: ignore
 
     def _add_reduce_sizes(
-        self, reduce_list: list[tuple[ConnectionData, ConnectionData]]
-    ) -> ConnectionData | Tensor[int]:
-        final_output: ConnectionData | Tensor[int] = Tensor(1)
-        sizes: list[ConnectionData] = []
+        self, reduce_list: list[tuple[Connection, Connection]]
+    ) -> Connection | Tensor[int]:
+        final_output: Connection | Tensor[int] = Tensor(1)
+        sizes: list[Connection] = []
         for input, dim in reduce_list:
             m = _create_size()
             self.extend(m, input=input, dim=dim)
             out_con = m.conns.get_connection("output")
             assert out_con is not None
-            sizes.append(
-                self.connection_map[
-                    self.conns.get_con_by_metadata(out_con.metadata)
-                ].atleast_1d()
-            )
-            final_output = out_con
-
-<<<<<<< HEAD
+            sizes.append(out_con.atleast_1d())  # type: ignore
+            final_output = out_con  # type: ignore
+
         if len(sizes) > 0:
             concat_model = Concat(axis=None)
             self.extend(concat_model, input=sizes)
-            self.extend(prod := Prod(), input=concat_model.output.data)
-            final_output = prod.output.data
-=======
-        if (num_of_sizes := len(sizes)) > 0:
-            concat_model = Concat(n=num_of_sizes, axis=None)
-            concat_kwargs: dict[str, int | ConnectionData] = {}
-            idx = 0
-            for conn in concat_model.conns.input_connections:
-                if conn.metadata.is_tensor:
-                    concat_kwargs[conn.key] = sizes[idx]
-                    idx += 1
-            self.extend(concat_model, **concat_kwargs)
             self.extend(prod := Prod(), input=concat_model.output)
             final_output = prod.output
->>>>>>> 634c853b
         return final_output