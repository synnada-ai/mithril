# Copyright 2022 Synnada, Inc.
#
# Licensed under the Apache License, Version 2.0 (the "License");
# you may not use this file except in compliance with the License.
# You may obtain a copy of the License at
#
#     http://www.apache.org/licenses/LICENSE-2.0
#
# Unless required by applicable law or agreed to in writing, software
# distributed under the License is distributed on an "AS IS" BASIS,
# WITHOUT WARRANTIES OR CONDITIONS OF ANY KIND, either express or implied.
# See the License for the specific language governing permissions and
# limitations under the License.

from __future__ import annotations

from types import NoneType

from ..core import Constant
from ..framework.common import (
    NOT_GIVEN,
    TBD,
    BaseKey,
    Connection,
    ConnectionType,
    GenericTensorType,
    MyTensor,
    TensorValueType,
    ToBeDetermined,
)
from ..framework.constraints import (
    arange_constraints,
    bcast,
    broadcast_to_constraints,
    concat_constraints,
    conv_1d_constraints,
    conv_2d_constraints,
    cross_entropy_constraint,
    eye_constraints,
    flatten_constrains,
    general_tensor_type_constraint,
    pad_constraints,
    padding_1d_constraint,
    padding_2d_constraint,
    polynomial_features_constraints,
    randn_constraints,
    sliding_window_1d_constraints,
    sliding_window_2d_constraints,
    squeeze_constraints,
    stride_constraint,
    swap_axes_constraints,
    tuple_converter_constraint,
    where_constrains,
)
from ..framework.logical.base import BaseModel
from ..framework.logical.essential_primitives import SingleInputOperation
from ..models import ExtendInfo, PrimitiveModel
from ..utils.utils import PaddingType

__all__ = [
    "CustomPrimitiveModel",
    "Activation",
    "SquaredError",
    "AbsoluteError",
    "QuantileLoss",
    "CrossEntropy",
    "KLDivergence",
    "BinaryCrossEntropy",
    "HingeLoss",
    "QuadHingeLoss",
    "Sine",
    "Cosine",
    "Sign",
    "Square",
    "Log",
    "StableReciprocal",
    "Relu",
    "LeakyRelu",
    "Sigmoid",
    "Softmax",
    "Softplus",
    "Tanh",
    "CartesianDifference",
    "Concat",
    "PermuteTensor",
    "PrimitiveConvolution1D",
    "PrimitiveConvolution2D",
    "Flatten",
    "PrimitiveMaxPool2D",
    "PrimitiveMaxPool1D",
    "NormModifier",
    "DistanceMatrix",
    "PolynomialFeatures",
    "TsnePJoint",
    "EyeComplement",
    "Eye",
    "ZerosLike",
    "Cholesky",
    "GPRAlpha",
    "GPRVOuter",
    "TransposedDiagonal",
    "Eigvalsh",
    "Squeeze",
    "AUCCore",
    "Embedding",
    "PositionalEncoding",
    "SwapAxes",
    "Where",
    "Arange",
    "BroadcastTo",
    "Gelu",
    "PrimitiveUnion",
    "ScaledDotProduct",
    "IsNan",
    "NanToNum",
    "PaddingConverter1D",
    "PaddingConverter2D",
    "StrideConverter",
    "TupleConverter",
    "Unique",
    "Trapezoid",
    "Pad",
    "Randn",
]

# Define types used to define keys:
ConstantType = float | int | Constant


class CustomPrimitiveModel(PrimitiveModel):
    def __init__(
        self, formula_key: str, name: str | None = None, **kwargs: BaseKey
    ) -> None:
        self.factory_args = {"formula_key": formula_key} | kwargs
        super().__init__(formula_key=formula_key, name=name, **kwargs)


########################## Supervised Loss Types ##########################
class SupervisedLoss(PrimitiveModel):
    """Base class for supervised losses with one input and a target.
    Takes N-dimensional input and target and produces N-dimensional output.

    Parameters
    ----------
    PrimitiveModel : _type_
        _description_
    """

    input: Connection
    target: Connection
    output: Connection

    def __init__(
        self,
        formula_key: str,
        polymorphic_constraint: bool = True,
        name: str | None = None,
        **kwargs: BaseKey,
    ) -> None:
        default_kwargs: dict[str, BaseKey] = {
            "output": BaseKey(shape=[("Var_1", ...)], type=GenericTensorType),
            "input": BaseKey(shape=[("Var_2", ...)], type=GenericTensorType),
            "target": BaseKey(shape=[("Var_3", ...)], type=GenericTensorType),
        }
        # Finalize kwargs.
        kwargs = default_kwargs | kwargs
        super().__init__(formula_key=formula_key, name=name, **kwargs)

        # Set constraints.
        self._set_constraint(
            fn=bcast, keys=[PrimitiveModel.output_key, "input", "target"]
        )
        if polymorphic_constraint:
            self._set_constraint(
                fn=general_tensor_type_constraint,
                keys=[PrimitiveModel.output_key, "input", "target"],
            )

        self.safe_shapes = {
            "output": ["N", ("Var", ...)],
            "input": ["N", ("Var", ...)],
            "target": ["N", ("Var", ...)],
        }

    def __call__(  # type: ignore[override]
        self,
        input: ConnectionType = NOT_GIVEN,
        target: ConnectionType = NOT_GIVEN,
        output: ConnectionType = NOT_GIVEN,
    ) -> ExtendInfo:
        return super().__call__(input=input, target=target, output=output)


class SquaredError(SupervisedLoss):
    def __init__(
        self,
        name: str | None = None,
        input: TensorValueType | ToBeDetermined = TBD,
        target: TensorValueType | ToBeDetermined = TBD,
    ) -> None:
        super().__init__(formula_key="squared_error", name=name)
        self.factory_inputs = {"input": input, "target": target}


class AbsoluteError(SupervisedLoss):
    def __init__(
        self,
        name: str | None = None,
        input: TensorValueType | ToBeDetermined = TBD,
        target: TensorValueType | ToBeDetermined = TBD,
    ) -> None:
        super().__init__(formula_key="absolute_error", name=name)
        self.factory_inputs = {"input": input, "target": target}


class HingeLoss(SupervisedLoss):
    def __init__(
        self,
        name: str | None = None,
        input: TensorValueType | ToBeDetermined = TBD,
        target: TensorValueType | ToBeDetermined = TBD,
    ) -> None:
        super().__init__(
            polymorphic_constraint=False,
            formula_key="hinge_loss",
            name=name,
            output=BaseKey(shape=["N", ("Var", ...)], type=MyTensor[float]),
        )
        self.factory_inputs = {"input": input, "target": target}


class QuadHingeLoss(SupervisedLoss):
    def __init__(
        self,
        name: str | None = None,
        input: TensorValueType | ToBeDetermined = TBD,
        target: TensorValueType | ToBeDetermined = TBD,
    ) -> None:
        super().__init__(
            polymorphic_constraint=False,
            formula_key="quad_hinge_loss",
            name=name,
            output=BaseKey(shape=["N", ("Var", ...)], type=MyTensor[float]),
        )
        self.factory_inputs = {"input": input, "target": target}


class QuantileLoss(PrimitiveModel):
    """
    Takes N-dimensional input and target and produces N-dimensional output.
    """

    input: Connection
    target: Connection
    quantile: Connection
    output: Connection

    def __init__(
        self,
        name: str | None = None,
        quantile: int | float | ToBeDetermined = TBD,
        input: TensorValueType | ToBeDetermined = TBD,
        target: TensorValueType | ToBeDetermined = TBD,
    ) -> None:
        super().__init__(
            formula_key="quantile_loss",
            name=name,
            output=BaseKey(shape=[("Var_1", ...)], type=GenericTensorType),
            input=BaseKey(shape=[("Var_2", ...)], type=GenericTensorType),
            target=BaseKey(shape=[("Var_3", ...)], type=GenericTensorType),
            quantile=BaseKey(shape=[], type=MyTensor[int] | MyTensor[float]),
        )
        self.factory_inputs = {"input": input, "target": target, "quantile": quantile}

        self._set_constraint(
            fn=bcast, keys=[PrimitiveModel.output_key, "input", "target"]
        )
        self._set_constraint(
            fn=general_tensor_type_constraint,
            keys=[PrimitiveModel.output_key, "input", "target", "quantile"],
        )

        self.safe_shapes = {
            "output": ["N", ("Var", ...)],
            "input": ["N", ("Var", ...)],
            "target": ["N", ("Var", ...)],
        }

    def __call__(  # type: ignore[override]
        self,
        input: ConnectionType = NOT_GIVEN,
        target: ConnectionType = NOT_GIVEN,
        quantile: int | float | ConnectionType = 0.5,
        output: ConnectionType = NOT_GIVEN,
    ) -> ExtendInfo:
        return super().__call__(
            input=input, target=target, quantile=quantile, output=output
        )


class CrossEntropy(PrimitiveModel):
    """
    If categorical = True:
        Takes N-dimensional input and (N-1)-dimensional target and
        produces (N-1)-dimensional output.
    else:
        Takes N-dimensional input and target and produces (N-1)-dimensional output.
    """

    input: Connection
    target: Connection
    weights: Connection
    cutoff: Connection
    robust: Connection
    output: Connection

    def __init__(
        self,
        input_type: str = "logits",
        weights: list[float] | str = "",
        name: str | None = None,
        input: TensorValueType | ToBeDetermined = TBD,
        target: TensorValueType | ToBeDetermined = TBD,
        robust: bool | ToBeDetermined = TBD,
        cutoff: ConstantType | ToBeDetermined = TBD,
    ) -> None:
        self.factory_args = {"input_type": input_type, "weights": weights}

        weights_type: type = list[float]
        if isinstance(weights, str):
            if weights not in ("", "auto"):
                raise ValueError(
                    f"weights can only be set to 'auto' in string format, got {weights}"
                )
            final_weights: list[float] | bool = weights.lower() == "auto"
            weights_type = bool
        else:
            final_weights = weights

        kwargs: dict[str, BaseKey] = {
            "output": BaseKey(shape=["N", ("Var", ...)], type=MyTensor[float]),
            "input": BaseKey(shape=["N", "C", ("Var", ...)], type=GenericTensorType),
            "target": BaseKey(shape=["N", ("VarTarget", ...)], type=GenericTensorType),
            "weights": BaseKey(type=weights_type, value=final_weights),
            "categorical": BaseKey(type=bool),
            "cutoff": BaseKey(shape=[], type=GenericTensorType),
            "robust": BaseKey(type=bool),
        }

        if input_type == "logits":
            formula_key = "cross_entropy_with_logits"
        elif input_type == "probs":
            formula_key = "cross_entropy"
        elif input_type == "log_probs":
            formula_key = "cross_entropy_with_log_probs"
            kwargs.pop("cutoff")
            kwargs.pop("robust")
        else:
            raise ValueError(
                f"Cross entropy does not support '{input_type}' input type. "
                " Available input types: 'logits', 'probs', and 'log_probs'."
            )

        super().__init__(formula_key=formula_key, name=name, **kwargs)
        self.factory_inputs = {
            "input": input,
            "target": target,
            "robust": robust,
            "cutoff": cutoff,
        }

        self._set_constraint(
            fn=cross_entropy_constraint, keys=["categorical", "input", "target"]
        )

    def __call__(  # type: ignore[override]
        self,
        input: ConnectionType = NOT_GIVEN,
        target: ConnectionType = NOT_GIVEN,
        weights: ConnectionType = NOT_GIVEN,
        categorical: bool | ConnectionType = True,
        cutoff: ConstantType | ConnectionType = Constant.MIN_POSITIVE_NORMAL,
        robust: bool | ConnectionType = False,
        output: ConnectionType = NOT_GIVEN,
    ) -> ExtendInfo:
        kwargs = {
            "input": input,
            "target": target,
            "weights": weights,
            "categorical": categorical,
            "output": output,
        }
        # Check if the given argument set is valid.
        if self._formula_key == "cross_entropy_with_log_probs":
            args: list[str] = []
            if robust is not False:
                args.append("robust")
            if cutoff != Constant.MIN_POSITIVE_NORMAL:
                args.append("cutoff")
            if args:
                raise ValueError(
                    f"Cross entropy with log probs does not accept {args} arguments."
                )
        else:
            kwargs |= {"cutoff": cutoff, "robust": robust}

        return super().__call__(**kwargs)


class KLDivergence(PrimitiveModel):
    """
    Takes N-dimensional input and target and produces N-dimensional output.
    """

    input: Connection
    target: Connection
    cutoff: Connection
    output: Connection

    def __init__(
        self,
        name: str | None = None,
        input: TensorValueType | ToBeDetermined = TBD,
        target: TensorValueType | ToBeDetermined = TBD,
        cutoff: ConstantType | ToBeDetermined = TBD,
    ) -> None:
        super().__init__(
            formula_key="kl_divergence",
            name=name,
            output=BaseKey(shape=[("Var_1", ...)], type=MyTensor[float]),
            input=BaseKey(shape=[("Var_2", ...)], type=GenericTensorType),
            target=BaseKey(shape=[("Var_3", ...)], type=GenericTensorType),
            cutoff=BaseKey(shape=[], type=GenericTensorType),
        )
        self.factory_inputs = {"input": input, "target": target, "cutoff": cutoff}

        self.safe_shapes = {
            "output": ["N", ("Var", ...)],
            "input": ["N", ("Var", ...)],
            "target": ["N", ("Var", ...)],
        }
        self._set_constraint(
            fn=bcast, keys=[PrimitiveModel.output_key, "input", "target"]
        )

    def __call__(  # type: ignore[override]
        self,
        input: ConnectionType = NOT_GIVEN,
        target: ConnectionType = NOT_GIVEN,
        cutoff: ConnectionType = Constant.MIN_POSITIVE_NORMAL,
        output: ConnectionType = NOT_GIVEN,
    ) -> ExtendInfo:
        return super().__call__(
            input=input, target=target, cutoff=cutoff, output=output
        )


class BinaryCrossEntropy(PrimitiveModel):
    """
    Takes N-dimensional input and target and produces N-dimensional output.
    """

    input: Connection
    target: Connection
    pos_weight: Connection
    cutoff: Connection
    robust: Connection
    output: Connection

    def __init__(
        self,
        input_type: str = "logits",
        pos_weight: float | str | ToBeDetermined = 1.0,
        name: str | None = None,
        input: TensorValueType | ToBeDetermined = TBD,
        target: TensorValueType | ToBeDetermined = TBD,
        cutoff: ConstantType | ToBeDetermined = TBD,
        robust: bool | ToBeDetermined = TBD,
    ) -> None:
        self.factory_args = {"input_type": input_type, "pos_weight": pos_weight}

        if isinstance(pos_weight, str):
            if pos_weight != "auto":
                raise ValueError(
                    "pos_weight can only be set to 'auto' in string format,"
                    " got {pos_weight}"
                )
            pos_weight = True

        pos_weight_type = (
            float | bool if pos_weight in (..., None) else type(pos_weight)
        )
        kwargs: dict[str, BaseKey] = {
            "output": BaseKey(shape=[("Var_out", ...)], type=MyTensor[float]),
            "input": BaseKey(shape=[("Var_out", ...)], type=GenericTensorType),
            "target": BaseKey(
                shape=[("Var_out", ...)], type=MyTensor[int] | MyTensor[float]
            ),
            "pos_weight": BaseKey(type=pos_weight_type, value=pos_weight),
            "cutoff": BaseKey(shape=[], type=GenericTensorType),
            "robust": BaseKey(type=bool),
        }

        if input_type == "logits":
            formula_key = "binary_cross_entropy_with_logits"
        elif input_type == "probs":
            formula_key = "binary_cross_entropy"
        else:
            raise ValueError(f"Binary Cross Entropy does not support \
                             '{input_type}' input type. Available    \
                             input types: 'logits' and 'probs'.")

        super().__init__(formula_key=formula_key, name=name, **kwargs)
        self.factory_inputs = {
            "input": input,
            "target": target,
            "cutoff": cutoff,
            "robust": robust,
        }

        self._set_constraint(
            fn=bcast, keys=[PrimitiveModel.output_key, "input", "target"]
        )

    def __call__(  # type: ignore[override]
        self,
        input: ConnectionType = NOT_GIVEN,
        target: ConnectionType = NOT_GIVEN,
        pos_weight: ConnectionType = NOT_GIVEN,
        cutoff: ConstantType | ConnectionType = Constant.MIN_POSITIVE_NORMAL,
        robust: bool | ConnectionType = False,
        output: ConnectionType = NOT_GIVEN,
    ) -> ExtendInfo:
        return super().__call__(
            input=input,
            target=target,
            pos_weight=pos_weight,
            cutoff=cutoff,
            robust=robust,
            output=output,
        )


class Log(PrimitiveModel):
    input: Connection
    output: Connection

    def __init__(
        self,
        robust: bool = False,
        name: str | None = None,
        input: TensorValueType | ToBeDetermined = TBD,
        *,
        cutoff: ConstantType | ToBeDetermined = TBD,
    ) -> None:
        self.robust = robust
        self.factory_args = {"robust": robust}

        if robust:
            super().__init__(
                formula_key="robust_log",
                name=name,
                output=BaseKey(shape=[("Var", ...)], type=MyTensor[float]),
                input=BaseKey(shape=[("Var", ...)], type=GenericTensorType),
                cutoff=BaseKey(shape=[], type=GenericTensorType),
            )
            self.factory_inputs = {"input": input, "cutoff": cutoff}
        else:
            super().__init__(
                formula_key="log",
                name=name,
                output=BaseKey(shape=[("Var", ...)], type=MyTensor[float]),
                input=BaseKey(shape=[("Var", ...)], type=GenericTensorType),
            )
            self.factory_inputs = {"input": input}

    def __call__(  # type: ignore[override]
        self,
        input: ConnectionType = NOT_GIVEN,
        output: ConnectionType = NOT_GIVEN,
        *,
        cutoff: ConnectionType = Constant.MIN_POSITIVE_NORMAL,
    ) -> ExtendInfo:
        kwargs = {"input": input, "output": output}

        is_constant = isinstance(cutoff, Constant)
        if self.robust:
            kwargs["cutoff"] = cutoff
        elif not (is_constant and cutoff == Constant.MIN_POSITIVE_NORMAL):
            raise ValueError("Cutoff cannot be specified when robust mode is off")

        return super().__call__(**kwargs)


class StableReciprocal(PrimitiveModel):
    input: Connection
    cutoff: Connection
    output: Connection

    def __init__(
        self,
        name: str | None = None,
        input: TensorValueType | ToBeDetermined = TBD,
        cutoff: ConstantType | ToBeDetermined = TBD,
    ) -> None:
        super().__init__(
            formula_key="stable_reciprocal",
            name=name,
            output=BaseKey(shape=[("Var", ...)], type=MyTensor[float]),
            input=BaseKey(shape=[("Var", ...)], type=GenericTensorType),
            cutoff=BaseKey(shape=[], type=GenericTensorType),
        )
        self.factory_inputs = {"input": input, "cutoff": cutoff}

    def __call__(  # type: ignore[override]
        self,
        input: ConnectionType = NOT_GIVEN,
        cutoff: ConnectionType = Constant.STABLE_RECIPROCAL_THRESHOLD,
        output: ConnectionType = NOT_GIVEN,
    ) -> ExtendInfo:
        return super().__call__(input=input, cutoff=cutoff, output=output)


class Sine(SingleInputOperation):
    def __init__(
        self, name: str | None = None, input: TensorValueType | ToBeDetermined = TBD
    ) -> None:
        super().__init__(
            formula_key="sin",
            name=name,
            polymorphic_constraint=False,
            output=BaseKey(shape=[("Var", ...)], type=MyTensor[float]),
        )
        self.factory_inputs = {"input": input}


class Cosine(SingleInputOperation):
    def __init__(
        self, name: str | None = None, input: TensorValueType | ToBeDetermined = TBD
    ) -> None:
        super().__init__(
            formula_key="cos",
            name=name,
            polymorphic_constraint=False,
            output=BaseKey(shape=[("Var", ...)], type=MyTensor[float]),
        )
        self.factory_inputs = {"input": input}


class Sign(SingleInputOperation):
    def __init__(
        self, name: str | None = None, input: TensorValueType | ToBeDetermined = TBD
    ) -> None:
        super().__init__(
            formula_key="sign",
            name=name,
            polymorphic_constraint=False,
            output=BaseKey(shape=[("Var", ...)], type=MyTensor[int]),
        )
        self.factory_inputs = {"input": input}


class Square(SingleInputOperation):
    def __init__(
        self, name: str | None = None, input: TensorValueType | ToBeDetermined = TBD
    ) -> None:
        super().__init__(formula_key="square", name=name)
        self.factory_inputs = {"input": input}


############################# Activation Types ##############################
class Activation(PrimitiveModel):
    input: Connection
    output: Connection

    def __init__(
        self,
        formula_key: str,
        polymorphic_constraint: bool = False,
        name: str | None = None,
        **kwargs: BaseKey,
    ) -> None:
        # NOTE: Torch and JAX behave different for some activation functions.
        # For example JAX handles int type inputs for GELU or LeakyRelu while
        # Torch assumes only float inputs for these activations. Since JAX handles
        # more general case, default types are written taking this into account.
        default_kwargs: dict[str, BaseKey] = dict(
            input=BaseKey(shape=[("Var", ...)], type=GenericTensorType),
            output=BaseKey(shape=[("Var", ...)], type=MyTensor[float]),
        )
        # Finalize kwargs.
        kwargs = default_kwargs | kwargs
        super().__init__(formula_key, name=name, **kwargs)

        if polymorphic_constraint:
            self._set_constraint(
                fn=general_tensor_type_constraint,
                keys=[PrimitiveModel.output_key, "input"],
            )

    def __call__(  # type: ignore[override]
        self, input: ConnectionType = NOT_GIVEN, output: ConnectionType = NOT_GIVEN
    ) -> ExtendInfo:
        return super().__call__(input=input, output=output)


class Relu(Activation):
    def __init__(
        self, name: str | None = None, input: TensorValueType | ToBeDetermined = TBD
    ) -> None:
        super().__init__(
            formula_key="relu",
            name=name,
            polymorphic_constraint=True,
            output=BaseKey(shape=[("Var", ...)], type=GenericTensorType),
            input=BaseKey(shape=[("Var", ...)], type=GenericTensorType),
        )
        self.factory_inputs = {"input": input}


class Gelu(Activation):
    def __init__(
        self,
        name: str | None = None,
        approximate: bool = False,
        input: TensorValueType | ToBeDetermined = TBD,
    ) -> None:
        super().__init__(
            formula_key="gelu",
            approximate=BaseKey(value=approximate, type=(bool)),
            name=name,
        )
        self.factory_inputs = {"input": input}

    def __call__(  # type: ignore[override]
        self,
        input: ConnectionType = NOT_GIVEN,
        approximate: ConnectionType = NOT_GIVEN,
        output: ConnectionType = NOT_GIVEN,
    ) -> ExtendInfo:
        return BaseModel.__call__(
            self, input=input, approximate=approximate, output=output
        )


class Sigmoid(Activation):
    def __init__(
        self, name: str | None = None, input: TensorValueType | ToBeDetermined = TBD
    ) -> None:
        super().__init__(formula_key="sigmoid", name=name)
        self.factory_inputs = {"input": input}


class Softmax(Activation):
    def __init__(
        self,
        name: str | None = None,
        input: TensorValueType | ToBeDetermined = TBD,
        axis: int | None | ToBeDetermined = TBD,
    ) -> None:
        super().__init__(
            formula_key="softmax", name=name, axis=BaseKey(type=int | None)
        )
        self.factory_inputs = {"input": input, "axis": axis}

    def __call__(  # type: ignore[override]
        self,
        input: ConnectionType = NOT_GIVEN,
        axis: ConnectionType = -1,
        output: ConnectionType = NOT_GIVEN,
    ) -> ExtendInfo:
        return BaseModel.__call__(self, input=input, axis=axis, output=output)


class Softplus(Activation):
    def __init__(
        self, name: str | None = None, input: TensorValueType | ToBeDetermined = TBD
    ) -> None:
        super().__init__(formula_key="softplus", name=name)
        self.factory_inputs = {"input": input}


class Tanh(Activation):
    def __init__(
        self, name: str | None = None, input: TensorValueType | ToBeDetermined = TBD
    ) -> None:
        super().__init__(formula_key="tanh", name=name)
        self.factory_inputs = {"input": input}


class LeakyRelu(Activation):
    input: Connection
    output: Connection
    slope: Connection

    def __init__(
        self,
        name: str | None = None,
        slope: TensorValueType | ToBeDetermined = TBD,
        input: TensorValueType | ToBeDetermined = TBD,
    ) -> None:
        super().__init__(
            formula_key="leaky_relu",
            name=name,
            slope=BaseKey(shape=[], type=MyTensor[float]),
        )
        self.factory_inputs = {"input": input, "slope": slope}

    def __call__(  # type: ignore[override]
        self,
        input: ConnectionType = NOT_GIVEN,
        slope: ConnectionType = 0.01,
        output: ConnectionType = NOT_GIVEN,
    ) -> ExtendInfo:
        return PrimitiveModel.__call__(self, input=input, slope=slope, output=output)


class StopGradient(PrimitiveModel):
    input: Connection
    output: Connection

    def __init__(
        self, name: str | None = None, input: TensorValueType | ToBeDetermined = TBD
    ) -> None:
        super().__init__(
            formula_key="stop_gradient",
            name=name,
            output=BaseKey(shape=[("Var", ...)], type=GenericTensorType),
            input=BaseKey(shape=[("Var", ...)], type=GenericTensorType),
        )
        self.factory_inputs = {"input": input}

    def __call__(  # type: ignore[override]
        self, input: ConnectionType = NOT_GIVEN, output: ConnectionType = NOT_GIVEN
    ) -> ExtendInfo:
        return super().__call__(input=input, output=output)


class CartesianDifference(PrimitiveModel):
    left: Connection
    right: Connection
    output: Connection

    def __init__(
        self,
        name: str | None = None,
        left: TensorValueType | ToBeDetermined = TBD,
        right: TensorValueType | ToBeDetermined = TBD,
    ) -> None:
        super().__init__(
            formula_key="cartesian_diff",
            name=name,
            output=BaseKey(shape=["N", "M", "dim"], type=GenericTensorType),
            left=BaseKey(shape=["N", "dim"], type=GenericTensorType),
            right=BaseKey(shape=["M", "dim"], type=GenericTensorType),
        )
        self.factory_inputs = {"left": left, "right": right}
        self._set_constraint(
            fn=general_tensor_type_constraint,
            keys=[PrimitiveModel.output_key, "left", "right"],
        )

    def __call__(  # type: ignore[override]
        self,
        left: ConnectionType = NOT_GIVEN,
        right: ConnectionType = NOT_GIVEN,
        output: ConnectionType = NOT_GIVEN,
    ) -> ExtendInfo:
        return super().__call__(left=left, right=right, output=output)


class Concat(PrimitiveModel):
    output: Connection
    axis: Connection

    def __init__(
        self,
        n: int,
        axis: int | None | ToBeDetermined = 0,
        name: str | None = None,
        **kwargs: TensorValueType | ToBeDetermined,
    ) -> None:
        self.factory_args = {"n": n, "axis": axis}

        key_definitions: dict[str, BaseKey] = {}
        key_definitions["output"] = BaseKey(
            shape=[("Var_out", ...)], type=GenericTensorType
        )
        key_definitions |= {
            f"input{idx+1}": BaseKey(
                shape=[(f"Var_{idx + 1}", ...)], type=GenericTensorType
            )
            for idx in range(n)
        }
        key_definitions["axis"] = BaseKey(type=int | None, value=axis)

        super().__init__(formula_key="concat", name=name, **key_definitions)
        # self.factory_inputs = {key: value for key, value in kwargs.items()}
        self.factory_inputs = kwargs  # type: ignore

        input_keys = [key for key in self._input_keys if key != "axis"]
        self._set_constraint(
            fn=concat_constraints, keys=["output"] + ["axis"] + input_keys
        )
        self._set_constraint(
            fn=general_tensor_type_constraint,
            keys=[PrimitiveModel.output_key] + input_keys,
        )


class PrimitiveUnion(PrimitiveModel):
    output: Connection

    def __init__(
        self,
        n: int = 1,
        name: str | None = None,
        **kwargs: TensorValueType | ToBeDetermined,
    ) -> None:
        self.factory_args = {"n": n}
        input_definitions = {
            f"input{idx + 1}": BaseKey(type=int | float | tuple[int | float, ...])
            for idx in range(n)
        }

        super().__init__(
            formula_key="union",
            name=name,
            output=BaseKey(type=tuple[int | float, ...]),
            **input_definitions,
        )
        self.factory_inputs = kwargs  # type: ignore


class PermuteTensor(PrimitiveModel):
    input: Connection
    indices: Connection
    output: Connection

    def __init__(
        self,
        name: str | None = None,
        indices: TensorValueType | ToBeDetermined = TBD,
        input: TensorValueType | ToBeDetermined = TBD,
    ) -> None:
        super().__init__(
            formula_key="permute_tensor",
            name=name,
            output=BaseKey(shape=["N", ("Var", ...)], type=GenericTensorType),
            input=BaseKey(shape=["N", ("Var", ...)], type=GenericTensorType),
            indices=BaseKey(shape=["N"], type=GenericTensorType),
        )
        self.factory_inputs = {"input": input, "indices": indices}

        self._set_constraint(
            fn=general_tensor_type_constraint, keys=[PrimitiveModel.output_key, "input"]
        )
        self.indices.set_differentiable(False)

    def __call__(  # type: ignore[override]
        self,
        input: ConnectionType = NOT_GIVEN,
        indices: ConnectionType = NOT_GIVEN,
        output: ConnectionType = NOT_GIVEN,
    ) -> ExtendInfo:
        return super().__call__(input=input, indices=indices, output=output)


class PrimitiveConvolution1D(PrimitiveModel):
    input: Connection
    weight: Connection
    stride: Connection
    padding: Connection
    dilation: Connection
    output: Connection
    bias: Connection

    def __init__(
        self,
        use_bias: bool = True,
        name: str | None = None,
        input: TensorValueType | ToBeDetermined = TBD,
        weight: TensorValueType | ToBeDetermined = TBD,
        stride: int | ToBeDetermined = TBD,
        padding: int | tuple[int, int] | ToBeDetermined = TBD,
        dilation: int | ToBeDetermined = TBD,
        *,
        bias: TensorValueType | ToBeDetermined = TBD,
    ) -> None:
        self.factory_args = {"use_bias": use_bias}
        formula_key = "conv1d_bias"
        kwargs: dict[str, BaseKey] = {
            "output": BaseKey(
                shape=["N", "out_channels", "d_out"], type=GenericTensorType
            ),
            "input": BaseKey(shape=["N", "C_in", "d_in"], type=GenericTensorType),
            "weight": BaseKey(
                shape=["out_channels", "C_in", "kernel_size"], type=GenericTensorType
            ),
            "bias": BaseKey(shape=[1, "out_channels", 1], type=GenericTensorType),
            "stride": BaseKey(type=int),
            "padding": BaseKey(type=int | tuple[int, int]),
            "dilation": BaseKey(type=int),
        }
        self.factory_inputs = {
            "input": input,
            "weight": weight,
            "stride": stride,
            "padding": padding,
            "dilation": dilation,
            "bias": bias,
        }

        if not use_bias:
            formula_key = "conv1d"
            kwargs.pop("bias")

        super().__init__(formula_key=formula_key, name=name, **kwargs)

        self._set_constraint(
            fn=conv_1d_constraints,
            keys=["output", "input", "stride", "padding", "dilation", "weight"],
        )

        constraint_keys = ["input", "weight"]
        if use_bias:
            constraint_keys.append("bias")

        self._set_constraint(
            fn=general_tensor_type_constraint,
            keys=[PrimitiveModel.output_key] + constraint_keys,
        )

    def __call__(  # type: ignore[override]
        self,
        input: ConnectionType = NOT_GIVEN,
        weight: ConnectionType = NOT_GIVEN,
        stride: ConnectionType = NOT_GIVEN,
        padding: ConnectionType = NOT_GIVEN,
        dilation: ConnectionType = NOT_GIVEN,
        output: ConnectionType = NOT_GIVEN,
        *,
        bias: ConnectionType = NOT_GIVEN,
    ) -> ExtendInfo:
        kwargs = {
            "input": input,
            "weight": weight,
            "stride": stride,
            "padding": padding,
            "dilation": dilation,
            "output": output,
        }

        if "bias" not in self._input_keys and bias != NOT_GIVEN:
            raise ValueError(f"Model does not have 'bias' input. \
                             Got {bias} as bias argument!")
        elif "bias" in self._input_keys:
            kwargs |= {"bias": bias}

        return super().__call__(**kwargs)


class PrimitiveConvolution2D(PrimitiveModel):
    input: Connection
    weight: Connection
    stride: Connection
    padding: Connection
    dilation: Connection
    output: Connection
    bias: Connection

    def __init__(
        self,
        use_bias: bool = True,
        name: str | None = None,
        input: TensorValueType | ToBeDetermined = TBD,
        weight: TensorValueType | ToBeDetermined = TBD,
        stride: int | tuple[int, int] | ToBeDetermined = TBD,
        padding: int
        | tuple[int, int]
        | tuple[tuple[int, int], tuple[int, int]]
        | ToBeDetermined = TBD,
        dilation: int | tuple[int, int] | ToBeDetermined = TBD,
        *,
        bias: TensorValueType | ToBeDetermined = TBD,
    ) -> None:
        self.factory_args = {"use_bias": use_bias}
        formula_key = "conv2d_bias"
        kwargs: dict[str, BaseKey] = {
            "output": BaseKey(
                shape=["N", "out_channels", "H_out", "W_out"], type=GenericTensorType
            ),
            "input": BaseKey(shape=["N", "C_in", "H", "W"], type=GenericTensorType),
            "weight": BaseKey(
                shape=["out_channels", "C_in", "kernel_size_0", "kernel_size_1"],
                type=GenericTensorType,
            ),
            "bias": BaseKey(shape=[1, "out_channels", 1, 1], type=GenericTensorType),
            "stride": BaseKey(type=int | tuple[int, int]),
            "padding": BaseKey(
                type=int | tuple[int, int] | tuple[tuple[int, int], tuple[int, int]]
            ),
            "dilation": BaseKey(type=int | tuple[int, int]),
        }

        if not use_bias:
            formula_key = "conv2d"
            kwargs.pop("bias")

        super().__init__(formula_key, name=name, **kwargs)
        self.factory_inputs = {
            "input": input,
            "weight": weight,
            "stride": stride,
            "padding": padding,
            "dilation": dilation,
            "bias": bias,
        }

        self._set_constraint(
            fn=conv_2d_constraints,
            keys=["output", "input", "stride", "padding", "dilation", "weight"],
        )

        constraint_keys = ["input", "weight"]
        if use_bias:
            constraint_keys.append("bias")
        self._set_constraint(
            fn=general_tensor_type_constraint,
            keys=[PrimitiveModel.output_key] + constraint_keys,
        )

    def __call__(  # type: ignore[override]
        self,
        input: ConnectionType = NOT_GIVEN,
        weight: ConnectionType = NOT_GIVEN,
        stride: ConnectionType = NOT_GIVEN,
        padding: ConnectionType = NOT_GIVEN,
        dilation: ConnectionType = NOT_GIVEN,
        output: ConnectionType = NOT_GIVEN,
        *,
        bias: ConnectionType = NOT_GIVEN,
    ) -> ExtendInfo:
        kwargs = {
            "input": input,
            "weight": weight,
            "stride": stride,
            "padding": padding,
            "dilation": dilation,
            "output": output,
        }

        if "bias" not in self._input_keys and bias != NOT_GIVEN:
            raise ValueError(
                f"Model does not have 'bias' input. Got {bias} as bias argument!"
            )
        elif "bias" in self._input_keys:
            kwargs |= {"bias": bias}
        return super().__call__(**kwargs)


class Flatten(PrimitiveModel):
    input: Connection
    start_dim: Connection
    end_dim: Connection
    output: Connection

    def __init__(
        self,
        name: str | None = None,
        start_dim: int | ToBeDetermined = 0,
        end_dim: int | ToBeDetermined = -1,
        input: TensorValueType | ToBeDetermined = TBD,
    ) -> None:
        self.factory_args = {"start_dim": start_dim, "end_dim": end_dim}

        key_definitions: dict[str, BaseKey] = {
            "output": BaseKey(shape=[("C_out", ...)], type=GenericTensorType),
            "input": BaseKey(shape=[("C_in", ...)], type=GenericTensorType),
            "start_dim": BaseKey(type=int, value=start_dim),
            "end_dim": BaseKey(type=int, value=end_dim),
        }
        super().__init__(formula_key="flatten", name=name, **key_definitions)
        # self.factory_inputs = {"input": input}
        self.factory_inputs = {
            "input": input,
            "start_dim": start_dim,
            "end_dim": end_dim,
        }

        self._set_constraint(
            fn=flatten_constrains,
            keys=[PrimitiveModel.output_key, "input", "start_dim", "end_dim"],
        )
        self._set_constraint(
            fn=general_tensor_type_constraint, keys=[PrimitiveModel.output_key, "input"]
        )

    def __call__(  # type: ignore[override]
        self,
        input: ConnectionType = NOT_GIVEN,
        start_dim: ConnectionType = NOT_GIVEN,
        end_dim: ConnectionType = NOT_GIVEN,
        output: ConnectionType = NOT_GIVEN,
    ) -> ExtendInfo:
        return super().__call__(
            input=input, start_dim=start_dim, end_dim=end_dim, output=output
        )


class PrimitiveMaxPool1D(PrimitiveModel):
    input: Connection
    kernel_size: Connection
    stride: Connection
    padding: Connection
    dilation: Connection
    output: Connection

    def __init__(
        self,
        name: str | None = None,
        input: TensorValueType | ToBeDetermined = TBD,
        kernel_size: int | ToBeDetermined = TBD,
        stride: int | ToBeDetermined = TBD,
        padding: int | tuple[int, int] | ToBeDetermined = TBD,
        dilation: int | ToBeDetermined = TBD,
    ) -> None:
        super().__init__(
            formula_key="max_pool1d",
            name=name,
            output=BaseKey(shape=["N", ("C_in", ...), "W_out"], type=GenericTensorType),
            input=BaseKey(shape=["N", ("C_in", ...), "W"], type=GenericTensorType),
            kernel_size=BaseKey(type=int),
            stride=BaseKey(type=int),
            padding=BaseKey(type=tuple[int, int]),
            dilation=BaseKey(type=int),
        )
        self.factory_inputs = {
            "input": input,
            "kernel_size": kernel_size,
            "stride": stride,
            "padding": padding,
            "dilation": dilation,
        }
        self._set_constraint(
            fn=sliding_window_1d_constraints,
            keys=["output", "input", "stride", "padding", "dilation", "kernel_size"],
        )
        # TODO: Torch does not accept any int type inputs but JAX implementation does.
        self._set_constraint(
            fn=general_tensor_type_constraint, keys=[PrimitiveModel.output_key, "input"]
        )

    def __call__(  # type: ignore[override]
        self,
        input: ConnectionType = NOT_GIVEN,
        kernel_size: ConnectionType = NOT_GIVEN,
        stride: ConnectionType = NOT_GIVEN,
        padding: ConnectionType = NOT_GIVEN,
        dilation: ConnectionType = NOT_GIVEN,
        output: ConnectionType = NOT_GIVEN,
    ) -> ExtendInfo:
        return super().__call__(
            input=input,
            kernel_size=kernel_size,
            stride=stride,
            padding=padding,
            dilation=dilation,
            output=output,
        )


class PaddingConverter1D(PrimitiveModel):
    input: Connection
    kernel_size: Connection
    output: Connection

    def __init__(
        self,
        name: str | None = None,
        kernel_size: int | ToBeDetermined = TBD,
        input: int | PaddingType | tuple[int, int] | ToBeDetermined = TBD,
    ) -> None:
        super().__init__(
            formula_key="padding_converter_1d",
            name=name,
            output=BaseKey(type=tuple[int, int]),
            input=BaseKey(type=int | PaddingType | tuple[int, int]),
            kernel_size=BaseKey(type=int),
        )
        self.factory_inputs = {"input": input, "kernel_size": kernel_size}

        self._set_constraint(
            fn=padding_1d_constraint,
            keys=[PrimitiveModel.output_key, "input", "kernel_size"],
        )

    def __call__(  # type: ignore[override]
        self,
        input: ConnectionType = NOT_GIVEN,
        kernel_size: ConnectionType = NOT_GIVEN,
        output: ConnectionType = NOT_GIVEN,
    ) -> ExtendInfo:
        return super().__call__(input=input, kernel_size=kernel_size, output=output)


class PaddingConverter2D(PrimitiveModel):
    input: Connection
    kernel_size: Connection
    output: Connection

    def __init__(
        self,
        name: str | None = None,
        kernel_size: int | tuple[int, int] | ToBeDetermined = TBD,
        input: int
        | PaddingType
        | tuple[int, int]
        | tuple[tuple[int, int], tuple[int, int]]
        | ToBeDetermined = TBD,
    ) -> None:
        super().__init__(
            formula_key="padding_converter_2d",
            name=name,
            output=BaseKey(
                type=tuple[int, int] | tuple[tuple[int, int], tuple[int, int]]
            ),
            input=BaseKey(
                type=int
                | PaddingType
                | tuple[int, int]
                | tuple[tuple[int, int], tuple[int, int]]
            ),
            kernel_size=BaseKey(type=tuple[int, int]),
        )
        self.factory_inputs = {"input": input, "kernel_size": kernel_size}

        self._set_constraint(
            fn=padding_2d_constraint,
            keys=[PrimitiveModel.output_key, "input", "kernel_size"],
        )

    def __call__(  # type: ignore[override]
        self,
        input: ConnectionType = NOT_GIVEN,
        kernel_size: ConnectionType = NOT_GIVEN,
        output: ConnectionType = NOT_GIVEN,
    ) -> ExtendInfo:
        return super().__call__(input=input, kernel_size=kernel_size, output=output)


class StrideConverter(PrimitiveModel):
    input: Connection
    kernel_size: Connection
    output: Connection

    def __init__(
        self,
        name: str | None = None,
        kernel_size: int | tuple[int, int] | ToBeDetermined = TBD,
        input: int | PaddingType | tuple[int, int] | ToBeDetermined = TBD,
    ) -> None:
        super().__init__(
            formula_key="stride_converter",
            name=name,
            output=BaseKey(type=int | tuple[int, int]),
            input=BaseKey(type=int | PaddingType | tuple[int, int] | None),
            kernel_size=BaseKey(type=int | tuple[int, int]),
        )
        self.factory_inputs = {"input": input, "kernel_size": kernel_size}
        self._set_constraint(
            fn=stride_constraint,
            keys=[PrimitiveModel.output_key, "input", "kernel_size"],
        )

    def __call__(  # type: ignore[override]
        self,
        input: ConnectionType = NOT_GIVEN,
        kernel_size: ConnectionType = NOT_GIVEN,
        output: ConnectionType = NOT_GIVEN,
    ) -> ExtendInfo:
        return super().__call__(input=input, kernel_size=kernel_size, output=output)


class TupleConverter(PrimitiveModel):
    input: Connection
    output: Connection

    def __init__(
        self,
        name: str | None = None,
        input: int
        | PaddingType
        | tuple[int, int]
        | tuple[tuple[int, int], tuple[int, int]]
        | ToBeDetermined = TBD,
    ) -> None:
        super().__init__(
            formula_key="tuple_converter",
            name=name,
            output=BaseKey(
                type=tuple[int, int] | tuple[tuple[int, int], tuple[int, int]]
            ),
            input=BaseKey(
                type=int
                | PaddingType
                | tuple[int, int]
                | tuple[tuple[int, int], tuple[int, int]]
                | None
            ),
        )
        self._set_constraint(
            fn=tuple_converter_constraint, keys=[PrimitiveModel.output_key, "input"]
        )

    def __call__(  # type: ignore[override]
        self, input: ConnectionType = NOT_GIVEN, output: ConnectionType = NOT_GIVEN
    ) -> ExtendInfo:
        return super().__call__(input=input, output=output)


class PrimitiveMaxPool2D(PrimitiveModel):
    input: Connection
    kernel_size: Connection
    stride: Connection
    padding: Connection
    dilation: Connection
    output: Connection

    def __init__(
        self,
        name: str | None = None,
        input: TensorValueType | ToBeDetermined = TBD,
        kernel_size: int | tuple[int, int] | ToBeDetermined = TBD,
        stride: int | tuple[int, int] | ToBeDetermined = TBD,
        padding: int
        | tuple[int, int]
        | tuple[tuple[int, int], tuple[int, int]]
        | ToBeDetermined = TBD,
        dilation: int | tuple[int, int] | ToBeDetermined = TBD,
    ) -> None:
        super().__init__(
            formula_key="max_pool2d",
            name=name,
            output=BaseKey(
                shape=["N", ("C_in", ...), "H_out", "W_out"], type=GenericTensorType
            ),
            input=BaseKey(shape=["N", ("C_in", ...), "H", "W"], type=GenericTensorType),
            kernel_size=BaseKey(type=tuple[int, int]),
            stride=BaseKey(type=tuple[int, int]),
            padding=BaseKey(
                type=tuple[int, int] | tuple[tuple[int, int], tuple[int, int]]
            ),
            dilation=BaseKey(type=tuple[int, int]),
        )
        self.factory_inputs = {
            "input": input,
            "kernel_size": kernel_size,
            "stride": stride,
            "padding": padding,
            "dilation": dilation,
        }

        self._set_constraint(
            fn=sliding_window_2d_constraints,
            keys=["output", "input", "stride", "padding", "dilation", "kernel_size"],
        )
        self._set_constraint(
            fn=general_tensor_type_constraint, keys=[PrimitiveModel.output_key, "input"]
        )

    def __call__(  # type: ignore[override]
        self,
        input: ConnectionType = NOT_GIVEN,
        kernel_size: ConnectionType = NOT_GIVEN,
        stride: ConnectionType = NOT_GIVEN,
        padding: ConnectionType = NOT_GIVEN,
        dilation: ConnectionType = NOT_GIVEN,
        output: ConnectionType = NOT_GIVEN,
    ) -> ExtendInfo:
        return super().__call__(
            input=input,
            kernel_size=kernel_size,
            stride=stride,
            padding=padding,
            dilation=dilation,
            output=output,
        )


class NormModifier(PrimitiveModel):
    """A helper model that modifies norm input. It is used for mapping
    norm values from (`-inf`, `inf`) to the interval (`1.0`, `5.0`) using a
    periodic triangular function with period 8 as shown on the figure below.
    This helper model guarantees norm values to be in an acceptable and
    meaningful range.

    ```
    5 _ _ _ _ _ _ _ _ _ _
         \\      /\\      /
          \\    /  \\    /
           \\  /    \\  /
    1 _ _ _ \\/_ _ _ \\/_ _
        |   |   |   |
        |   |   |   |
        -3   1   5   9
    ```
    """

    input: Connection
    output: Connection

    def __init__(
        self, name: str | None = None, input: TensorValueType | ToBeDetermined = TBD
    ) -> None:
        super().__init__(
            formula_key="norm_modifier",
            name=name,
            output=BaseKey(shape=[], type=GenericTensorType),
            input=BaseKey(shape=[], type=GenericTensorType),
        )
        self.factory_inputs = {"input": input}

        self._set_constraint(
            fn=general_tensor_type_constraint, keys=[PrimitiveModel.output_key, "input"]
        )

    def __call__(  # type: ignore[override]
        self, input: ConnectionType = NOT_GIVEN, output: ConnectionType = NOT_GIVEN
    ) -> ExtendInfo:
        return super().__call__(input=input, output=output)


class DistanceMatrix(PrimitiveModel):
    left: Connection
    right: Connection
    norm: Connection
    output: Connection

    # TODO: torch.cdist handles batches of matrices, for now we don't.
    def __init__(
        self,
        name: str | None = None,
        left: TensorValueType | ToBeDetermined = TBD,
        right: TensorValueType | ToBeDetermined = TBD,
    ) -> None:
        super().__init__(
            formula_key="distance_matrix",
            name=name,
            output=BaseKey(shape=["N", "M"], type=GenericTensorType),
            left=BaseKey(shape=["N", "d"], type=GenericTensorType),
            right=BaseKey(shape=["M", "d"], type=GenericTensorType),
            norm=BaseKey(shape=[], type=GenericTensorType),
        )
        self.factory_inputs = {"left": left, "right": right}

        self._set_constraint(
            fn=general_tensor_type_constraint,
            keys=[PrimitiveModel.output_key, "left", "right", "norm"],
        )

    def __call__(  # type: ignore[override]
        self,
        left: ConnectionType = NOT_GIVEN,
        right: ConnectionType = NOT_GIVEN,
        norm: ConnectionType = NOT_GIVEN,
        output: ConnectionType = NOT_GIVEN,
    ) -> ExtendInfo:
        return super().__call__(left=left, right=right, norm=norm, output=output)


class PolynomialFeatures(PrimitiveModel):
    input: Connection
    degree: Connection
    output: Connection

    def __init__(
        self,
        name: str | None = None,
        degree: int | ToBeDetermined = TBD,
        input: TensorValueType | ToBeDetermined = TBD,
    ) -> None:
        super().__init__(
            formula_key="polynomial_features",
            name=name,
            output=BaseKey(shape=["N", "d_out"], type=GenericTensorType),
            input=BaseKey(shape=["N", "d_in"], type=GenericTensorType),
            degree=BaseKey(type=int, value=degree),
        )
        self.factory_inputs = {"input": input, "degree": degree}

        self._set_constraint(
            fn=polynomial_features_constraints, keys=["output", "input", "degree"]
        )
        self._set_constraint(
            fn=general_tensor_type_constraint, keys=[PrimitiveModel.output_key, "input"]
        )

    def __call__(  # type: ignore[override]
        self,
        input: ConnectionType = NOT_GIVEN,
        degree: ConnectionType = NOT_GIVEN,
        output: ConnectionType = NOT_GIVEN,
    ) -> ExtendInfo:
        return super().__call__(input=input, degree=degree, output=output)


class TsnePJoint(PrimitiveModel):
    squared_distances: Connection
    target_perplexity: Connection
    threshold: Connection
    output: Connection

    disposable = True

    def __init__(
        self,
        name: str | None = None,
        squared_distances: TensorValueType | ToBeDetermined = TBD,
        target_perplexity: float | ToBeDetermined = TBD,
        threshold: ConstantType | ToBeDetermined = TBD,
    ) -> None:
        super().__init__(
            formula_key="tsne_p_joint",
            name=name,
            output=BaseKey(shape=["N", "M"], type=MyTensor[float]),
            squared_distances=BaseKey(shape=["N", "M"], type=GenericTensorType),
            target_perplexity=BaseKey(shape=[], type=MyTensor[float]),
            threshold=BaseKey(shape=[], type=GenericTensorType),
        )
        self.factory_inputs = {
            "squared_distances": squared_distances,
            "target_perplexity": target_perplexity,
            "threshold": threshold,
        }

    def __call__(  # type: ignore[override]
        self,
        squared_distances: ConnectionType = NOT_GIVEN,
        target_perplexity: float | ConnectionType = NOT_GIVEN,
        threshold: ConnectionType = NOT_GIVEN,
        output: ConstantType | ConnectionType = Constant.EPSILON,
    ) -> ExtendInfo:
        return super().__call__(
            squared_distances=squared_distances,
            target_perplexity=target_perplexity,
            threshold=threshold,
            output=output,
        )


class EyeComplement(PrimitiveModel):
    N: Connection
    M: Connection
    output: Connection

    def __init__(
        self,
        name: str | None = None,
        N: int | ToBeDetermined = TBD,
        M: int | ToBeDetermined | None = None,
    ) -> None:
        super().__init__(
            formula_key="ones_with_zero_diag",
            name=name,
            output=BaseKey(shape=["N", "M"], type=MyTensor[float]),
            N=BaseKey(type=int, value=N),
            M=BaseKey(type=int | None, value=M),
        )
        self.factory_inputs = {"N": N, "M": M}
        self._set_constraint(fn=eye_constraints, keys=["output", "N", "M"])

    def __call__(  # type: ignore[override]
        self,
        N: ConnectionType = NOT_GIVEN,
        M: ConnectionType = NOT_GIVEN,
        output: ConnectionType = NOT_GIVEN,
    ) -> ExtendInfo:
        return super().__call__(N=N, M=M, output=output)


class Eye(PrimitiveModel):
    N: Connection
    M: Connection
    output: Connection

    def __init__(
        self,
        name: str | None = None,
        N: int | ToBeDetermined = TBD,
        M: int | ToBeDetermined | None = None,
    ) -> None:
        super().__init__(
            formula_key="eye",
            name=name,
            output=BaseKey(shape=["N", "M"], type=MyTensor[float]),
            N=BaseKey(type=int, value=N),
            M=BaseKey(type=int | None, value=M),
        )
        self.factory_inputs = {"N": N, "M": M}

        self._set_constraint(fn=eye_constraints, keys=["output", "N", "M"])

    def __call__(  # type: ignore[override]
        self,
        N: ConnectionType = NOT_GIVEN,
        M: ConnectionType = NOT_GIVEN,
        output: ConnectionType = NOT_GIVEN,
    ) -> ExtendInfo:
        return super().__call__(N=N, M=M, output=output)


class Cholesky(PrimitiveModel):
    input: Connection
    output: Connection

    def __init__(
        self, name: str | None = None, input: TensorValueType | ToBeDetermined = TBD
    ) -> None:
        super().__init__(
            formula_key="cholesky",
            name=name,
            output=BaseKey(shape=["N", "N"], type=MyTensor[float]),
            input=BaseKey(shape=["N", "N"], type=GenericTensorType),
        )
        self.factory_inputs = {"input": input}

    def __call__(  # type: ignore[override]
        self, input: ConnectionType = NOT_GIVEN, output: ConnectionType = NOT_GIVEN
    ) -> ExtendInfo:
        return super().__call__(input=input, output=output)


class GPRAlpha(PrimitiveModel):
    label_mu_diff: Connection
    L: Connection
    K_term: Connection
    output: Connection

    def __init__(
        self,
        name: str | None = None,
        label_mu_diff: TensorValueType | ToBeDetermined = TBD,
        L: TensorValueType | ToBeDetermined = TBD,
        K_term: TensorValueType | ToBeDetermined = TBD,
    ) -> None:
        super().__init__(
            formula_key="gpr_alpha",
            name=name,
            output=BaseKey(shape=["N", 1], type=MyTensor[float]),
            label_mu_diff=BaseKey(shape=["N", 1], type=GenericTensorType),
            L=BaseKey(shape=["N", "N"], type=GenericTensorType),
            K_term=BaseKey(shape=["N", "N"], type=GenericTensorType),
        )
        self.factory_inputs = {"label_mu_diff": label_mu_diff, "L": L, "K_term": K_term}

    def __call__(  # type: ignore[override]
        self,
        label_mu_diff: ConnectionType = NOT_GIVEN,
        L: ConnectionType = NOT_GIVEN,
        K_term: ConnectionType = NOT_GIVEN,
        output: ConnectionType = NOT_GIVEN,
    ) -> ExtendInfo:
        return super().__call__(
            label_mu_diff=label_mu_diff, L=L, K_term=K_term, output=output
        )


class GPRVOuter(PrimitiveModel):
    K: Connection
    K_term: Connection
    L: Connection
    output: Connection

    def __init__(
        self,
        name: str | None = None,
        K: TensorValueType | ToBeDetermined = TBD,
        K_term: TensorValueType | ToBeDetermined = TBD,
        L: TensorValueType | ToBeDetermined = TBD,
    ) -> None:
        super().__init__(
            formula_key="gpr_v_outer",
            name=name,
            output=BaseKey(shape=["N", "N"], type=MyTensor[float]),
            K=BaseKey(shape=["N", "N"], type=GenericTensorType),
            K_term=BaseKey(shape=["N", "N"], type=GenericTensorType),
            L=BaseKey(shape=["N", "N"], type=GenericTensorType),
        )
        self.factory_inputs = {"K": K, "K_term": K_term, "L": L}

    def __call__(  # type: ignore[override]
        self,
        K: ConnectionType = NOT_GIVEN,
        K_term: ConnectionType = NOT_GIVEN,
        L: ConnectionType = NOT_GIVEN,
        output: ConnectionType = NOT_GIVEN,
    ) -> ExtendInfo:
        return super().__call__(K=K, K_term=K_term, L=L, output=output)


class TransposedDiagonal(PrimitiveModel):
    input: Connection
    output: Connection

    def __init__(
        self, name: str | None = None, input: TensorValueType | ToBeDetermined = TBD
    ) -> None:
        super().__init__(
            formula_key="transposed_diag",
            name=name,
            output=BaseKey(shape=["N", 1], type=GenericTensorType),
            input=BaseKey(shape=["N", "N"], type=GenericTensorType),
        )
        self.factory_inputs = {"input": input}

        self._set_constraint(
            fn=general_tensor_type_constraint, keys=[PrimitiveModel.output_key, "input"]
        )

    def __call__(  # type: ignore[override]
        self, input: ConnectionType = NOT_GIVEN, output: ConnectionType = NOT_GIVEN
    ) -> ExtendInfo:
        return super().__call__(input=input, output=output)


class Arange(PrimitiveModel):
    start: Connection
    stop: Connection
    step: Connection
    output: Connection

    def __init__(
        self,
        name: str | None = None,
        start: int | float | ToBeDetermined = 0,
        stop: int | float | ToBeDetermined = TBD,
        step: int | float | ToBeDetermined = 1,
    ) -> None:
        self.factory_inputs = {"start": start, "stop": stop, "step": step}

        all_defined = False
        if (
            not isinstance(start, ToBeDetermined)
            and not isinstance(stop, ToBeDetermined)
            and not isinstance(step, ToBeDetermined)
        ):
            all_defined = True
            val = (start - stop) / step
            # If val has decimal part take absolute of integer
            # part of it and add 1.
            # Else no decimal part, simply take absolute of val.
            val = abs(val) if int(val) == val else abs(int(val)) + 1
            val = int(val)
            output_shp: list[int | str] = [] if val == 0 else [val]
        else:
            output_shp = ["N"]

        super().__init__(
            formula_key="arange",
            name=name,
            output=BaseKey(shape=output_shp, type=GenericTensorType),
            start=BaseKey(type=int | float, value=start),
            stop=BaseKey(type=int | float, value=stop),
            step=BaseKey(type=int | float, value=step),
        )
        self.set_canonical_input("stop")
        self.factory_inputs = {"start": start, "stop": stop, "step": step}

        if not all_defined:
            self._set_constraint(
                fn=arange_constraints, keys=["output", "start", "stop", "step"]
            )
        self._set_constraint(
            fn=general_tensor_type_constraint,
            keys=[PrimitiveModel.output_key, "start", "stop", "step"],
        )

    def __call__(  # type: ignore[override]
        self,
        start: ConnectionType = NOT_GIVEN,
        stop: ConnectionType = NOT_GIVEN,
        step: ConnectionType = NOT_GIVEN,
        output: ConnectionType = NOT_GIVEN,
    ) -> ExtendInfo:
        return super().__call__(start=start, stop=stop, step=step, output=output)


class Randn(PrimitiveModel):
    shape: Connection
    key: Connection
    output: Connection

    def __init__(
        self,
        shape: tuple[int, ...] | ToBeDetermined = TBD,
        key: int | ToBeDetermined = TBD,
        name: str | None = None,
    ) -> None:
        super().__init__(
            formula_key="randn",
            name=name,
<<<<<<< HEAD
            output=IOKey(shape=[("output", ...)], type=GenericTensorType),
            shape=IOKey(type=tuple[int, ...], value=shape),
            key=IOKey(type=int, value=key),
=======
            output=BaseKey(shape=[("output", ...)], type=GenericTensorType),
            shape=BaseKey(type=tuple[int, ...], value=shape),
>>>>>>> 7b533949
        )

        self._random_keys.add("key")
        self.set_constraint(randn_constraints, keys=["output", "shape"])

    def __call__(  # type: ignore[override]
        self,
        shape: ConnectionType = NOT_GIVEN,
        key: ConnectionType = NOT_GIVEN,
        output: ConnectionType = NOT_GIVEN,
    ) -> ExtendInfo:
        return super().__call__(shape=shape, key=key, output=output)


class BroadcastTo(PrimitiveModel):
    input: Connection
    shape: Connection
    output: Connection

    def __init__(
        self,
        shape: tuple[int, ...] | ToBeDetermined = TBD,
        name: str | None = None,
        input: TensorValueType | ToBeDetermined = TBD,
    ) -> None:
        super().__init__(
            formula_key="broadcast_to",
            name=name,
            output=BaseKey(shape=[("output", ...)], type=GenericTensorType),
            input=BaseKey(shape=[("input", ...)], type=GenericTensorType),
            shape=BaseKey(type=tuple[int, ...], value=shape),
        )
        self.factory_inputs = {"input": input, "shape": shape}

        self.set_constraint(
            fn=broadcast_to_constraints, keys=["output", "shape", "input"]
        )
        self._set_constraint(
            fn=general_tensor_type_constraint, keys=[PrimitiveModel.output_key, "input"]
        )

    def __call__(  # type: ignore[override]
        self,
        input: ConnectionType = NOT_GIVEN,
        shape: ConnectionType = NOT_GIVEN,
        output: ConnectionType = NOT_GIVEN,
    ) -> ExtendInfo:
        return super().__call__(input=input, shape=shape, output=output)


class Eigvalsh(PrimitiveModel):
    K_term: Connection
    L: Connection
    threshold: Connection
    output: Connection

    def __init__(
        self,
        name: str | None = None,
        K_term: TensorValueType | ToBeDetermined = TBD,
        L: TensorValueType | ToBeDetermined = TBD,
        threshold: ConstantType | ToBeDetermined = TBD,
    ) -> None:
        super().__init__(
            formula_key="eigvalsh",
            name=name,
            output=BaseKey(shape=["N", 1], type=MyTensor[float]),
            K_term=BaseKey(shape=["N", "N"], type=GenericTensorType),
            L=BaseKey(shape=["N", "N"], type=GenericTensorType),
            threshold=BaseKey(shape=[], type=GenericTensorType),
        )
        self.factory_inputs = {"K_term": K_term, "L": L, "threshold": threshold}

    def __call__(  # type: ignore[override]
        self,
        K_term: ConnectionType = NOT_GIVEN,
        L: ConnectionType = NOT_GIVEN,
        threshold: ConstantType | ConnectionType = Constant.EPSILON,
        output: ConnectionType = NOT_GIVEN,
    ) -> ExtendInfo:
        return super().__call__(K_term=K_term, L=L, threshold=threshold, output=output)


class Squeeze(PrimitiveModel):
    input: Connection
    output: Connection

    def __init__(
        self, name: str | None = None, input: TensorValueType | ToBeDetermined = TBD
    ) -> None:
        super().__init__(
            formula_key="squeeze",
            name=name,
            output=BaseKey(shape=[("Var_out", ...)], type=GenericTensorType),
            input=BaseKey(shape=[("Var", ...)], type=GenericTensorType),
        )
        self.factory_inputs = {"input": input}

        self._set_constraint(fn=squeeze_constraints, keys=["output", "input"])
        self._set_constraint(
            fn=general_tensor_type_constraint, keys=[PrimitiveModel.output_key, "input"]
        )

    def __call__(  # type: ignore[override]
        self, input: ConnectionType = NOT_GIVEN, output: ConnectionType = NOT_GIVEN
    ) -> ExtendInfo:
        return super().__call__(input=input, output=output)


class AUCCore(PrimitiveModel):
    input: Connection
    label: Connection
    output: Connection

    def __init__(
        self,
        name: str | None = None,
        input: TensorValueType | ToBeDetermined = TBD,
        label: TensorValueType | ToBeDetermined = TBD,
    ) -> None:
        super().__init__(
            formula_key="auc_core",
            name=name,
            output=BaseKey(shape=[2, "M"], type=MyTensor[float]),
            input=BaseKey(shape=["N"], type=GenericTensorType),
            label=BaseKey(shape=["N"], type=GenericTensorType),
        )
        self.factory_inputs = {"input": input, "label": label}

    def __call__(  # type: ignore[override]
        self,
        input: ConnectionType = NOT_GIVEN,
        label: ConnectionType = NOT_GIVEN,
        output: ConnectionType = NOT_GIVEN,
    ) -> ExtendInfo:
        return super().__call__(input=input, label=label, output=output)


class Embedding(PrimitiveModel):
    input: Connection
    weight: Connection
    output: Connection

    def __init__(
        self,
        name: str | None = None,
        num_embeddings: int | None = None,
        dim: int | None = None,
        input: TensorValueType | ToBeDetermined = TBD,
        weight: TensorValueType | ToBeDetermined = TBD,
    ) -> None:
        out_dim: int | str = "dim" if dim is None else dim

        super().__init__(
            formula_key="primitive_embedding",
            name=name,
            output=BaseKey(shape=[("N1", ...), "d1", out_dim], type=GenericTensorType),
            input=BaseKey(shape=[("N1", ...), "d1"], type=MyTensor[int]),
            weight=BaseKey(shape=[num_embeddings, out_dim], type=GenericTensorType),
        )
        self.factory_inputs = {"input": input, "weight": weight}

        self._set_constraint(
            fn=general_tensor_type_constraint,
            keys=[PrimitiveModel.output_key, "weight"],
        )

    def __call__(  # type: ignore[override]
        self,
        input: ConnectionType = NOT_GIVEN,
        weight: ConnectionType = NOT_GIVEN,
        output: ConnectionType = NOT_GIVEN,
    ) -> ExtendInfo:
        return super().__call__(input=input, weight=weight, output=output)


class ScaledDotProduct(PrimitiveModel):
    query: Connection
    key: Connection
    value: Connection
    attn_mask: Connection
    dropout_p: Connection
    is_causal: Connection
    scale: Connection
    output: Connection

    def __init__(
        self,
        name: str | None = None,
        is_causal: bool | ToBeDetermined = True,
        scale: None | int | float | ToBeDetermined = None,
        dropout_p: float | ToBeDetermined = 0.0,
        use_attn_mask: bool = False,
        query: TensorValueType | ToBeDetermined = TBD,
        key: TensorValueType | ToBeDetermined = TBD,
        value: TensorValueType | ToBeDetermined = TBD,
        attn_mask: TensorValueType | ToBeDetermined = TBD,
    ) -> None:
        # TODO: Reconsider how to get attn_mask, could it be A?
        assert (
            not isinstance(is_causal, bool) or not is_causal or not use_attn_mask
        ), "Causal attention is not support attn_mask!"
        assert isinstance(use_attn_mask, bool), "use_attn_mask must be a boolean value!"
        self.use_attn_mask = use_attn_mask

        formula_key = "scaled_dot_product_attention"
        kwargs: dict[str, BaseKey] = {
            "output": BaseKey(shape=[("Var", ...), "L", "O"], type=MyTensor[float]),
            "query": BaseKey(shape=[("Var", ...), "L", "E"], type=GenericTensorType),
            "key": BaseKey(shape=[("Var", ...), "S", "E"], type=GenericTensorType),
            "value": BaseKey(shape=[("Var", ...), "S", "O"], type=GenericTensorType),
            "dropout_p": BaseKey(type=float, value=dropout_p),
            "attn_mask": BaseKey(type=NoneType, value=None),
            "is_causal": BaseKey(type=bool, value=is_causal),
            "scale": BaseKey(type=NoneType | int | float, value=scale),
        }

        if use_attn_mask:
            kwargs["attn_mask"] = BaseKey(
                shape=["L", "S"], type=GenericTensorType, value=TBD
            )

        super().__init__(formula_key=formula_key, name=name, **kwargs)
        self.factory_inputs = {
            "query": query,
            "key": key,
            "value": value,
            "dropout_p": dropout_p,
            "is_causal": is_causal,
            "scale": scale,
            "attn_mask": attn_mask,
        }

    def __call__(  # type: ignore[override]
        self,
        query: ConnectionType = NOT_GIVEN,
        key: ConnectionType = NOT_GIVEN,
        value: ConnectionType = NOT_GIVEN,
        dropout_p: ConnectionType = NOT_GIVEN,
        is_causal: ConnectionType = NOT_GIVEN,
        scale: ConnectionType = NOT_GIVEN,
        output: ConnectionType = NOT_GIVEN,
        *,
        attn_mask: ConnectionType = NOT_GIVEN,
    ) -> ExtendInfo:
        if (
            not self.use_attn_mask
            and attn_mask is not NOT_GIVEN
            and not isinstance(attn_mask, str)
            and isinstance(attn_mask, BaseKey)
            and attn_mask.value is not None  # TODO: Here will be updated!
        ):
            raise KeyError(
                "Model does not have 'attn_mask' input. Got attn_mask argument!"
            )

        return super().__call__(
            query=query,
            key=key,
            value=value,
            dropout_p=dropout_p,
            is_causal=is_causal,
            scale=scale,
            output=output,
            attn_mask=attn_mask,
        )


class PositionalEncoding(PrimitiveModel):
    input: Connection
    hidden_dim: Connection
    max_len: Connection
    output: Connection

    # TODO: Try to move to Logical composite models.
    def __init__(
        self,
        hidden_dim: int | ToBeDetermined,
        name: str | None = None,
        max_len: int | ToBeDetermined = 5000,
        input: TensorValueType | ToBeDetermined = TBD,
    ) -> None:
        self.factory_args = {"hidden_dim": hidden_dim, "max_len": max_len}

        super().__init__(
            formula_key="positional_encoding",
            name=name,
            output=BaseKey(shape=[("N1", ...)], type=GenericTensorType),
            input=BaseKey(shape=[("N1", ...)], type=GenericTensorType),
            hidden_dim=BaseKey(type=int, value=hidden_dim),
            max_len=BaseKey(type=int, value=max_len),
        )
        self.factory_inputs = {
            "input": input,
            "hidden_dim": hidden_dim,
            "max_len": max_len,
        }

    def __call__(  # type: ignore[override]
        self,
        input: ConnectionType = NOT_GIVEN,
        hidden_dim: ConnectionType = NOT_GIVEN,
        max_len: ConnectionType = NOT_GIVEN,
        output: ConnectionType = NOT_GIVEN,
    ) -> ExtendInfo:
        return super().__call__(
            input=input, hidden_dim=hidden_dim, max_len=max_len, output=output
        )


class SwapAxes(PrimitiveModel):
    input: Connection
    axis1: Connection
    axis2: Connection
    output: Connection

    def __init__(
        self,
        axis1: int | ToBeDetermined,
        axis2: int | ToBeDetermined,
        name: str | None = None,
        input: TensorValueType | ToBeDetermined = TBD,
    ) -> None:
        self.factory_args = {"axis1": axis1, "axis2": axis2}

        super().__init__(
            formula_key="swapaxes",
            name=name,
            output=BaseKey(shape=[("Var_out", ...)], type=GenericTensorType),
            input=BaseKey(shape=[("Var_in", ...)], type=GenericTensorType),
            axis1=BaseKey(type=int, value=axis1),
            axis2=BaseKey(type=int, value=axis2),
        )
        self.factory_inputs = {"input": input, "axis1": axis1, "axis2": axis2}

        self._set_constraint(
            fn=swap_axes_constraints, keys=["output", "input", "axis1", "axis2"]
        )
        self._set_constraint(
            fn=general_tensor_type_constraint, keys=[PrimitiveModel.output_key, "input"]
        )

    def __call__(  # type: ignore[override]
        self,
        input: ConnectionType = NOT_GIVEN,
        axis1: ConnectionType = NOT_GIVEN,
        axis2: ConnectionType = NOT_GIVEN,
        output: ConnectionType = NOT_GIVEN,
    ) -> ExtendInfo:
        return super().__call__(input=input, axis1=axis1, axis2=axis2, output=output)


class Where(PrimitiveModel):
    cond: Connection
    input1: Connection
    input2: Connection
    output: Connection

    def __init__(
        self,
        name: str | None = None,
        cond: TensorValueType | ToBeDetermined = TBD,
        input1: TensorValueType | ToBeDetermined = TBD,
        input2: TensorValueType | ToBeDetermined = TBD,
    ) -> None:
        super().__init__(
            formula_key="where",
            name=name,
            output=BaseKey(shape=[("Var_out", ...)], type=GenericTensorType),
            cond=BaseKey(shape=[("Var3", ...)], type=MyTensor[bool], value=TBD),
            input1=BaseKey(shape=[("Var1", ...)], type=GenericTensorType),
            input2=BaseKey(shape=[("Var2", ...)], type=GenericTensorType),
        )
        self.factory_inputs = {"cond": cond, "input1": input1, "input2": input2}

        self._set_constraint(
            fn=where_constrains, keys=["output", "cond", "input1", "input2"]
        )
        self._set_constraint(
            fn=general_tensor_type_constraint,
            keys=[PrimitiveModel.output_key, "input1", "input2"],
        )

    def __call__(  # type: ignore[override]
        self,
        cond: ConnectionType = NOT_GIVEN,
        input1: ConnectionType = NOT_GIVEN,
        input2: ConnectionType = NOT_GIVEN,
        output: ConnectionType = NOT_GIVEN,
    ) -> ExtendInfo:
        return super().__call__(cond=cond, input1=input1, input2=input2, output=output)


class IsNan(PrimitiveModel):
    input: Connection
    output: Connection

    def __init__(
        self, name: str | None = None, input: TensorValueType | ToBeDetermined = TBD
    ) -> None:
        super().__init__(
            formula_key="isnan",
            name=name,
            output=BaseKey(shape=[("Var", ...)], type=MyTensor[bool]),
            input=BaseKey(shape=[("Var", ...)], type=GenericTensorType),
        )
        self.factory_inputs = {"input": input}

    def __call__(  # type: ignore[override]
        self, input: ConnectionType = NOT_GIVEN, output: ConnectionType = NOT_GIVEN
    ) -> ExtendInfo:
        return super().__call__(input=input, output=output)


class Unique(PrimitiveModel):
    input: Connection
    output: Connection

    def __init__(
        self, name: str | None = None, input: TensorValueType | ToBeDetermined = TBD
    ) -> None:
        super().__init__(
            formula_key="unique",
            name=name,
            input=BaseKey(shape=[("Var1", ...)], type=GenericTensorType),
            output=BaseKey(shape=[("Var2", ...)], type=GenericTensorType),
        )
        self.factory_inputs = {"input": input}

    def __call__(  # type: ignore[override]
        self, input: ConnectionType = NOT_GIVEN, output: ConnectionType = NOT_GIVEN
    ) -> ExtendInfo:
        return super().__call__(input=input, output=output)


class Trapezoid(PrimitiveModel):
    y: Connection
    x: Connection
    output: Connection

    def __init__(
        self,
        name: str | None = None,
        x: TensorValueType | ToBeDetermined = TBD,
        y: TensorValueType | ToBeDetermined = TBD,
    ) -> None:
        super().__init__(
            formula_key="trapezoid",
            name=name,
            output=BaseKey(shape=[], type=GenericTensorType),
            y=BaseKey(shape=[("Var", ...)], type=GenericTensorType),
            x=BaseKey(shape=[("Var", ...)], type=GenericTensorType),
        )
        self.factory_inputs = {"y": y, "x": x}

    def __call__(  # type: ignore[override]
        self,
        y: ConnectionType = NOT_GIVEN,
        x: ConnectionType = NOT_GIVEN,
        output: ConnectionType = NOT_GIVEN,
    ) -> ExtendInfo:
        return super().__call__(y=y, x=x, output=output)


class NanToNum(PrimitiveModel):
    input: Connection
    nan: Connection
    posinf: Connection
    neginf: Connection
    output: Connection

    def __init__(
        self,
        name: str | None = None,
        nan: float | ToBeDetermined = 0.0,
        posinf: float | None | ToBeDetermined = None,
        neginf: float | None | ToBeDetermined = None,
        input: TensorValueType | ToBeDetermined = TBD,
    ) -> None:
        super().__init__(
            formula_key="nan_to_num",
            name=name,
            output=BaseKey(shape=[("Var", ...)], type=GenericTensorType),
            input=BaseKey(shape=[("Var", ...)], type=GenericTensorType),
            nan=BaseKey(type=float, value=nan),
            posinf=BaseKey(type=float | None, value=posinf),
            neginf=BaseKey(type=float | None, value=neginf),
        )
        self.factory_inputs = {
            "input": input,
            "nan": nan,
            "posinf": posinf,
            "neginf": neginf,
        }
        # TODO: Any constraints required?

    def __call__(  # type: ignore[override]
        self,
        input: ConnectionType = NOT_GIVEN,
        nan: ConnectionType = NOT_GIVEN,
        posinf: ConnectionType = NOT_GIVEN,
        neginf: ConnectionType = NOT_GIVEN,
        output: ConnectionType = NOT_GIVEN,
    ) -> ExtendInfo:
        return super().__call__(
            input=input, nan=nan, posinf=posinf, neginf=neginf, output=output
        )


class Pad(PrimitiveModel):
    input: Connection
    pad_width: Connection
    output: Connection

    def __init__(
        self,
        name: str | None = None,
        pad_width: tuple[tuple[int, int], ...] | ToBeDetermined = TBD,
        input: TensorValueType | ToBeDetermined = TBD,
    ) -> None:
        super().__init__(
            formula_key="pad",
            name=name,
            output=BaseKey(shape=[("Var2", ...)], type=GenericTensorType),
            input=BaseKey(shape=[("Var1", ...)], type=GenericTensorType),
            pad_width=BaseKey(type=tuple[tuple[int, int], ...], value=pad_width),
        )
        self.factory_inputs = {"input": input, "pad_width": pad_width}

        self._set_constraint(
            fn=pad_constraints, keys=[PrimitiveModel.output_key, "input", "pad_width"]
        )

    def __call__(  # type: ignore[override]
        self,
        input: ConnectionType = NOT_GIVEN,
        pad_width: ConnectionType = NOT_GIVEN,
        output: ConnectionType = NOT_GIVEN,
    ) -> ExtendInfo:
        return super().__call__(input=input, pad_width=pad_width, output=output)


class ZerosLike(PrimitiveModel):
    input: Connection
    output: Connection

    def __init__(
        self, name: str | None = None, input: TensorValueType | ToBeDetermined = TBD
    ) -> None:
        super().__init__(
            formula_key="zeros_like",
            name=name,
            output=BaseKey(shape=[("Var", ...)], type=GenericTensorType),
            input=BaseKey(shape=[("Var", ...)], type=GenericTensorType),
        )
        self.factory_inputs = {"input": input}

    def __call__(  # type: ignore[override]
        self, input: ConnectionType = NOT_GIVEN, output: ConnectionType = NOT_GIVEN
    ) -> ExtendInfo:
        return super().__call__(input=input, output=output)<|MERGE_RESOLUTION|>--- conflicted
+++ resolved
@@ -1900,14 +1900,9 @@
         super().__init__(
             formula_key="randn",
             name=name,
-<<<<<<< HEAD
-            output=IOKey(shape=[("output", ...)], type=GenericTensorType),
-            shape=IOKey(type=tuple[int, ...], value=shape),
-            key=IOKey(type=int, value=key),
-=======
             output=BaseKey(shape=[("output", ...)], type=GenericTensorType),
             shape=BaseKey(type=tuple[int, ...], value=shape),
->>>>>>> 7b533949
+            key=BaseKey(type=int, value=key),
         )
 
         self._random_keys.add("key")
