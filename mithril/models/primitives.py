# Copyright 2022 Synnada, Inc.
#
# Licensed under the Apache License, Version 2.0 (the "License");
# you may not use this file except in compliance with the License.
# You may obtain a copy of the License at
#
#     http://www.apache.org/licenses/LICENSE-2.0
#
# Unless required by applicable law or agreed to in writing, software
# distributed under the License is distributed on an "AS IS" BASIS,
# WITHOUT WARRANTIES OR CONDITIONS OF ANY KIND, either express or implied.
# See the License for the specific language governing permissions and
# limitations under the License.

from __future__ import annotations

from types import NoneType

from ..core import Constant
from ..framework.common import (
    NOT_GIVEN,
    TBD,
    Connection,
    ConnectionType,
    ToBeDetermined,
)
from ..framework.constraints import (
    arange_constraints,
    bcast,
    broadcast_to_constraints,
    concat_constraints,
    conv_1d_constraints,
    conv_2d_constraints,
    cross_entropy_constraint,
    eye_constraints,
    flatten_constrains,
    general_tensor_type_constraint,
    pad_constraints,
    padding_1d_constraint,
    padding_2d_constraint,
    polynomial_features_constraints,
    sliding_window_1d_constraints,
    sliding_window_2d_constraints,
    squeeze_constraints,
    stride_constraint,
    swap_axes_constraints,
    tuple_converter_constraint,
    where_constrains,
)
from ..framework.logical.base import BaseModel
from ..framework.logical.essential_primitives import SingleInputOperation
from ..models import ExtendInfo, PrimitiveModel, Scalar, TensorType
from ..utils.utils import PaddingType

__all__ = [
    "CustomPrimitiveModel",
    "Activation",
    "SquaredError",
    "AbsoluteError",
    "QuantileLoss",
    "CrossEntropy",
    "KLDivergence",
    "BinaryCrossEntropy",
    "HingeLoss",
    "QuadHingeLoss",
    "Sine",
    "Cosine",
    "Sign",
    "Square",
    "Exponential",
    "Log",
    "StableReciprocal",
    "Relu",
    "LeakyRelu",
    "Sigmoid",
    "Softmax",
    "Softplus",
    "Tanh",
    "CartesianDifference",
    "Concat",
    "PermuteTensor",
    "PrimitiveConvolution1D",
    "PrimitiveConvolution2D",
    "Flatten",
    "PrimitiveMaxPool2D",
    "PrimitiveMaxPool1D",
    "NormModifier",
    "DistanceMatrix",
    "PolynomialFeatures",
    "TsnePJoint",
    "EyeComplement",
    "Eye",
    "Cholesky",
    "GPRAlpha",
    "GPRVOuter",
    "TransposedDiagonal",
    "Eigvalsh",
    "Squeeze",
    "AUCCore",
    "Embedding",
    "PositionalEncoding",
    "SwapAxes",
    "Where",
    "Arange",
    "BroadcastTo",
    "Gelu",
    "PrimitiveUnion",
    "ScaledDotProduct",
    "IsNan",
    "NanToNum",
    "PaddingConverter1D",
    "PaddingConverter2D",
    "StrideConverter",
    "TupleConverter",
    "Unique",
    "Trapezoid",
    "Pad",
]

# Define types used to define keys:
QuantileType = float | int
ConstantType = float | int | Constant


class CustomPrimitiveModel(PrimitiveModel):
    def __init__(self, formula_key: str, name: str | None = None, **kwargs) -> None:
        self.factory_args = {"formula_key": formula_key} | kwargs
        super().__init__(formula_key=formula_key, name=name, **kwargs)


########################## Supervised Loss Types ##########################
class SupervisedLoss(PrimitiveModel):
    """Base class for supervised losses with one input and a target.
    Takes N-dimensional input and target and produces N-dimensional output.

    Parameters
    ----------
    PrimitiveModel : _type_
        _description_
    """

    input: Connection
    target: Connection
    output: Connection

    def __init__(
        self,
        formula_key: str,
        polymorphic_constraint: bool = True,
        name: str | None = None,
        **kwargs,
    ) -> None:
        default_kwargs = {
            "output": TensorType([("Var_1", ...)]),
            "input": TensorType([("Var_2", ...)]),
            "target": TensorType([("Var_3", ...)]),
        }
        # Finalize kwargs.
        kwargs = default_kwargs | kwargs
        super().__init__(formula_key=formula_key, name=name, **kwargs)

        # Set constraints.
        self._set_constraint(
            fn=bcast, keys=[PrimitiveModel.output_key, "input", "target"]
        )
        if polymorphic_constraint:
            self._set_constraint(
                fn=general_tensor_type_constraint,
                keys=[PrimitiveModel.output_key, "input", "target"],
            )

        self.safe_shapes = {
            "output": ["N", ("Var", ...)],
            "input": ["N", ("Var", ...)],
            "target": ["N", ("Var", ...)],
        }

    def __call__(  # type: ignore[override]
        self,
        input: ConnectionType = NOT_GIVEN,
        target: ConnectionType = NOT_GIVEN,
        output: ConnectionType = NOT_GIVEN,
    ) -> ExtendInfo:
        return super().__call__(input=input, target=target, output=output)


class SquaredError(SupervisedLoss):
    def __init__(self, name: str | None = None) -> None:
        super().__init__(formula_key="squared_error", name=name)


class AbsoluteError(SupervisedLoss):
    def __init__(self, name: str | None = None) -> None:
        super().__init__(formula_key="absolute_error", name=name)


class HingeLoss(SupervisedLoss):
    def __init__(self, name: str | None = None) -> None:
        super().__init__(
            polymorphic_constraint=False,
            formula_key="hinge_loss",
            name=name,
            output=TensorType(["N", ("Var", ...)], float),
        )


class QuadHingeLoss(SupervisedLoss):
    def __init__(self, name: str | None = None) -> None:
        super().__init__(
            polymorphic_constraint=False,
            formula_key="quad_hinge_loss",
            name=name,
            output=TensorType(["N", ("Var", ...)], float),
        )


class QuantileLoss(PrimitiveModel):
    """
    Takes N-dimensional input and target and produces N-dimensional output.
    """

    input: Connection
    target: Connection
    quantile: Connection
    output: Connection

    def __init__(self, name: str | None = None) -> None:
        super().__init__(
            formula_key="quantile_loss",
            name=name,
            output=TensorType([("Var_1", ...)]),
            input=TensorType([("Var_2", ...)]),
            target=TensorType([("Var_3", ...)]),
            quantile=TensorType([], QuantileType),
        )

        self._set_constraint(
            fn=bcast, keys=[PrimitiveModel.output_key, "input", "target"]
        )
        self._set_constraint(
            fn=general_tensor_type_constraint,
            keys=[PrimitiveModel.output_key, "input", "target", "quantile"],
        )

        self.safe_shapes = {
            "output": ["N", ("Var", ...)],
            "input": ["N", ("Var", ...)],
            "target": ["N", ("Var", ...)],
        }

    def __call__(  # type: ignore[override]
        self,
        input: ConnectionType = NOT_GIVEN,
        target: ConnectionType = NOT_GIVEN,
        quantile: QuantileType | ConnectionType = 0.5,
        output: ConnectionType = NOT_GIVEN,
    ) -> ExtendInfo:
        return super().__call__(
            input=input, target=target, quantile=quantile, output=output
        )


class CrossEntropy(PrimitiveModel):
    """
    If categorical = True:
        Takes N-dimensional input and (N-1)-dimensional target and
        produces (N-1)-dimensional output.
    else:
        Takes N-dimensional input and target and produces (N-1)-dimensional output.
    """

    input: Connection
    target: Connection
    weights: Connection
    cutoff: Connection
    robust: Connection
    output: Connection

    def __init__(
        self,
        input_type: str = "logits",
        weights: list[float] | str = "",
        name: str | None = None,
    ) -> None:
        self.factory_args = {"input_type": input_type, "weights": weights}

        weights_type: type = list[float]
        if isinstance(weights, str):
            if weights not in ("", "auto"):
                raise ValueError(
                    f"weights can only be set to 'auto' in string format, got {weights}"
                )
            final_weights: list[float] | bool = weights.lower() == "auto"
            weights_type = bool
        else:
            final_weights = weights

        kwargs: dict[str, TensorType | Scalar] = {
            "output": TensorType(["N", ("Var", ...)], float),
            "input": TensorType(["N", "C", ("Var", ...)]),
            "target": TensorType(["N", ("VarTarget", ...)]),
            "weights": Scalar(weights_type, final_weights),
            "categorical": Scalar(bool),
            "cutoff": TensorType([], ConstantType),
            "robust": Scalar(bool),
        }

        if input_type == "logits":
            formula_key = "cross_entropy_with_logits"
        elif input_type == "probs":
            formula_key = "cross_entropy"
        elif input_type == "log_probs":
            formula_key = "cross_entropy_with_log_probs"
            kwargs.pop("cutoff")
            kwargs.pop("robust")
        else:
            raise ValueError(
                f"Cross entropy does not support '{input_type}' input type. "
                " Available input types: 'logits', 'probs', and 'log_probs'."
            )

        super().__init__(formula_key=formula_key, name=name, **kwargs)

        self._set_constraint(
            fn=cross_entropy_constraint, keys=["categorical", "input", "target"]
        )

    def __call__(  # type: ignore[override]
        self,
        input: ConnectionType = NOT_GIVEN,
        target: ConnectionType = NOT_GIVEN,
        weights: ConnectionType = NOT_GIVEN,
        categorical: bool | ConnectionType = True,
        cutoff: ConstantType | ConnectionType = Constant.MIN_POSITIVE_NORMAL,
        robust: bool | ConnectionType = False,
        output: ConnectionType = NOT_GIVEN,
    ) -> ExtendInfo:
        kwargs = {
            "input": input,
            "target": target,
            "weights": weights,
            "categorical": categorical,
            "output": output,
        }
        # Check if the given argument set is valid.
        if self.formula_key == "cross_entropy_with_log_probs":
            args = []
            if robust is not False:
                args.append("robust")
            if cutoff != Constant.MIN_POSITIVE_NORMAL:
                args.append("cutoff")
            if args:
                raise ValueError(
                    f"Cross entropy with log probs does not accept {args} arguments."
                )
        else:
            kwargs |= {"cutoff": cutoff, "robust": robust}

        return super().__call__(**kwargs)


class KLDivergence(PrimitiveModel):
    """
    Takes N-dimensional input and target and produces N-dimensional output.
    """

    input: Connection
    target: Connection
    cutoff: Connection
    output: Connection

    def __init__(self, name: str | None = None) -> None:
        super().__init__(
            formula_key="kl_divergence",
            name=name,
            output=TensorType([("Var_1", ...)], float),
            input=TensorType([("Var_2", ...)]),
            target=TensorType([("Var_3", ...)]),
            cutoff=TensorType([], ConstantType),
        )

        self.safe_shapes = {
            "output": ["N", ("Var", ...)],
            "input": ["N", ("Var", ...)],
            "target": ["N", ("Var", ...)],
        }
        self._set_constraint(
            fn=bcast, keys=[PrimitiveModel.output_key, "input", "target"]
        )

    def __call__(  # type: ignore[override]
        self,
        input: ConnectionType = NOT_GIVEN,
        target: ConnectionType = NOT_GIVEN,
        cutoff: ConnectionType = Constant.MIN_POSITIVE_NORMAL,
        output: ConnectionType = NOT_GIVEN,
    ) -> ExtendInfo:
        return super().__call__(
            input=input, target=target, cutoff=cutoff, output=output
        )


class BinaryCrossEntropy(PrimitiveModel):
    """
    Takes N-dimensional input and target and produces N-dimensional output.
    """

    input: Connection
    target: Connection
    pos_weight: Connection
    cutoff: Connection
    robust: Connection
    output: Connection

    def __init__(
        self,
        input_type: str = "logits",
        pos_weight: float | str | ToBeDetermined = 1.0,
        name: str | None = None,
    ) -> None:
        self.factory_args = {"input_type": input_type, "pos_weight": pos_weight}

        if isinstance(pos_weight, str):
            if pos_weight != "auto":
                raise ValueError(
                    "pos_weight can only be set to 'auto' in string format,"
                    " got {pos_weight}"
                )
            pos_weight = True

        pos_weight_type = (
            float | bool if pos_weight in (..., None) else type(pos_weight)
        )
        kwargs: dict[str, TensorType | Scalar] = {
            "output": TensorType([("Var_out", ...)], float),
            "input": TensorType([("Var_out", ...)]),
            "target": TensorType(
                [("Var_out", ...)], int | float
            ),  # NOTE: Target can also be probabilistic, so float is acceptable.
            "pos_weight": Scalar(pos_weight_type, pos_weight),
            "cutoff": TensorType([], ConstantType),
            "robust": Scalar(bool),
        }

        if input_type == "logits":
            formula_key = "binary_cross_entropy_with_logits"
        elif input_type == "probs":
            formula_key = "binary_cross_entropy"
        else:
            raise ValueError(f"Binary Cross Entropy does not support \
                             '{input_type}' input type. Available    \
                             input types: 'logits' and 'probs'.")

        super().__init__(formula_key=formula_key, name=name, **kwargs)

        self._set_constraint(
            fn=bcast, keys=[PrimitiveModel.output_key, "input", "target"]
        )

    def __call__(  # type: ignore[override]
        self,
        input: ConnectionType = NOT_GIVEN,
        target: ConnectionType = NOT_GIVEN,
        pos_weight: ConnectionType = NOT_GIVEN,
        cutoff: ConstantType | ConnectionType = Constant.MIN_POSITIVE_NORMAL,
        robust: bool | ConnectionType = False,
        output: ConnectionType = NOT_GIVEN,
    ) -> ExtendInfo:
        return super().__call__(
            input=input,
            target=target,
            pos_weight=pos_weight,
            cutoff=cutoff,
            robust=robust,
            output=output,
        )


class Log(PrimitiveModel):
    input: Connection
    output: Connection

    def __init__(self, robust: bool = False, name: str | None = None) -> None:
        self.robust = robust
        self.factory_args = {"robust": robust}

        if robust:
            super().__init__(
                formula_key="robust_log",
                name=name,
                output=TensorType([("Var", ...)], float),
                input=TensorType([("Var", ...)]),
                cutoff=TensorType([], ConstantType),
            )
        else:
            super().__init__(
                formula_key="log",
                name=name,
                output=TensorType([("Var", ...)], float),
                input=TensorType([("Var", ...)]),
            )

    def __call__(  # type: ignore[override]
        self,
        input: ConnectionType = NOT_GIVEN,
        output: ConnectionType = NOT_GIVEN,
        *,
        cutoff: ConnectionType = Constant.MIN_POSITIVE_NORMAL,
    ) -> ExtendInfo:
        kwargs = {"input": input, "output": output}

        is_constant = isinstance(cutoff, Constant)
        if self.robust:
            kwargs["cutoff"] = cutoff
        elif not (is_constant and cutoff == Constant.MIN_POSITIVE_NORMAL):
            raise ValueError("Cutoff cannot be specified when robust mode is off")

        return super().__call__(**kwargs)


class StableReciprocal(PrimitiveModel):
    input: Connection
    cutoff: Connection
    output: Connection

    def __init__(self, name: str | None = None) -> None:
        super().__init__(
            formula_key="stable_reciprocal",
            name=name,
            output=TensorType([("Var", ...)], float),
            input=TensorType([("Var", ...)]),
            cutoff=TensorType([], ConstantType),
        )

    def __call__(  # type: ignore[override]
        self,
        input: ConnectionType = NOT_GIVEN,
        cutoff: ConnectionType = Constant.STABLE_RECIPROCAL_THRESHOLD,
        output: ConnectionType = NOT_GIVEN,
    ) -> ExtendInfo:
        return super().__call__(input=input, cutoff=cutoff, output=output)


class Sine(SingleInputOperation):
    def __init__(self, name: str | None = None) -> None:
        super().__init__(
            formula_key="sin",
            name=name,
            polymorphic_constraint=False,
            output=TensorType([("Var", ...)], float),
        )


class Cosine(SingleInputOperation):
    def __init__(self, name: str | None = None) -> None:
        super().__init__(
            formula_key="cos",
            name=name,
            polymorphic_constraint=False,
            output=TensorType([("Var", ...)], float),
        )


class Sign(SingleInputOperation):
    def __init__(self, name: str | None = None) -> None:
        super().__init__(
            formula_key="sign",
            name=name,
            polymorphic_constraint=False,
            output=TensorType([("Var", ...)], int),
        )


class Square(SingleInputOperation):
    def __init__(self, name: str | None = None) -> None:
        super().__init__(formula_key="square", name=name)


class Exponential(SingleInputOperation):
    def __init__(self, name: str | None = None) -> None:
        super().__init__(
            formula_key="exp",
            name=name,
            polymorphic_constraint=False,
            output=TensorType([("Var", ...)], float),
        )


############################# Activation Types ##############################
class Activation(PrimitiveModel):
    input: Connection
    output: Connection

    def __init__(
        self,
        formula_key,
        polymorphic_constraint: bool = False,
        name: str | None = None,
        **kwargs,
    ) -> None:
        # NOTE: Torch and JAX behave different for some activation functions.
        # For example JAX handles int type inputs for GELU or LeakyRelu while
        # Torch assumes only float inputs for these activations. Since JAX handles
        # more general case, default types are written taking this into account.
        default_kwargs = dict(
            input=TensorType([("Var", ...)]), output=TensorType([("Var", ...)], float)
        )
        # Finalize kwargs.
        kwargs = default_kwargs | kwargs
        super().__init__(formula_key, name=name, **kwargs)

        if polymorphic_constraint:
            self._set_constraint(
                fn=general_tensor_type_constraint,
                keys=[PrimitiveModel.output_key, "input"],
            )

    def __call__(  # type: ignore[override]
        self, input: ConnectionType = NOT_GIVEN, output: ConnectionType = NOT_GIVEN
    ) -> ExtendInfo:
        return super().__call__(input=input, output=output)


class Relu(Activation):
    def __init__(self, name: str | None = None) -> None:
        super().__init__(
            formula_key="relu",
            name=name,
            polymorphic_constraint=True,
            output=TensorType([("Var", ...)]),
            input=TensorType([("Var", ...)]),
        )


class Gelu(Activation):
    def __init__(self, name: str | None = None) -> None:
        super().__init__(formula_key="gelu", name=name)


class Sigmoid(Activation):
    def __init__(self, name: str | None = None) -> None:
        super().__init__(formula_key="sigmoid", name=name)


class Softmax(Activation):
    def __init__(self, name: str | None = None) -> None:
        super().__init__(formula_key="softmax", name=name, axis=Scalar(int | None))

    def __call__(  # type: ignore[override]
        self,
        input: ConnectionType = NOT_GIVEN,
        axis: ConnectionType = -1,
        output: ConnectionType = NOT_GIVEN,
    ) -> ExtendInfo:
        return BaseModel.__call__(self, input=input, axis=axis, output=output)


class Softplus(Activation):
    def __init__(self, name: str | None = None) -> None:
        super().__init__(formula_key="softplus", name=name)


class Tanh(Activation):
    def __init__(self, name: str | None = None) -> None:
        super().__init__(formula_key="tanh", name=name)


class LeakyRelu(Activation):
    input: Connection
    output: Connection
    slope: Connection

    def __init__(self, name: str | None = None) -> None:
        super().__init__(
            formula_key="leaky_relu", name=name, slope=TensorType([], float)
        )

    def __call__(  # type: ignore[override]
        self,
        input: ConnectionType = NOT_GIVEN,
        slope: ConnectionType = 0.01,
        output: ConnectionType = NOT_GIVEN,
    ) -> ExtendInfo:
        return PrimitiveModel.__call__(self, input=input, slope=slope, output=output)


class StopGradient(PrimitiveModel):
    input: Connection
    output: Connection

    def __init__(self, name: str | None = None) -> None:
        super().__init__(
            formula_key="stop_gradient",
            name=name,
            output=TensorType([("Var", ...)]),
            input=TensorType([("Var", ...)]),
        )

    def __call__(  # type: ignore[override]
        self, input: ConnectionType = NOT_GIVEN, output: ConnectionType = NOT_GIVEN
    ) -> ExtendInfo:
        return super().__call__(input=input, output=output)


class CartesianDifference(PrimitiveModel):
    left: Connection
    right: Connection
    output: Connection

    def __init__(self, name: str | None = None) -> None:
        super().__init__(
            formula_key="cartesian_diff",
            name=name,
            output=TensorType(["N", "M", "dim"]),
            left=TensorType(["N", "dim"]),
            right=TensorType(["M", "dim"]),
        )
        self._set_constraint(
            fn=general_tensor_type_constraint,
            keys=[PrimitiveModel.output_key, "left", "right"],
        )

    def __call__(  # type: ignore[override]
        self,
        left: ConnectionType = NOT_GIVEN,
        right: ConnectionType = NOT_GIVEN,
        output: ConnectionType = NOT_GIVEN,
    ) -> ExtendInfo:
        return super().__call__(left=left, right=right, output=output)


class Concat(PrimitiveModel):
    output: Connection
    axis: Connection

    def __init__(
        self, n: int, axis: int | None | ToBeDetermined = 0, name: str | None = None
    ) -> None:
        self.factory_args = {"n": n, "axis": axis}

        key_definitions: dict[str, TensorType | Scalar] = {}
        key_definitions["output"] = TensorType([("Var_out", ...)])
        key_definitions |= {
            f"input{idx+1}": TensorType([(f"Var_{idx + 1}", ...)]) for idx in range(n)
        }
        key_definitions["axis"] = Scalar(int | None, axis)

        super().__init__(formula_key="concat", name=name, **key_definitions)

        input_keys = [key for key in self._input_keys if key != "axis"]
        self._set_constraint(
            fn=concat_constraints, keys=["output"] + ["axis"] + input_keys
        )
        self._set_constraint(
            fn=general_tensor_type_constraint,
            keys=[PrimitiveModel.output_key] + input_keys,
        )


class PrimitiveUnion(PrimitiveModel):
    output: Connection

    def __init__(self, n: int = 1, name: str | None = None) -> None:
        self.factory_args = {"n": n}
        input_definitions = {
            f"input{idx + 1}": Scalar(int | float | tuple[int | float, ...])
            for idx in range(n)
        }

        super().__init__(
            formula_key="union",
            name=name,
            output=Scalar(tuple[int | float, ...]),
            **input_definitions,
        )


class PermuteTensor(PrimitiveModel):
    input: Connection
    indices: Connection
    output: Connection

    def __init__(self, name: str | None = None) -> None:
        super().__init__(
            formula_key="permute_tensor",
            name=name,
            output=TensorType(["N", ("Var", ...)]),
            input=TensorType(["N", ("Var", ...)]),
            indices=TensorType(["N"]),
        )

        self._set_constraint(
            fn=general_tensor_type_constraint, keys=[PrimitiveModel.output_key, "input"]
        )
        self.indices.set_differentiable(False)

    def __call__(  # type: ignore[override]
        self,
        input: ConnectionType = NOT_GIVEN,
        indices: ConnectionType = NOT_GIVEN,
        output: ConnectionType = NOT_GIVEN,
    ) -> ExtendInfo:
        return super().__call__(input=input, indices=indices, output=output)


class PrimitiveConvolution1D(PrimitiveModel):
    input: Connection
    kernel: Connection
    stride: Connection
    padding: Connection
    dilation: Connection
    output: Connection
    bias: Connection

    def __init__(self, use_bias: bool = True, name: str | None = None) -> None:
        self.factory_args = {"use_bias": use_bias}
        formula_key = "conv1d_bias"
        kwargs: dict[str, TensorType | Scalar] = {
            "output": TensorType(["N", "out_channels", "d_out"]),
            "input": TensorType(["N", "C_in", "d_in"]),
            "kernel": TensorType(["out_channels", "C_in", "kernel_size"]),
            "bias": TensorType([1, "out_channels", 1]),
            "stride": Scalar(int),
            "padding": Scalar(int | tuple[int, int]),
            "dilation": Scalar(int),
        }

        if not use_bias:
            formula_key = "conv1d"
            kwargs.pop("bias")

        super().__init__(formula_key=formula_key, name=name, **kwargs)

        self._set_constraint(
            fn=conv_1d_constraints,
            keys=["output", "input", "stride", "padding", "dilation", "kernel"],
        )

        constraint_keys = ["input", "kernel"]
        if use_bias:
            constraint_keys.append("bias")

        self._set_constraint(
            fn=general_tensor_type_constraint,
            keys=[PrimitiveModel.output_key] + constraint_keys,
        )

    def __call__(  # type: ignore[override]
        self,
        input: ConnectionType = NOT_GIVEN,
        kernel: ConnectionType = NOT_GIVEN,
        stride: ConnectionType = NOT_GIVEN,
        padding: ConnectionType = NOT_GIVEN,
        dilation: ConnectionType = NOT_GIVEN,
        output: ConnectionType = NOT_GIVEN,
        *,
        bias: ConnectionType = NOT_GIVEN,
    ) -> ExtendInfo:
        kwargs = {
            "input": input,
            "kernel": kernel,
            "stride": stride,
            "padding": padding,
            "dilation": dilation,
            "output": output,
        }

        if "bias" not in self._input_keys and bias != NOT_GIVEN:
            raise ValueError(f"Model does not have 'bias' input. \
                             Got {bias} as bias argument!")
        elif "bias" in self._input_keys:
            kwargs |= {"bias": bias}

        return super().__call__(**kwargs)


class PrimitiveConvolution2D(PrimitiveModel):
    input: Connection
    kernel: Connection
    stride: Connection
    padding: Connection
    dilation: Connection
    output: Connection
    bias: Connection

    def __init__(self, use_bias=True, name: str | None = None) -> None:
        self.factory_args = {"use_bias": use_bias}
        formula_key = "conv2d_bias"
        kwargs: dict[str, TensorType | Scalar] = {
            "output": TensorType(["N", "out_channels", "H_out", "W_out"]),
            "input": TensorType(["N", "C_in", "H", "W"]),
            "kernel": TensorType(
                ["out_channels", "C_in", "kernel_size_0", "kernel_size_1"]
            ),
            "bias": TensorType(
                [1, "out_channels", 1, 1]
            ),  # TODO: Fails when input comes bigger than 4D?
            "stride": Scalar(int | tuple[int, int]),
            "padding": Scalar(
                int | tuple[int, int] | tuple[tuple[int, int], tuple[int, int]]
            ),
            "dilation": Scalar(int | tuple[int, int]),
        }

        if not use_bias:
            formula_key = "conv2d"
            kwargs.pop("bias")

        super().__init__(formula_key, name=name, **kwargs)

        self._set_constraint(
            fn=conv_2d_constraints,
            keys=["output", "input", "stride", "padding", "dilation", "kernel"],
        )

        constraint_keys = ["input", "kernel"]
        if use_bias:
            constraint_keys.append("bias")
        self._set_constraint(
            fn=general_tensor_type_constraint,
            keys=[PrimitiveModel.output_key] + constraint_keys,
        )

    def __call__(  # type: ignore[override]
        self,
        input: ConnectionType = NOT_GIVEN,
        kernel: ConnectionType = NOT_GIVEN,
        stride: ConnectionType = NOT_GIVEN,
        padding: ConnectionType = NOT_GIVEN,
        dilation: ConnectionType = NOT_GIVEN,
        output: ConnectionType = NOT_GIVEN,
        *,
        bias: ConnectionType = NOT_GIVEN,
    ) -> ExtendInfo:
        kwargs = {
            "input": input,
            "kernel": kernel,
            "stride": stride,
            "padding": padding,
            "dilation": dilation,
            "output": output,
        }

        if "bias" not in self._input_keys and bias != NOT_GIVEN:
            raise ValueError(
                f"Model does not have 'bias' input. Got {bias} as bias argument!"
            )
        elif "bias" in self._input_keys:
            kwargs |= {"bias": bias}
        return super().__call__(**kwargs)


class Flatten(PrimitiveModel):
    input: Connection
    start_dim: Connection
    end_dim: Connection
    output: Connection

    def __init__(
        self,
        start_dim: int | ToBeDetermined = 0,
        end_dim: int | ToBeDetermined = -1,
        name: str | None = None,
    ) -> None:
        self.factory_args = {"start_dim": start_dim, "end_dim": end_dim}

        key_definitions: dict[str, TensorType | Scalar] = {
            "output": TensorType([("C_out", ...)]),
            "input": TensorType([("C_in", ...)]),
            "start_dim": Scalar(int, start_dim),
            "end_dim": Scalar(int, end_dim),
        }
        super().__init__(formula_key="flatten", name=name, **key_definitions)

        self._set_constraint(
            fn=flatten_constrains,
            keys=[PrimitiveModel.output_key, "input", "start_dim", "end_dim"],
        )
        self._set_constraint(
            fn=general_tensor_type_constraint, keys=[PrimitiveModel.output_key, "input"]
        )

    def __call__(  # type: ignore[override]
        self,
        input: ConnectionType = NOT_GIVEN,
        start_dim: ConnectionType = NOT_GIVEN,
        end_dim: ConnectionType = NOT_GIVEN,
        output: ConnectionType = NOT_GIVEN,
    ) -> ExtendInfo:
        return super().__call__(
            input=input, start_dim=start_dim, end_dim=end_dim, output=output
        )


class PrimitiveMaxPool1D(PrimitiveModel):
    input: Connection
    kernel_size: Connection
    stride: Connection
    padding: Connection
    dilation: Connection
    output: Connection

    def __init__(self, name: str | None = None) -> None:
        super().__init__(
            formula_key="max_pool1d",
            name=name,
            output=TensorType(["N", ("C_in", ...), "W_out"]),
            input=TensorType(["N", ("C_in", ...), "W"]),
            kernel_size=Scalar(int),
            stride=Scalar(int),
            padding=Scalar(tuple[int, int]),
            dilation=Scalar(int),
        )

        self._set_constraint(
            fn=sliding_window_1d_constraints,
            keys=["output", "input", "stride", "padding", "dilation", "kernel_size"],
        )
        # TODO: Torch does not accept any int type inputs but JAX implementation does.
        self._set_constraint(
            fn=general_tensor_type_constraint, keys=[PrimitiveModel.output_key, "input"]
        )

    def __call__(  # type: ignore[override]
        self,
        input: ConnectionType = NOT_GIVEN,
        kernel_size: ConnectionType = NOT_GIVEN,
        stride: ConnectionType = NOT_GIVEN,
        padding: ConnectionType = NOT_GIVEN,
        dilation: ConnectionType = NOT_GIVEN,
        output: ConnectionType = NOT_GIVEN,
    ) -> ExtendInfo:
        return super().__call__(
            input=input,
            kernel_size=kernel_size,
            stride=stride,
            padding=padding,
            dilation=dilation,
            output=output,
        )


class PaddingConverter1D(PrimitiveModel):
    input: Connection
    kernel_size: Connection
    output: Connection

    def __init__(self, name: str | None = None) -> None:
        super().__init__(
            formula_key="padding_converter_1d",
            name=name,
            output=Scalar(tuple[int, int]),
            input=Scalar(int | PaddingType | tuple[int, int]),
            kernel_size=Scalar(int),
        )

        self._set_constraint(
            fn=padding_1d_constraint,
            keys=[PrimitiveModel.output_key, "input", "kernel_size"],
        )

    def __call__(  # type: ignore[override]
        self,
        input: ConnectionType = NOT_GIVEN,
        kernel_size: ConnectionType = NOT_GIVEN,
        output: ConnectionType = NOT_GIVEN,
    ) -> ExtendInfo:
        return super().__call__(input=input, kernel_size=kernel_size, output=output)


class PaddingConverter2D(PrimitiveModel):
    input: Connection
    kernel_size: Connection
    output: Connection

    def __init__(self, name: str | None = None) -> None:
        super().__init__(
            formula_key="padding_converter_2d",
            name=name,
            output=Scalar(tuple[int, int] | tuple[tuple[int, int], tuple[int, int]]),
            input=Scalar(
                int
                | PaddingType
                | tuple[int, int]
                | tuple[tuple[int, int], tuple[int, int]]
            ),
            kernel_size=Scalar(tuple[int, int]),
        )

        self._set_constraint(
            fn=padding_2d_constraint,
            keys=[PrimitiveModel.output_key, "input", "kernel_size"],
        )

    def __call__(  # type: ignore[override]
        self,
        input: ConnectionType = NOT_GIVEN,
        kernel_size: ConnectionType = NOT_GIVEN,
        output: ConnectionType = NOT_GIVEN,
    ) -> ExtendInfo:
        return super().__call__(input=input, kernel_size=kernel_size, output=output)


class StrideConverter(PrimitiveModel):
    input: Connection
    kernel_size: Connection
    output: Connection

    def __init__(self, name: str | None = None) -> None:
        super().__init__(
            formula_key="stride_converter",
            name=name,
            output=Scalar(int | tuple[int, int]),
            input=Scalar(int | PaddingType | tuple[int, int] | None),
            kernel_size=Scalar(int | tuple[int, int]),
        )
        self._set_constraint(
            fn=stride_constraint,
            keys=[PrimitiveModel.output_key, "input", "kernel_size"],
        )

    def __call__(  # type: ignore[override]
        self,
        input: ConnectionType = NOT_GIVEN,
        kernel_size: ConnectionType = NOT_GIVEN,
        output: ConnectionType = NOT_GIVEN,
    ) -> ExtendInfo:
        return super().__call__(input=input, kernel_size=kernel_size, output=output)


class TupleConverter(PrimitiveModel):
    input: Connection
    output: Connection

    def __init__(self, name: str | None = None) -> None:
        super().__init__(
            formula_key="tuple_converter",
            name=name,
            output=Scalar(tuple[int, int] | tuple[tuple[int, int], tuple[int, int]]),
            input=Scalar(
                int
                | PaddingType
                | tuple[int, int]
                | tuple[tuple[int, int], tuple[int, int]]
                | None
            ),
        )
        self._set_constraint(
            fn=tuple_converter_constraint, keys=[PrimitiveModel.output_key, "input"]
        )

    def __call__(  # type: ignore[override]
        self, input: ConnectionType = NOT_GIVEN, output: ConnectionType = NOT_GIVEN
    ) -> ExtendInfo:
        return super().__call__(input=input, output=output)


class PrimitiveMaxPool2D(PrimitiveModel):
    input: Connection
    kernel_size: Connection
    stride: Connection
    padding: Connection
    dilation: Connection
    output: Connection

    def __init__(self, name: str | None = None) -> None:
        super().__init__(
            formula_key="max_pool2d",
            name=name,
            output=TensorType(["N", ("C_in", ...), "H_out", "W_out"]),
            input=TensorType(["N", ("C_in", ...), "H", "W"]),
            kernel_size=Scalar(tuple[int, int]),
            stride=Scalar(tuple[int, int]),
            padding=Scalar(tuple[int, int] | tuple[tuple[int, int], tuple[int, int]]),
            dilation=Scalar(tuple[int, int]),
        )

        self._set_constraint(
            fn=sliding_window_2d_constraints,
            keys=["output", "input", "stride", "padding", "dilation", "kernel_size"],
        )
        self._set_constraint(
            fn=general_tensor_type_constraint, keys=[PrimitiveModel.output_key, "input"]
        )

    def __call__(  # type: ignore[override]
        self,
        input: ConnectionType = NOT_GIVEN,
        kernel_size: ConnectionType = NOT_GIVEN,
        stride: ConnectionType = NOT_GIVEN,
        padding: ConnectionType = NOT_GIVEN,
        dilation: ConnectionType = NOT_GIVEN,
        output: ConnectionType = NOT_GIVEN,
    ) -> ExtendInfo:
        return super().__call__(
            input=input,
            kernel_size=kernel_size,
            stride=stride,
            padding=padding,
            dilation=dilation,
            output=output,
        )


class NormModifier(PrimitiveModel):
    """A helper model that modifes norm input. It is used for mapping
    norm values from (`-inf`, `inf`) to the interval (`1.0`, `5.0`) using a
    periodic triangular function with period 8 as shown on the figure below.
    This helper model guarantees norm values to be in an acceptable and
    meaningful range.

    ```
    5 _ _ _ _ _ _ _ _ _ _
         \\      /\\      /
          \\    /  \\    /
           \\  /    \\  /
    1 _ _ _ \\/_ _ _ \\/_ _
        |   |   |   |
        |   |   |   |
        -3   1   5   9
    ```
    """

    input: Connection
    output: Connection

    def __init__(self, name: str | None = None) -> None:
        # TODO: Input should be zero rank??
        super().__init__(
            formula_key="norm_modifier",
            name=name,
            output=TensorType([]),
            input=TensorType([]),
        )

        self._set_constraint(
            fn=general_tensor_type_constraint, keys=[PrimitiveModel.output_key, "input"]
        )

    def __call__(  # type: ignore[override]
        self, input: ConnectionType = NOT_GIVEN, output: ConnectionType = NOT_GIVEN
    ) -> ExtendInfo:
        return super().__call__(input=input, output=output)


class DistanceMatrix(PrimitiveModel):
    left: Connection
    right: Connection
    norm: Connection
    output: Connection

    # TODO: torch.cdist handles batches of matrices, for now we don't.
    def __init__(self, name: str | None = None) -> None:
        super().__init__(
            formula_key="distance_matrix",
            name=name,
            output=TensorType(["N", "M"]),
            left=TensorType(["N", "d"]),
            right=TensorType(["M", "d"]),
            norm=TensorType([]),
        )

        self._set_constraint(
            fn=general_tensor_type_constraint,
            keys=[PrimitiveModel.output_key, "left", "right", "norm"],
        )

    def __call__(  # type: ignore[override]
        self,
        left: ConnectionType = NOT_GIVEN,
        right: ConnectionType = NOT_GIVEN,
        norm: ConnectionType = NOT_GIVEN,
        output: ConnectionType = NOT_GIVEN,
    ) -> ExtendInfo:
        return super().__call__(left=left, right=right, norm=norm, output=output)


class PolynomialFeatures(PrimitiveModel):
    input: Connection
    degree: Connection
    output: Connection

    def __init__(
        self, degree: int | ToBeDetermined = TBD, name: str | None = None
    ) -> None:
        self.factory_args = {"degree": degree}
        super().__init__(
            formula_key="polynomial_features",
            name=name,
            output=TensorType(["N", "d_out"]),
            input=TensorType(["N", "d_in"]),
            degree=Scalar(int, degree),
        )

        self._set_constraint(
            fn=polynomial_features_constraints, keys=["output", "input", "degree"]
        )
        self._set_constraint(
            fn=general_tensor_type_constraint, keys=[PrimitiveModel.output_key, "input"]
        )

    def __call__(  # type: ignore[override]
        self,
        input: ConnectionType = NOT_GIVEN,
        degree: ConnectionType = NOT_GIVEN,
        output: ConnectionType = NOT_GIVEN,
    ) -> ExtendInfo:
        return super().__call__(input=input, degree=degree, output=output)


class TsnePJoint(PrimitiveModel):
    squared_distances: Connection
    target_perplexity: Connection
    threshold: Connection
    output: Connection

    disposable = True

    def __init__(self, name: str | None = None) -> None:
        super().__init__(
            formula_key="tsne_p_joint",
            name=name,
            output=TensorType(["N", "M"], float),
            squared_distances=TensorType(
                ["N", "M"]
            ),  # TODO: Can we say anything about the type of distances?
            target_perplexity=TensorType([], float),
            threshold=TensorType([], ConstantType),
        )

    def __call__(  # type: ignore[override]
        self,
        squared_distances: ConnectionType = NOT_GIVEN,
        target_perplexity: float | ConnectionType = NOT_GIVEN,
        threshold: ConnectionType = NOT_GIVEN,
        output: ConstantType | ConnectionType = Constant.EPSILON,
    ) -> ExtendInfo:
        return super().__call__(
            squared_distances=squared_distances,
            target_perplexity=target_perplexity,
            threshold=threshold,
            output=output,
        )


class EyeComplement(PrimitiveModel):
    N: Connection
    M: Connection
    output: Connection

    def __init__(
        self,
        N: int | ToBeDetermined = TBD,
        M: int | ToBeDetermined | None = None,
        name: str | None = None,
    ) -> None:
        super().__init__(
            formula_key="ones_with_zero_diag",
            name=name,
            output=TensorType(["N", "M"], float),
            N=Scalar(int, N),
            M=Scalar(int | None, M),
        )

        self._set_constraint(fn=eye_constraints, keys=["output", "N", "M"])

    def __call__(  # type: ignore[override]
        self,
        N: ConnectionType = NOT_GIVEN,
        M: ConnectionType = NOT_GIVEN,
        output: ConnectionType = NOT_GIVEN,
    ) -> ExtendInfo:
        return super().__call__(N=N, M=M, output=output)


class Eye(PrimitiveModel):
    N: Connection
    M: Connection
    output: Connection

    def __init__(
        self,
        N: int | ToBeDetermined = TBD,
        M: int | ToBeDetermined | None = None,
        name: str | None = None,
    ) -> None:
        super().__init__(
            formula_key="eye",
            name=name,
            output=TensorType(["N", "M"], float),
            N=Scalar(int, N),
            M=Scalar(int | None, M),
        )

        self._set_constraint(fn=eye_constraints, keys=["output", "N", "M"])

    def __call__(  # type: ignore[override]
        self,
        N: ConnectionType = NOT_GIVEN,
        M: ConnectionType = NOT_GIVEN,
        output: ConnectionType = NOT_GIVEN,
    ) -> ExtendInfo:
        return super().__call__(N=N, M=M, output=output)


class Cholesky(PrimitiveModel):
    input: Connection
    output: Connection

    def __init__(self, name: str | None = None) -> None:
        super().__init__(
            formula_key="cholesky",
            name=name,
            output=TensorType(["N", "N"], float),
            input=TensorType(["N", "N"]),
        )

    def __call__(  # type: ignore[override]
        self, input: ConnectionType = NOT_GIVEN, output: ConnectionType = NOT_GIVEN
    ) -> ExtendInfo:
        return super().__call__(input=input, output=output)


class GPRAlpha(PrimitiveModel):
    label_mu_diff: Connection
    L: Connection
    K_term: Connection
    output: Connection

    def __init__(self, name: str | None = None) -> None:
        super().__init__(
            formula_key="gpr_alpha",
            name=name,
            output=TensorType(["N", 1], float),
            label_mu_diff=TensorType(["N", 1]),
            L=TensorType(["N", "N"]),
            K_term=TensorType(["N", "N"]),
        )

    def __call__(  # type: ignore[override]
        self,
        label_mu_diff: ConnectionType = NOT_GIVEN,
        L: ConnectionType = NOT_GIVEN,
        K_term: ConnectionType = NOT_GIVEN,
        output: ConnectionType = NOT_GIVEN,
    ) -> ExtendInfo:
        return super().__call__(
            label_mu_diff=label_mu_diff, L=L, K_term=K_term, output=output
        )


class GPRVOuter(PrimitiveModel):
    K: Connection
    K_term: Connection
    L: Connection
    output: Connection

    def __init__(self, name: str | None = None) -> None:
        super().__init__(
            formula_key="gpr_v_outer",
            name=name,
            output=TensorType(["N", "N"], float),
            K=TensorType(["N", "N"]),
            K_term=TensorType(["N", "N"]),
            L=TensorType(["N", "N"]),
        )

    def __call__(  # type: ignore[override]
        self,
        K: ConnectionType = NOT_GIVEN,
        K_term: ConnectionType = NOT_GIVEN,
        L: ConnectionType = NOT_GIVEN,
        output: ConnectionType = NOT_GIVEN,
    ) -> ExtendInfo:
        return super().__call__(K=K, K_term=K_term, L=L, output=output)


class TransposedDiagonal(PrimitiveModel):
    input: Connection
    output: Connection

    def __init__(self, name: str | None = None) -> None:
        super().__init__(
            formula_key="transposed_diag",
            name=name,
            output=TensorType(["N", 1]),
            input=TensorType(["N", "N"]),
        )

        self._set_constraint(
            fn=general_tensor_type_constraint, keys=[PrimitiveModel.output_key, "input"]
        )

    def __call__(  # type: ignore[override]
        self, input: ConnectionType = NOT_GIVEN, output: ConnectionType = NOT_GIVEN
    ) -> ExtendInfo:
        return super().__call__(input=input, output=output)


class Arange(PrimitiveModel):
    start: Connection
    stop: Connection
    step: Connection
    output: Connection

    def __init__(
        self,
        start: int | float | ToBeDetermined = 0,
        stop: int | float | ToBeDetermined = TBD,
        step: int | float | ToBeDetermined = 1,
        name: str | None = None,
    ) -> None:
        init_kwargs: dict[str, Scalar | TensorType] = {
            "start": Scalar(int | float, start),
            "stop": Scalar(int | float, stop),
            "step": Scalar(int | float, step),
        }

        all_defined = False
        if (
            not isinstance(start, ToBeDetermined)
            and not isinstance(stop, ToBeDetermined)
            and not isinstance(step, ToBeDetermined)
        ):
            all_defined = True
            val = (start - stop) / step
            # If val has decimal part take absolute of integer
            # part of it and add 1.
            # Else no decimal part, simply take absolute of val.
            val = abs(val) if int(val) == val else abs(int(val)) + 1
            val = int(val)
            init_kwargs["output"] = TensorType([] if val == 0 else [val])
        else:
            init_kwargs["output"] = TensorType(["N"])

        super().__init__(formula_key="arange", name=name, **init_kwargs)

        self.set_canonical_input("stop")

        if not all_defined:
            self._set_constraint(
                fn=arange_constraints, keys=["output", "start", "stop", "step"]
            )
        self._set_constraint(
            fn=general_tensor_type_constraint,
            keys=[PrimitiveModel.output_key, "start", "stop", "step"],
        )

    def __call__(  # type: ignore[override]
        self,
        start: ConnectionType = NOT_GIVEN,
        stop: ConnectionType = NOT_GIVEN,
        step: ConnectionType = NOT_GIVEN,
        output: ConnectionType = NOT_GIVEN,
    ) -> ExtendInfo:
        return super().__call__(start=start, stop=stop, step=step, output=output)


class BroadcastTo(PrimitiveModel):
    input: Connection
    shape: Connection
    output: Connection

    def __init__(
        self, shape: tuple[int, ...] | ToBeDetermined = TBD, name: str | None = None
    ) -> None:
        super().__init__(
            formula_key="broadcast_to",
            name=name,
            output=TensorType([("output", ...)]),
            input=TensorType([("input", ...)]),
            shape=Scalar(tuple[int, ...], shape),
        )

        self.set_constraint(
            fn=broadcast_to_constraints, keys=["output", "shape", "input"]
        )
        self._set_constraint(
            fn=general_tensor_type_constraint, keys=[PrimitiveModel.output_key, "input"]
        )

    def __call__(  # type: ignore[override]
        self,
        input: ConnectionType = NOT_GIVEN,
        shape: ConnectionType = NOT_GIVEN,
        output: ConnectionType = NOT_GIVEN,
    ) -> ExtendInfo:
        return super().__call__(input=input, shape=shape, output=output)


class Eigvalsh(PrimitiveModel):
    K_term: Connection
    L: Connection
    threshold: Connection
    output: Connection

    def __init__(self, name: str | None = None) -> None:
        super().__init__(
            formula_key="eigvalsh",
            name=name,
            output=TensorType(["N", 1], float),  # TODO: Is it always float?
            K_term=TensorType(["N", "N"]),
            L=TensorType(["N", "N"]),
            threshold=TensorType([], ConstantType),
        )

    def __call__(  # type: ignore[override]
        self,
        K_term: ConnectionType = NOT_GIVEN,
        L: ConnectionType = NOT_GIVEN,
        threshold: ConstantType | ConnectionType = Constant.EPSILON,
        output: ConnectionType = NOT_GIVEN,
    ) -> ExtendInfo:
        return super().__call__(K_term=K_term, L=L, threshold=threshold, output=output)


class Squeeze(PrimitiveModel):
    input: Connection
    output: Connection

    def __init__(self, name: str | None = None) -> None:
        super().__init__(
            formula_key="squeeze",
            name=name,
            output=TensorType([("Var_out", ...)]),
            input=TensorType([("Var", ...)]),
        )

        self._set_constraint(fn=squeeze_constraints, keys=["output", "input"])
        self._set_constraint(
            fn=general_tensor_type_constraint, keys=[PrimitiveModel.output_key, "input"]
        )

    def __call__(  # type: ignore[override]
        self, input: ConnectionType = NOT_GIVEN, output: ConnectionType = NOT_GIVEN
    ) -> ExtendInfo:
        return super().__call__(input=input, output=output)


class AUCCore(PrimitiveModel):
    input: Connection
    label: Connection
    output: Connection

    def __init__(self, name: str | None = None) -> None:
        super().__init__(
            formula_key="auc_core",
            name=name,
            output=TensorType([2, "M"], float),
            input=TensorType(["N"]),
            label=TensorType(["N"]),
        )

    def __call__(  # type: ignore[override]
        self,
        input: ConnectionType = NOT_GIVEN,
        label: ConnectionType = NOT_GIVEN,
        output: ConnectionType = NOT_GIVEN,
    ) -> ExtendInfo:
        return super().__call__(input=input, label=label, output=output)


class Embedding(PrimitiveModel):
    input: Connection
    embedding_matrix: Connection
    output: Connection

    def __init__(
        self,
        num_embeddings: int | None = None,
        dim: int | None = None,
        name: str | None = None,
    ) -> None:
        out_dim: int | str = "dim" if dim is None else dim

        super().__init__(
            formula_key="primitive_embedding",
            name=name,
            output=TensorType([("N1", ...), "d1", out_dim]),
            input=TensorType([("N1", ...), "d1"], int),
            embedding_matrix=TensorType([num_embeddings, out_dim]),
        )

        self._set_constraint(
            fn=general_tensor_type_constraint,
            keys=[PrimitiveModel.output_key, "embedding_matrix"],
        )

    def __call__(  # type: ignore[override]
        self,
        input: ConnectionType = NOT_GIVEN,
        embedding_matrix: ConnectionType = NOT_GIVEN,
        output: ConnectionType = NOT_GIVEN,
    ) -> ExtendInfo:
        return super().__call__(
            input=input, embedding_matrix=embedding_matrix, output=output
        )


class ScaledDotProduct(PrimitiveModel):
    query: Connection
    key: Connection
    value: Connection
    attn_mask: Connection
    dropout_p: Connection
    is_causal: Connection
    scale: Connection
    output: Connection

    def __init__(
        self,
        is_causal: bool | ToBeDetermined = True,
        scale: None | int | float | ToBeDetermined = None,
        dropout_p: float | ToBeDetermined = 0.0,
        use_attn_mask: bool = False,
        name: str | None = None,
    ) -> None:
        assert (
            not isinstance(is_causal, bool) or not is_causal or not use_attn_mask
        ), "Causal attention is not support attn_mask!"
        assert isinstance(use_attn_mask, bool), "use_attn_mask must be a boolean value!"
        self.use_attn_mask = use_attn_mask

        formula_key = "scaled_dot_product_attention"
        kwargs: dict[str, TensorType | Scalar] = {
            "output": TensorType([("Var", ...), "L", "O"], float),
            "query": TensorType([("Var", ...), "L", "E"]),
            "key": TensorType([("Var", ...), "S", "E"]),
            "value": TensorType([("Var", ...), "S", "O"]),
            "dropout_p": Scalar(float, dropout_p),
            "attn_mask": Scalar(NoneType, None),
            "is_causal": Scalar(bool, is_causal),
            "scale": Scalar(NoneType | int | float, scale),
        }

        if use_attn_mask:
            kwargs["attn_mask"] = TensorType(["L", "S"], value=TBD)

        super().__init__(formula_key=formula_key, name=name, **kwargs)

    def __call__(  # type: ignore[override]
        self,
        query: ConnectionType = NOT_GIVEN,
        key: ConnectionType = NOT_GIVEN,
        value: ConnectionType = NOT_GIVEN,
        dropout_p: ConnectionType = NOT_GIVEN,
        is_causal: ConnectionType = NOT_GIVEN,
        scale: ConnectionType = NOT_GIVEN,
        output: ConnectionType = NOT_GIVEN,
        *,
        attn_mask: ConnectionType = NOT_GIVEN,
    ) -> ExtendInfo:
        if (
            not self.use_attn_mask
            and attn_mask != NOT_GIVEN
            and not isinstance(attn_mask, str)
        ):
            raise KeyError(
                "Model does not have 'attn_mask' input. Got attn_mask argument!"
            )

        return super().__call__(
            query=query,
            key=key,
            value=value,
            dropout_p=dropout_p,
            is_causal=is_causal,
            scale=scale,
            output=output,
            attn_mask=attn_mask,
        )


class PositionalEncoding(PrimitiveModel):
    input: Connection
    hidden_dim: Connection
    max_len: Connection
    output: Connection

    # TODO: Try to move to Logical composite models.
    def __init__(
        self,
        hidden_dim: int | ToBeDetermined,
        max_len: int | ToBeDetermined = 5000,
        name: str | None = None,
    ) -> None:
        self.factory_args = {"hidden_dim": hidden_dim, "max_len": max_len}

        super().__init__(
            formula_key="positional_encoding",
            name=name,
            output=TensorType([("N1", ...)]),
            input=TensorType([("N1", ...)]),
            hidden_dim=Scalar(int, hidden_dim),
            max_len=Scalar(int, max_len),
        )

    def __call__(  # type: ignore[override]
        self,
        input: ConnectionType = NOT_GIVEN,
        hidden_dim: ConnectionType = NOT_GIVEN,
        max_len: ConnectionType = NOT_GIVEN,
        output: ConnectionType = NOT_GIVEN,
    ) -> ExtendInfo:
        return super().__call__(
            input=input, hidden_dim=hidden_dim, max_len=max_len, output=output
        )


class SwapAxes(PrimitiveModel):
    input: Connection
    axis1: Connection
    axis2: Connection
    output: Connection

    def __init__(
        self,
        axis1: int | ToBeDetermined,
        axis2: int | ToBeDetermined,
        name: str | None = None,
    ) -> None:
        self.factory_args = {"axis1": axis1, "axis2": axis2}

        super().__init__(
            formula_key="swapaxes",
            name=name,
            output=TensorType([("Var_out", ...)]),
            input=TensorType([("Var_in", ...)]),
            axis1=Scalar(int, axis1),
            axis2=Scalar(int, axis2),
        )

        self._set_constraint(
            fn=swap_axes_constraints, keys=["output", "input", "axis1", "axis2"]
        )
        self._set_constraint(
            fn=general_tensor_type_constraint, keys=[PrimitiveModel.output_key, "input"]
        )

    def __call__(  # type: ignore[override]
        self,
        input: ConnectionType = NOT_GIVEN,
        axis1: ConnectionType = NOT_GIVEN,
        axis2: ConnectionType = NOT_GIVEN,
        output: ConnectionType = NOT_GIVEN,
    ) -> ExtendInfo:
        return super().__call__(input=input, axis1=axis1, axis2=axis2, output=output)


class Where(PrimitiveModel):
    cond: Connection
    input1: Connection
    input2: Connection
    output: Connection

    def __init__(self, name: str | None = None) -> None:
        super().__init__(
            formula_key="where",
            name=name,
            output=TensorType([("Var_out", ...)]),
            cond=TensorType([("Var3", ...)], bool, TBD),
            input1=TensorType([("Var1", ...)]),
            input2=TensorType([("Var2", ...)]),
        )

        # TODO: Find a way to handle this with only bcast
        self._set_constraint(
            fn=where_constrains, keys=["output", "cond", "input1", "input2"]
        )
        self._set_constraint(
            fn=general_tensor_type_constraint,
            keys=[PrimitiveModel.output_key, "input1", "input2"],
        )

    def __call__(  # type: ignore[override]
        self,
        cond: ConnectionType = NOT_GIVEN,
        input1: ConnectionType = NOT_GIVEN,
        input2: ConnectionType = NOT_GIVEN,
        output: ConnectionType = NOT_GIVEN,
    ) -> ExtendInfo:
        return super().__call__(cond=cond, input1=input1, input2=input2, output=output)


class IsNan(PrimitiveModel):
    input: Connection
    output: Connection

    def __init__(self, name: str | None = None) -> None:
        super().__init__(
            formula_key="isnan",
            name=name,
            output=TensorType([("Var", ...)], bool),
            input=TensorType([("Var", ...)]),
        )

    def __call__(  # type: ignore[override]
        self, input: ConnectionType = NOT_GIVEN, output: ConnectionType = NOT_GIVEN
    ) -> ExtendInfo:
        return super().__call__(input=input, output=output)


class Unique(PrimitiveModel):
    input: Connection
    output: Connection

    def __init__(self, name: str | None = None) -> None:
        super().__init__(
            formula_key="unique",
            name=name,
            input=TensorType([("Var1", ...)]),
            output=TensorType([("Var2", ...)]),
        )

    def __call__(  # type: ignore[override]
        self, input: ConnectionType = NOT_GIVEN, output: ConnectionType = NOT_GIVEN
    ) -> ExtendInfo:
        return super().__call__(input=input, output=output)


class Trapezoid(PrimitiveModel):
    y: Connection
    x: Connection
    output: Connection

    def __init__(self, name: str | None = None) -> None:
        super().__init__(
            formula_key="trapezoid",
            name=name,
            output=TensorType([]),
            y=TensorType([("Var", ...)]),
            x=TensorType([("Var", ...)]),
        )

    def __call__(  # type: ignore[override]
        self,
        y: ConnectionType = NOT_GIVEN,
        x: ConnectionType = NOT_GIVEN,
        output: ConnectionType = NOT_GIVEN,
    ) -> ExtendInfo:
        return super().__call__(y=y, x=x, output=output)


class NanToNum(PrimitiveModel):
    input: Connection
    nan: Connection
    posinf: Connection
    neginf: Connection
    output: Connection

    def __init__(
        self,
        nan: float | ToBeDetermined = 0.0,
        posinf: float | None | ToBeDetermined = None,
        neginf: float | None | ToBeDetermined = None,
        name: str | None = None,
    ) -> None:
        super().__init__(
            formula_key="nan_to_num",
            name=name,
            output=TensorType([("Var", ...)]),
            input=TensorType([("Var", ...)]),
            nan=Scalar(float | None, nan),
            posinf=Scalar(float | None, posinf),
            neginf=Scalar(float | None, neginf),
        )
        # TODO: Any constraints required?

    def __call__(  # type: ignore[override]
        self,
        input: ConnectionType = NOT_GIVEN,
        nan: ConnectionType = NOT_GIVEN,
        posinf: ConnectionType = NOT_GIVEN,
        neginf: ConnectionType = NOT_GIVEN,
        output: ConnectionType = NOT_GIVEN,
    ) -> ExtendInfo:
        return super().__call__(
            input=input, nan=nan, posinf=posinf, neginf=neginf, output=output
        )


class Pad(PrimitiveModel):
    input: Connection
    pad: Connection
    output: Connection

<<<<<<< HEAD
    def __init__(
        self, pad_width: list[tuple[int, int]], name: str | None = None
    ) -> None:
        super().__init__(
            formula_key="pad",
            name=name,
            output=TensorType([("Var", ...)]),
            input=TensorType([("Var", ...)]),
            pad_width=Scalar(tuple[tuple[int, int], ...], pad_width),
=======
    def __init__(self, pad_width: list[tuple[int, int]] | ToBeDetermined = TBD) -> None:
        super().__init__(
            formula_key="pad",
            output=TensorType([("Var2", ...)]),
            input=TensorType([("Var1", ...)]),
            pad_width=Scalar(tuple[tuple[int, int], ...] | ToBeDetermined, pad_width),
        )

        # Set constraints.
        self._set_constraint(
            fn=pad_constraints, keys=[PrimitiveModel.output_key, "input", "pad_width"]
>>>>>>> 09b18c1f
        )

    def __call__(  # type: ignore[override]
        self,
        input: ConnectionType = NOT_GIVEN,
        pad_width: ConnectionType = NOT_GIVEN,
        output: ConnectionType = NOT_GIVEN,
    ) -> ExtendInfo:
        return super().__call__(input=input, pad_width=pad_width, output=output)<|MERGE_RESOLUTION|>--- conflicted
+++ resolved
@@ -1984,20 +1984,14 @@
     pad: Connection
     output: Connection
 
-<<<<<<< HEAD
     def __init__(
-        self, pad_width: list[tuple[int, int]], name: str | None = None
+        self,
+        pad_width: list[tuple[int, int]] | ToBeDetermined = TBD,
+        name: str | None = None,
     ) -> None:
         super().__init__(
             formula_key="pad",
             name=name,
-            output=TensorType([("Var", ...)]),
-            input=TensorType([("Var", ...)]),
-            pad_width=Scalar(tuple[tuple[int, int], ...], pad_width),
-=======
-    def __init__(self, pad_width: list[tuple[int, int]] | ToBeDetermined = TBD) -> None:
-        super().__init__(
-            formula_key="pad",
             output=TensorType([("Var2", ...)]),
             input=TensorType([("Var1", ...)]),
             pad_width=Scalar(tuple[tuple[int, int], ...] | ToBeDetermined, pad_width),
@@ -2006,7 +2000,6 @@
         # Set constraints.
         self._set_constraint(
             fn=pad_constraints, keys=[PrimitiveModel.output_key, "input", "pad_width"]
->>>>>>> 09b18c1f
         )
 
     def __call__(  # type: ignore[override]
