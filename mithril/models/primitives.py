# Copyright 2022 Synnada, Inc.
#
# Licensed under the Apache License, Version 2.0 (the "License");
# you may not use this file except in compliance with the License.
# You may obtain a copy of the License at
#
#     http://www.apache.org/licenses/LICENSE-2.0
#
# Unless required by applicable law or agreed to in writing, software
# distributed under the License is distributed on an "AS IS" BASIS,
# WITHOUT WARRANTIES OR CONDITIONS OF ANY KIND, either express or implied.
# See the License for the specific language governing permissions and
# limitations under the License.

from __future__ import annotations

from types import NoneType

from ..core import Constant
from ..framework.common import (
    NOT_GIVEN,
    TBD,
    Connection,
    ConnectionType,
    GenericTensorType,
    IOKey,
    MyTensor,
    TensorValueType,
    ToBeDetermined,
)
from ..framework.constraints import (
    arange_constraints,
    bcast,
    broadcast_to_constraints,
    concat_constraints,
    conv_1d_constraints,
    conv_2d_constraints,
    cross_entropy_constraint,
    eye_constraints,
    flatten_constrains,
    general_tensor_type_constraint,
    pad_constraints,
    padding_1d_constraint,
    padding_2d_constraint,
    polynomial_features_constraints,
    sliding_window_1d_constraints,
    sliding_window_2d_constraints,
    squeeze_constraints,
    stride_constraint,
    swap_axes_constraints,
    tuple_converter_constraint,
    where_constrains,
)
from ..framework.logical.base import BaseModel
from ..framework.logical.essential_primitives import SingleInputOperation
from ..models import ExtendInfo, PrimitiveModel
from ..utils.utils import PaddingType

__all__ = [
    "CustomPrimitiveModel",
    "Activation",
    "SquaredError",
    "AbsoluteError",
    "QuantileLoss",
    "CrossEntropy",
    "KLDivergence",
    "BinaryCrossEntropy",
    "HingeLoss",
    "QuadHingeLoss",
    "Sine",
    "Cosine",
    "Sign",
    "Square",
    "Exponential",
    "Log",
    "StableReciprocal",
    "Relu",
    "LeakyRelu",
    "Sigmoid",
    "Softmax",
    "Softplus",
    "Tanh",
    "CartesianDifference",
    "Concat",
    "PermuteTensor",
    "PrimitiveConvolution1D",
    "PrimitiveConvolution2D",
    "Flatten",
    "PrimitiveMaxPool2D",
    "PrimitiveMaxPool1D",
    "NormModifier",
    "DistanceMatrix",
    "PolynomialFeatures",
    "TsnePJoint",
    "EyeComplement",
    "Eye",
    "Cholesky",
    "GPRAlpha",
    "GPRVOuter",
    "TransposedDiagonal",
    "Eigvalsh",
    "Squeeze",
    "AUCCore",
    "Embedding",
    "PositionalEncoding",
    "SwapAxes",
    "Where",
    "Arange",
    "BroadcastTo",
    "Gelu",
    "PrimitiveUnion",
    "ScaledDotProduct",
    "IsNan",
    "NanToNum",
    "PaddingConverter1D",
    "PaddingConverter2D",
    "StrideConverter",
    "TupleConverter",
    "Unique",
    "Trapezoid",
    "Pad",
]

# Define types used to define keys:
ConstantType = float | int | Constant


class CustomPrimitiveModel(PrimitiveModel):
    def __init__(
        self, formula_key: str, name: str | None = None, **kwargs: IOKey
    ) -> None:
        self.factory_args = {"formula_key": formula_key} | kwargs
        super().__init__(formula_key=formula_key, name=name, **kwargs)


########################## Supervised Loss Types ##########################
class SupervisedLoss(PrimitiveModel):
    """Base class for supervised losses with one input and a target.
    Takes N-dimensional input and target and produces N-dimensional output.

    Parameters
    ----------
    PrimitiveModel : _type_
        _description_
    """

    input: Connection
    target: Connection
    output: Connection

    def __init__(
        self,
        formula_key: str,
        polymorphic_constraint: bool = True,
        name: str | None = None,
        **kwargs: IOKey,
    ) -> None:
        default_kwargs: dict[str, IOKey] = {
            "output": IOKey(shape=[("Var_1", ...)], type=GenericTensorType),
            "input": IOKey(shape=[("Var_2", ...)], type=GenericTensorType),
            "target": IOKey(shape=[("Var_3", ...)], type=GenericTensorType),
        }
        # Finalize kwargs.
        kwargs = default_kwargs | kwargs
        super().__init__(formula_key=formula_key, name=name, **kwargs)

        # Set constraints.
        self._set_constraint(
            fn=bcast, keys=[PrimitiveModel.output_key, "input", "target"]
        )
        if polymorphic_constraint:
            self._set_constraint(
                fn=general_tensor_type_constraint,
                keys=[PrimitiveModel.output_key, "input", "target"],
            )

        self.safe_shapes = {
            "output": ["N", ("Var", ...)],
            "input": ["N", ("Var", ...)],
            "target": ["N", ("Var", ...)],
        }

    def __call__(  # type: ignore[override]
        self,
        input: ConnectionType = NOT_GIVEN,
        target: ConnectionType = NOT_GIVEN,
        output: ConnectionType = NOT_GIVEN,
    ) -> ExtendInfo:
        return super().__call__(input=input, target=target, output=output)


class SquaredError(SupervisedLoss):
    def __init__(
        self,
        name: str | None = None,
        input: TensorValueType | ToBeDetermined = TBD,
        target: TensorValueType | ToBeDetermined = TBD,
    ) -> None:
        super().__init__(formula_key="squared_error", name=name)
        self.factory_inputs = {"input": input, "target": target}


class AbsoluteError(SupervisedLoss):
    def __init__(
        self,
        name: str | None = None,
        input: TensorValueType | ToBeDetermined = TBD,
        target: TensorValueType | ToBeDetermined = TBD,
    ) -> None:
        super().__init__(formula_key="absolute_error", name=name)
        self.factory_inputs = {"input": input, "target": target}


class HingeLoss(SupervisedLoss):
    def __init__(
        self,
        name: str | None = None,
        input: TensorValueType | ToBeDetermined = TBD,
        target: TensorValueType | ToBeDetermined = TBD,
    ) -> None:
        super().__init__(
            polymorphic_constraint=False,
            formula_key="hinge_loss",
            name=name,
            output=IOKey(shape=["N", ("Var", ...)], type=MyTensor[float]),
        )
        self.factory_inputs = {"input": input, "target": target}


class QuadHingeLoss(SupervisedLoss):
    def __init__(
        self,
        name: str | None = None,
        input: TensorValueType | ToBeDetermined = TBD,
        target: TensorValueType | ToBeDetermined = TBD,
    ) -> None:
        super().__init__(
            polymorphic_constraint=False,
            formula_key="quad_hinge_loss",
            name=name,
            output=IOKey(shape=["N", ("Var", ...)], type=MyTensor[float]),
        )
        self.factory_inputs = {"input": input, "target": target}


class QuantileLoss(PrimitiveModel):
    """
    Takes N-dimensional input and target and produces N-dimensional output.
    """

    input: Connection
    target: Connection
    quantile: Connection
    output: Connection

    def __init__(
        self,
        name: str | None = None,
        quantile: int | float | ToBeDetermined = TBD,
        input: TensorValueType | ToBeDetermined = TBD,
        target: TensorValueType | ToBeDetermined = TBD,
    ) -> None:
        super().__init__(
            formula_key="quantile_loss",
            name=name,
            output=IOKey(shape=[("Var_1", ...)], type=GenericTensorType),
            input=IOKey(shape=[("Var_2", ...)], type=GenericTensorType),
            target=IOKey(shape=[("Var_3", ...)], type=GenericTensorType),
            quantile=IOKey(shape=[], type=MyTensor[int] | MyTensor[float]),
        )
        self.factory_inputs = {"input": input, "target": target, "quantile": quantile}

        self._set_constraint(
            fn=bcast, keys=[PrimitiveModel.output_key, "input", "target"]
        )
        self._set_constraint(
            fn=general_tensor_type_constraint,
            keys=[PrimitiveModel.output_key, "input", "target", "quantile"],
        )

        self.safe_shapes = {
            "output": ["N", ("Var", ...)],
            "input": ["N", ("Var", ...)],
            "target": ["N", ("Var", ...)],
        }

    def __call__(  # type: ignore[override]
        self,
        input: ConnectionType = NOT_GIVEN,
        target: ConnectionType = NOT_GIVEN,
        quantile: int | float | ConnectionType = 0.5,
        output: ConnectionType = NOT_GIVEN,
    ) -> ExtendInfo:
        return super().__call__(
            input=input, target=target, quantile=quantile, output=output
        )


class CrossEntropy(PrimitiveModel):
    """
    If categorical = True:
        Takes N-dimensional input and (N-1)-dimensional target and
        produces (N-1)-dimensional output.
    else:
        Takes N-dimensional input and target and produces (N-1)-dimensional output.
    """

    input: Connection
    target: Connection
    weights: Connection
    cutoff: Connection
    robust: Connection
    output: Connection

    def __init__(
        self,
        input_type: str = "logits",
        weights: list[float] | str = "",
        name: str | None = None,
        input: TensorValueType | ToBeDetermined = TBD,
        target: TensorValueType | ToBeDetermined = TBD,
        robust: bool | ToBeDetermined = TBD,
        cutoff: ConstantType | ToBeDetermined = TBD,
    ) -> None:
        self.factory_args = {"input_type": input_type, "weights": weights}

        weights_type: type = list[float]
        if isinstance(weights, str):
            if weights not in ("", "auto"):
                raise ValueError(
                    f"weights can only be set to 'auto' in string format, got {weights}"
                )
            final_weights: list[float] | bool = weights.lower() == "auto"
            weights_type = bool
        else:
            final_weights = weights

        kwargs: dict[str, IOKey] = {
            "output": IOKey(shape=["N", ("Var", ...)], type=MyTensor[float]),
            "input": IOKey(shape=["N", "C", ("Var", ...)], type=GenericTensorType),
            "target": IOKey(shape=["N", ("VarTarget", ...)], type=GenericTensorType),
            "weights": IOKey(type=weights_type, value=final_weights),
            "categorical": IOKey(type=bool),
            "cutoff": IOKey(shape=[], type=GenericTensorType),
            "robust": IOKey(type=bool),
        }

        if input_type == "logits":
            formula_key = "cross_entropy_with_logits"
        elif input_type == "probs":
            formula_key = "cross_entropy"
        elif input_type == "log_probs":
            formula_key = "cross_entropy_with_log_probs"
            kwargs.pop("cutoff")
            kwargs.pop("robust")
        else:
            raise ValueError(
                f"Cross entropy does not support '{input_type}' input type. "
                " Available input types: 'logits', 'probs', and 'log_probs'."
            )

        super().__init__(formula_key=formula_key, name=name, **kwargs)
        self.factory_inputs = {
            "input": input,
            "target": target,
            "robust": robust,
            "cutoff": cutoff,
        }

        self._set_constraint(
            fn=cross_entropy_constraint, keys=["categorical", "input", "target"]
        )

    def __call__(  # type: ignore[override]
        self,
        input: ConnectionType = NOT_GIVEN,
        target: ConnectionType = NOT_GIVEN,
        weights: ConnectionType = NOT_GIVEN,
        categorical: bool | ConnectionType = True,
        cutoff: ConstantType | ConnectionType = Constant.MIN_POSITIVE_NORMAL,
        robust: bool | ConnectionType = False,
        output: ConnectionType = NOT_GIVEN,
    ) -> ExtendInfo:
        kwargs = {
            "input": input,
            "target": target,
            "weights": weights,
            "categorical": categorical,
            "output": output,
        }
        # Check if the given argument set is valid.
        if self._formula_key == "cross_entropy_with_log_probs":
            args: list[str] = []
            if robust is not False:
                args.append("robust")
            if cutoff != Constant.MIN_POSITIVE_NORMAL:
                args.append("cutoff")
            if args:
                raise ValueError(
                    f"Cross entropy with log probs does not accept {args} arguments."
                )
        else:
            kwargs |= {"cutoff": cutoff, "robust": robust}

        return super().__call__(**kwargs)


class KLDivergence(PrimitiveModel):
    """
    Takes N-dimensional input and target and produces N-dimensional output.
    """

    input: Connection
    target: Connection
    cutoff: Connection
    output: Connection

    def __init__(
        self,
        name: str | None = None,
        input: TensorValueType | ToBeDetermined = TBD,
        target: TensorValueType | ToBeDetermined = TBD,
        cutoff: ConstantType | ToBeDetermined = TBD,
    ) -> None:
        super().__init__(
            formula_key="kl_divergence",
            name=name,
            output=IOKey(shape=[("Var_1", ...)], type=MyTensor[float]),
            input=IOKey(shape=[("Var_2", ...)], type=GenericTensorType),
            target=IOKey(shape=[("Var_3", ...)], type=GenericTensorType),
            cutoff=IOKey(shape=[], type=GenericTensorType),
        )
        self.factory_inputs = {"input": input, "target": target, "cutoff": cutoff}

        self.safe_shapes = {
            "output": ["N", ("Var", ...)],
            "input": ["N", ("Var", ...)],
            "target": ["N", ("Var", ...)],
        }
        self._set_constraint(
            fn=bcast, keys=[PrimitiveModel.output_key, "input", "target"]
        )

    def __call__(  # type: ignore[override]
        self,
        input: ConnectionType = NOT_GIVEN,
        target: ConnectionType = NOT_GIVEN,
        cutoff: ConnectionType = Constant.MIN_POSITIVE_NORMAL,
        output: ConnectionType = NOT_GIVEN,
    ) -> ExtendInfo:
        return super().__call__(
            input=input, target=target, cutoff=cutoff, output=output
        )


class BinaryCrossEntropy(PrimitiveModel):
    """
    Takes N-dimensional input and target and produces N-dimensional output.
    """

    input: Connection
    target: Connection
    pos_weight: Connection
    cutoff: Connection
    robust: Connection
    output: Connection

    def __init__(
        self,
        input_type: str = "logits",
        pos_weight: float | str | ToBeDetermined = 1.0,
        name: str | None = None,
        input: TensorValueType | ToBeDetermined = TBD,
        target: TensorValueType | ToBeDetermined = TBD,
        cutoff: ConstantType | ToBeDetermined = TBD,
        robust: bool | ToBeDetermined = TBD,
    ) -> None:
        self.factory_args = {"input_type": input_type, "pos_weight": pos_weight}

        if isinstance(pos_weight, str):
            if pos_weight != "auto":
                raise ValueError(
                    "pos_weight can only be set to 'auto' in string format,"
                    " got {pos_weight}"
                )
            pos_weight = True

        pos_weight_type = (
            float | bool if pos_weight in (..., None) else type(pos_weight)
        )
        kwargs: dict[str, IOKey] = {
            "output": IOKey(shape=[("Var_out", ...)], type=MyTensor[float]),
            "input": IOKey(shape=[("Var_out", ...)], type=GenericTensorType),
            "target": IOKey(
                shape=[("Var_out", ...)], type=MyTensor[int] | MyTensor[float]
            ),
            "pos_weight": IOKey(type=pos_weight_type, value=pos_weight),
            "cutoff": IOKey(shape=[], type=GenericTensorType),
            "robust": IOKey(type=bool),
        }

        if input_type == "logits":
            formula_key = "binary_cross_entropy_with_logits"
        elif input_type == "probs":
            formula_key = "binary_cross_entropy"
        else:
            raise ValueError(f"Binary Cross Entropy does not support \
                             '{input_type}' input type. Available    \
                             input types: 'logits' and 'probs'.")

        super().__init__(formula_key=formula_key, name=name, **kwargs)
        self.factory_inputs = {
            "input": input,
            "target": target,
            "cutoff": cutoff,
            "robust": robust,
        }

        self._set_constraint(
            fn=bcast, keys=[PrimitiveModel.output_key, "input", "target"]
        )

    def __call__(  # type: ignore[override]
        self,
        input: ConnectionType = NOT_GIVEN,
        target: ConnectionType = NOT_GIVEN,
        pos_weight: ConnectionType = NOT_GIVEN,
        cutoff: ConstantType | ConnectionType = Constant.MIN_POSITIVE_NORMAL,
        robust: bool | ConnectionType = False,
        output: ConnectionType = NOT_GIVEN,
    ) -> ExtendInfo:
        return super().__call__(
            input=input,
            target=target,
            pos_weight=pos_weight,
            cutoff=cutoff,
            robust=robust,
            output=output,
        )


class Log(PrimitiveModel):
    input: Connection
    output: Connection

    def __init__(
        self,
        robust: bool = False,
        name: str | None = None,
        input: TensorValueType | ToBeDetermined = TBD,
        *,
        cutoff: ConstantType | ToBeDetermined = TBD,
    ) -> None:
        self.robust = robust
        self.factory_args = {"robust": robust}

        if robust:
            super().__init__(
                formula_key="robust_log",
                name=name,
                output=IOKey(shape=[("Var", ...)], type=MyTensor[float]),
                input=IOKey(shape=[("Var", ...)], type=GenericTensorType),
                cutoff=IOKey(shape=[], type=GenericTensorType),
            )
            self.factory_inputs = {"input": input, "cutoff": cutoff}
        else:
            super().__init__(
                formula_key="log",
                name=name,
                output=IOKey(shape=[("Var", ...)], type=MyTensor[float]),
                input=IOKey(shape=[("Var", ...)], type=GenericTensorType),
            )
            self.factory_inputs = {"input": input}

    def __call__(  # type: ignore[override]
        self,
        input: ConnectionType = NOT_GIVEN,
        output: ConnectionType = NOT_GIVEN,
        *,
        cutoff: ConnectionType = Constant.MIN_POSITIVE_NORMAL,
    ) -> ExtendInfo:
        kwargs = {"input": input, "output": output}

        is_constant = isinstance(cutoff, Constant)
        if self.robust:
            kwargs["cutoff"] = cutoff
        elif not (is_constant and cutoff == Constant.MIN_POSITIVE_NORMAL):
            raise ValueError("Cutoff cannot be specified when robust mode is off")

        return super().__call__(**kwargs)


class StableReciprocal(PrimitiveModel):
    input: Connection
    cutoff: Connection
    output: Connection

    def __init__(
        self,
        name: str | None = None,
        input: TensorValueType | ToBeDetermined = TBD,
        cutoff: ConstantType | ToBeDetermined = TBD,
    ) -> None:
        super().__init__(
            formula_key="stable_reciprocal",
            name=name,
            output=IOKey(shape=[("Var", ...)], type=MyTensor[float]),
            input=IOKey(shape=[("Var", ...)], type=GenericTensorType),
            cutoff=IOKey(shape=[], type=GenericTensorType),
        )
        self.factory_inputs = {"input": input, "cutoff": cutoff}

    def __call__(  # type: ignore[override]
        self,
        input: ConnectionType = NOT_GIVEN,
        cutoff: ConnectionType = Constant.STABLE_RECIPROCAL_THRESHOLD,
        output: ConnectionType = NOT_GIVEN,
    ) -> ExtendInfo:
        return super().__call__(input=input, cutoff=cutoff, output=output)


class Sine(SingleInputOperation):
    def __init__(
        self, name: str | None = None, input: TensorValueType | ToBeDetermined = TBD
    ) -> None:
        super().__init__(
            formula_key="sin",
            name=name,
            polymorphic_constraint=False,
            output=IOKey(shape=[("Var", ...)], type=MyTensor[float]),
        )
        self.factory_inputs = {"input": input}


class Cosine(SingleInputOperation):
    def __init__(
        self, name: str | None = None, input: TensorValueType | ToBeDetermined = TBD
    ) -> None:
        super().__init__(
            formula_key="cos",
            name=name,
            polymorphic_constraint=False,
            output=IOKey(shape=[("Var", ...)], type=MyTensor[float]),
        )
        self.factory_inputs = {"input": input}


class Sign(SingleInputOperation):
    def __init__(
        self, name: str | None = None, input: TensorValueType | ToBeDetermined = TBD
    ) -> None:
        super().__init__(
            formula_key="sign",
            name=name,
            polymorphic_constraint=False,
            output=IOKey(shape=[("Var", ...)], type=MyTensor[int]),
        )
        self.factory_inputs = {"input": input}


class Square(SingleInputOperation):
    def __init__(
        self, name: str | None = None, input: TensorValueType | ToBeDetermined = TBD
    ) -> None:
        super().__init__(formula_key="square", name=name)
        self.factory_inputs = {"input": input}


class Exponential(SingleInputOperation):
    def __init__(
        self, name: str | None = None, input: TensorValueType | ToBeDetermined = TBD
    ) -> None:
        super().__init__(
            formula_key="exp",
            name=name,
            polymorphic_constraint=False,
            output=IOKey(shape=[("Var", ...)], type=MyTensor[float]),
        )
        self.factory_inputs = {"input": input}


############################# Activation Types ##############################
class Activation(PrimitiveModel):
    input: Connection
    output: Connection

    def __init__(
        self,
        formula_key: str,
        polymorphic_constraint: bool = False,
        name: str | None = None,
        **kwargs: IOKey,
    ) -> None:
        # NOTE: Torch and JAX behave different for some activation functions.
        # For example JAX handles int type inputs for GELU or LeakyRelu while
        # Torch assumes only float inputs for these activations. Since JAX handles
        # more general case, default types are written taking this into account.
        default_kwargs: dict[str, IOKey] = dict(
            input=IOKey(shape=[("Var", ...)], type=GenericTensorType),
            output=IOKey(shape=[("Var", ...)], type=MyTensor[float]),
        )
        # Finalize kwargs.
        kwargs = default_kwargs | kwargs
        super().__init__(formula_key, name=name, **kwargs)

        if polymorphic_constraint:
            self._set_constraint(
                fn=general_tensor_type_constraint,
                keys=[PrimitiveModel.output_key, "input"],
            )

    def __call__(  # type: ignore[override]
        self, input: ConnectionType = NOT_GIVEN, output: ConnectionType = NOT_GIVEN
    ) -> ExtendInfo:
        return super().__call__(input=input, output=output)


class Relu(Activation):
    def __init__(
        self, name: str | None = None, input: TensorValueType | ToBeDetermined = TBD
    ) -> None:
        super().__init__(
            formula_key="relu",
            name=name,
            polymorphic_constraint=True,
            output=IOKey(shape=[("Var", ...)], type=GenericTensorType),
            input=IOKey(shape=[("Var", ...)], type=GenericTensorType),
        )
        self.factory_inputs = {"input": input}


class Gelu(Activation):
<<<<<<< HEAD
    def __init__(self) -> None:
        super().__init__(formula_key="gelu", approximate=Scalar(bool, False))
=======
    def __init__(
        self, name: str | None = None, input: TensorValueType | ToBeDetermined = TBD
    ) -> None:
        super().__init__(formula_key="gelu", name=name)
        self.factory_inputs = {"input": input}
>>>>>>> d9ea30a4


class Sigmoid(Activation):
    def __init__(
        self, name: str | None = None, input: TensorValueType | ToBeDetermined = TBD
    ) -> None:
        super().__init__(formula_key="sigmoid", name=name)
        self.factory_inputs = {"input": input}


class Softmax(Activation):
    def __init__(
        self,
        name: str | None = None,
        input: TensorValueType | ToBeDetermined = TBD,
        axis: int | None | ToBeDetermined = TBD,
    ) -> None:
        super().__init__(formula_key="softmax", name=name, axis=IOKey(type=int | None))
        self.factory_inputs = {"input": input, "axis": axis}

    def __call__(  # type: ignore[override]
        self,
        input: ConnectionType = NOT_GIVEN,
        axis: ConnectionType = -1,
        output: ConnectionType = NOT_GIVEN,
    ) -> ExtendInfo:
        return BaseModel.__call__(self, input=input, axis=axis, output=output)


class Softplus(Activation):
    def __init__(
        self, name: str | None = None, input: TensorValueType | ToBeDetermined = TBD
    ) -> None:
        super().__init__(formula_key="softplus", name=name)
        self.factory_inputs = {"input": input}


class Tanh(Activation):
    def __init__(
        self, name: str | None = None, input: TensorValueType | ToBeDetermined = TBD
    ) -> None:
        super().__init__(formula_key="tanh", name=name)
        self.factory_inputs = {"input": input}


class LeakyRelu(Activation):
    input: Connection
    output: Connection
    slope: Connection

    def __init__(
        self,
        name: str | None = None,
        slope: TensorValueType | ToBeDetermined = TBD,
        input: TensorValueType | ToBeDetermined = TBD,
    ) -> None:
        super().__init__(
            formula_key="leaky_relu",
            name=name,
            slope=IOKey(shape=[], type=MyTensor[float]),
        )
        self.factory_inputs = {"input": input, "slope": slope}

    def __call__(  # type: ignore[override]
        self,
        input: ConnectionType = NOT_GIVEN,
        slope: ConnectionType = 0.01,
        output: ConnectionType = NOT_GIVEN,
    ) -> ExtendInfo:
        return PrimitiveModel.__call__(self, input=input, slope=slope, output=output)


class StopGradient(PrimitiveModel):
    input: Connection
    output: Connection

    def __init__(
        self, name: str | None = None, input: TensorValueType | ToBeDetermined = TBD
    ) -> None:
        super().__init__(
            formula_key="stop_gradient",
            name=name,
            output=IOKey(shape=[("Var", ...)], type=GenericTensorType),
            input=IOKey(shape=[("Var", ...)], type=GenericTensorType),
        )
        self.factory_inputs = {"input": input}

    def __call__(  # type: ignore[override]
        self, input: ConnectionType = NOT_GIVEN, output: ConnectionType = NOT_GIVEN
    ) -> ExtendInfo:
        return super().__call__(input=input, output=output)


class CartesianDifference(PrimitiveModel):
    left: Connection
    right: Connection
    output: Connection

    def __init__(
        self,
        name: str | None = None,
        left: TensorValueType | ToBeDetermined = TBD,
        right: TensorValueType | ToBeDetermined = TBD,
    ) -> None:
        super().__init__(
            formula_key="cartesian_diff",
            name=name,
            output=IOKey(shape=["N", "M", "dim"], type=GenericTensorType),
            left=IOKey(shape=["N", "dim"], type=GenericTensorType),
            right=IOKey(shape=["M", "dim"], type=GenericTensorType),
        )
        self.factory_inputs = {"left": left, "right": right}
        self._set_constraint(
            fn=general_tensor_type_constraint,
            keys=[PrimitiveModel.output_key, "left", "right"],
        )

    def __call__(  # type: ignore[override]
        self,
        left: ConnectionType = NOT_GIVEN,
        right: ConnectionType = NOT_GIVEN,
        output: ConnectionType = NOT_GIVEN,
    ) -> ExtendInfo:
        return super().__call__(left=left, right=right, output=output)


class Concat(PrimitiveModel):
    output: Connection
    axis: Connection

    def __init__(
        self,
        n: int,
        axis: int | None | ToBeDetermined = 0,
        name: str | None = None,
        **kwargs: TensorValueType | ToBeDetermined,
    ) -> None:
        self.factory_args = {"n": n, "axis": axis}

        key_definitions: dict[str, IOKey] = {}
        key_definitions["output"] = IOKey(
            shape=[("Var_out", ...)], type=GenericTensorType
        )
        key_definitions |= {
            f"input{idx+1}": IOKey(
                shape=[(f"Var_{idx + 1}", ...)], type=GenericTensorType
            )
            for idx in range(n)
        }
        key_definitions["axis"] = IOKey(type=int | None, value=axis)

        super().__init__(formula_key="concat", name=name, **key_definitions)
        # self.factory_inputs = {key: value for key, value in kwargs.items()}
        self.factory_inputs = kwargs  # type: ignore

        input_keys = [key for key in self._input_keys if key != "axis"]
        self._set_constraint(
            fn=concat_constraints, keys=["output"] + ["axis"] + input_keys
        )
        self._set_constraint(
            fn=general_tensor_type_constraint,
            keys=[PrimitiveModel.output_key] + input_keys,
        )


class PrimitiveUnion(PrimitiveModel):
    output: Connection

    def __init__(
        self,
        n: int = 1,
        name: str | None = None,
        **kwargs: TensorValueType | ToBeDetermined,
    ) -> None:
        self.factory_args = {"n": n}
        input_definitions = {
            f"input{idx + 1}": IOKey(type=int | float | tuple[int | float, ...])
            for idx in range(n)
        }

        super().__init__(
            formula_key="union",
            name=name,
            output=IOKey(type=tuple[int | float, ...]),
            **input_definitions,
        )
        self.factory_inputs = kwargs  # type: ignore


class PermuteTensor(PrimitiveModel):
    input: Connection
    indices: Connection
    output: Connection

    def __init__(
        self,
        name: str | None = None,
        indices: TensorValueType | ToBeDetermined = TBD,
        input: TensorValueType | ToBeDetermined = TBD,
    ) -> None:
        super().__init__(
            formula_key="permute_tensor",
            name=name,
            output=IOKey(shape=["N", ("Var", ...)], type=GenericTensorType),
            input=IOKey(shape=["N", ("Var", ...)], type=GenericTensorType),
            indices=IOKey(shape=["N"], type=GenericTensorType),
        )
        self.factory_inputs = {"input": input, "indices": indices}

        self._set_constraint(
            fn=general_tensor_type_constraint, keys=[PrimitiveModel.output_key, "input"]
        )
        self.indices.set_differentiable(False)

    def __call__(  # type: ignore[override]
        self,
        input: ConnectionType = NOT_GIVEN,
        indices: ConnectionType = NOT_GIVEN,
        output: ConnectionType = NOT_GIVEN,
    ) -> ExtendInfo:
        return super().__call__(input=input, indices=indices, output=output)


class PrimitiveConvolution1D(PrimitiveModel):
    input: Connection
    weight: Connection
    stride: Connection
    padding: Connection
    dilation: Connection
    output: Connection
    bias: Connection

    def __init__(
        self,
        use_bias: bool = True,
        name: str | None = None,
        input: TensorValueType | ToBeDetermined = TBD,
        weight: TensorValueType | ToBeDetermined = TBD,
        stride: int | ToBeDetermined = TBD,
        padding: int | tuple[int, int] | ToBeDetermined = TBD,
        dilation: int | ToBeDetermined = TBD,
        *,
        bias: TensorValueType | ToBeDetermined = TBD,
    ) -> None:
        self.factory_args = {"use_bias": use_bias}
        formula_key = "conv1d_bias"
        kwargs: dict[str, IOKey] = {
            "output": IOKey(
                shape=["N", "out_channels", "d_out"], type=GenericTensorType
            ),
            "input": IOKey(shape=["N", "C_in", "d_in"], type=GenericTensorType),
            "weight": IOKey(
                shape=["out_channels", "C_in", "kernel_size"], type=GenericTensorType
            ),
            "bias": IOKey(shape=[1, "out_channels", 1], type=GenericTensorType),
            "stride": IOKey(type=int),
            "padding": IOKey(type=int | tuple[int, int]),
            "dilation": IOKey(type=int),
        }
        self.factory_inputs = {
            "input": input,
            "weight": weight,
            "stride": stride,
            "padding": padding,
            "dilation": dilation,
            "bias": bias,
        }

        if not use_bias:
            formula_key = "conv1d"
            kwargs.pop("bias")

        super().__init__(formula_key=formula_key, name=name, **kwargs)

        self._set_constraint(
            fn=conv_1d_constraints,
            keys=["output", "input", "stride", "padding", "dilation", "weight"],
        )

        constraint_keys = ["input", "weight"]
        if use_bias:
            constraint_keys.append("bias")

        self._set_constraint(
            fn=general_tensor_type_constraint,
            keys=[PrimitiveModel.output_key] + constraint_keys,
        )

    def __call__(  # type: ignore[override]
        self,
        input: ConnectionType = NOT_GIVEN,
        weight: ConnectionType = NOT_GIVEN,
        stride: ConnectionType = NOT_GIVEN,
        padding: ConnectionType = NOT_GIVEN,
        dilation: ConnectionType = NOT_GIVEN,
        output: ConnectionType = NOT_GIVEN,
        *,
        bias: ConnectionType = NOT_GIVEN,
    ) -> ExtendInfo:
        kwargs = {
            "input": input,
            "weight": weight,
            "stride": stride,
            "padding": padding,
            "dilation": dilation,
            "output": output,
        }

        if "bias" not in self._input_keys and bias != NOT_GIVEN:
            raise ValueError(f"Model does not have 'bias' input. \
                             Got {bias} as bias argument!")
        elif "bias" in self._input_keys:
            kwargs |= {"bias": bias}

        return super().__call__(**kwargs)


class PrimitiveConvolution2D(PrimitiveModel):
    input: Connection
    weight: Connection
    stride: Connection
    padding: Connection
    dilation: Connection
    output: Connection
    bias: Connection

    def __init__(
        self,
        use_bias: bool = True,
        name: str | None = None,
        input: TensorValueType | ToBeDetermined = TBD,
        weight: TensorValueType | ToBeDetermined = TBD,
        stride: int | tuple[int, int] | ToBeDetermined = TBD,
        padding: int
        | tuple[int, int]
        | tuple[tuple[int, int], tuple[int, int]]
        | ToBeDetermined = TBD,
        dilation: int | tuple[int, int] | ToBeDetermined = TBD,
        *,
        bias: TensorValueType | ToBeDetermined = TBD,
    ) -> None:
        self.factory_args = {"use_bias": use_bias}
        formula_key = "conv2d_bias"
        kwargs: dict[str, IOKey] = {
            "output": IOKey(
                shape=["N", "out_channels", "H_out", "W_out"], type=GenericTensorType
            ),
            "input": IOKey(shape=["N", "C_in", "H", "W"], type=GenericTensorType),
            "weight": IOKey(
                shape=["out_channels", "C_in", "kernel_size_0", "kernel_size_1"],
                type=GenericTensorType,
            ),
            "bias": IOKey(shape=[1, "out_channels", 1, 1], type=GenericTensorType),
            "stride": IOKey(type=int | tuple[int, int]),
            "padding": IOKey(
                type=int | tuple[int, int] | tuple[tuple[int, int], tuple[int, int]]
            ),
            "dilation": IOKey(type=int | tuple[int, int]),
        }

        if not use_bias:
            formula_key = "conv2d"
            kwargs.pop("bias")

        super().__init__(formula_key, name=name, **kwargs)
        self.factory_inputs = {
            "input": input,
            "weight": weight,
            "stride": stride,
            "padding": padding,
            "dilation": dilation,
            "bias": bias,
        }

        self._set_constraint(
            fn=conv_2d_constraints,
            keys=["output", "input", "stride", "padding", "dilation", "weight"],
        )

        constraint_keys = ["input", "weight"]
        if use_bias:
            constraint_keys.append("bias")
        self._set_constraint(
            fn=general_tensor_type_constraint,
            keys=[PrimitiveModel.output_key] + constraint_keys,
        )

    def __call__(  # type: ignore[override]
        self,
        input: ConnectionType = NOT_GIVEN,
        weight: ConnectionType = NOT_GIVEN,
        stride: ConnectionType = NOT_GIVEN,
        padding: ConnectionType = NOT_GIVEN,
        dilation: ConnectionType = NOT_GIVEN,
        output: ConnectionType = NOT_GIVEN,
        *,
        bias: ConnectionType = NOT_GIVEN,
    ) -> ExtendInfo:
        kwargs = {
            "input": input,
            "weight": weight,
            "stride": stride,
            "padding": padding,
            "dilation": dilation,
            "output": output,
        }

        if "bias" not in self._input_keys and bias != NOT_GIVEN:
            raise ValueError(
                f"Model does not have 'bias' input. Got {bias} as bias argument!"
            )
        elif "bias" in self._input_keys:
            kwargs |= {"bias": bias}
        return super().__call__(**kwargs)


class Flatten(PrimitiveModel):
    input: Connection
    start_dim: Connection
    end_dim: Connection
    output: Connection

    def __init__(
        self,
        name: str | None = None,
        start_dim: int | ToBeDetermined = 0,
        end_dim: int | ToBeDetermined = -1,
        input: TensorValueType | ToBeDetermined = TBD,
    ) -> None:
        self.factory_args = {"start_dim": start_dim, "end_dim": end_dim}

        key_definitions: dict[str, IOKey] = {
            "output": IOKey(shape=[("C_out", ...)], type=GenericTensorType),
            "input": IOKey(shape=[("C_in", ...)], type=GenericTensorType),
            "start_dim": IOKey(type=int, value=start_dim),
            "end_dim": IOKey(type=int, value=end_dim),
        }
        super().__init__(formula_key="flatten", name=name, **key_definitions)
        # self.factory_inputs = {"input": input}
        self.factory_inputs = {
            "input": input,
            "start_dim": start_dim,
            "end_dim": end_dim,
        }

        self._set_constraint(
            fn=flatten_constrains,
            keys=[PrimitiveModel.output_key, "input", "start_dim", "end_dim"],
        )
        self._set_constraint(
            fn=general_tensor_type_constraint, keys=[PrimitiveModel.output_key, "input"]
        )

    def __call__(  # type: ignore[override]
        self,
        input: ConnectionType = NOT_GIVEN,
        start_dim: ConnectionType = NOT_GIVEN,
        end_dim: ConnectionType = NOT_GIVEN,
        output: ConnectionType = NOT_GIVEN,
    ) -> ExtendInfo:
        return super().__call__(
            input=input, start_dim=start_dim, end_dim=end_dim, output=output
        )


class PrimitiveMaxPool1D(PrimitiveModel):
    input: Connection
    kernel_size: Connection
    stride: Connection
    padding: Connection
    dilation: Connection
    output: Connection

    def __init__(
        self,
        name: str | None = None,
        input: TensorValueType | ToBeDetermined = TBD,
        kernel_size: int | ToBeDetermined = TBD,
        stride: int | ToBeDetermined = TBD,
        padding: int | tuple[int, int] | ToBeDetermined = TBD,
        dilation: int | ToBeDetermined = TBD,
    ) -> None:
        super().__init__(
            formula_key="max_pool1d",
            name=name,
            output=IOKey(shape=["N", ("C_in", ...), "W_out"], type=GenericTensorType),
            input=IOKey(shape=["N", ("C_in", ...), "W"], type=GenericTensorType),
            kernel_size=IOKey(type=int),
            stride=IOKey(type=int),
            padding=IOKey(type=tuple[int, int]),
            dilation=IOKey(type=int),
        )
        self.factory_inputs = {
            "input": input,
            "kernel_size": kernel_size,
            "stride": stride,
            "padding": padding,
            "dilation": dilation,
        }
        self._set_constraint(
            fn=sliding_window_1d_constraints,
            keys=["output", "input", "stride", "padding", "dilation", "kernel_size"],
        )
        # TODO: Torch does not accept any int type inputs but JAX implementation does.
        self._set_constraint(
            fn=general_tensor_type_constraint, keys=[PrimitiveModel.output_key, "input"]
        )

    def __call__(  # type: ignore[override]
        self,
        input: ConnectionType = NOT_GIVEN,
        kernel_size: ConnectionType = NOT_GIVEN,
        stride: ConnectionType = NOT_GIVEN,
        padding: ConnectionType = NOT_GIVEN,
        dilation: ConnectionType = NOT_GIVEN,
        output: ConnectionType = NOT_GIVEN,
    ) -> ExtendInfo:
        return super().__call__(
            input=input,
            kernel_size=kernel_size,
            stride=stride,
            padding=padding,
            dilation=dilation,
            output=output,
        )


class PaddingConverter1D(PrimitiveModel):
    input: Connection
    kernel_size: Connection
    output: Connection

    def __init__(
        self,
        name: str | None = None,
        kernel_size: int | ToBeDetermined = TBD,
        input: int | PaddingType | tuple[int, int] | ToBeDetermined = TBD,
    ) -> None:
        super().__init__(
            formula_key="padding_converter_1d",
            name=name,
            output=IOKey(type=tuple[int, int]),
            input=IOKey(type=int | PaddingType | tuple[int, int]),
            kernel_size=IOKey(type=int),
        )
        self.factory_inputs = {"input": input, "kernel_size": kernel_size}

        self._set_constraint(
            fn=padding_1d_constraint,
            keys=[PrimitiveModel.output_key, "input", "kernel_size"],
        )

    def __call__(  # type: ignore[override]
        self,
        input: ConnectionType = NOT_GIVEN,
        kernel_size: ConnectionType = NOT_GIVEN,
        output: ConnectionType = NOT_GIVEN,
    ) -> ExtendInfo:
        return super().__call__(input=input, kernel_size=kernel_size, output=output)


class PaddingConverter2D(PrimitiveModel):
    input: Connection
    kernel_size: Connection
    output: Connection

    def __init__(
        self,
        name: str | None = None,
        kernel_size: int | tuple[int, int] | ToBeDetermined = TBD,
        input: int
        | PaddingType
        | tuple[int, int]
        | tuple[tuple[int, int], tuple[int, int]]
        | ToBeDetermined = TBD,
    ) -> None:
        super().__init__(
            formula_key="padding_converter_2d",
            name=name,
            output=IOKey(
                type=tuple[int, int] | tuple[tuple[int, int], tuple[int, int]]
            ),
            input=IOKey(
                type=int
                | PaddingType
                | tuple[int, int]
                | tuple[tuple[int, int], tuple[int, int]]
            ),
            kernel_size=IOKey(type=tuple[int, int]),
        )
        self.factory_inputs = {"input": input, "kernel_size": kernel_size}

        self._set_constraint(
            fn=padding_2d_constraint,
            keys=[PrimitiveModel.output_key, "input", "kernel_size"],
        )

    def __call__(  # type: ignore[override]
        self,
        input: ConnectionType = NOT_GIVEN,
        kernel_size: ConnectionType = NOT_GIVEN,
        output: ConnectionType = NOT_GIVEN,
    ) -> ExtendInfo:
        return super().__call__(input=input, kernel_size=kernel_size, output=output)


class StrideConverter(PrimitiveModel):
    input: Connection
    kernel_size: Connection
    output: Connection

    def __init__(
        self,
        name: str | None = None,
        kernel_size: int | tuple[int, int] | ToBeDetermined = TBD,
        input: int | PaddingType | tuple[int, int] | ToBeDetermined = TBD,
    ) -> None:
        super().__init__(
            formula_key="stride_converter",
            name=name,
            output=IOKey(type=int | tuple[int, int]),
            input=IOKey(type=int | PaddingType | tuple[int, int] | None),
            kernel_size=IOKey(type=int | tuple[int, int]),
        )
        self.factory_inputs = {"input": input, "kernel_size": kernel_size}
        self._set_constraint(
            fn=stride_constraint,
            keys=[PrimitiveModel.output_key, "input", "kernel_size"],
        )

    def __call__(  # type: ignore[override]
        self,
        input: ConnectionType = NOT_GIVEN,
        kernel_size: ConnectionType = NOT_GIVEN,
        output: ConnectionType = NOT_GIVEN,
    ) -> ExtendInfo:
        return super().__call__(input=input, kernel_size=kernel_size, output=output)


class TupleConverter(PrimitiveModel):
    input: Connection
    output: Connection

    def __init__(
        self,
        name: str | None = None,
        input: int
        | PaddingType
        | tuple[int, int]
        | tuple[tuple[int, int], tuple[int, int]]
        | ToBeDetermined = TBD,
    ) -> None:
        super().__init__(
            formula_key="tuple_converter",
            name=name,
            output=IOKey(
                type=tuple[int, int] | tuple[tuple[int, int], tuple[int, int]]
            ),
            input=IOKey(
                type=int
                | PaddingType
                | tuple[int, int]
                | tuple[tuple[int, int], tuple[int, int]]
                | None
            ),
        )
        self._set_constraint(
            fn=tuple_converter_constraint, keys=[PrimitiveModel.output_key, "input"]
        )

    def __call__(  # type: ignore[override]
        self, input: ConnectionType = NOT_GIVEN, output: ConnectionType = NOT_GIVEN
    ) -> ExtendInfo:
        return super().__call__(input=input, output=output)


class PrimitiveMaxPool2D(PrimitiveModel):
    input: Connection
    kernel_size: Connection
    stride: Connection
    padding: Connection
    dilation: Connection
    output: Connection

    def __init__(
        self,
        name: str | None = None,
        input: TensorValueType | ToBeDetermined = TBD,
        kernel_size: int | tuple[int, int] | ToBeDetermined = TBD,
        stride: int | tuple[int, int] | ToBeDetermined = TBD,
        padding: int
        | tuple[int, int]
        | tuple[tuple[int, int], tuple[int, int]]
        | ToBeDetermined = TBD,
        dilation: int | tuple[int, int] | ToBeDetermined = TBD,
    ) -> None:
        super().__init__(
            formula_key="max_pool2d",
            name=name,
            output=IOKey(
                shape=["N", ("C_in", ...), "H_out", "W_out"], type=GenericTensorType
            ),
            input=IOKey(shape=["N", ("C_in", ...), "H", "W"], type=GenericTensorType),
            kernel_size=IOKey(type=tuple[int, int]),
            stride=IOKey(type=tuple[int, int]),
            padding=IOKey(
                type=tuple[int, int] | tuple[tuple[int, int], tuple[int, int]]
            ),
            dilation=IOKey(type=tuple[int, int]),
        )
        self.factory_inputs = {
            "input": input,
            "kernel_size": kernel_size,
            "stride": stride,
            "padding": padding,
            "dilation": dilation,
        }

        self._set_constraint(
            fn=sliding_window_2d_constraints,
            keys=["output", "input", "stride", "padding", "dilation", "kernel_size"],
        )
        self._set_constraint(
            fn=general_tensor_type_constraint, keys=[PrimitiveModel.output_key, "input"]
        )

    def __call__(  # type: ignore[override]
        self,
        input: ConnectionType = NOT_GIVEN,
        kernel_size: ConnectionType = NOT_GIVEN,
        stride: ConnectionType = NOT_GIVEN,
        padding: ConnectionType = NOT_GIVEN,
        dilation: ConnectionType = NOT_GIVEN,
        output: ConnectionType = NOT_GIVEN,
    ) -> ExtendInfo:
        return super().__call__(
            input=input,
            kernel_size=kernel_size,
            stride=stride,
            padding=padding,
            dilation=dilation,
            output=output,
        )


class NormModifier(PrimitiveModel):
    """A helper model that modifies norm input. It is used for mapping
    norm values from (`-inf`, `inf`) to the interval (`1.0`, `5.0`) using a
    periodic triangular function with period 8 as shown on the figure below.
    This helper model guarantees norm values to be in an acceptable and
    meaningful range.

    ```
    5 _ _ _ _ _ _ _ _ _ _
         \\      /\\      /
          \\    /  \\    /
           \\  /    \\  /
    1 _ _ _ \\/_ _ _ \\/_ _
        |   |   |   |
        |   |   |   |
        -3   1   5   9
    ```
    """

    input: Connection
    output: Connection

    def __init__(
        self, name: str | None = None, input: TensorValueType | ToBeDetermined = TBD
    ) -> None:
        super().__init__(
            formula_key="norm_modifier",
            name=name,
            output=IOKey(shape=[], type=GenericTensorType),
            input=IOKey(shape=[], type=GenericTensorType),
        )
        self.factory_inputs = {"input": input}

        self._set_constraint(
            fn=general_tensor_type_constraint, keys=[PrimitiveModel.output_key, "input"]
        )

    def __call__(  # type: ignore[override]
        self, input: ConnectionType = NOT_GIVEN, output: ConnectionType = NOT_GIVEN
    ) -> ExtendInfo:
        return super().__call__(input=input, output=output)


class DistanceMatrix(PrimitiveModel):
    left: Connection
    right: Connection
    norm: Connection
    output: Connection

    # TODO: torch.cdist handles batches of matrices, for now we don't.
    def __init__(
        self,
        name: str | None = None,
        left: TensorValueType | ToBeDetermined = TBD,
        right: TensorValueType | ToBeDetermined = TBD,
    ) -> None:
        super().__init__(
            formula_key="distance_matrix",
            name=name,
            output=IOKey(shape=["N", "M"], type=GenericTensorType),
            left=IOKey(shape=["N", "d"], type=GenericTensorType),
            right=IOKey(shape=["M", "d"], type=GenericTensorType),
            norm=IOKey(shape=[], type=GenericTensorType),
        )
        self.factory_inputs = {"left": left, "right": right}

        self._set_constraint(
            fn=general_tensor_type_constraint,
            keys=[PrimitiveModel.output_key, "left", "right", "norm"],
        )

    def __call__(  # type: ignore[override]
        self,
        left: ConnectionType = NOT_GIVEN,
        right: ConnectionType = NOT_GIVEN,
        norm: ConnectionType = NOT_GIVEN,
        output: ConnectionType = NOT_GIVEN,
    ) -> ExtendInfo:
        return super().__call__(left=left, right=right, norm=norm, output=output)


class PolynomialFeatures(PrimitiveModel):
    input: Connection
    degree: Connection
    output: Connection

    def __init__(
        self,
        name: str | None = None,
        degree: int | ToBeDetermined = TBD,
        input: TensorValueType | ToBeDetermined = TBD,
    ) -> None:
        super().__init__(
            formula_key="polynomial_features",
            name=name,
            output=IOKey(shape=["N", "d_out"], type=GenericTensorType),
            input=IOKey(shape=["N", "d_in"], type=GenericTensorType),
            degree=IOKey(type=int, value=degree),
        )
        self.factory_inputs = {"input": input, "degree": degree}

        self._set_constraint(
            fn=polynomial_features_constraints, keys=["output", "input", "degree"]
        )
        self._set_constraint(
            fn=general_tensor_type_constraint, keys=[PrimitiveModel.output_key, "input"]
        )

    def __call__(  # type: ignore[override]
        self,
        input: ConnectionType = NOT_GIVEN,
        degree: ConnectionType = NOT_GIVEN,
        output: ConnectionType = NOT_GIVEN,
    ) -> ExtendInfo:
        return super().__call__(input=input, degree=degree, output=output)


class TsnePJoint(PrimitiveModel):
    squared_distances: Connection
    target_perplexity: Connection
    threshold: Connection
    output: Connection

    disposable = True

    def __init__(
        self,
        name: str | None = None,
        squared_distances: TensorValueType | ToBeDetermined = TBD,
        target_perplexity: float | ToBeDetermined = TBD,
        threshold: ConstantType | ToBeDetermined = TBD,
    ) -> None:
        super().__init__(
            formula_key="tsne_p_joint",
            name=name,
            output=IOKey(shape=["N", "M"], type=MyTensor[float]),
            squared_distances=IOKey(shape=["N", "M"], type=GenericTensorType),
            target_perplexity=IOKey(shape=[], type=MyTensor[float]),
            threshold=IOKey(shape=[], type=GenericTensorType),
        )
        self.factory_inputs = {
            "squared_distances": squared_distances,
            "target_perplexity": target_perplexity,
            "threshold": threshold,
        }

    def __call__(  # type: ignore[override]
        self,
        squared_distances: ConnectionType = NOT_GIVEN,
        target_perplexity: float | ConnectionType = NOT_GIVEN,
        threshold: ConnectionType = NOT_GIVEN,
        output: ConstantType | ConnectionType = Constant.EPSILON,
    ) -> ExtendInfo:
        return super().__call__(
            squared_distances=squared_distances,
            target_perplexity=target_perplexity,
            threshold=threshold,
            output=output,
        )


class EyeComplement(PrimitiveModel):
    N: Connection
    M: Connection
    output: Connection

    def __init__(
        self,
        name: str | None = None,
        N: int | ToBeDetermined = TBD,
        M: int | ToBeDetermined | None = None,
    ) -> None:
        super().__init__(
            formula_key="ones_with_zero_diag",
            name=name,
            output=IOKey(shape=["N", "M"], type=MyTensor[float]),
            N=IOKey(type=int, value=N),
            M=IOKey(type=int | None, value=M),
        )
        self.factory_inputs = {"N": N, "M": M}
        self._set_constraint(fn=eye_constraints, keys=["output", "N", "M"])

    def __call__(  # type: ignore[override]
        self,
        N: ConnectionType = NOT_GIVEN,
        M: ConnectionType = NOT_GIVEN,
        output: ConnectionType = NOT_GIVEN,
    ) -> ExtendInfo:
        return super().__call__(N=N, M=M, output=output)


class Eye(PrimitiveModel):
    N: Connection
    M: Connection
    output: Connection

    def __init__(
        self,
        name: str | None = None,
        N: int | ToBeDetermined = TBD,
        M: int | ToBeDetermined | None = None,
    ) -> None:
        super().__init__(
            formula_key="eye",
            name=name,
            output=IOKey(shape=["N", "M"], type=MyTensor[float]),
            N=IOKey(type=int, value=N),
            M=IOKey(type=int | None, value=M),
        )
        self.factory_inputs = {"N": N, "M": M}

        self._set_constraint(fn=eye_constraints, keys=["output", "N", "M"])

    def __call__(  # type: ignore[override]
        self,
        N: ConnectionType = NOT_GIVEN,
        M: ConnectionType = NOT_GIVEN,
        output: ConnectionType = NOT_GIVEN,
    ) -> ExtendInfo:
        return super().__call__(N=N, M=M, output=output)


class Cholesky(PrimitiveModel):
    input: Connection
    output: Connection

    def __init__(
        self, name: str | None = None, input: TensorValueType | ToBeDetermined = TBD
    ) -> None:
        super().__init__(
            formula_key="cholesky",
            name=name,
            output=IOKey(shape=["N", "N"], type=MyTensor[float]),
            input=IOKey(shape=["N", "N"], type=GenericTensorType),
        )
        self.factory_inputs = {"input": input}

    def __call__(  # type: ignore[override]
        self, input: ConnectionType = NOT_GIVEN, output: ConnectionType = NOT_GIVEN
    ) -> ExtendInfo:
        return super().__call__(input=input, output=output)


class GPRAlpha(PrimitiveModel):
    label_mu_diff: Connection
    L: Connection
    K_term: Connection
    output: Connection

    def __init__(
        self,
        name: str | None = None,
        label_mu_diff: TensorValueType | ToBeDetermined = TBD,
        L: TensorValueType | ToBeDetermined = TBD,
        K_term: TensorValueType | ToBeDetermined = TBD,
    ) -> None:
        super().__init__(
            formula_key="gpr_alpha",
            name=name,
            output=IOKey(shape=["N", 1], type=MyTensor[float]),
            label_mu_diff=IOKey(shape=["N", 1], type=GenericTensorType),
            L=IOKey(shape=["N", "N"], type=GenericTensorType),
            K_term=IOKey(shape=["N", "N"], type=GenericTensorType),
        )
        self.factory_inputs = {"label_mu_diff": label_mu_diff, "L": L, "K_term": K_term}

    def __call__(  # type: ignore[override]
        self,
        label_mu_diff: ConnectionType = NOT_GIVEN,
        L: ConnectionType = NOT_GIVEN,
        K_term: ConnectionType = NOT_GIVEN,
        output: ConnectionType = NOT_GIVEN,
    ) -> ExtendInfo:
        return super().__call__(
            label_mu_diff=label_mu_diff, L=L, K_term=K_term, output=output
        )


class GPRVOuter(PrimitiveModel):
    K: Connection
    K_term: Connection
    L: Connection
    output: Connection

    def __init__(
        self,
        name: str | None = None,
        K: TensorValueType | ToBeDetermined = TBD,
        K_term: TensorValueType | ToBeDetermined = TBD,
        L: TensorValueType | ToBeDetermined = TBD,
    ) -> None:
        super().__init__(
            formula_key="gpr_v_outer",
            name=name,
            output=IOKey(shape=["N", "N"], type=MyTensor[float]),
            K=IOKey(shape=["N", "N"], type=GenericTensorType),
            K_term=IOKey(shape=["N", "N"], type=GenericTensorType),
            L=IOKey(shape=["N", "N"], type=GenericTensorType),
        )
        self.factory_inputs = {"K": K, "K_term": K_term, "L": L}

    def __call__(  # type: ignore[override]
        self,
        K: ConnectionType = NOT_GIVEN,
        K_term: ConnectionType = NOT_GIVEN,
        L: ConnectionType = NOT_GIVEN,
        output: ConnectionType = NOT_GIVEN,
    ) -> ExtendInfo:
        return super().__call__(K=K, K_term=K_term, L=L, output=output)


class TransposedDiagonal(PrimitiveModel):
    input: Connection
    output: Connection

    def __init__(
        self, name: str | None = None, input: TensorValueType | ToBeDetermined = TBD
    ) -> None:
        super().__init__(
            formula_key="transposed_diag",
            name=name,
            output=IOKey(shape=["N", 1], type=GenericTensorType),
            input=IOKey(shape=["N", "N"], type=GenericTensorType),
        )
        self.factory_inputs = {"input": input}

        self._set_constraint(
            fn=general_tensor_type_constraint, keys=[PrimitiveModel.output_key, "input"]
        )

    def __call__(  # type: ignore[override]
        self, input: ConnectionType = NOT_GIVEN, output: ConnectionType = NOT_GIVEN
    ) -> ExtendInfo:
        return super().__call__(input=input, output=output)


class Arange(PrimitiveModel):
    start: Connection
    stop: Connection
    step: Connection
    output: Connection

    def __init__(
        self,
        name: str | None = None,
        start: int | float | ToBeDetermined = 0,
        stop: int | float | ToBeDetermined = TBD,
        step: int | float | ToBeDetermined = 1,
    ) -> None:
        self.factory_inputs = {"start": start, "stop": stop, "step": step}

        all_defined = False
        if (
            not isinstance(start, ToBeDetermined)
            and not isinstance(stop, ToBeDetermined)
            and not isinstance(step, ToBeDetermined)
        ):
            all_defined = True
            val = (start - stop) / step
            # If val has decimal part take absolute of integer
            # part of it and add 1.
            # Else no decimal part, simply take absolute of val.
            val = abs(val) if int(val) == val else abs(int(val)) + 1
            val = int(val)
            output_shp: list[int | str] = [] if val == 0 else [val]
        else:
            output_shp = ["N"]

        super().__init__(
            formula_key="arange",
            name=name,
            output=IOKey(shape=output_shp, type=GenericTensorType),
            start=IOKey(type=int | float, value=start),
            stop=IOKey(type=int | float, value=stop),
            step=IOKey(type=int | float, value=step),
        )
        self.set_canonical_input("stop")
        self.factory_inputs = {"start": start, "stop": stop, "step": step}

        if not all_defined:
            self._set_constraint(
                fn=arange_constraints, keys=["output", "start", "stop", "step"]
            )
        self._set_constraint(
            fn=general_tensor_type_constraint,
            keys=[PrimitiveModel.output_key, "start", "stop", "step"],
        )

    def __call__(  # type: ignore[override]
        self,
        start: ConnectionType = NOT_GIVEN,
        stop: ConnectionType = NOT_GIVEN,
        step: ConnectionType = NOT_GIVEN,
        output: ConnectionType = NOT_GIVEN,
    ) -> ExtendInfo:
        return super().__call__(start=start, stop=stop, step=step, output=output)


class BroadcastTo(PrimitiveModel):
    input: Connection
    shape: Connection
    output: Connection

    def __init__(
        self,
        shape: tuple[int, ...] | ToBeDetermined = TBD,
        name: str | None = None,
        input: TensorValueType | ToBeDetermined = TBD,
    ) -> None:
        super().__init__(
            formula_key="broadcast_to",
            name=name,
            output=IOKey(shape=[("output", ...)], type=GenericTensorType),
            input=IOKey(shape=[("input", ...)], type=GenericTensorType),
            shape=IOKey(type=tuple[int, ...], value=shape),
        )
        self.factory_inputs = {"input": input, "shape": shape}

        self.set_constraint(
            fn=broadcast_to_constraints, keys=["output", "shape", "input"]
        )
        self._set_constraint(
            fn=general_tensor_type_constraint, keys=[PrimitiveModel.output_key, "input"]
        )

    def __call__(  # type: ignore[override]
        self,
        input: ConnectionType = NOT_GIVEN,
        shape: ConnectionType = NOT_GIVEN,
        output: ConnectionType = NOT_GIVEN,
    ) -> ExtendInfo:
        return super().__call__(input=input, shape=shape, output=output)


class Eigvalsh(PrimitiveModel):
    K_term: Connection
    L: Connection
    threshold: Connection
    output: Connection

    def __init__(
        self,
        name: str | None = None,
        K_term: TensorValueType | ToBeDetermined = TBD,
        L: TensorValueType | ToBeDetermined = TBD,
        threshold: ConstantType | ToBeDetermined = TBD,
    ) -> None:
        super().__init__(
            formula_key="eigvalsh",
            name=name,
            output=IOKey(shape=["N", 1], type=MyTensor[float]),
            K_term=IOKey(shape=["N", "N"], type=GenericTensorType),
            L=IOKey(shape=["N", "N"], type=GenericTensorType),
            threshold=IOKey(shape=[], type=GenericTensorType),
        )
        self.factory_inputs = {"K_term": K_term, "L": L, "threshold": threshold}

    def __call__(  # type: ignore[override]
        self,
        K_term: ConnectionType = NOT_GIVEN,
        L: ConnectionType = NOT_GIVEN,
        threshold: ConstantType | ConnectionType = Constant.EPSILON,
        output: ConnectionType = NOT_GIVEN,
    ) -> ExtendInfo:
        return super().__call__(K_term=K_term, L=L, threshold=threshold, output=output)


class Squeeze(PrimitiveModel):
    input: Connection
    output: Connection

    def __init__(
        self, name: str | None = None, input: TensorValueType | ToBeDetermined = TBD
    ) -> None:
        super().__init__(
            formula_key="squeeze",
            name=name,
            output=IOKey(shape=[("Var_out", ...)], type=GenericTensorType),
            input=IOKey(shape=[("Var", ...)], type=GenericTensorType),
        )
        self.factory_inputs = {"input": input}

        self._set_constraint(fn=squeeze_constraints, keys=["output", "input"])
        self._set_constraint(
            fn=general_tensor_type_constraint, keys=[PrimitiveModel.output_key, "input"]
        )

    def __call__(  # type: ignore[override]
        self, input: ConnectionType = NOT_GIVEN, output: ConnectionType = NOT_GIVEN
    ) -> ExtendInfo:
        return super().__call__(input=input, output=output)


class AUCCore(PrimitiveModel):
    input: Connection
    label: Connection
    output: Connection

    def __init__(
        self,
        name: str | None = None,
        input: TensorValueType | ToBeDetermined = TBD,
        label: TensorValueType | ToBeDetermined = TBD,
    ) -> None:
        super().__init__(
            formula_key="auc_core",
            name=name,
            output=IOKey(shape=[2, "M"], type=MyTensor[float]),
            input=IOKey(shape=["N"], type=GenericTensorType),
            label=IOKey(shape=["N"], type=GenericTensorType),
        )
        self.factory_inputs = {"input": input, "label": label}

    def __call__(  # type: ignore[override]
        self,
        input: ConnectionType = NOT_GIVEN,
        label: ConnectionType = NOT_GIVEN,
        output: ConnectionType = NOT_GIVEN,
    ) -> ExtendInfo:
        return super().__call__(input=input, label=label, output=output)


class Embedding(PrimitiveModel):
    input: Connection
    weight: Connection
    output: Connection

    def __init__(
        self,
        name: str | None = None,
        num_embeddings: int | None = None,
        dim: int | None = None,
        input: TensorValueType | ToBeDetermined = TBD,
        weight: TensorValueType | ToBeDetermined = TBD,
    ) -> None:
        out_dim: int | str = "dim" if dim is None else dim

        super().__init__(
            formula_key="primitive_embedding",
            name=name,
            output=IOKey(shape=[("N1", ...), "d1", out_dim], type=GenericTensorType),
            input=IOKey(shape=[("N1", ...), "d1"], type=MyTensor[int]),
            weight=IOKey(shape=[num_embeddings, out_dim], type=GenericTensorType),
        )
        self.factory_inputs = {"input": input, "weight": weight}

        self._set_constraint(
            fn=general_tensor_type_constraint,
            keys=[PrimitiveModel.output_key, "weight"],
        )

    def __call__(  # type: ignore[override]
        self,
        input: ConnectionType = NOT_GIVEN,
        weight: ConnectionType = NOT_GIVEN,
        output: ConnectionType = NOT_GIVEN,
    ) -> ExtendInfo:
        return super().__call__(input=input, weight=weight, output=output)


class ScaledDotProduct(PrimitiveModel):
    query: Connection
    key: Connection
    value: Connection
    attn_mask: Connection
    dropout_p: Connection
    is_causal: Connection
    scale: Connection
    output: Connection

    def __init__(
        self,
        name: str | None = None,
        is_causal: bool | ToBeDetermined = True,
        scale: None | int | float | ToBeDetermined = None,
        dropout_p: float | ToBeDetermined = 0.0,
        use_attn_mask: bool = False,
        query: TensorValueType | ToBeDetermined = TBD,
        key: TensorValueType | ToBeDetermined = TBD,
        value: TensorValueType | ToBeDetermined = TBD,
        attn_mask: TensorValueType | ToBeDetermined = TBD,
    ) -> None:
        # TODO: Reconsider how to get attn_mask, could it be a scalar?
        assert (
            not isinstance(is_causal, bool) or not is_causal or not use_attn_mask
        ), "Causal attention is not support attn_mask!"
        assert isinstance(use_attn_mask, bool), "use_attn_mask must be a boolean value!"
        self.use_attn_mask = use_attn_mask

        formula_key = "scaled_dot_product_attention"
        kwargs: dict[str, IOKey] = {
            "output": IOKey(shape=[("Var", ...), "L", "O"], type=MyTensor[float]),
            "query": IOKey(shape=[("Var", ...), "L", "E"], type=GenericTensorType),
            "key": IOKey(shape=[("Var", ...), "S", "E"], type=GenericTensorType),
            "value": IOKey(shape=[("Var", ...), "S", "O"], type=GenericTensorType),
            "dropout_p": IOKey(type=float, value=dropout_p),
            "attn_mask": IOKey(type=NoneType, value=None),
            "is_causal": IOKey(type=bool, value=is_causal),
            "scale": IOKey(type=NoneType | int | float, value=scale),
        }

        if use_attn_mask:
            kwargs["attn_mask"] = IOKey(
                shape=["L", "S"], type=GenericTensorType, value=TBD
            )

        super().__init__(formula_key=formula_key, name=name, **kwargs)
        self.factory_inputs = {
            "query": query,
            "key": key,
            "value": value,
            "dropout_p": dropout_p,
            "is_causal": is_causal,
            "scale": scale,
            "attn_mask": attn_mask,
        }

    def __call__(  # type: ignore[override]
        self,
        query: ConnectionType = NOT_GIVEN,
        key: ConnectionType = NOT_GIVEN,
        value: ConnectionType = NOT_GIVEN,
        dropout_p: ConnectionType = NOT_GIVEN,
        is_causal: ConnectionType = NOT_GIVEN,
        scale: ConnectionType = NOT_GIVEN,
        output: ConnectionType = NOT_GIVEN,
        *,
        attn_mask: ConnectionType = NOT_GIVEN,
    ) -> ExtendInfo:
        if (
            not self.use_attn_mask
            and attn_mask is not NOT_GIVEN
            and not isinstance(attn_mask, str)
            and isinstance(attn_mask, IOKey)
            and attn_mask._value is not None  # TODO: Here will be updated!
        ):
            raise KeyError(
                "Model does not have 'attn_mask' input. Got attn_mask argument!"
            )

        return super().__call__(
            query=query,
            key=key,
            value=value,
            dropout_p=dropout_p,
            is_causal=is_causal,
            scale=scale,
            output=output,
            attn_mask=attn_mask,
        )


class PositionalEncoding(PrimitiveModel):
    input: Connection
    hidden_dim: Connection
    max_len: Connection
    output: Connection

    # TODO: Try to move to Logical composite models.
    def __init__(
        self,
        hidden_dim: int | ToBeDetermined,
        name: str | None = None,
        max_len: int | ToBeDetermined = 5000,
        input: TensorValueType | ToBeDetermined = TBD,
    ) -> None:
        self.factory_args = {"hidden_dim": hidden_dim, "max_len": max_len}

        super().__init__(
            formula_key="positional_encoding",
            name=name,
            output=IOKey(shape=[("N1", ...)], type=GenericTensorType),
            input=IOKey(shape=[("N1", ...)], type=GenericTensorType),
            hidden_dim=IOKey(type=int, value=hidden_dim),
            max_len=IOKey(type=int, value=max_len),
        )
        self.factory_inputs = {
            "input": input,
            "hidden_dim": hidden_dim,
            "max_len": max_len,
        }

    def __call__(  # type: ignore[override]
        self,
        input: ConnectionType = NOT_GIVEN,
        hidden_dim: ConnectionType = NOT_GIVEN,
        max_len: ConnectionType = NOT_GIVEN,
        output: ConnectionType = NOT_GIVEN,
    ) -> ExtendInfo:
        return super().__call__(
            input=input, hidden_dim=hidden_dim, max_len=max_len, output=output
        )


class SwapAxes(PrimitiveModel):
    input: Connection
    axis1: Connection
    axis2: Connection
    output: Connection

    def __init__(
        self,
        axis1: int | ToBeDetermined,
        axis2: int | ToBeDetermined,
        name: str | None = None,
        input: TensorValueType | ToBeDetermined = TBD,
    ) -> None:
        self.factory_args = {"axis1": axis1, "axis2": axis2}

        super().__init__(
            formula_key="swapaxes",
            name=name,
            output=IOKey(shape=[("Var_out", ...)], type=GenericTensorType),
            input=IOKey(shape=[("Var_in", ...)], type=GenericTensorType),
            axis1=IOKey(type=int, value=axis1),
            axis2=IOKey(type=int, value=axis2),
        )
        self.factory_inputs = {"input": input, "axis1": axis1, "axis2": axis2}

        self._set_constraint(
            fn=swap_axes_constraints, keys=["output", "input", "axis1", "axis2"]
        )
        self._set_constraint(
            fn=general_tensor_type_constraint, keys=[PrimitiveModel.output_key, "input"]
        )

    def __call__(  # type: ignore[override]
        self,
        input: ConnectionType = NOT_GIVEN,
        axis1: ConnectionType = NOT_GIVEN,
        axis2: ConnectionType = NOT_GIVEN,
        output: ConnectionType = NOT_GIVEN,
    ) -> ExtendInfo:
        return super().__call__(input=input, axis1=axis1, axis2=axis2, output=output)


class Where(PrimitiveModel):
    cond: Connection
    input1: Connection
    input2: Connection
    output: Connection

    def __init__(
        self,
        name: str | None = None,
        cond: TensorValueType | ToBeDetermined = TBD,
        input1: TensorValueType | ToBeDetermined = TBD,
        input2: TensorValueType | ToBeDetermined = TBD,
    ) -> None:
        super().__init__(
            formula_key="where",
            name=name,
            output=IOKey(shape=[("Var_out", ...)], type=GenericTensorType),
            cond=IOKey(shape=[("Var3", ...)], type=MyTensor[bool], value=TBD),
            input1=IOKey(shape=[("Var1", ...)], type=GenericTensorType),
            input2=IOKey(shape=[("Var2", ...)], type=GenericTensorType),
        )
        self.factory_inputs = {"cond": cond, "input1": input1, "input2": input2}

        self._set_constraint(
            fn=where_constrains, keys=["output", "cond", "input1", "input2"]
        )
        self._set_constraint(
            fn=general_tensor_type_constraint,
            keys=[PrimitiveModel.output_key, "input1", "input2"],
        )

    def __call__(  # type: ignore[override]
        self,
        cond: ConnectionType = NOT_GIVEN,
        input1: ConnectionType = NOT_GIVEN,
        input2: ConnectionType = NOT_GIVEN,
        output: ConnectionType = NOT_GIVEN,
    ) -> ExtendInfo:
        return super().__call__(cond=cond, input1=input1, input2=input2, output=output)


class IsNan(PrimitiveModel):
    input: Connection
    output: Connection

    def __init__(
        self, name: str | None = None, input: TensorValueType | ToBeDetermined = TBD
    ) -> None:
        super().__init__(
            formula_key="isnan",
            name=name,
            output=IOKey(shape=[("Var", ...)], type=MyTensor[bool]),
            input=IOKey(shape=[("Var", ...)], type=GenericTensorType),
        )
        self.factory_inputs = {"input": input}

    def __call__(  # type: ignore[override]
        self, input: ConnectionType = NOT_GIVEN, output: ConnectionType = NOT_GIVEN
    ) -> ExtendInfo:
        return super().__call__(input=input, output=output)


class Unique(PrimitiveModel):
    input: Connection
    output: Connection

    def __init__(
        self, name: str | None = None, input: TensorValueType | ToBeDetermined = TBD
    ) -> None:
        super().__init__(
            formula_key="unique",
            name=name,
            input=IOKey(shape=[("Var1", ...)], type=GenericTensorType),
            output=IOKey(shape=[("Var2", ...)], type=GenericTensorType),
        )
        self.factory_inputs = {"input": input}

    def __call__(  # type: ignore[override]
        self, input: ConnectionType = NOT_GIVEN, output: ConnectionType = NOT_GIVEN
    ) -> ExtendInfo:
        return super().__call__(input=input, output=output)


class Trapezoid(PrimitiveModel):
    y: Connection
    x: Connection
    output: Connection

    def __init__(
        self,
        name: str | None = None,
        x: TensorValueType | ToBeDetermined = TBD,
        y: TensorValueType | ToBeDetermined = TBD,
    ) -> None:
        super().__init__(
            formula_key="trapezoid",
            name=name,
            output=IOKey(shape=[], type=GenericTensorType),
            y=IOKey(shape=[("Var", ...)], type=GenericTensorType),
            x=IOKey(shape=[("Var", ...)], type=GenericTensorType),
        )
        self.factory_inputs = {"y": y, "x": x}

    def __call__(  # type: ignore[override]
        self,
        y: ConnectionType = NOT_GIVEN,
        x: ConnectionType = NOT_GIVEN,
        output: ConnectionType = NOT_GIVEN,
    ) -> ExtendInfo:
        return super().__call__(y=y, x=x, output=output)


class NanToNum(PrimitiveModel):
    input: Connection
    nan: Connection
    posinf: Connection
    neginf: Connection
    output: Connection

    def __init__(
        self,
        name: str | None = None,
        nan: float | ToBeDetermined = 0.0,
        posinf: float | None | ToBeDetermined = None,
        neginf: float | None | ToBeDetermined = None,
        input: TensorValueType | ToBeDetermined = TBD,
    ) -> None:
        super().__init__(
            formula_key="nan_to_num",
            name=name,
            output=IOKey(shape=[("Var", ...)], type=GenericTensorType),
            input=IOKey(shape=[("Var", ...)], type=GenericTensorType),
            nan=IOKey(type=float, value=nan),
            posinf=IOKey(type=float | None, value=posinf),
            neginf=IOKey(type=float | None, value=neginf),
        )
        self.factory_inputs = {
            "input": input,
            "nan": nan,
            "posinf": posinf,
            "neginf": neginf,
        }
        # TODO: Any constraints required?

    def __call__(  # type: ignore[override]
        self,
        input: ConnectionType = NOT_GIVEN,
        nan: ConnectionType = NOT_GIVEN,
        posinf: ConnectionType = NOT_GIVEN,
        neginf: ConnectionType = NOT_GIVEN,
        output: ConnectionType = NOT_GIVEN,
    ) -> ExtendInfo:
        return super().__call__(
            input=input, nan=nan, posinf=posinf, neginf=neginf, output=output
        )


class Pad(PrimitiveModel):
    input: Connection
    pad_width: Connection
    output: Connection

    def __init__(
        self,
        name: str | None = None,
        pad_width: list[tuple[int, int]] | ToBeDetermined = TBD,
        input: TensorValueType | ToBeDetermined = TBD,
    ) -> None:
        super().__init__(
            formula_key="pad",
            name=name,
            output=IOKey(shape=[("Var2", ...)], type=GenericTensorType),
            input=IOKey(shape=[("Var1", ...)], type=GenericTensorType),
            pad_width=IOKey(type=tuple[tuple[int, int], ...], value=pad_width),
        )
        self.factory_inputs = {"input": input, "pad_width": pad_width}

        self._set_constraint(
            fn=pad_constraints, keys=[PrimitiveModel.output_key, "input", "pad_width"]
        )

    def __call__(  # type: ignore[override]
        self,
        input: ConnectionType = NOT_GIVEN,
        pad_width: ConnectionType = NOT_GIVEN,
        output: ConnectionType = NOT_GIVEN,
    ) -> ExtendInfo:
        return super().__call__(input=input, pad_width=pad_width, output=output)<|MERGE_RESOLUTION|>--- conflicted
+++ resolved
@@ -730,16 +730,9 @@
 
 
 class Gelu(Activation):
-<<<<<<< HEAD
-    def __init__(self) -> None:
-        super().__init__(formula_key="gelu", approximate=Scalar(bool, False))
-=======
-    def __init__(
-        self, name: str | None = None, input: TensorValueType | ToBeDetermined = TBD
-    ) -> None:
-        super().__init__(formula_key="gelu", name=name)
+    def __init__(self, approximate: bool = False, name: str | None = None, input: TensorValueType | ToBeDetermined = TBD) -> None:
+        super().__init__(formula_key="gelu", approximate=IOKey(type=(bool)), name=name)
         self.factory_inputs = {"input": input}
->>>>>>> d9ea30a4
 
 
 class Sigmoid(Activation):
