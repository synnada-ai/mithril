# Copyright 2022 Synnada, Inc.
#
# Licensed under the Apache License, Version 2.0 (the "License");
# you may not use this file except in compliance with the License.
# You may obtain a copy of the License at
#
#     http://www.apache.org/licenses/LICENSE-2.0
#
# Unless required by applicable law or agreed to in writing, software
# distributed under the License is distributed on an "AS IS" BASIS,
# WITHOUT WARRANTIES OR CONDITIONS OF ANY KIND, either express or implied.
# See the License for the specific language governing permissions and
# limitations under the License.

from __future__ import annotations

from types import NoneType
from typing import Any

from ..core import Constant, Dtype
from ..framework.common import (
    NOT_GIVEN,
    TBD,
    BaseKey,
    Connection,
    ConnectionType,
    Tensor,
    ToBeDetermined,
)
from ..framework.constraints import (
    arange_constraints,
    bcast,
    broadcast_to_constraints,
    concat_constraints,
    conv_1d_constraints,
    conv_2d_constraints,
    cross_entropy_constraint,
    eye_constraints,
    flatten_constrains,
    general_tensor_type_constraint,
    pad_constraints,
    padding_1d_constraint,
    padding_2d_constraint,
    polynomial_features_constraints,
    randn_constraints,
    sliding_window_1d_constraints,
    sliding_window_2d_constraints,
    squeeze_constraints,
    stride_constraint,
    swap_axes_constraints,
    tuple_converter_constraint,
    where_constrains,
)
from ..framework.logical.base import BaseModel
from ..framework.logical.essential_primitives import SingleInputOperation
from ..models import ExtendInfo, PrimitiveModel
from ..utils.utils import PaddingType

__all__ = [
    "CustomPrimitiveModel",
    "Activation",
    "SquaredError",
    "AbsoluteError",
    "QuantileLoss",
    "CrossEntropy",
    "KLDivergence",
    "BinaryCrossEntropy",
    "HingeLoss",
    "QuadHingeLoss",
    "Sign",
    "Square",
    "Log",
    "StableReciprocal",
    "Relu",
    "LeakyRelu",
    "Sigmoid",
    "Softmax",
    "Softplus",
    "Tanh",
    "CartesianDifference",
    "Concat",
    "PermuteTensor",
    "PrimitiveConvolution1D",
    "PrimitiveConvolution2D",
    "Flatten",
    "PrimitiveMaxPool2D",
    "PrimitiveMaxPool1D",
    "NormModifier",
    "DistanceMatrix",
    "PolynomialFeatures",
    "TsnePJoint",
    "EyeComplement",
    "Eye",
    "ZerosLike",
    "Cholesky",
    "GPRAlpha",
    "GPRVOuter",
    "TransposedDiagonal",
    "Eigvalsh",
    "Squeeze",
    "AUCCore",
    "Embedding",
    "PositionalEncoding",
    "SwapAxes",
    "Where",
    "Arange",
    "BroadcastTo",
    "Gelu",
    "PrimitiveUnion",
    "ScaledDotProduct",
    "IsNan",
    "NanToNum",
    "PaddingConverter1D",
    "PaddingConverter2D",
    "StrideConverter",
    "TupleConverter",
    "Unique",
    "Trapezoid",
    "Pad",
    "Randn",
]

# Define types used to define keys:
ConstantType = float | int | Constant


class CustomPrimitiveModel(PrimitiveModel):
    def __init__(
        self, formula_key: str, name: str | None = None, **kwargs: BaseKey
    ) -> None:
        self.factory_args = {"formula_key": formula_key} | kwargs
        super().__init__(formula_key=formula_key, name=name, **kwargs)


########################## Supervised Loss Types ##########################
class SupervisedLoss(PrimitiveModel):
    """Base class for supervised losses with one input and a target.
    Takes N-dimensional input and target and produces N-dimensional output.

    Parameters
    ----------
    PrimitiveModel : _type_
        _description_
    """

    input: Connection
    target: Connection
    output: Connection

    def __init__(
        self,
        formula_key: str,
        polymorphic_constraint: bool = True,
        name: str | None = None,
        input: Tensor[Any] | ToBeDetermined = TBD,
        target: Tensor[Any] | ToBeDetermined = TBD,
        **kwargs: BaseKey,
    ) -> None:
        default_kwargs: dict[str, BaseKey] = {
            "output": BaseKey(shape=[("Var_1", ...)], type=Tensor),
            "input": BaseKey(shape=[("Var_2", ...)], type=Tensor, value=input),
            "target": BaseKey(shape=[("Var_3", ...)], type=Tensor, value=target),
        }
        # Finalize kwargs.
        kwargs = default_kwargs | kwargs
        super().__init__(formula_key=formula_key, name=name, **kwargs)

        # Set constraints.
        self._set_constraint(
            fn=bcast, keys=[PrimitiveModel.output_key, "input", "target"]
        )
        if polymorphic_constraint:
            self._set_constraint(
                fn=general_tensor_type_constraint,
                keys=[PrimitiveModel.output_key, "input", "target"],
            )

        self.safe_shapes = {
            "output": ["N", ("Var", ...)],
            "input": ["N", ("Var", ...)],
            "target": ["N", ("Var", ...)],
        }

    def __call__(  # type: ignore[override]
        self,
        input: ConnectionType = NOT_GIVEN,
        target: ConnectionType = NOT_GIVEN,
        output: ConnectionType = NOT_GIVEN,
    ) -> ExtendInfo:
        return super().__call__(input=input, target=target, output=output)


class SquaredError(SupervisedLoss):
    def __init__(
        self,
        input: Tensor[Any] | ToBeDetermined = TBD,
        target: Tensor[Any] | ToBeDetermined = TBD,
        *,
        name: str | None = None,
    ) -> None:
        super().__init__(
            formula_key="squared_error", name=name, input=input, target=target
        )


class AbsoluteError(SupervisedLoss):
    def __init__(
        self,
        input: Tensor[Any] | ToBeDetermined = TBD,
        target: Tensor[Any] | ToBeDetermined = TBD,
        *,
        name: str | None = None,
    ) -> None:
        super().__init__(
            formula_key="absolute_error", name=name, input=input, target=target
        )


class HingeLoss(SupervisedLoss):
    def __init__(
        self,
        input: Tensor[Any] | ToBeDetermined = TBD,
        target: Tensor[Any] | ToBeDetermined = TBD,
        *,
        name: str | None = None,
    ) -> None:
        super().__init__(
            polymorphic_constraint=False,
            formula_key="hinge_loss",
            name=name,
            output=BaseKey(shape=["N", ("Var", ...)], type=Tensor[float]),
            input=input,
            target=target,
        )


class QuadHingeLoss(SupervisedLoss):
    def __init__(
        self,
        input: Tensor[Any] | ToBeDetermined = TBD,
        target: Tensor[Any] | ToBeDetermined = TBD,
        *,
        name: str | None = None,
    ) -> None:
        super().__init__(
            polymorphic_constraint=False,
            formula_key="quad_hinge_loss",
            name=name,
            output=BaseKey(shape=["N", ("Var", ...)], type=Tensor[float]),
            input=input,
            target=target,
        )


class QuantileLoss(PrimitiveModel):
    """
    Takes N-dimensional input and target and produces N-dimensional output.
    """

    input: Connection
    target: Connection
    quantile: Connection
    output: Connection

    def __init__(
        self,
        quantile: int | float | ToBeDetermined = TBD,
        input: Tensor[Any] | ToBeDetermined = TBD,
        target: Tensor[Any] | ToBeDetermined = TBD,
        *,
        name: str | None = None,
    ) -> None:
        super().__init__(
            formula_key="quantile_loss",
            name=name,
            output=BaseKey(shape=[("Var_1", ...)], type=Tensor),
            input=BaseKey(shape=[("Var_2", ...)], type=Tensor, value=input),
            target=BaseKey(shape=[("Var_3", ...)], type=Tensor, value=target),
            quantile=BaseKey(shape=[], type=Tensor[int | float], value=quantile),
        )

        self._set_constraint(
            fn=bcast, keys=[PrimitiveModel.output_key, "input", "target"]
        )
        self._set_constraint(
            fn=general_tensor_type_constraint,
            keys=[PrimitiveModel.output_key, "input", "target", "quantile"],
        )

        self.safe_shapes = {
            "output": ["N", ("Var", ...)],
            "input": ["N", ("Var", ...)],
            "target": ["N", ("Var", ...)],
        }

    def __call__(  # type: ignore[override]
        self,
        input: ConnectionType = NOT_GIVEN,
        target: ConnectionType = NOT_GIVEN,
        quantile: int | float | ConnectionType = 0.5,
        output: ConnectionType = NOT_GIVEN,
    ) -> ExtendInfo:
        return super().__call__(
            input=input, target=target, quantile=quantile, output=output
        )


class CrossEntropy(PrimitiveModel):
    """
    If categorical = True:
        Takes N-dimensional input and (N-1)-dimensional target and
        produces (N-1)-dimensional output.
    else:
        Takes N-dimensional input and target and produces (N-1)-dimensional output.
    """

    input: Connection
    target: Connection
    weights: Connection
    cutoff: Connection
    robust: Connection
    output: Connection

    def __init__(
        self,
        input_type: str = "logits",
        weights: list[float] | str = "",
        input: Tensor[Any] | ToBeDetermined = TBD,
        target: Tensor[Any] | ToBeDetermined = TBD,
        robust: bool | ToBeDetermined = TBD,
        cutoff: ConstantType | ToBeDetermined = TBD,
        *,
        name: str | None = None,
    ) -> None:
        self.factory_args = {"input_type": input_type, "weights": weights}

        weights_type: type = list[float]
        if isinstance(weights, str):
            if weights not in ("", "auto"):
                raise ValueError(
                    f"weights can only be set to 'auto' in string format, got {weights}"
                )
            final_weights: list[float] | bool = weights.lower() == "auto"
            weights_type = bool
        else:
            final_weights = weights

        kwargs: dict[str, BaseKey] = {
            "output": BaseKey(shape=["N", ("Var", ...)], type=Tensor[float]),
            "input": BaseKey(shape=["N", "C", ("Var", ...)], type=Tensor, value=input),
            "target": BaseKey(
                shape=["N", ("VarTarget", ...)], type=Tensor, value=target
            ),
            "weights": BaseKey(type=weights_type, value=final_weights),
            "categorical": BaseKey(type=bool),
            "cutoff": BaseKey(shape=[], type=Tensor, value=cutoff),
            "robust": BaseKey(type=bool, value=robust),
        }

        if input_type == "logits":
            formula_key = "cross_entropy_with_logits"
        elif input_type == "probs":
            formula_key = "cross_entropy"
        elif input_type == "log_probs":
            formula_key = "cross_entropy_with_log_probs"
            kwargs.pop("cutoff")
            kwargs.pop("robust")
        else:
            raise ValueError(
                f"Cross entropy does not support '{input_type}' input type. "
                " Available input types: 'logits', 'probs', and 'log_probs'."
            )

        super().__init__(formula_key=formula_key, name=name, **kwargs)

        self._set_constraint(
            fn=cross_entropy_constraint, keys=["categorical", "input", "target"]
        )

    def __call__(  # type: ignore[override]
        self,
        input: ConnectionType = NOT_GIVEN,
        target: ConnectionType = NOT_GIVEN,
        weights: ConnectionType = NOT_GIVEN,
        categorical: bool | ConnectionType = True,
        cutoff: ConstantType | ConnectionType = Constant.MIN_POSITIVE_NORMAL,
        robust: bool | ConnectionType = False,
        output: ConnectionType = NOT_GIVEN,
    ) -> ExtendInfo:
        kwargs = {
            "input": input,
            "target": target,
            "weights": weights,
            "categorical": categorical,
            "output": output,
        }
        # Check if the given argument set is valid.
        if self.formula_key == "cross_entropy_with_log_probs":
            args: list[str] = []
            if robust is not False:
                args.append("robust")
            if cutoff != Constant.MIN_POSITIVE_NORMAL:
                args.append("cutoff")
            if args:
                raise ValueError(
                    f"Cross entropy with log probs does not accept {args} arguments."
                )
        else:
            if isinstance(cutoff, Constant) and cutoff == Constant.MIN_POSITIVE_NORMAL:
                # NOTE: Since we can not provide Tensor objects as default
                # arguments, we need to convert default value.
                cutoff = Tensor(cutoff)
            kwargs |= {"cutoff": cutoff, "robust": robust}

        return super().__call__(**kwargs)


class KLDivergence(PrimitiveModel):
    """
    Takes N-dimensional input and target and produces N-dimensional output.
    """

    input: Connection
    target: Connection
    cutoff: Connection
    output: Connection

    def __init__(
        self,
        input: Tensor[Any] | ToBeDetermined = TBD,
        target: Tensor[Any] | ToBeDetermined = TBD,
        cutoff: ConstantType | ToBeDetermined = TBD,
        name: str | None = None,
    ) -> None:
        super().__init__(
            formula_key="kl_divergence",
            name=name,
            output=BaseKey(shape=[("Var_1", ...)], type=Tensor[float]),
            input=BaseKey(shape=[("Var_2", ...)], type=Tensor, value=input),
            target=BaseKey(shape=[("Var_3", ...)], type=Tensor, value=target),
            cutoff=BaseKey(shape=[], type=Tensor, value=cutoff),
        )

        self.safe_shapes = {
            "output": ["N", ("Var", ...)],
            "input": ["N", ("Var", ...)],
            "target": ["N", ("Var", ...)],
        }
        self._set_constraint(
            fn=bcast, keys=[PrimitiveModel.output_key, "input", "target"]
        )

    def __call__(  # type: ignore[override]
        self,
        input: ConnectionType = NOT_GIVEN,
        target: ConnectionType = NOT_GIVEN,
        cutoff: ConnectionType = Constant.MIN_POSITIVE_NORMAL,
        output: ConnectionType = NOT_GIVEN,
    ) -> ExtendInfo:
        if isinstance(cutoff, Constant) and cutoff == Constant.MIN_POSITIVE_NORMAL:
            # NOTE: Since we can not provide Tensor objects as default
            # arguments, we need to convert default value.
            cutoff = Tensor(cutoff)
        return super().__call__(
            input=input, target=target, cutoff=cutoff, output=output
        )


class BinaryCrossEntropy(PrimitiveModel):
    """
    Takes N-dimensional input and target and produces N-dimensional output.
    """

    input: Connection
    target: Connection
    pos_weight: Connection
    cutoff: Connection
    robust: Connection
    output: Connection

    def __init__(
        self,
        input_type: str = "logits",
        pos_weight: float | str | ToBeDetermined = 1.0,
        input: Tensor[Any] | ToBeDetermined = TBD,
        target: Tensor[Any] | ToBeDetermined = TBD,
        cutoff: Tensor[Any] | ToBeDetermined = TBD,
        robust: bool | ToBeDetermined = TBD,
        *,
        name: str | None = None,
    ) -> None:
        self.factory_args = {"input_type": input_type, "pos_weight": pos_weight}

        if isinstance(pos_weight, str):
            if pos_weight != "auto":
                raise ValueError(
                    "pos_weight can only be set to 'auto' in string format,"
                    " got {pos_weight}"
                )
            pos_weight = True

        pos_weight_type = (
            float | bool if pos_weight in (..., None) else type(pos_weight)
        )
        kwargs: dict[str, BaseKey] = {
            "output": BaseKey(shape=[("Var_out", ...)], type=Tensor[float]),
            "input": BaseKey(shape=[("Var_out", ...)], type=Tensor, value=input),
            "target": BaseKey(
                shape=[("Var_out", ...)],
                type=Tensor[int | float],
                value=target,
            ),
            "pos_weight": BaseKey(type=pos_weight_type, value=pos_weight),
            "cutoff": BaseKey(value=cutoff),
            "robust": BaseKey(type=bool, value=robust),
        }

        if input_type == "logits":
            formula_key = "binary_cross_entropy_with_logits"
        elif input_type == "probs":
            formula_key = "binary_cross_entropy"
        else:
            raise ValueError(f"Binary Cross Entropy does not support \
                             '{input_type}' input type. Available    \
                             input types: 'logits' and 'probs'.")

        super().__init__(formula_key=formula_key, name=name, **kwargs)

        self._set_constraint(
            fn=bcast, keys=[PrimitiveModel.output_key, "input", "target"]
        )

    def __call__(  # type: ignore[override]
        self,
        input: ConnectionType = NOT_GIVEN,
        target: ConnectionType = NOT_GIVEN,
        pos_weight: ConnectionType = NOT_GIVEN,
        cutoff: ConstantType | ConnectionType = Constant.MIN_POSITIVE_NORMAL,
        robust: bool | ConnectionType = False,
        output: ConnectionType = NOT_GIVEN,
    ) -> ExtendInfo:
        return super().__call__(
            input=input,
            target=target,
            pos_weight=pos_weight,
            cutoff=cutoff,
            robust=robust,
            output=output,
        )


class Log(PrimitiveModel):
    input: Connection
    output: Connection

    def __init__(
        self,
        robust: bool = False,
        input: Tensor[Any] | ToBeDetermined = TBD,
        *,
        cutoff: Tensor[Any] | ToBeDetermined = TBD,
        name: str | None = None,
    ) -> None:
        self.robust = robust
        self.factory_args = {"robust": robust}

        if robust:
            super().__init__(
                formula_key="robust_log",
                name=name,
                output=BaseKey(shape=[("Var", ...)], type=Tensor[float]),
                input=BaseKey(shape=[("Var", ...)], type=Tensor, value=input),
                cutoff=BaseKey(shape=[], type=Tensor, value=cutoff),
            )
        else:
            super().__init__(
                formula_key="log",
                name=name,
                output=BaseKey(shape=[("Var", ...)], type=Tensor[float]),
                input=BaseKey(shape=[("Var", ...)], type=Tensor, value=input),
            )

    def __call__(  # type: ignore[override]
        self,
        input: ConnectionType = NOT_GIVEN,
        output: ConnectionType = NOT_GIVEN,
        *,
        cutoff: ConnectionType = Constant.MIN_POSITIVE_NORMAL,
    ) -> ExtendInfo:
        kwargs = {"input": input, "output": output}

        default = (
            isinstance(cutoff, Constant) and cutoff == Constant.MIN_POSITIVE_NORMAL
        )
        if self.robust:
            if default:
                # NOTE: Since we can not provide Tensor objects as default
                # arguments, we need to convert default value.
                cutoff = Tensor(cutoff)  # type: ignore
            kwargs["cutoff"] = cutoff
        elif not default:
            raise ValueError("Cutoff cannot be specified when robust mode is off")

        return super().__call__(**kwargs)


class StableReciprocal(PrimitiveModel):
    input: Connection
    cutoff: Connection
    output: Connection

    def __init__(
        self,
        input: Tensor[Any] | ToBeDetermined = TBD,
        cutoff: Tensor[int | float] | ToBeDetermined = TBD,
        *,
        name: str | None = None,
    ) -> None:
        super().__init__(
            formula_key="stable_reciprocal",
            name=name,
            output=BaseKey(shape=[("Var", ...)], type=Tensor[float]),
            input=BaseKey(shape=[("Var", ...)], type=Tensor, value=input),
            cutoff=BaseKey(shape=[], value=cutoff),
        )

    def __call__(  # type: ignore[override]
        self,
        input: ConnectionType = NOT_GIVEN,
        cutoff: ConnectionType = Constant.STABLE_RECIPROCAL_THRESHOLD,
        output: ConnectionType = NOT_GIVEN,
    ) -> ExtendInfo:
        if (
            isinstance(cutoff, Constant)
            and cutoff == Constant.STABLE_RECIPROCAL_THRESHOLD
        ):
            # NOTE: Since we can not provide Tensor objects as default
            # arguments, we need to convert default value.
            cutoff = Tensor(cutoff)
        return super().__call__(input=input, cutoff=cutoff, output=output)


class Sign(SingleInputOperation):
    def __init__(
        self, input: Tensor[Any] | ToBeDetermined = TBD, *, name: str | None = None
    ) -> None:
        super().__init__(
            formula_key="sign",
            name=name,
            polymorphic_constraint=False,
            input=input,
            output=BaseKey(shape=[("Var", ...)], type=Tensor[int]),
        )


class Square(SingleInputOperation):
    def __init__(
        self, input: Tensor[Any] | ToBeDetermined = TBD, *, name: str | None = None
    ) -> None:
        super().__init__(formula_key="square", name=name, input=input)


############################# Activation Types ##############################
class Activation(PrimitiveModel):
    input: Connection
    output: Connection

    def __init__(
        self,
        formula_key: str,
        polymorphic_constraint: bool = False,
        input: Tensor[Any] | ToBeDetermined = TBD,
        *,
        name: str | None = None,
        **kwargs: BaseKey,
    ) -> None:
        # NOTE: Torch and JAX behave different for some activation functions.
        # For example JAX handles int type inputs for GELU or LeakyRelu while
        # Torch assumes only float inputs for these activations. Since JAX handles
        # more general case, default types are written taking this into account.
        default_kwargs: dict[str, BaseKey] = dict(
            input=BaseKey(shape=[("Var", ...)], type=Tensor, value=input),
            output=BaseKey(shape=[("Var", ...)], type=Tensor[float]),
        )
        # Finalize kwargs.
        kwargs = default_kwargs | kwargs
        super().__init__(formula_key, name=name, **kwargs)

        if polymorphic_constraint:
            self._set_constraint(
                fn=general_tensor_type_constraint,
                keys=[PrimitiveModel.output_key, "input"],
            )

    def __call__(  # type: ignore[override]
        self, input: ConnectionType = NOT_GIVEN, output: ConnectionType = NOT_GIVEN
    ) -> ExtendInfo:
        return super().__call__(input=input, output=output)


class Relu(Activation):
    def __init__(
        self, input: Tensor[Any] | ToBeDetermined = TBD, *, name: str | None = None
    ) -> None:
        super().__init__(
            formula_key="relu",
            name=name,
            polymorphic_constraint=True,
            input=input,
            output=BaseKey(shape=[("Var", ...)], type=Tensor),
        )


class Gelu(Activation):
    def __init__(
        self,
        approximate: bool = False,
        input: Tensor[Any] | ToBeDetermined = TBD,
        *,
        name: str | None = None,
    ) -> None:
        super().__init__(
            formula_key="gelu",
            approximate=BaseKey(value=approximate, type=bool),
            name=name,
            input=input,
        )

    def __call__(  # type: ignore[override]
        self,
        input: ConnectionType = NOT_GIVEN,
        approximate: ConnectionType = NOT_GIVEN,
        output: ConnectionType = NOT_GIVEN,
    ) -> ExtendInfo:
        return BaseModel.__call__(
            self, input=input, approximate=approximate, output=output
        )


class Sigmoid(Activation):
    def __init__(
        self, input: Tensor[Any] | ToBeDetermined = TBD, *, name: str | None = None
    ) -> None:
        super().__init__(formula_key="sigmoid", name=name, input=input)


class Softmax(Activation):
    def __init__(
        self,
        input: Tensor[Any] | ToBeDetermined = TBD,
        axis: int | None | ToBeDetermined = TBD,
        *,
        name: str | None = None,
    ) -> None:
        axis_key = BaseKey(type=int | None, value=axis)
        super().__init__(formula_key="softmax", name=name, axis=axis_key, input=input)

    def __call__(  # type: ignore[override]
        self,
        input: ConnectionType = NOT_GIVEN,
        axis: ConnectionType = -1,
        output: ConnectionType = NOT_GIVEN,
    ) -> ExtendInfo:
        return BaseModel.__call__(self, input=input, axis=axis, output=output)


class Softplus(Activation):
    def __init__(
        self, input: Tensor[Any] | ToBeDetermined = TBD, *, name: str | None = None
    ) -> None:
        super().__init__(formula_key="softplus", name=name, input=input)


class Tanh(Activation):
    def __init__(
        self, input: Tensor[Any] | ToBeDetermined = TBD, *, name: str | None = None
    ) -> None:
        super().__init__(formula_key="tanh", name=name, input=input)


class LeakyRelu(Activation):
    input: Connection
    output: Connection
    slope: Connection

    def __init__(
        self,
        slope: Tensor[Any] | int | float | ToBeDetermined = TBD,
        input: Tensor[Any] | ToBeDetermined = TBD,
        *,
        name: str | None = None,
    ) -> None:
        super().__init__(
            formula_key="leaky_relu",
            name=name,
            input=input,
            slope=BaseKey(value=slope),
        )

    def __call__(  # type: ignore[override]
        self,
        input: ConnectionType = NOT_GIVEN,
        slope: ConnectionType = 0.01,
        output: ConnectionType = NOT_GIVEN,
    ) -> ExtendInfo:
        return PrimitiveModel.__call__(self, input=input, slope=slope, output=output)


class StopGradient(PrimitiveModel):
    input: Connection
    output: Connection

    def __init__(
        self, input: Tensor[Any] | ToBeDetermined = TBD, *, name: str | None = None
    ) -> None:
        super().__init__(
            formula_key="stop_gradient",
            name=name,
            output=BaseKey(shape=[("Var", ...)], type=Tensor),
            input=BaseKey(shape=[("Var", ...)], type=Tensor, value=input),
        )

    def __call__(  # type: ignore[override]
        self, input: ConnectionType = NOT_GIVEN, output: ConnectionType = NOT_GIVEN
    ) -> ExtendInfo:
        return super().__call__(input=input, output=output)


class CartesianDifference(PrimitiveModel):
    left: Connection
    right: Connection
    output: Connection

    def __init__(
        self,
        left: Tensor[Any] | ToBeDetermined = TBD,
        right: Tensor[Any] | ToBeDetermined = TBD,
        *,
        name: str | None = None,
    ) -> None:
        super().__init__(
            formula_key="cartesian_diff",
            name=name,
            output=BaseKey(shape=["N", "M", "dim"], type=Tensor),
            left=BaseKey(shape=["N", "dim"], type=Tensor, value=left),
            right=BaseKey(shape=["M", "dim"], type=Tensor, value=right),
        )
        self._set_constraint(
            fn=general_tensor_type_constraint,
            keys=[PrimitiveModel.output_key, "left", "right"],
        )

    def __call__(  # type: ignore[override]
        self,
        left: ConnectionType = NOT_GIVEN,
        right: ConnectionType = NOT_GIVEN,
        output: ConnectionType = NOT_GIVEN,
    ) -> ExtendInfo:
        return super().__call__(left=left, right=right, output=output)


class Concat(PrimitiveModel):
    output: Connection
    axis: Connection

    def __init__(
        self,
        n: int,
        axis: int | None | ToBeDetermined = 0,
        *,
        name: str | None = None,
        **kwargs: Tensor[Any] | ToBeDetermined,
    ) -> None:
        self.factory_args = {"n": n, "axis": axis}

        key_definitions: dict[str, BaseKey] = {}
        key_definitions["output"] = BaseKey(shape=[("Var_out", ...)], type=Tensor)
        key_definitions |= {
            f"input{idx+1}": BaseKey(
                shape=[(f"Var_{idx + 1}", ...)],
                type=Tensor,
                value=kwargs.get(f"input{idx + 1}", TBD),
            )
            for idx in range(n)
        }
        key_definitions["axis"] = BaseKey(type=int | None, value=axis)
        super().__init__(formula_key="concat", name=name, **key_definitions)

        input_keys = [key for key in self.input_keys if key != "axis"]
        self._set_constraint(
            fn=concat_constraints, keys=["output"] + ["axis"] + input_keys
        )
        self._set_constraint(
            fn=general_tensor_type_constraint,
            keys=[PrimitiveModel.output_key] + input_keys,
        )


class PrimitiveUnion(PrimitiveModel):
    output: Connection

    def __init__(
        self,
        n: int = 1,
        *,
        name: str | None = None,
        **kwargs: int | float | tuple[int | float, ...] | ToBeDetermined,
    ) -> None:
        self.factory_args = {"n": n}
        input_definitions = {
            f"input{idx + 1}": BaseKey(
                type=int | float | tuple[int | float, ...],
                value=kwargs.get(f"input{idx + 1}", TBD),
            )
            for idx in range(n)
        }

        super().__init__(
            formula_key="union",
            name=name,
            output=BaseKey(type=tuple[int | float, ...]),
            **input_definitions,
        )


class PermuteTensor(PrimitiveModel):
    input: Connection
    indices: Connection
    output: Connection

    def __init__(
        self,
        indices: Tensor[Any] | ToBeDetermined = TBD,
        input: Tensor[Any] | ToBeDetermined = TBD,
        *,
        name: str | None = None,
    ) -> None:
        super().__init__(
            formula_key="permute_tensor",
            name=name,
            output=BaseKey(shape=["N", ("Var", ...)], type=Tensor),
            input=BaseKey(shape=["N", ("Var", ...)], type=Tensor, value=input),
            indices=BaseKey(shape=["N"], type=Tensor, value=indices),
        )

        self._set_constraint(
            fn=general_tensor_type_constraint, keys=[PrimitiveModel.output_key, "input"]
        )
        self.indices.set_differentiable(False)

    def __call__(  # type: ignore[override]
        self,
        input: ConnectionType = NOT_GIVEN,
        indices: ConnectionType = NOT_GIVEN,
        output: ConnectionType = NOT_GIVEN,
    ) -> ExtendInfo:
        return super().__call__(input=input, indices=indices, output=output)


class PrimitiveConvolution1D(PrimitiveModel):
    input: Connection
    weight: Connection
    stride: Connection
    padding: Connection
    dilation: Connection
    output: Connection
    bias: Connection

    def __init__(
        self,
        use_bias: bool = True,
        input: Tensor[Any] | ToBeDetermined = TBD,
        weight: Tensor[Any] | ToBeDetermined = TBD,
        stride: int | ToBeDetermined = TBD,
        padding: int | tuple[int, int] | ToBeDetermined = TBD,
        dilation: int | ToBeDetermined = TBD,
        *,
        bias: Tensor[Any] | ToBeDetermined = TBD,
        name: str | None = None,
    ) -> None:
        self.factory_args = {"use_bias": use_bias}
        formula_key = "conv1d_bias"
        kwargs: dict[str, BaseKey] = {
            "output": BaseKey(shape=["N", "out_channels", "d_out"], type=Tensor),
            "input": BaseKey(shape=["N", "C_in", "d_in"], type=Tensor, value=input),
            "weight": BaseKey(
                shape=["out_channels", "C_in", "kernel_size"],
                type=Tensor,
                value=weight,
            ),
            "bias": BaseKey(shape=[1, "out_channels", 1], type=Tensor, value=bias),
            "stride": BaseKey(type=int, value=stride),
            "padding": BaseKey(type=int | tuple[int, int], value=padding),
            "dilation": BaseKey(type=int, value=dilation),
        }

        if not use_bias:
            formula_key = "conv1d"
            kwargs.pop("bias")

        super().__init__(formula_key=formula_key, name=name, **kwargs)

        self._set_constraint(
            fn=conv_1d_constraints,
            keys=["output", "input", "stride", "padding", "dilation", "weight"],
        )

        constraint_keys = ["input", "weight"]
        if use_bias:
            constraint_keys.append("bias")

        self._set_constraint(
            fn=general_tensor_type_constraint,
            keys=[PrimitiveModel.output_key] + constraint_keys,
        )

    def __call__(  # type: ignore[override]
        self,
        input: ConnectionType = NOT_GIVEN,
        weight: ConnectionType = NOT_GIVEN,
        stride: ConnectionType = NOT_GIVEN,
        padding: ConnectionType = NOT_GIVEN,
        dilation: ConnectionType = NOT_GIVEN,
        output: ConnectionType = NOT_GIVEN,
        *,
        bias: ConnectionType = NOT_GIVEN,
    ) -> ExtendInfo:
        kwargs = {
            "input": input,
            "weight": weight,
            "stride": stride,
            "padding": padding,
            "dilation": dilation,
            "output": output,
        }

        if "bias" not in self.input_keys and bias != NOT_GIVEN:
            raise ValueError(f"Model does not have 'bias' input. \
                             Got {bias} as bias argument!")
        elif "bias" in self.input_keys:
            kwargs |= {"bias": bias}

        return super().__call__(**kwargs)


class PrimitiveConvolution2D(PrimitiveModel):
    input: Connection
    weight: Connection
    stride: Connection
    padding: Connection
    dilation: Connection
    output: Connection
    bias: Connection

    def __init__(
        self,
        use_bias: bool = True,
        input: Tensor[Any] | ToBeDetermined = TBD,
        weight: Tensor[Any] | ToBeDetermined = TBD,
        stride: int | tuple[int, int] | ToBeDetermined = TBD,
        padding: int
        | tuple[int, int]
        | tuple[tuple[int, int], tuple[int, int]]
        | ToBeDetermined = TBD,
        dilation: int | tuple[int, int] | ToBeDetermined = TBD,
        *,
        bias: Tensor[Any] | ToBeDetermined = TBD,
        name: str | None = None,
    ) -> None:
        self.factory_args = {"use_bias": use_bias}
        formula_key = "conv2d_bias"
        kwargs: dict[str, BaseKey] = {
            "output": BaseKey(
                shape=["N", "out_channels", "H_out", "W_out"], type=Tensor
            ),
            "input": BaseKey(shape=["N", "C_in", "H", "W"], type=Tensor, value=input),
            "weight": BaseKey(
                shape=["out_channels", "C_in", "kernel_size_0", "kernel_size_1"],
                type=Tensor,
                value=weight,
            ),
            "bias": BaseKey(shape=[1, "out_channels", 1, 1], type=Tensor, value=bias),
            "stride": BaseKey(type=int | tuple[int, int], value=stride),
            "padding": BaseKey(
                type=int | tuple[int, int] | tuple[tuple[int, int], tuple[int, int]],
                value=padding,
            ),
            "dilation": BaseKey(type=int | tuple[int, int], value=dilation),
        }

        if not use_bias:
            formula_key = "conv2d"
            kwargs.pop("bias")

        super().__init__(formula_key, name=name, **kwargs)

        self._set_constraint(
            fn=conv_2d_constraints,
            keys=["output", "input", "stride", "padding", "dilation", "weight"],
        )

        constraint_keys = ["input", "weight"]
        if use_bias:
            constraint_keys.append("bias")
        self._set_constraint(
            fn=general_tensor_type_constraint,
            keys=[PrimitiveModel.output_key] + constraint_keys,
        )

    def __call__(  # type: ignore[override]
        self,
        input: ConnectionType = NOT_GIVEN,
        weight: ConnectionType = NOT_GIVEN,
        stride: ConnectionType = NOT_GIVEN,
        padding: ConnectionType = NOT_GIVEN,
        dilation: ConnectionType = NOT_GIVEN,
        output: ConnectionType = NOT_GIVEN,
        *,
        bias: ConnectionType = NOT_GIVEN,
    ) -> ExtendInfo:
        kwargs = {
            "input": input,
            "weight": weight,
            "stride": stride,
            "padding": padding,
            "dilation": dilation,
            "output": output,
        }

        if "bias" not in self.input_keys and bias != NOT_GIVEN:
            raise ValueError(
                f"Model does not have 'bias' input. Got {bias} as bias argument!"
            )
        elif "bias" in self.input_keys:
            kwargs |= {"bias": bias}
        return super().__call__(**kwargs)


class Flatten(PrimitiveModel):
    input: Connection
    start_dim: Connection
    end_dim: Connection
    output: Connection

    def __init__(
        self,
        start_dim: int | ToBeDetermined = 0,
        end_dim: int | ToBeDetermined = -1,
        input: Tensor[Any] | ToBeDetermined = TBD,
        *,
        name: str | None = None,
    ) -> None:
        self.factory_args = {"start_dim": start_dim, "end_dim": end_dim}

        key_definitions: dict[str, BaseKey] = {
            "output": BaseKey(shape=[("C_out", ...)], type=Tensor),
            "input": BaseKey(shape=[("C_in", ...)], type=Tensor, value=input),
            "start_dim": BaseKey(type=int, value=start_dim),
            "end_dim": BaseKey(type=int, value=end_dim),
        }
        super().__init__(formula_key="flatten", name=name, **key_definitions)

        self._set_constraint(
            fn=flatten_constrains,
            keys=[PrimitiveModel.output_key, "input", "start_dim", "end_dim"],
        )
        self._set_constraint(
            fn=general_tensor_type_constraint, keys=[PrimitiveModel.output_key, "input"]
        )

    def __call__(  # type: ignore[override]
        self,
        input: ConnectionType = NOT_GIVEN,
        start_dim: ConnectionType = NOT_GIVEN,
        end_dim: ConnectionType = NOT_GIVEN,
        output: ConnectionType = NOT_GIVEN,
    ) -> ExtendInfo:
        return super().__call__(
            input=input, start_dim=start_dim, end_dim=end_dim, output=output
        )


class PrimitiveMaxPool1D(PrimitiveModel):
    input: Connection
    kernel_size: Connection
    stride: Connection
    padding: Connection
    dilation: Connection
    output: Connection

    def __init__(
        self,
        input: Tensor[Any] | ToBeDetermined = TBD,
        kernel_size: int | ToBeDetermined = TBD,
        stride: int | ToBeDetermined = TBD,
        padding: int | tuple[int, int] | ToBeDetermined = TBD,
        dilation: int | ToBeDetermined = TBD,
        *,
        name: str | None = None,
    ) -> None:
        super().__init__(
            formula_key="max_pool1d",
            name=name,
            output=BaseKey(shape=["N", ("C_in", ...), "W_out"], type=Tensor),
            input=BaseKey(shape=["N", ("C_in", ...), "W"], type=Tensor, value=input),
            kernel_size=BaseKey(type=int, value=kernel_size),
            stride=BaseKey(type=int, value=stride),
            padding=BaseKey(type=tuple[int, int], value=padding),
            dilation=BaseKey(type=int, value=dilation),
        )
        self._set_constraint(
            fn=sliding_window_1d_constraints,
            keys=["output", "input", "stride", "padding", "dilation", "kernel_size"],
        )
        # TODO: Torch does not accept any int type inputs but JAX implementation does.
        self._set_constraint(
            fn=general_tensor_type_constraint, keys=[PrimitiveModel.output_key, "input"]
        )

    def __call__(  # type: ignore[override]
        self,
        input: ConnectionType = NOT_GIVEN,
        kernel_size: ConnectionType = NOT_GIVEN,
        stride: ConnectionType = NOT_GIVEN,
        padding: ConnectionType = NOT_GIVEN,
        dilation: ConnectionType = NOT_GIVEN,
        output: ConnectionType = NOT_GIVEN,
    ) -> ExtendInfo:
        return super().__call__(
            input=input,
            kernel_size=kernel_size,
            stride=stride,
            padding=padding,
            dilation=dilation,
            output=output,
        )


class PaddingConverter1D(PrimitiveModel):
    input: Connection
    kernel_size: Connection
    output: Connection

    def __init__(
        self,
        kernel_size: int | ToBeDetermined = TBD,
        input: int | PaddingType | tuple[int, int] | ToBeDetermined = TBD,
        *,
        name: str | None = None,
    ) -> None:
        super().__init__(
            formula_key="padding_converter_1d",
            name=name,
            output=BaseKey(type=tuple[int, int]),
            input=BaseKey(type=int | PaddingType | tuple[int, int], value=input),
            kernel_size=BaseKey(type=int, value=kernel_size),
        )

        self._set_constraint(
            fn=padding_1d_constraint,
            keys=[PrimitiveModel.output_key, "input", "kernel_size"],
        )

    def __call__(  # type: ignore[override]
        self,
        input: ConnectionType = NOT_GIVEN,
        kernel_size: ConnectionType = NOT_GIVEN,
        output: ConnectionType = NOT_GIVEN,
    ) -> ExtendInfo:
        return super().__call__(input=input, kernel_size=kernel_size, output=output)


class PaddingConverter2D(PrimitiveModel):
    input: Connection
    kernel_size: Connection
    output: Connection

    def __init__(
        self,
        kernel_size: int | tuple[int, int] | ToBeDetermined = TBD,
        input: int
        | PaddingType
        | tuple[int, int]
        | tuple[tuple[int, int], tuple[int, int]]
        | ToBeDetermined = TBD,
        *,
        name: str | None = None,
    ) -> None:
        super().__init__(
            formula_key="padding_converter_2d",
            name=name,
            output=BaseKey(
                type=tuple[int, int] | tuple[tuple[int, int], tuple[int, int]]
            ),
            input=BaseKey(
                type=int
                | PaddingType
                | tuple[int, int]
                | tuple[tuple[int, int], tuple[int, int]],
                value=input,
            ),
            kernel_size=BaseKey(type=tuple[int, int], value=kernel_size),
        )

        self._set_constraint(
            fn=padding_2d_constraint,
            keys=[PrimitiveModel.output_key, "input", "kernel_size"],
        )

    def __call__(  # type: ignore[override]
        self,
        input: ConnectionType = NOT_GIVEN,
        kernel_size: ConnectionType = NOT_GIVEN,
        output: ConnectionType = NOT_GIVEN,
    ) -> ExtendInfo:
        return super().__call__(input=input, kernel_size=kernel_size, output=output)


class StrideConverter(PrimitiveModel):
    input: Connection
    kernel_size: Connection
    output: Connection

    def __init__(
        self,
        kernel_size: int | tuple[int, int] | ToBeDetermined = TBD,
        input: int | PaddingType | tuple[int, int] | ToBeDetermined = TBD,
        *,
        name: str | None = None,
    ) -> None:
        super().__init__(
            formula_key="stride_converter",
            name=name,
            output=BaseKey(type=int | tuple[int, int]),
            input=BaseKey(type=int | PaddingType | tuple[int, int] | None, value=input),
            kernel_size=BaseKey(type=int | tuple[int, int], value=kernel_size),
        )
        self._set_constraint(
            fn=stride_constraint,
            keys=[PrimitiveModel.output_key, "input", "kernel_size"],
        )

    def __call__(  # type: ignore[override]
        self,
        input: ConnectionType = NOT_GIVEN,
        kernel_size: ConnectionType = NOT_GIVEN,
        output: ConnectionType = NOT_GIVEN,
    ) -> ExtendInfo:
        return super().__call__(input=input, kernel_size=kernel_size, output=output)


class TupleConverter(PrimitiveModel):
    input: Connection
    output: Connection

    def __init__(
        self,
        input: int
        | PaddingType
        | tuple[int, int]
        | tuple[tuple[int, int], tuple[int, int]]
        | ToBeDetermined = TBD,
        *,
        name: str | None = None,
    ) -> None:
        super().__init__(
            formula_key="tuple_converter",
            name=name,
            output=BaseKey(
                type=tuple[int, int] | tuple[tuple[int, int], tuple[int, int]]
            ),
            input=BaseKey(
                type=int
                | PaddingType
                | tuple[int, int]
                | tuple[tuple[int, int], tuple[int, int]]
                | None,
                value=input,
            ),
        )
        self._set_constraint(
            fn=tuple_converter_constraint, keys=[PrimitiveModel.output_key, "input"]
        )

    def __call__(  # type: ignore[override]
        self, input: ConnectionType = NOT_GIVEN, output: ConnectionType = NOT_GIVEN
    ) -> ExtendInfo:
        return super().__call__(input=input, output=output)


class PrimitiveMaxPool2D(PrimitiveModel):
    input: Connection
    kernel_size: Connection
    stride: Connection
    padding: Connection
    dilation: Connection
    output: Connection

    def __init__(
        self,
        input: Tensor[Any] | ToBeDetermined = TBD,
        kernel_size: int | tuple[int, int] | ToBeDetermined = TBD,
        stride: int | tuple[int, int] | ToBeDetermined = TBD,
        padding: int
        | tuple[int, int]
        | tuple[tuple[int, int], tuple[int, int]]
        | ToBeDetermined = TBD,
        dilation: int | tuple[int, int] | ToBeDetermined = TBD,
        *,
        name: str | None = None,
    ) -> None:
        super().__init__(
            formula_key="max_pool2d",
            name=name,
            output=BaseKey(shape=["N", ("C_in", ...), "H_out", "W_out"], type=Tensor),
            input=BaseKey(
                shape=["N", ("C_in", ...), "H", "W"],
                type=Tensor,
                value=input,
            ),
            kernel_size=BaseKey(type=tuple[int, int], value=kernel_size),
            stride=BaseKey(type=tuple[int, int], value=stride),
            padding=BaseKey(
                type=tuple[int, int] | tuple[tuple[int, int], tuple[int, int]],
                value=padding,
            ),
            dilation=BaseKey(type=tuple[int, int], value=dilation),
        )

        self._set_constraint(
            fn=sliding_window_2d_constraints,
            keys=["output", "input", "stride", "padding", "dilation", "kernel_size"],
        )
        self._set_constraint(
            fn=general_tensor_type_constraint, keys=[PrimitiveModel.output_key, "input"]
        )

    def __call__(  # type: ignore[override]
        self,
        input: ConnectionType = NOT_GIVEN,
        kernel_size: ConnectionType = NOT_GIVEN,
        stride: ConnectionType = NOT_GIVEN,
        padding: ConnectionType = NOT_GIVEN,
        dilation: ConnectionType = NOT_GIVEN,
        output: ConnectionType = NOT_GIVEN,
    ) -> ExtendInfo:
        return super().__call__(
            input=input,
            kernel_size=kernel_size,
            stride=stride,
            padding=padding,
            dilation=dilation,
            output=output,
        )


class NormModifier(PrimitiveModel):
    """A helper model that modifies norm input. It is used for mapping
    norm values from (`-inf`, `inf`) to the interval (`1.0`, `5.0`) using a
    periodic triangular function with period 8 as shown on the figure below.
    This helper model guarantees norm values to be in an acceptable and
    meaningful range.

    ```
    5 _ _ _ _ _ _ _ _ _ _
         \\      /\\      /
          \\    /  \\    /
           \\  /    \\  /
    1 _ _ _ \\/_ _ _ \\/_ _
        |   |   |   |
        |   |   |   |
        -3   1   5   9
    ```
    """

    input: Connection
    output: Connection

    def __init__(
        self, input: Tensor[Any] | ToBeDetermined = TBD, *, name: str | None = None
    ) -> None:
        super().__init__(
            formula_key="norm_modifier",
            name=name,
            output=BaseKey(shape=[], type=Tensor),
            input=BaseKey(shape=[], type=Tensor, value=input),
        )

        self._set_constraint(
            fn=general_tensor_type_constraint, keys=[PrimitiveModel.output_key, "input"]
        )

    def __call__(  # type: ignore[override]
        self, input: ConnectionType = NOT_GIVEN, output: ConnectionType = NOT_GIVEN
    ) -> ExtendInfo:
        return super().__call__(input=input, output=output)


class DistanceMatrix(PrimitiveModel):
    left: Connection
    right: Connection
    norm: Connection
    output: Connection

    # TODO: torch.cdist handles batches of matrices, for now we don't.
    def __init__(
        self,
        left: Tensor[Any] | ToBeDetermined = TBD,
        right: Tensor[Any] | ToBeDetermined = TBD,
        *,
        name: str | None = None,
    ) -> None:
        super().__init__(
            formula_key="distance_matrix",
            name=name,
            output=BaseKey(shape=["N", "M"], type=Tensor),
            left=BaseKey(shape=["N", "d"], type=Tensor, value=left),
            right=BaseKey(shape=["M", "d"], type=Tensor, value=right),
            norm=BaseKey(shape=[], type=Tensor),
        )

        self._set_constraint(
            fn=general_tensor_type_constraint,
            keys=[PrimitiveModel.output_key, "left", "right", "norm"],
        )

    def __call__(  # type: ignore[override]
        self,
        left: ConnectionType = NOT_GIVEN,
        right: ConnectionType = NOT_GIVEN,
        norm: ConnectionType = NOT_GIVEN,
        output: ConnectionType = NOT_GIVEN,
    ) -> ExtendInfo:
        return super().__call__(left=left, right=right, norm=norm, output=output)


class PolynomialFeatures(PrimitiveModel):
    input: Connection
    degree: Connection
    output: Connection

    def __init__(
        self,
        degree: int | ToBeDetermined = TBD,
        input: Tensor[Any] | ToBeDetermined = TBD,
        *,
        name: str | None = None,
    ) -> None:
        super().__init__(
            formula_key="polynomial_features",
            name=name,
            output=BaseKey(shape=["N", "d_out"], type=Tensor),
            input=BaseKey(shape=["N", "d_in"], type=Tensor, value=input),
            degree=BaseKey(type=int, value=degree),
        )

        self._set_constraint(
            fn=polynomial_features_constraints, keys=["output", "input", "degree"]
        )
        self._set_constraint(
            fn=general_tensor_type_constraint, keys=[PrimitiveModel.output_key, "input"]
        )

    def __call__(  # type: ignore[override]
        self,
        input: ConnectionType = NOT_GIVEN,
        degree: ConnectionType = NOT_GIVEN,
        output: ConnectionType = NOT_GIVEN,
    ) -> ExtendInfo:
        return super().__call__(input=input, degree=degree, output=output)


class TsnePJoint(PrimitiveModel):
    squared_distances: Connection
    target_perplexity: Connection
    threshold: Connection
    output: Connection

    disposable = True

    def __init__(
        self,
        squared_distances: Tensor[Any] | ToBeDetermined = TBD,
        target_perplexity: float | ToBeDetermined = TBD,
        threshold: Tensor[Any] | ToBeDetermined = TBD,
        *,
        name: str | None = None,
    ) -> None:
        super().__init__(
            formula_key="tsne_p_joint",
            name=name,
            output=BaseKey(shape=["N", "M"], type=Tensor[float]),
            squared_distances=BaseKey(
                shape=["N", "M"], type=Tensor, value=squared_distances
            ),
            target_perplexity=BaseKey(
                shape=[], type=Tensor[float], value=target_perplexity
            ),
            threshold=BaseKey(shape=[], type=Tensor, value=threshold),
        )

    def __call__(  # type: ignore[override]
        self,
        squared_distances: ConnectionType = NOT_GIVEN,
        target_perplexity: float | ConnectionType = NOT_GIVEN,
        threshold: ConstantType | ConnectionType = Constant.EPSILON,
        output: ConnectionType = NOT_GIVEN,
    ) -> ExtendInfo:
        return super().__call__(
            squared_distances=squared_distances,
            target_perplexity=target_perplexity,
            threshold=threshold,
            output=output,
        )


class EyeComplement(PrimitiveModel):
    N: Connection
    M: Connection
    dtype: Connection
    output: Connection

    def __init__(
        self,
        N: int | ToBeDetermined = TBD,
        M: int | ToBeDetermined | None = None,
<<<<<<< HEAD
        dtype: Dtype | None = None,
=======
        *,
        name: str | None = None,
>>>>>>> 69ebfe79
    ) -> None:
        super().__init__(
            formula_key="ones_with_zero_diag",
            name=name,
            output=BaseKey(shape=["N", "M"], type=Tensor[float]),
            N=BaseKey(type=int, value=N),
            M=BaseKey(type=int | None, value=M),
            dtype=BaseKey(type=Dtype | None, value=dtype),
        )
        self._set_constraint(fn=eye_constraints, keys=["output", "N", "M"])

    def __call__(  # type: ignore[override]
        self,
        N: ConnectionType = NOT_GIVEN,
        M: ConnectionType = NOT_GIVEN,
        dtype: ConnectionType = NOT_GIVEN,
        output: ConnectionType = NOT_GIVEN,
    ) -> ExtendInfo:
        return super().__call__(N=N, M=M, dtype=dtype, output=output)


class Eye(PrimitiveModel):
    N: Connection
    M: Connection
    dtype: Connection
    output: Connection

    def __init__(
        self,
        N: int | ToBeDetermined = TBD,
        M: int | ToBeDetermined | None = None,
<<<<<<< HEAD
        dtype: Dtype | None = None,
=======
        *,
        name: str | None = None,
>>>>>>> 69ebfe79
    ) -> None:
        super().__init__(
            formula_key="eye",
            name=name,
            output=BaseKey(shape=["N", "M"], type=Tensor[float]),
            N=BaseKey(type=int, value=N),
            M=BaseKey(type=int | None, value=M),
            dtype=BaseKey(type=Dtype | None, value=dtype),
        )
        self._set_constraint(fn=eye_constraints, keys=["output", "N", "M"])

    def __call__(  # type: ignore[override]
        self,
        N: ConnectionType = NOT_GIVEN,
        M: ConnectionType = NOT_GIVEN,
        dtype: ConnectionType = NOT_GIVEN,
        output: ConnectionType = NOT_GIVEN,
    ) -> ExtendInfo:
        return super().__call__(N=N, M=M, dtype=dtype, output=output)


class Cholesky(PrimitiveModel):
    input: Connection
    output: Connection

    def __init__(
        self, input: Tensor[Any] | ToBeDetermined = TBD, *, name: str | None = None
    ) -> None:
        super().__init__(
            formula_key="cholesky",
            name=name,
            output=BaseKey(shape=["N", "N"], type=Tensor[float]),
            input=BaseKey(shape=["N", "N"], type=Tensor, value=input),
        )

    def __call__(  # type: ignore[override]
        self, input: ConnectionType = NOT_GIVEN, output: ConnectionType = NOT_GIVEN
    ) -> ExtendInfo:
        return super().__call__(input=input, output=output)


class GPRAlpha(PrimitiveModel):
    label_mu_diff: Connection
    L: Connection
    K_term: Connection
    output: Connection

    def __init__(
        self,
        label_mu_diff: Tensor[Any] | ToBeDetermined = TBD,
        L: Tensor[Any] | ToBeDetermined = TBD,
        K_term: Tensor[Any] | ToBeDetermined = TBD,
        *,
        name: str | None = None,
    ) -> None:
        super().__init__(
            formula_key="gpr_alpha",
            name=name,
            output=BaseKey(shape=["N", 1], type=Tensor[float]),
            label_mu_diff=BaseKey(shape=["N", 1], type=Tensor, value=label_mu_diff),
            L=BaseKey(shape=["N", "N"], type=Tensor, value=L),
            K_term=BaseKey(shape=["N", "N"], type=Tensor, value=K_term),
        )

    def __call__(  # type: ignore[override]
        self,
        label_mu_diff: ConnectionType = NOT_GIVEN,
        L: ConnectionType = NOT_GIVEN,
        K_term: ConnectionType = NOT_GIVEN,
        output: ConnectionType = NOT_GIVEN,
    ) -> ExtendInfo:
        return super().__call__(
            label_mu_diff=label_mu_diff, L=L, K_term=K_term, output=output
        )


class GPRVOuter(PrimitiveModel):
    K: Connection
    K_term: Connection
    L: Connection
    output: Connection

    def __init__(
        self,
        K: Tensor[Any] | ToBeDetermined = TBD,
        K_term: Tensor[Any] | ToBeDetermined = TBD,
        L: Tensor[Any] | ToBeDetermined = TBD,
        *,
        name: str | None = None,
    ) -> None:
        super().__init__(
            formula_key="gpr_v_outer",
            name=name,
            output=BaseKey(shape=["N", "N"], type=Tensor[float]),
            K=BaseKey(shape=["N", "N"], type=Tensor, value=K),
            K_term=BaseKey(shape=["N", "N"], type=Tensor, value=K_term),
            L=BaseKey(shape=["N", "N"], type=Tensor, value=L),
        )

    def __call__(  # type: ignore[override]
        self,
        K: ConnectionType = NOT_GIVEN,
        K_term: ConnectionType = NOT_GIVEN,
        L: ConnectionType = NOT_GIVEN,
        output: ConnectionType = NOT_GIVEN,
    ) -> ExtendInfo:
        return super().__call__(K=K, K_term=K_term, L=L, output=output)


class TransposedDiagonal(PrimitiveModel):
    input: Connection
    output: Connection

    def __init__(
        self, input: Tensor[Any] | ToBeDetermined = TBD, *, name: str | None = None
    ) -> None:
        super().__init__(
            formula_key="transposed_diag",
            name=name,
            output=BaseKey(shape=["N", 1], type=Tensor),
            input=BaseKey(shape=["N", "N"], type=Tensor, value=input),
        )

        self._set_constraint(
            fn=general_tensor_type_constraint, keys=[PrimitiveModel.output_key, "input"]
        )

    def __call__(  # type: ignore[override]
        self, input: ConnectionType = NOT_GIVEN, output: ConnectionType = NOT_GIVEN
    ) -> ExtendInfo:
        return super().__call__(input=input, output=output)


class Arange(PrimitiveModel):
    start: Connection
    stop: Connection
    step: Connection
    dtype: Connection
    output: Connection

    def __init__(
        self,
        start: int | float | ToBeDetermined = 0,
        stop: int | float | ToBeDetermined = TBD,
        step: int | float | ToBeDetermined = 1,
<<<<<<< HEAD
        dtype: Dtype | None = None,
=======
        *,
        name: str | None = None,
>>>>>>> 69ebfe79
    ) -> None:
        all_defined = False
        if (
            not isinstance(start, ToBeDetermined)
            and not isinstance(stop, ToBeDetermined)
            and not isinstance(step, ToBeDetermined)
        ):
            all_defined = True
            val = (start - stop) / step
            # If val has decimal part take absolute of integer
            # part of it and add 1.
            # Else no decimal part, simply take absolute of val.
            val = abs(val) if int(val) == val else abs(int(val)) + 1
            val = int(val)
            output_shp: list[int | str] = [] if val == 0 else [val]
        else:
            output_shp = ["N"]

        super().__init__(
            formula_key="arange",
            name=name,
            output=BaseKey(shape=output_shp, type=Tensor),
            start=BaseKey(type=int | float, value=start),
            stop=BaseKey(type=int | float, value=stop),
            step=BaseKey(type=int | float, value=step),
            dtype=BaseKey(type=Dtype | None, value=dtype),
        )
        self.set_canonical_input("stop")

        if not all_defined:
            self._set_constraint(
                fn=arange_constraints, keys=["output", "start", "stop", "step"]
            )
        self._set_constraint(
            fn=general_tensor_type_constraint,
            keys=[PrimitiveModel.output_key, "start", "stop", "step"],
        )

    def __call__(  # type: ignore[override]
        self,
        start: ConnectionType = NOT_GIVEN,
        stop: ConnectionType = NOT_GIVEN,
        step: ConnectionType = NOT_GIVEN,
        dtype: ConnectionType = NOT_GIVEN,
        output: ConnectionType = NOT_GIVEN,
    ) -> ExtendInfo:
        return super().__call__(
            start=start, stop=stop, step=step, dtype=dtype, output=output
        )


class Randn(PrimitiveModel):
    shape: Connection
    key: Connection
    dtype: Connection
    output: Connection

    def __init__(
        self,
        shape: tuple[int, ...] | ToBeDetermined = TBD,
        key: int | ToBeDetermined = TBD,
<<<<<<< HEAD
        dtype: Dtype | None = None,
=======
        *,
>>>>>>> 69ebfe79
        name: str | None = None,
    ) -> None:
        super().__init__(
            formula_key="randn",
            name=name,
            output=BaseKey(shape=[("output", ...)], type=Tensor),
            shape=BaseKey(type=tuple[int, ...], value=shape),
            key=BaseKey(type=int, value=key),
            dtype=BaseKey(type=Dtype | None, value=dtype),
        )

        self.random_keys.add("key")
        self.set_constraint(randn_constraints, keys=["output", "shape"])

    def __call__(  # type: ignore[override]
        self,
        shape: ConnectionType = NOT_GIVEN,
        key: ConnectionType = NOT_GIVEN,
        dtype: ConnectionType = NOT_GIVEN,
        output: ConnectionType = NOT_GIVEN,
    ) -> ExtendInfo:
        return super().__call__(shape=shape, key=key, dtype=dtype, output=output)


class BroadcastTo(PrimitiveModel):
    input: Connection
    shape: Connection
    output: Connection

    def __init__(
        self,
        shape: tuple[int, ...] | ToBeDetermined = TBD,
        input: Tensor[Any] | ToBeDetermined = TBD,
        *,
        name: str | None = None,
    ) -> None:
        super().__init__(
            formula_key="broadcast_to",
            name=name,
            output=BaseKey(shape=[("output", ...)], type=Tensor),
            input=BaseKey(shape=[("input", ...)], type=Tensor, value=input),
            shape=BaseKey(type=tuple[int, ...], value=shape),
        )

        self.set_constraint(
            fn=broadcast_to_constraints, keys=["output", "shape", "input"]
        )
        self._set_constraint(
            fn=general_tensor_type_constraint, keys=[PrimitiveModel.output_key, "input"]
        )

    def __call__(  # type: ignore[override]
        self,
        input: ConnectionType = NOT_GIVEN,
        shape: ConnectionType = NOT_GIVEN,
        output: ConnectionType = NOT_GIVEN,
    ) -> ExtendInfo:
        return super().__call__(input=input, shape=shape, output=output)


class Eigvalsh(PrimitiveModel):
    K_term: Connection
    L: Connection
    threshold: Connection
    output: Connection

    def __init__(
        self,
        K_term: Tensor[Any] | ToBeDetermined = TBD,
        L: Tensor[Any] | ToBeDetermined = TBD,
        threshold: ConstantType | ToBeDetermined = TBD,
        *,
        name: str | None = None,
    ) -> None:
        super().__init__(
            formula_key="eigvalsh",
            name=name,
            output=BaseKey(shape=["N", 1], type=Tensor[float]),
            K_term=BaseKey(shape=["N", "N"], type=Tensor, value=K_term),
            L=BaseKey(shape=["N", "N"], type=Tensor, value=L),
            threshold=BaseKey(shape=[], type=Tensor, value=threshold),
        )

    def __call__(  # type: ignore[override]
        self,
        K_term: ConnectionType = NOT_GIVEN,
        L: ConnectionType = NOT_GIVEN,
        threshold: ConstantType | ConnectionType = Constant.EPSILON,
        output: ConnectionType = NOT_GIVEN,
    ) -> ExtendInfo:
        return super().__call__(K_term=K_term, L=L, threshold=threshold, output=output)


class Squeeze(PrimitiveModel):
    input: Connection
    output: Connection

    def __init__(
        self, input: Tensor[Any] | ToBeDetermined = TBD, *, name: str | None = None
    ) -> None:
        super().__init__(
            formula_key="squeeze",
            name=name,
            output=BaseKey(shape=[("Var_out", ...)], type=Tensor),
            input=BaseKey(shape=[("Var", ...)], type=Tensor, value=input),
        )

        self._set_constraint(fn=squeeze_constraints, keys=["output", "input"])
        self._set_constraint(
            fn=general_tensor_type_constraint, keys=[PrimitiveModel.output_key, "input"]
        )

    def __call__(  # type: ignore[override]
        self, input: ConnectionType = NOT_GIVEN, output: ConnectionType = NOT_GIVEN
    ) -> ExtendInfo:
        return super().__call__(input=input, output=output)


class AUCCore(PrimitiveModel):
    input: Connection
    label: Connection
    output: Connection

    def __init__(
        self,
        input: Tensor[Any] | ToBeDetermined = TBD,
        label: Tensor[Any] | ToBeDetermined = TBD,
        *,
        name: str | None = None,
    ) -> None:
        super().__init__(
            formula_key="auc_core",
            name=name,
            output=BaseKey(shape=[2, "M"], type=Tensor[float]),
            input=BaseKey(shape=["N"], type=Tensor, value=input),
            label=BaseKey(shape=["N"], type=Tensor, value=label),
        )

    def __call__(  # type: ignore[override]
        self,
        input: ConnectionType = NOT_GIVEN,
        label: ConnectionType = NOT_GIVEN,
        output: ConnectionType = NOT_GIVEN,
    ) -> ExtendInfo:
        return super().__call__(input=input, label=label, output=output)


class Embedding(PrimitiveModel):
    input: Connection
    weight: Connection
    output: Connection

    def __init__(
        self,
        num_embeddings: int | None = None,
        dim: int | None = None,
        input: Tensor[Any] | ToBeDetermined = TBD,
        weight: Tensor[Any] | ToBeDetermined = TBD,
        *,
        name: str | None = None,
    ) -> None:
        out_dim: int | str = "dim" if dim is None else dim

        super().__init__(
            formula_key="primitive_embedding",
            name=name,
            output=BaseKey(shape=[("N1", ...), "d1", out_dim], type=Tensor),
            input=BaseKey(shape=[("N1", ...), "d1"], type=Tensor[int], value=input),
            weight=BaseKey(shape=[num_embeddings, out_dim], type=Tensor, value=weight),
        )

        self._set_constraint(
            fn=general_tensor_type_constraint,
            keys=[PrimitiveModel.output_key, "weight"],
        )

    def __call__(  # type: ignore[override]
        self,
        input: ConnectionType = NOT_GIVEN,
        weight: ConnectionType = NOT_GIVEN,
        output: ConnectionType = NOT_GIVEN,
    ) -> ExtendInfo:
        return super().__call__(input=input, weight=weight, output=output)


class ScaledDotProduct(PrimitiveModel):
    query: Connection
    key: Connection
    value: Connection
    attn_mask: Connection
    dropout_p: Connection
    is_causal: Connection
    scale: Connection
    output: Connection

    def __init__(
        self,
        is_causal: bool | ToBeDetermined = True,
        scale: None | int | float | ToBeDetermined = None,
        dropout_p: float | ToBeDetermined = 0.0,
        use_attn_mask: bool = False,
        query: Tensor[Any] | ToBeDetermined = TBD,
        key: Tensor[Any] | ToBeDetermined = TBD,
        value: Tensor[Any] | ToBeDetermined = TBD,
        attn_mask: Tensor[Any] | ToBeDetermined = TBD,
        *,
        name: str | None = None,
    ) -> None:
        # TODO: Reconsider how to get attn_mask, could it be A?
        assert (
            not isinstance(is_causal, bool) or not is_causal or not use_attn_mask
        ), "Causal attention is not support attn_mask!"
        assert isinstance(use_attn_mask, bool), "use_attn_mask must be a boolean value!"
        self.use_attn_mask = use_attn_mask

        formula_key = "scaled_dot_product_attention"
        kwargs: dict[str, BaseKey] = {
            "output": BaseKey(shape=[("Var", ...), "L", "O"], type=Tensor[float]),
            "query": BaseKey(shape=[("Var", ...), "L", "E"], type=Tensor, value=query),
            "key": BaseKey(shape=[("Var", ...), "S", "E"], type=Tensor, value=key),
            "value": BaseKey(shape=[("Var", ...), "S", "O"], type=Tensor, value=value),
            "dropout_p": BaseKey(type=float, value=dropout_p),
            "attn_mask": BaseKey(type=NoneType, value=None),
            "is_causal": BaseKey(type=bool, value=is_causal),
            "scale": BaseKey(type=NoneType | int | float, value=scale),
        }

        if use_attn_mask:
            kwargs["attn_mask"] = BaseKey(
                shape=["L", "S"], type=Tensor, value=attn_mask
            )

        super().__init__(formula_key=formula_key, name=name, **kwargs)

    def __call__(  # type: ignore[override]
        self,
        query: ConnectionType = NOT_GIVEN,
        key: ConnectionType = NOT_GIVEN,
        value: ConnectionType = NOT_GIVEN,
        dropout_p: ConnectionType = NOT_GIVEN,
        is_causal: ConnectionType = NOT_GIVEN,
        scale: ConnectionType = NOT_GIVEN,
        output: ConnectionType = NOT_GIVEN,
        *,
        attn_mask: ConnectionType = NOT_GIVEN,
    ) -> ExtendInfo:
        if (
            not self.use_attn_mask
            and attn_mask is not NOT_GIVEN
            and not isinstance(attn_mask, str)
            and isinstance(attn_mask, BaseKey)
            and attn_mask.value is not None  # TODO: Here will be updated!
        ):
            raise KeyError(
                "Model does not have 'attn_mask' input. Got attn_mask argument!"
            )

        return super().__call__(
            query=query,
            key=key,
            value=value,
            dropout_p=dropout_p,
            is_causal=is_causal,
            scale=scale,
            output=output,
            attn_mask=attn_mask,
        )


class PositionalEncoding(PrimitiveModel):
    input: Connection
    hidden_dim: Connection
    max_len: Connection
    output: Connection

    # TODO: Try to move to Logical composite models.
    def __init__(
        self,
        hidden_dim: int | ToBeDetermined,
        max_len: int | ToBeDetermined = 5000,
        input: Tensor[Any] | ToBeDetermined = TBD,
        *,
        name: str | None = None,
    ) -> None:
        self.factory_args = {"hidden_dim": hidden_dim, "max_len": max_len}

        super().__init__(
            formula_key="positional_encoding",
            name=name,
            output=BaseKey(shape=[("N1", ...)], type=Tensor),
            input=BaseKey(shape=[("N1", ...)], type=Tensor, value=input),
            hidden_dim=BaseKey(type=int, value=hidden_dim),
            max_len=BaseKey(type=int, value=max_len),
        )

    def __call__(  # type: ignore[override]
        self,
        input: ConnectionType = NOT_GIVEN,
        hidden_dim: ConnectionType = NOT_GIVEN,
        max_len: ConnectionType = NOT_GIVEN,
        output: ConnectionType = NOT_GIVEN,
    ) -> ExtendInfo:
        return super().__call__(
            input=input, hidden_dim=hidden_dim, max_len=max_len, output=output
        )


class SwapAxes(PrimitiveModel):
    input: Connection
    axis1: Connection
    axis2: Connection
    output: Connection

    def __init__(
        self,
        axis1: int | ToBeDetermined,
        axis2: int | ToBeDetermined,
        input: Tensor[Any] | ToBeDetermined = TBD,
        *,
        name: str | None = None,
    ) -> None:
        self.factory_args = {"axis1": axis1, "axis2": axis2}

        super().__init__(
            formula_key="swapaxes",
            name=name,
            output=BaseKey(shape=[("Var_out", ...)], type=Tensor),
            input=BaseKey(shape=[("Var_in", ...)], type=Tensor, value=input),
            axis1=BaseKey(type=int, value=axis1),
            axis2=BaseKey(type=int, value=axis2),
        )

        self._set_constraint(
            fn=swap_axes_constraints, keys=["output", "input", "axis1", "axis2"]
        )
        self._set_constraint(
            fn=general_tensor_type_constraint, keys=[PrimitiveModel.output_key, "input"]
        )

    def __call__(  # type: ignore[override]
        self,
        input: ConnectionType = NOT_GIVEN,
        axis1: ConnectionType = NOT_GIVEN,
        axis2: ConnectionType = NOT_GIVEN,
        output: ConnectionType = NOT_GIVEN,
    ) -> ExtendInfo:
        return super().__call__(input=input, axis1=axis1, axis2=axis2, output=output)


class Where(PrimitiveModel):
    cond: Connection
    input1: Connection
    input2: Connection
    output: Connection

    def __init__(
        self,
        cond: Tensor[Any] | ToBeDetermined = TBD,
        input1: Tensor[Any] | ToBeDetermined = TBD,
        input2: Tensor[Any] | ToBeDetermined = TBD,
        *,
        name: str | None = None,
    ) -> None:
        super().__init__(
            formula_key="where",
            name=name,
            output=BaseKey(shape=[("Var_out", ...)], type=Tensor),
            cond=BaseKey(shape=[("Var3", ...)], type=Tensor[bool], value=cond),
            input1=BaseKey(shape=[("Var1", ...)], type=Tensor, value=input1),
            input2=BaseKey(shape=[("Var2", ...)], type=Tensor, value=input2),
        )

        self._set_constraint(
            fn=where_constrains, keys=["output", "cond", "input1", "input2"]
        )
        self._set_constraint(
            fn=general_tensor_type_constraint,
            keys=[PrimitiveModel.output_key, "input1", "input2"],
        )

    def __call__(  # type: ignore[override]
        self,
        cond: ConnectionType = NOT_GIVEN,
        input1: ConnectionType = NOT_GIVEN,
        input2: ConnectionType = NOT_GIVEN,
        output: ConnectionType = NOT_GIVEN,
    ) -> ExtendInfo:
        return super().__call__(cond=cond, input1=input1, input2=input2, output=output)


class IsNan(PrimitiveModel):
    input: Connection
    output: Connection

    def __init__(
        self, input: Tensor[Any] | ToBeDetermined = TBD, *, name: str | None = None
    ) -> None:
        super().__init__(
            formula_key="isnan",
            name=name,
            output=BaseKey(shape=[("Var", ...)], type=Tensor[bool]),
            input=BaseKey(shape=[("Var", ...)], type=Tensor, value=input),
        )

    def __call__(  # type: ignore[override]
        self, input: ConnectionType = NOT_GIVEN, output: ConnectionType = NOT_GIVEN
    ) -> ExtendInfo:
        return super().__call__(input=input, output=output)


class Unique(PrimitiveModel):
    input: Connection
    output: Connection

    def __init__(
        self, input: Tensor[Any] | ToBeDetermined = TBD, *, name: str | None = None
    ) -> None:
        super().__init__(
            formula_key="unique",
            name=name,
            input=BaseKey(shape=[("Var1", ...)], type=Tensor, value=input),
            output=BaseKey(shape=[("Var2", ...)], type=Tensor),
        )

    def __call__(  # type: ignore[override]
        self, input: ConnectionType = NOT_GIVEN, output: ConnectionType = NOT_GIVEN
    ) -> ExtendInfo:
        return super().__call__(input=input, output=output)


class Trapezoid(PrimitiveModel):
    y: Connection
    x: Connection
    output: Connection

    def __init__(
        self,
        x: Tensor[Any] | ToBeDetermined = TBD,
        y: Tensor[Any] | ToBeDetermined = TBD,
        *,
        name: str | None = None,
    ) -> None:
        super().__init__(
            formula_key="trapezoid",
            name=name,
            output=BaseKey(shape=[], type=Tensor),
            y=BaseKey(shape=[("Var", ...)], type=Tensor, value=y),
            x=BaseKey(shape=[("Var", ...)], type=Tensor, value=x),
        )

    def __call__(  # type: ignore[override]
        self,
        y: ConnectionType = NOT_GIVEN,
        x: ConnectionType = NOT_GIVEN,
        output: ConnectionType = NOT_GIVEN,
    ) -> ExtendInfo:
        return super().__call__(y=y, x=x, output=output)


class NanToNum(PrimitiveModel):
    input: Connection
    nan: Connection
    posinf: Connection
    neginf: Connection
    output: Connection

    def __init__(
        self,
        nan: float | ToBeDetermined = 0.0,
        posinf: float | None | ToBeDetermined = None,
        neginf: float | None | ToBeDetermined = None,
        input: Tensor[Any] | ToBeDetermined = TBD,
        *,
        name: str | None = None,
    ) -> None:
        super().__init__(
            formula_key="nan_to_num",
            name=name,
            output=BaseKey(shape=[("Var", ...)], type=Tensor),
            input=BaseKey(shape=[("Var", ...)], type=Tensor, value=input),
            nan=BaseKey(type=float, value=nan),
            posinf=BaseKey(type=float | None, value=posinf),
            neginf=BaseKey(type=float | None, value=neginf),
        )

    def __call__(  # type: ignore[override]
        self,
        input: ConnectionType = NOT_GIVEN,
        nan: ConnectionType = NOT_GIVEN,
        posinf: ConnectionType = NOT_GIVEN,
        neginf: ConnectionType = NOT_GIVEN,
        output: ConnectionType = NOT_GIVEN,
    ) -> ExtendInfo:
        return super().__call__(
            input=input, nan=nan, posinf=posinf, neginf=neginf, output=output
        )


class Pad(PrimitiveModel):
    input: Connection
    pad_width: Connection
    output: Connection

    def __init__(
        self,
        pad_width: tuple[tuple[int, int], ...] | ToBeDetermined = TBD,
        input: Tensor[Any] | ToBeDetermined = TBD,
        *,
        name: str | None = None,
    ) -> None:
        super().__init__(
            formula_key="pad",
            name=name,
            output=BaseKey(shape=[("Var2", ...)], type=Tensor),
            input=BaseKey(shape=[("Var1", ...)], type=Tensor, value=input),
            pad_width=BaseKey(type=tuple[tuple[int, int], ...], value=pad_width),
        )

        self._set_constraint(
            fn=pad_constraints, keys=[PrimitiveModel.output_key, "input", "pad_width"]
        )

    def __call__(  # type: ignore[override]
        self,
        input: ConnectionType = NOT_GIVEN,
        pad_width: ConnectionType = NOT_GIVEN,
        output: ConnectionType = NOT_GIVEN,
    ) -> ExtendInfo:
        return super().__call__(input=input, pad_width=pad_width, output=output)


class ZerosLike(PrimitiveModel):
    input: Connection
    output: Connection

    def __init__(
        self, input: Tensor[Any] | ToBeDetermined = TBD, *, name: str | None = None
    ) -> None:
        super().__init__(
            formula_key="zeros_like",
            name=name,
            output=BaseKey(shape=[("Var", ...)], type=Tensor),
            input=BaseKey(shape=[("Var", ...)], type=Tensor, value=input),
        )

    def __call__(  # type: ignore[override]
        self, input: ConnectionType = NOT_GIVEN, output: ConnectionType = NOT_GIVEN
    ) -> ExtendInfo:
        return super().__call__(input=input, output=output)<|MERGE_RESOLUTION|>--- conflicted
+++ resolved
@@ -1624,12 +1624,9 @@
         self,
         N: int | ToBeDetermined = TBD,
         M: int | ToBeDetermined | None = None,
-<<<<<<< HEAD
         dtype: Dtype | None = None,
-=======
-        *,
-        name: str | None = None,
->>>>>>> 69ebfe79
+        *,
+        name: str | None = None,
     ) -> None:
         super().__init__(
             formula_key="ones_with_zero_diag",
@@ -1661,12 +1658,9 @@
         self,
         N: int | ToBeDetermined = TBD,
         M: int | ToBeDetermined | None = None,
-<<<<<<< HEAD
         dtype: Dtype | None = None,
-=======
-        *,
-        name: str | None = None,
->>>>>>> 69ebfe79
+        *,
+        name: str | None = None,
     ) -> None:
         super().__init__(
             formula_key="eye",
@@ -1812,12 +1806,9 @@
         start: int | float | ToBeDetermined = 0,
         stop: int | float | ToBeDetermined = TBD,
         step: int | float | ToBeDetermined = 1,
-<<<<<<< HEAD
         dtype: Dtype | None = None,
-=======
-        *,
-        name: str | None = None,
->>>>>>> 69ebfe79
+        *,
+        name: str | None = None,
     ) -> None:
         all_defined = False
         if (
@@ -1879,11 +1870,8 @@
         self,
         shape: tuple[int, ...] | ToBeDetermined = TBD,
         key: int | ToBeDetermined = TBD,
-<<<<<<< HEAD
         dtype: Dtype | None = None,
-=======
-        *,
->>>>>>> 69ebfe79
+        *,
         name: str | None = None,
     ) -> None:
         super().__init__(
