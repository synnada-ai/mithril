# Copyright 2022 Synnada, Inc.
#
# Licensed under the Apache License, Version 2.0 (the "License");
# you may not use this file except in compliance with the License.
# You may obtain a copy of the License at
#
#     http://www.apache.org/licenses/LICENSE-2.0
#
# Unless required by applicable law or agreed to in writing, software
# distributed under the License is distributed on an "AS IS" BASIS,
# WITHOUT WARRANTIES OR CONDITIONS OF ANY KIND, either express or implied.
# See the License for the specific language governing permissions and
# limitations under the License.

from __future__ import annotations

from types import NoneType

from ..core import Constant
from ..framework.common import (
    NOT_GIVEN,
    TBD,
    Connection,
    ConnectionType,
<<<<<<< HEAD
    TensorValueType,
=======
    IOKey,
>>>>>>> 4ebda010
    ToBeDetermined,
)
from ..framework.constraints import (
    arange_constraints,
    bcast,
    broadcast_to_constraints,
    concat_constraints,
    conv_1d_constraints,
    conv_2d_constraints,
    cross_entropy_constraint,
    eye_constraints,
    flatten_constrains,
    general_tensor_type_constraint,
    pad_constraints,
    padding_1d_constraint,
    padding_2d_constraint,
    polynomial_features_constraints,
    sliding_window_1d_constraints,
    sliding_window_2d_constraints,
    squeeze_constraints,
    stride_constraint,
    swap_axes_constraints,
    tuple_converter_constraint,
    where_constrains,
)
from ..framework.logical.base import BaseModel
from ..framework.logical.essential_primitives import SingleInputOperation
from ..models import ExtendInfo, PrimitiveModel, Scalar, TensorType
from ..utils.utils import PaddingType

__all__ = [
    "CustomPrimitiveModel",
    "Activation",
    "SquaredError",
    "AbsoluteError",
    "QuantileLoss",
    "CrossEntropy",
    "KLDivergence",
    "BinaryCrossEntropy",
    "HingeLoss",
    "QuadHingeLoss",
    "Sine",
    "Cosine",
    "Sign",
    "Square",
    "Exponential",
    "Log",
    "StableReciprocal",
    "Relu",
    "LeakyRelu",
    "Sigmoid",
    "Softmax",
    "Softplus",
    "Tanh",
    "CartesianDifference",
    "Concat",
    "PermuteTensor",
    "PrimitiveConvolution1D",
    "PrimitiveConvolution2D",
    "Flatten",
    "PrimitiveMaxPool2D",
    "PrimitiveMaxPool1D",
    "NormModifier",
    "DistanceMatrix",
    "PolynomialFeatures",
    "TsnePJoint",
    "EyeComplement",
    "Eye",
    "Cholesky",
    "GPRAlpha",
    "GPRVOuter",
    "TransposedDiagonal",
    "Eigvalsh",
    "Squeeze",
    "AUCCore",
    "Embedding",
    "PositionalEncoding",
    "SwapAxes",
    "Where",
    "Arange",
    "BroadcastTo",
    "Gelu",
    "PrimitiveUnion",
    "ScaledDotProduct",
    "IsNan",
    "NanToNum",
    "PaddingConverter1D",
    "PaddingConverter2D",
    "StrideConverter",
    "TupleConverter",
    "Unique",
    "Trapezoid",
    "Pad",
]

# Define types used to define keys:
QuantileType = float | int
ConstantType = float | int | Constant


class CustomPrimitiveModel(PrimitiveModel):
    def __init__(
        self, formula_key: str, name: str | None = None, **kwargs: TensorType | Scalar
    ) -> None:
        self.factory_args = {"formula_key": formula_key} | kwargs
        super().__init__(formula_key=formula_key, name=name, **kwargs)


########################## Supervised Loss Types ##########################
class SupervisedLoss(PrimitiveModel):
    """Base class for supervised losses with one input and a target.
    Takes N-dimensional input and target and produces N-dimensional output.

    Parameters
    ----------
    PrimitiveModel : _type_
        _description_
    """

    input: Connection
    target: Connection
    output: Connection

    def __init__(
        self,
        formula_key: str,
        polymorphic_constraint: bool = True,
        name: str | None = None,
        **kwargs: TensorType | Scalar,
    ) -> None:
        default_kwargs: dict[str, TensorType | Scalar] = {
            "output": TensorType([("Var_1", ...)]),
            "input": TensorType([("Var_2", ...)]),
            "target": TensorType([("Var_3", ...)]),
        }
        # Finalize kwargs.
        kwargs = default_kwargs | kwargs
        super().__init__(formula_key=formula_key, name=name, **kwargs)

        # Set constraints.
        self._set_constraint(
            fn=bcast, keys=[PrimitiveModel.output_key, "input", "target"]
        )
        if polymorphic_constraint:
            self._set_constraint(
                fn=general_tensor_type_constraint,
                keys=[PrimitiveModel.output_key, "input", "target"],
            )

        self.safe_shapes = {
            "output": ["N", ("Var", ...)],
            "input": ["N", ("Var", ...)],
            "target": ["N", ("Var", ...)],
        }

    def __call__(  # type: ignore[override]
        self,
        input: ConnectionType = NOT_GIVEN,
        target: ConnectionType = NOT_GIVEN,
        output: ConnectionType = NOT_GIVEN,
    ) -> ExtendInfo:
        return super().__call__(input=input, target=target, output=output)


class SquaredError(SupervisedLoss):
    def __init__(
        self,
        name: str | None = None,
        input: TensorValueType | ToBeDetermined = TBD,
        target: TensorValueType | ToBeDetermined = TBD,
    ) -> None:
        super().__init__(formula_key="squared_error", name=name)
        self.factory_inputs = {"input": input, "target": target}


class AbsoluteError(SupervisedLoss):
    def __init__(
        self,
        name: str | None = None,
        input: TensorValueType | ToBeDetermined = TBD,
        target: TensorValueType | ToBeDetermined = TBD,
    ) -> None:
        super().__init__(formula_key="absolute_error", name=name)
        self.factory_inputs = {"input": input, "target": target}


class HingeLoss(SupervisedLoss):
    def __init__(
        self,
        name: str | None = None,
        input: TensorValueType | ToBeDetermined = TBD,
        target: TensorValueType | ToBeDetermined = TBD,
    ) -> None:
        super().__init__(
            polymorphic_constraint=False,
            formula_key="hinge_loss",
            name=name,
            output=TensorType(["N", ("Var", ...)], float),
        )
        self.factory_inputs = {"input": input, "target": target}


class QuadHingeLoss(SupervisedLoss):
    def __init__(
        self,
        name: str | None = None,
        input: TensorValueType | ToBeDetermined = TBD,
        target: TensorValueType | ToBeDetermined = TBD,
    ) -> None:
        super().__init__(
            polymorphic_constraint=False,
            formula_key="quad_hinge_loss",
            name=name,
            output=TensorType(["N", ("Var", ...)], float),
        )
        self.factory_inputs = {"input": input, "target": target}


class QuantileLoss(PrimitiveModel):
    """
    Takes N-dimensional input and target and produces N-dimensional output.
    """

    input: Connection
    target: Connection
    quantile: Connection
    output: Connection

    def __init__(
        self,
        name: str | None = None,
        quantile: int | float | ToBeDetermined = TBD,
        input: TensorValueType | ToBeDetermined = TBD,
        target: TensorValueType | ToBeDetermined = TBD,
    ) -> None:
        super().__init__(
            formula_key="quantile_loss",
            name=name,
            output=TensorType([("Var_1", ...)]),
            input=TensorType([("Var_2", ...)]),
            target=TensorType([("Var_3", ...)]),
            quantile=TensorType([], QuantileType),
        )
        self.factory_inputs = {"input": input, "target": target, "quantile": quantile}

        self._set_constraint(
            fn=bcast, keys=[PrimitiveModel.output_key, "input", "target"]
        )
        self._set_constraint(
            fn=general_tensor_type_constraint,
            keys=[PrimitiveModel.output_key, "input", "target", "quantile"],
        )

        self.safe_shapes = {
            "output": ["N", ("Var", ...)],
            "input": ["N", ("Var", ...)],
            "target": ["N", ("Var", ...)],
        }

    def __call__(  # type: ignore[override]
        self,
        input: ConnectionType = NOT_GIVEN,
        target: ConnectionType = NOT_GIVEN,
        quantile: QuantileType | ConnectionType = 0.5,
        output: ConnectionType = NOT_GIVEN,
    ) -> ExtendInfo:
        return super().__call__(
            input=input, target=target, quantile=quantile, output=output
        )


class CrossEntropy(PrimitiveModel):
    """
    If categorical = True:
        Takes N-dimensional input and (N-1)-dimensional target and
        produces (N-1)-dimensional output.
    else:
        Takes N-dimensional input and target and produces (N-1)-dimensional output.
    """

    input: Connection
    target: Connection
    weights: Connection
    cutoff: Connection
    robust: Connection
    output: Connection

    def __init__(
        self,
        input_type: str = "logits",
        weights: list[float] | str = "",
        name: str | None = None,
        input: TensorValueType | ToBeDetermined = TBD,
        target: TensorValueType | ToBeDetermined = TBD,
        robust: bool | ToBeDetermined = TBD,
        cutoff: ConstantType | ToBeDetermined = TBD,
    ) -> None:
        self.factory_args = {"input_type": input_type, "weights": weights}

        weights_type: type = list[float]
        if isinstance(weights, str):
            if weights not in ("", "auto"):
                raise ValueError(
                    f"weights can only be set to 'auto' in string format, got {weights}"
                )
            final_weights: list[float] | bool = weights.lower() == "auto"
            weights_type = bool
        else:
            final_weights = weights

        kwargs: dict[str, TensorType | Scalar] = {
            "output": TensorType(["N", ("Var", ...)], float),
            "input": TensorType(["N", "C", ("Var", ...)]),
            "target": TensorType(["N", ("VarTarget", ...)]),
            "weights": Scalar(weights_type, final_weights),
            "categorical": Scalar(bool),
            "cutoff": TensorType([], ConstantType),
            "robust": Scalar(bool),
        }

        if input_type == "logits":
            formula_key = "cross_entropy_with_logits"
        elif input_type == "probs":
            formula_key = "cross_entropy"
        elif input_type == "log_probs":
            formula_key = "cross_entropy_with_log_probs"
            kwargs.pop("cutoff")
            kwargs.pop("robust")
        else:
            raise ValueError(
                f"Cross entropy does not support '{input_type}' input type. "
                " Available input types: 'logits', 'probs', and 'log_probs'."
            )

        super().__init__(formula_key=formula_key, name=name, **kwargs)
        self.factory_inputs = {
            "input": input,
            "target": target,
            "robust": robust,
            "cutoff": cutoff,
        }

        self._set_constraint(
            fn=cross_entropy_constraint, keys=["categorical", "input", "target"]
        )

    def __call__(  # type: ignore[override]
        self,
        input: ConnectionType = NOT_GIVEN,
        target: ConnectionType = NOT_GIVEN,
        weights: ConnectionType = NOT_GIVEN,
        categorical: bool | ConnectionType = True,
        cutoff: ConstantType | ConnectionType = Constant.MIN_POSITIVE_NORMAL,
        robust: bool | ConnectionType = False,
        output: ConnectionType = NOT_GIVEN,
    ) -> ExtendInfo:
        kwargs = {
            "input": input,
            "target": target,
            "weights": weights,
            "categorical": categorical,
            "output": output,
        }
        # Check if the given argument set is valid.
        if self.formula_key == "cross_entropy_with_log_probs":
            args: list[str] = []
            if robust is not False:
                args.append("robust")
            if cutoff != Constant.MIN_POSITIVE_NORMAL:
                args.append("cutoff")
            if args:
                raise ValueError(
                    f"Cross entropy with log probs does not accept {args} arguments."
                )
        else:
            kwargs |= {"cutoff": cutoff, "robust": robust}

        return super().__call__(**kwargs)


class KLDivergence(PrimitiveModel):
    """
    Takes N-dimensional input and target and produces N-dimensional output.
    """

    input: Connection
    target: Connection
    cutoff: Connection
    output: Connection

    def __init__(
        self,
        name: str | None = None,
        input: TensorValueType | ToBeDetermined = TBD,
        target: TensorValueType | ToBeDetermined = TBD,
        cutoff: ConstantType | ToBeDetermined = TBD,
    ) -> None:
        super().__init__(
            formula_key="kl_divergence",
            name=name,
            output=TensorType([("Var_1", ...)], float),
            input=TensorType([("Var_2", ...)]),
            target=TensorType([("Var_3", ...)]),
            cutoff=TensorType([], ConstantType),
        )
        self.factory_inputs = {"input": input, "target": target, "cutoff": cutoff}

        self.safe_shapes = {
            "output": ["N", ("Var", ...)],
            "input": ["N", ("Var", ...)],
            "target": ["N", ("Var", ...)],
        }
        self._set_constraint(
            fn=bcast, keys=[PrimitiveModel.output_key, "input", "target"]
        )

    def __call__(  # type: ignore[override]
        self,
        input: ConnectionType = NOT_GIVEN,
        target: ConnectionType = NOT_GIVEN,
        cutoff: ConnectionType = Constant.MIN_POSITIVE_NORMAL,
        output: ConnectionType = NOT_GIVEN,
    ) -> ExtendInfo:
        return super().__call__(
            input=input, target=target, cutoff=cutoff, output=output
        )


class BinaryCrossEntropy(PrimitiveModel):
    """
    Takes N-dimensional input and target and produces N-dimensional output.
    """

    input: Connection
    target: Connection
    pos_weight: Connection
    cutoff: Connection
    robust: Connection
    output: Connection

    def __init__(
        self,
        input_type: str = "logits",
        pos_weight: float | str | ToBeDetermined = 1.0,
        name: str | None = None,
        input: TensorValueType | ToBeDetermined = TBD,
        target: TensorValueType | ToBeDetermined = TBD,
        cutoff: ConstantType | ToBeDetermined = TBD,
        robust: bool | ToBeDetermined = TBD,
    ) -> None:
        self.factory_args = {"input_type": input_type, "pos_weight": pos_weight}

        if isinstance(pos_weight, str):
            if pos_weight != "auto":
                raise ValueError(
                    "pos_weight can only be set to 'auto' in string format,"
                    " got {pos_weight}"
                )
            pos_weight = True

        pos_weight_type = (
            float | bool if pos_weight in (..., None) else type(pos_weight)
        )
        kwargs: dict[str, TensorType | Scalar] = {
            "output": TensorType([("Var_out", ...)], float),
            "input": TensorType([("Var_out", ...)]),
            "target": TensorType(
                [("Var_out", ...)], int | float
            ),  # NOTE: Target can also be probabilistic, so float is acceptable.
            "pos_weight": Scalar(pos_weight_type, pos_weight),
            "cutoff": TensorType([], ConstantType),
            "robust": Scalar(bool),
        }

        if input_type == "logits":
            formula_key = "binary_cross_entropy_with_logits"
        elif input_type == "probs":
            formula_key = "binary_cross_entropy"
        else:
            raise ValueError(f"Binary Cross Entropy does not support \
                             '{input_type}' input type. Available    \
                             input types: 'logits' and 'probs'.")

        super().__init__(formula_key=formula_key, name=name, **kwargs)
        self.factory_inputs = {
            "input": input,
            "target": target,
            "cutoff": cutoff,
            "robust": robust,
        }

        self._set_constraint(
            fn=bcast, keys=[PrimitiveModel.output_key, "input", "target"]
        )

    def __call__(  # type: ignore[override]
        self,
        input: ConnectionType = NOT_GIVEN,
        target: ConnectionType = NOT_GIVEN,
        pos_weight: ConnectionType = NOT_GIVEN,
        cutoff: ConstantType | ConnectionType = Constant.MIN_POSITIVE_NORMAL,
        robust: bool | ConnectionType = False,
        output: ConnectionType = NOT_GIVEN,
    ) -> ExtendInfo:
        return super().__call__(
            input=input,
            target=target,
            pos_weight=pos_weight,
            cutoff=cutoff,
            robust=robust,
            output=output,
        )


class Log(PrimitiveModel):
    input: Connection
    output: Connection

    def __init__(
        self,
        robust: bool = False,
        name: str | None = None,
        input: TensorValueType | ToBeDetermined = TBD,
        *,
        cutoff: ConstantType | ToBeDetermined = TBD,
    ) -> None:
        self.robust = robust
        self.factory_args = {"robust": robust}

        if robust:
            super().__init__(
                formula_key="robust_log",
                name=name,
                output=TensorType([("Var", ...)], float),
                input=TensorType([("Var", ...)]),
                cutoff=TensorType([], ConstantType),
            )
            self.factory_inputs = {"input": input, "cutoff": cutoff}
        else:
            super().__init__(
                formula_key="log",
                name=name,
                output=TensorType([("Var", ...)], float),
                input=TensorType([("Var", ...)]),
            )
            self.factory_inputs = {"input": input}

    def __call__(  # type: ignore[override]
        self,
        input: ConnectionType = NOT_GIVEN,
        output: ConnectionType = NOT_GIVEN,
        *,
        cutoff: ConnectionType = Constant.MIN_POSITIVE_NORMAL,
    ) -> ExtendInfo:
        kwargs = {"input": input, "output": output}

        is_constant = isinstance(cutoff, Constant)
        if self.robust:
            kwargs["cutoff"] = cutoff
        elif not (is_constant and cutoff == Constant.MIN_POSITIVE_NORMAL):
            raise ValueError("Cutoff cannot be specified when robust mode is off")

        return super().__call__(**kwargs)


class StableReciprocal(PrimitiveModel):
    input: Connection
    cutoff: Connection
    output: Connection

    def __init__(
        self,
        name: str | None = None,
        input: TensorValueType | ToBeDetermined = TBD,
        cutoff: ConstantType | ToBeDetermined = TBD,
    ) -> None:
        super().__init__(
            formula_key="stable_reciprocal",
            name=name,
            output=TensorType([("Var", ...)], float),
            input=TensorType([("Var", ...)]),
            cutoff=TensorType([], ConstantType),
        )
        self.factory_inputs = {"input": input, "cutoff": cutoff}

    def __call__(  # type: ignore[override]
        self,
        input: ConnectionType = NOT_GIVEN,
        cutoff: ConnectionType = Constant.STABLE_RECIPROCAL_THRESHOLD,
        output: ConnectionType = NOT_GIVEN,
    ) -> ExtendInfo:
        return super().__call__(input=input, cutoff=cutoff, output=output)


class Sine(SingleInputOperation):
    def __init__(
        self, name: str | None = None, input: TensorValueType | ToBeDetermined = TBD
    ) -> None:
        super().__init__(
            formula_key="sin",
            name=name,
            polymorphic_constraint=False,
            output=TensorType([("Var", ...)], float),
        )
        self.factory_inputs = {"input": input}


class Cosine(SingleInputOperation):
    def __init__(
        self, name: str | None = None, input: TensorValueType | ToBeDetermined = TBD
    ) -> None:
        super().__init__(
            formula_key="cos",
            name=name,
            polymorphic_constraint=False,
            output=TensorType([("Var", ...)], float),
        )
        self.factory_inputs = {"input": input}


class Sign(SingleInputOperation):
    def __init__(
        self, name: str | None = None, input: TensorValueType | ToBeDetermined = TBD
    ) -> None:
        super().__init__(
            formula_key="sign",
            name=name,
            polymorphic_constraint=False,
            output=TensorType([("Var", ...)], int),
        )
        self.factory_inputs = {"input": input}


class Square(SingleInputOperation):
    def __init__(
        self, name: str | None = None, input: TensorValueType | ToBeDetermined = TBD
    ) -> None:
        super().__init__(formula_key="square", name=name)
        self.factory_inputs = {"input": input}


class Exponential(SingleInputOperation):
    def __init__(
        self, name: str | None = None, input: TensorValueType | ToBeDetermined = TBD
    ) -> None:
        super().__init__(
            formula_key="exp",
            name=name,
            polymorphic_constraint=False,
            output=TensorType([("Var", ...)], float),
        )
        self.factory_inputs = {"input": input}


############################# Activation Types ##############################
class Activation(PrimitiveModel):
    input: Connection
    output: Connection

    def __init__(
        self,
        formula_key: str,
        polymorphic_constraint: bool = False,
        name: str | None = None,
        **kwargs: TensorType | Scalar,
    ) -> None:
        # NOTE: Torch and JAX behave different for some activation functions.
        # For example JAX handles int type inputs for GELU or LeakyRelu while
        # Torch assumes only float inputs for these activations. Since JAX handles
        # more general case, default types are written taking this into account.
        default_kwargs: dict[str, TensorType | Scalar] = dict(
            input=TensorType([("Var", ...)]), output=TensorType([("Var", ...)], float)
        )
        # Finalize kwargs.
        kwargs = default_kwargs | kwargs
        super().__init__(formula_key, name=name, **kwargs)

        if polymorphic_constraint:
            self._set_constraint(
                fn=general_tensor_type_constraint,
                keys=[PrimitiveModel.output_key, "input"],
            )

    def __call__(  # type: ignore[override]
        self, input: ConnectionType = NOT_GIVEN, output: ConnectionType = NOT_GIVEN
    ) -> ExtendInfo:
        return super().__call__(input=input, output=output)


class Relu(Activation):
    def __init__(
        self, name: str | None = None, input: TensorValueType | ToBeDetermined = TBD
    ) -> None:
        super().__init__(
            formula_key="relu",
            name=name,
            polymorphic_constraint=True,
            output=TensorType([("Var", ...)]),
            input=TensorType([("Var", ...)]),
        )
        self.factory_inputs = {"input": input}


class Gelu(Activation):
    def __init__(
        self, name: str | None = None, input: TensorValueType | ToBeDetermined = TBD
    ) -> None:
        super().__init__(formula_key="gelu", name=name)
        self.factory_inputs = {"input": input}


class Sigmoid(Activation):
    def __init__(
        self, name: str | None = None, input: TensorValueType | ToBeDetermined = TBD
    ) -> None:
        super().__init__(formula_key="sigmoid", name=name)
        self.factory_inputs = {"input": input}


class Softmax(Activation):
    def __init__(
        self,
        name: str | None = None,
        input: TensorValueType | ToBeDetermined = TBD,
        axis: int | None | ToBeDetermined = TBD,
    ) -> None:
        super().__init__(formula_key="softmax", name=name, axis=Scalar(int | None))
        self.factory_inputs = {"input": input, "axis": axis}

    def __call__(  # type: ignore[override]
        self,
        input: ConnectionType = NOT_GIVEN,
        axis: ConnectionType = -1,
        output: ConnectionType = NOT_GIVEN,
    ) -> ExtendInfo:
        return BaseModel.__call__(self, input=input, axis=axis, output=output)


class Softplus(Activation):
    def __init__(
        self, name: str | None = None, input: TensorValueType | ToBeDetermined = TBD
    ) -> None:
        super().__init__(formula_key="softplus", name=name)
        self.factory_inputs = {"input": input}


class Tanh(Activation):
    def __init__(
        self, name: str | None = None, input: TensorValueType | ToBeDetermined = TBD
    ) -> None:
        super().__init__(formula_key="tanh", name=name)
        self.factory_inputs = {"input": input}


class LeakyRelu(Activation):
    input: Connection
    output: Connection
    slope: Connection

    def __init__(
        self,
        name: str | None = None,
        slope: TensorValueType | ToBeDetermined = TBD,
        input: TensorValueType | ToBeDetermined = TBD,
    ) -> None:
        super().__init__(
            formula_key="leaky_relu", name=name, slope=TensorType([], float)
        )
        self.factory_inputs = {"input": input, "slope": slope}

    def __call__(  # type: ignore[override]
        self,
        input: ConnectionType = NOT_GIVEN,
        slope: ConnectionType = 0.01,
        output: ConnectionType = NOT_GIVEN,
    ) -> ExtendInfo:
        return PrimitiveModel.__call__(self, input=input, slope=slope, output=output)


class StopGradient(PrimitiveModel):
    input: Connection
    output: Connection

    def __init__(
        self, name: str | None = None, input: TensorValueType | ToBeDetermined = TBD
    ) -> None:
        super().__init__(
            formula_key="stop_gradient",
            name=name,
            output=TensorType([("Var", ...)]),
            input=TensorType([("Var", ...)]),
        )
        self.factory_inputs = {"input": input}

    def __call__(  # type: ignore[override]
        self, input: ConnectionType = NOT_GIVEN, output: ConnectionType = NOT_GIVEN
    ) -> ExtendInfo:
        return super().__call__(input=input, output=output)


class CartesianDifference(PrimitiveModel):
    left: Connection
    right: Connection
    output: Connection

    def __init__(
        self,
        name: str | None = None,
        left: TensorValueType | ToBeDetermined = TBD,
        right: TensorValueType | ToBeDetermined = TBD,
    ) -> None:
        super().__init__(
            formula_key="cartesian_diff",
            name=name,
            output=TensorType(["N", "M", "dim"]),
            left=TensorType(["N", "dim"]),
            right=TensorType(["M", "dim"]),
        )
        self.factory_inputs = {"left": left, "right": right}
        self._set_constraint(
            fn=general_tensor_type_constraint,
            keys=[PrimitiveModel.output_key, "left", "right"],
        )

    def __call__(  # type: ignore[override]
        self,
        left: ConnectionType = NOT_GIVEN,
        right: ConnectionType = NOT_GIVEN,
        output: ConnectionType = NOT_GIVEN,
    ) -> ExtendInfo:
        return super().__call__(left=left, right=right, output=output)


class Concat(PrimitiveModel):
    output: Connection
    axis: Connection

    def __init__(
        self,
        n: int,
        axis: int | None | ToBeDetermined = 0,
        name: str | None = None,
        **kwargs: TensorValueType | ToBeDetermined,
    ) -> None:
        self.factory_args = {"n": n, "axis": axis}

        key_definitions: dict[str, TensorType | Scalar] = {}
        key_definitions["output"] = TensorType([("Var_out", ...)])
        key_definitions |= {
            f"input{idx+1}": TensorType([(f"Var_{idx + 1}", ...)]) for idx in range(n)
        }
        key_definitions["axis"] = Scalar(int | None, axis)

        super().__init__(formula_key="concat", name=name, **key_definitions)
        # self.factory_inputs = {key: value for key, value in kwargs.items()}
        self.factory_inputs = kwargs  # type: ignore

        input_keys = [key for key in self._input_keys if key != "axis"]
        self._set_constraint(
            fn=concat_constraints, keys=["output"] + ["axis"] + input_keys
        )
        self._set_constraint(
            fn=general_tensor_type_constraint,
            keys=[PrimitiveModel.output_key] + input_keys,
        )


class PrimitiveUnion(PrimitiveModel):
    output: Connection

    def __init__(
        self,
        n: int = 1,
        name: str | None = None,
        **kwargs: TensorValueType | ToBeDetermined,
    ) -> None:
        self.factory_args = {"n": n}
        input_definitions = {
            f"input{idx + 1}": Scalar(int | float | tuple[int | float, ...])
            for idx in range(n)
        }

        super().__init__(
            formula_key="union",
            name=name,
            output=Scalar(tuple[int | float, ...]),
            **input_definitions,
        )
        self.factory_inputs = kwargs  # type: ignore


class PermuteTensor(PrimitiveModel):
    input: Connection
    indices: Connection
    output: Connection

    def __init__(
        self,
        name: str | None = None,
        indices: TensorValueType | ToBeDetermined = TBD,
        input: TensorValueType | ToBeDetermined = TBD,
    ) -> None:
        super().__init__(
            formula_key="permute_tensor",
            name=name,
            output=TensorType(["N", ("Var", ...)]),
            input=TensorType(["N", ("Var", ...)]),
            indices=TensorType(["N"]),
        )
        self.factory_inputs = {"input": input, "indices": indices}

        self._set_constraint(
            fn=general_tensor_type_constraint, keys=[PrimitiveModel.output_key, "input"]
        )
        self.indices.set_differentiable(False)

    def __call__(  # type: ignore[override]
        self,
        input: ConnectionType = NOT_GIVEN,
        indices: ConnectionType = NOT_GIVEN,
        output: ConnectionType = NOT_GIVEN,
    ) -> ExtendInfo:
        return super().__call__(input=input, indices=indices, output=output)


class PrimitiveConvolution1D(PrimitiveModel):
    input: Connection
    kernel: Connection
    stride: Connection
    padding: Connection
    dilation: Connection
    output: Connection
    bias: Connection

    def __init__(
        self,
        use_bias: bool = True,
        name: str | None = None,
        input: TensorValueType | ToBeDetermined = TBD,
        kernel: TensorValueType | ToBeDetermined = TBD,
        stride: int | ToBeDetermined = TBD,
        padding: int | tuple[int, int] | ToBeDetermined = TBD,
        dilation: int | ToBeDetermined = TBD,
        *,
        bias: TensorValueType | ToBeDetermined = TBD,
    ) -> None:
        self.factory_args = {"use_bias": use_bias}
        formula_key = "conv1d_bias"
        kwargs: dict[str, TensorType | Scalar] = {
            "output": TensorType(["N", "out_channels", "d_out"]),
            "input": TensorType(["N", "C_in", "d_in"]),
            "kernel": TensorType(["out_channels", "C_in", "kernel_size"]),
            "bias": TensorType([1, "out_channels", 1]),
            "stride": Scalar(int),
            "padding": Scalar(int | tuple[int, int]),
            "dilation": Scalar(int),
        }
        self.factory_inputs = {
            "input": input,
            "kernel": kernel,
            "stride": stride,
            "padding": padding,
            "dilation": dilation,
            "bias": bias,
        }

        if not use_bias:
            formula_key = "conv1d"
            kwargs.pop("bias")

        super().__init__(formula_key=formula_key, name=name, **kwargs)

        self._set_constraint(
            fn=conv_1d_constraints,
            keys=["output", "input", "stride", "padding", "dilation", "kernel"],
        )

        constraint_keys = ["input", "kernel"]
        if use_bias:
            constraint_keys.append("bias")

        self._set_constraint(
            fn=general_tensor_type_constraint,
            keys=[PrimitiveModel.output_key] + constraint_keys,
        )

    def __call__(  # type: ignore[override]
        self,
        input: ConnectionType = NOT_GIVEN,
        kernel: ConnectionType = NOT_GIVEN,
        stride: ConnectionType = NOT_GIVEN,
        padding: ConnectionType = NOT_GIVEN,
        dilation: ConnectionType = NOT_GIVEN,
        output: ConnectionType = NOT_GIVEN,
        *,
        bias: ConnectionType = NOT_GIVEN,
    ) -> ExtendInfo:
        kwargs = {
            "input": input,
            "kernel": kernel,
            "stride": stride,
            "padding": padding,
            "dilation": dilation,
            "output": output,
        }

        if "bias" not in self._input_keys and bias != NOT_GIVEN:
            raise ValueError(f"Model does not have 'bias' input. \
                             Got {bias} as bias argument!")
        elif "bias" in self._input_keys:
            kwargs |= {"bias": bias}

        return super().__call__(**kwargs)


class PrimitiveConvolution2D(PrimitiveModel):
    input: Connection
    kernel: Connection
    stride: Connection
    padding: Connection
    dilation: Connection
    output: Connection
    bias: Connection

    def __init__(
        self,
        use_bias: bool = True,
        name: str | None = None,
        input: TensorValueType | ToBeDetermined = TBD,
        kernel: TensorValueType | ToBeDetermined = TBD,
        stride: int | tuple[int, int] | ToBeDetermined = TBD,
        padding: int
        | tuple[int, int]
        | tuple[tuple[int, int], tuple[int, int]]
        | ToBeDetermined = TBD,
        dilation: int | tuple[int, int] | ToBeDetermined = TBD,
        *,
        bias: TensorValueType | ToBeDetermined = TBD,
    ) -> None:
        self.factory_args = {"use_bias": use_bias}
        formula_key = "conv2d_bias"
        kwargs: dict[str, TensorType | Scalar] = {
            "output": TensorType(["N", "out_channels", "H_out", "W_out"]),
            "input": TensorType(["N", "C_in", "H", "W"]),
            "kernel": TensorType(
                ["out_channels", "C_in", "kernel_size_0", "kernel_size_1"]
            ),
            "bias": TensorType(
                [1, "out_channels", 1, 1]
            ),  # TODO: Fails when input comes bigger than 4D?
            "stride": Scalar(int | tuple[int, int]),
            "padding": Scalar(
                int | tuple[int, int] | tuple[tuple[int, int], tuple[int, int]]
            ),
            "dilation": Scalar(int | tuple[int, int]),
        }

        if not use_bias:
            formula_key = "conv2d"
            kwargs.pop("bias")

        super().__init__(formula_key, name=name, **kwargs)
        self.factory_inputs = {
            "input": input,
            "kernel": kernel,
            "stride": stride,
            "padding": padding,
            "dilation": dilation,
            "bias": bias,
        }

        self._set_constraint(
            fn=conv_2d_constraints,
            keys=["output", "input", "stride", "padding", "dilation", "kernel"],
        )

        constraint_keys = ["input", "kernel"]
        if use_bias:
            constraint_keys.append("bias")
        self._set_constraint(
            fn=general_tensor_type_constraint,
            keys=[PrimitiveModel.output_key] + constraint_keys,
        )

    def __call__(  # type: ignore[override]
        self,
        input: ConnectionType = NOT_GIVEN,
        kernel: ConnectionType = NOT_GIVEN,
        stride: ConnectionType = NOT_GIVEN,
        padding: ConnectionType = NOT_GIVEN,
        dilation: ConnectionType = NOT_GIVEN,
        output: ConnectionType = NOT_GIVEN,
        *,
        bias: ConnectionType = NOT_GIVEN,
    ) -> ExtendInfo:
        kwargs = {
            "input": input,
            "kernel": kernel,
            "stride": stride,
            "padding": padding,
            "dilation": dilation,
            "output": output,
        }

        if "bias" not in self._input_keys and bias != NOT_GIVEN:
            raise ValueError(
                f"Model does not have 'bias' input. Got {bias} as bias argument!"
            )
        elif "bias" in self._input_keys:
            kwargs |= {"bias": bias}
        return super().__call__(**kwargs)


class Flatten(PrimitiveModel):
    input: Connection
    start_dim: Connection
    end_dim: Connection
    output: Connection

    def __init__(
        self,
        name: str | None = None,
        start_dim: int | ToBeDetermined = 0,
        end_dim: int | ToBeDetermined = -1,
        input: TensorValueType | ToBeDetermined = TBD,
    ) -> None:
        self.factory_args = {"start_dim": start_dim, "end_dim": end_dim}

        key_definitions: dict[str, TensorType | Scalar] = {
            "output": TensorType([("C_out", ...)]),
            "input": TensorType([("C_in", ...)]),
            "start_dim": Scalar(int, start_dim),
            "end_dim": Scalar(int, end_dim),
        }
        super().__init__(formula_key="flatten", name=name, **key_definitions)
        self.factory_inputs = {
            "input": input,
            "start_dim": start_dim,
            "end_dim": end_dim,
        }

        self._set_constraint(
            fn=flatten_constrains,
            keys=[PrimitiveModel.output_key, "input", "start_dim", "end_dim"],
        )
        self._set_constraint(
            fn=general_tensor_type_constraint, keys=[PrimitiveModel.output_key, "input"]
        )

    def __call__(  # type: ignore[override]
        self,
        input: ConnectionType = NOT_GIVEN,
        start_dim: ConnectionType = NOT_GIVEN,
        end_dim: ConnectionType = NOT_GIVEN,
        output: ConnectionType = NOT_GIVEN,
    ) -> ExtendInfo:
        return super().__call__(
            input=input, start_dim=start_dim, end_dim=end_dim, output=output
        )


class PrimitiveMaxPool1D(PrimitiveModel):
    input: Connection
    kernel_size: Connection
    stride: Connection
    padding: Connection
    dilation: Connection
    output: Connection

    def __init__(
        self,
        name: str | None = None,
        input: TensorValueType | ToBeDetermined = TBD,
        kernel_size: int | ToBeDetermined = TBD,
        stride: int | ToBeDetermined = TBD,
        padding: int | tuple[int, int] | ToBeDetermined = TBD,
        dilation: int | ToBeDetermined = TBD,
    ) -> None:
        super().__init__(
            formula_key="max_pool1d",
            name=name,
            output=TensorType(["N", ("C_in", ...), "W_out"]),
            input=TensorType(["N", ("C_in", ...), "W"]),
            kernel_size=Scalar(int),
            stride=Scalar(int),
            padding=Scalar(tuple[int, int]),
            dilation=Scalar(int),
        )
        self.factory_inputs = {
            "input": input,
            "kernel_size": kernel_size,
            "stride": stride,
            "padding": padding,
            "dilation": dilation,
        }
        self._set_constraint(
            fn=sliding_window_1d_constraints,
            keys=["output", "input", "stride", "padding", "dilation", "kernel_size"],
        )
        # TODO: Torch does not accept any int type inputs but JAX implementation does.
        self._set_constraint(
            fn=general_tensor_type_constraint, keys=[PrimitiveModel.output_key, "input"]
        )

    def __call__(  # type: ignore[override]
        self,
        input: ConnectionType = NOT_GIVEN,
        kernel_size: ConnectionType = NOT_GIVEN,
        stride: ConnectionType = NOT_GIVEN,
        padding: ConnectionType = NOT_GIVEN,
        dilation: ConnectionType = NOT_GIVEN,
        output: ConnectionType = NOT_GIVEN,
    ) -> ExtendInfo:
        return super().__call__(
            input=input,
            kernel_size=kernel_size,
            stride=stride,
            padding=padding,
            dilation=dilation,
            output=output,
        )


class PaddingConverter1D(PrimitiveModel):
    input: Connection
    kernel_size: Connection
    output: Connection

    def __init__(
        self,
        name: str | None = None,
        kernel_size: int | ToBeDetermined = TBD,
        input: int | PaddingType | tuple[int, int] | ToBeDetermined = TBD,
    ) -> None:
        super().__init__(
            formula_key="padding_converter_1d",
            name=name,
            output=Scalar(tuple[int, int]),
            input=Scalar(int | PaddingType | tuple[int, int]),
            kernel_size=Scalar(int),
        )
        self.factory_inputs = {"input": input, "kernel_size": kernel_size}

        self._set_constraint(
            fn=padding_1d_constraint,
            keys=[PrimitiveModel.output_key, "input", "kernel_size"],
        )

    def __call__(  # type: ignore[override]
        self,
        input: ConnectionType = NOT_GIVEN,
        kernel_size: ConnectionType = NOT_GIVEN,
        output: ConnectionType = NOT_GIVEN,
    ) -> ExtendInfo:
        return super().__call__(input=input, kernel_size=kernel_size, output=output)


class PaddingConverter2D(PrimitiveModel):
    input: Connection
    kernel_size: Connection
    output: Connection

    def __init__(
        self,
        name: str | None = None,
        kernel_size: int | tuple[int, int] | ToBeDetermined = TBD,
        input: int
        | PaddingType
        | tuple[int, int]
        | tuple[tuple[int, int], tuple[int, int]]
        | ToBeDetermined = TBD,
    ) -> None:
        super().__init__(
            formula_key="padding_converter_2d",
            name=name,
            output=Scalar(tuple[int, int] | tuple[tuple[int, int], tuple[int, int]]),
            input=Scalar(
                int
                | PaddingType
                | tuple[int, int]
                | tuple[tuple[int, int], tuple[int, int]]
            ),
            kernel_size=Scalar(tuple[int, int]),
        )
        self.factory_inputs = {"input": input, "kernel_size": kernel_size}

        self._set_constraint(
            fn=padding_2d_constraint,
            keys=[PrimitiveModel.output_key, "input", "kernel_size"],
        )

    def __call__(  # type: ignore[override]
        self,
        input: ConnectionType = NOT_GIVEN,
        kernel_size: ConnectionType = NOT_GIVEN,
        output: ConnectionType = NOT_GIVEN,
    ) -> ExtendInfo:
        return super().__call__(input=input, kernel_size=kernel_size, output=output)


class StrideConverter(PrimitiveModel):
    input: Connection
    kernel_size: Connection
    output: Connection

    def __init__(
        self,
        name: str | None = None,
        kernel_size: int | tuple[int, int] | ToBeDetermined = TBD,
        input: int | PaddingType | tuple[int, int] | ToBeDetermined = TBD,
    ) -> None:
        super().__init__(
            formula_key="stride_converter",
            name=name,
            output=Scalar(int | tuple[int, int]),
            input=Scalar(int | PaddingType | tuple[int, int] | None),
            kernel_size=Scalar(int | tuple[int, int]),
        )
        self.factory_inputs = {"input": input, "kernel_size": kernel_size}
        self._set_constraint(
            fn=stride_constraint,
            keys=[PrimitiveModel.output_key, "input", "kernel_size"],
        )

    def __call__(  # type: ignore[override]
        self,
        input: ConnectionType = NOT_GIVEN,
        kernel_size: ConnectionType = NOT_GIVEN,
        output: ConnectionType = NOT_GIVEN,
    ) -> ExtendInfo:
        return super().__call__(input=input, kernel_size=kernel_size, output=output)


class TupleConverter(PrimitiveModel):
    input: Connection
    output: Connection

    def __init__(
        self,
        name: str | None = None,
        input: int
        | PaddingType
        | tuple[int, int]
        | tuple[tuple[int, int], tuple[int, int]]
        | ToBeDetermined = TBD,
    ) -> None:
        super().__init__(
            formula_key="tuple_converter",
            name=name,
            output=Scalar(tuple[int, int] | tuple[tuple[int, int], tuple[int, int]]),
            input=Scalar(
                int
                | PaddingType
                | tuple[int, int]
                | tuple[tuple[int, int], tuple[int, int]]
                | None
            ),
        )
        self._set_constraint(
            fn=tuple_converter_constraint, keys=[PrimitiveModel.output_key, "input"]
        )

    def __call__(  # type: ignore[override]
        self, input: ConnectionType = NOT_GIVEN, output: ConnectionType = NOT_GIVEN
    ) -> ExtendInfo:
        return super().__call__(input=input, output=output)


class PrimitiveMaxPool2D(PrimitiveModel):
    input: Connection
    kernel_size: Connection
    stride: Connection
    padding: Connection
    dilation: Connection
    output: Connection

    def __init__(
        self,
        name: str | None = None,
        input: TensorValueType | ToBeDetermined = TBD,
        kernel_size: int | tuple[int, int] | ToBeDetermined = TBD,
        stride: int | tuple[int, int] | ToBeDetermined = TBD,
        padding: int
        | tuple[int, int]
        | tuple[tuple[int, int], tuple[int, int]]
        | ToBeDetermined = TBD,
        dilation: int | tuple[int, int] | ToBeDetermined = TBD,
    ) -> None:
        super().__init__(
            formula_key="max_pool2d",
            name=name,
            output=TensorType(["N", ("C_in", ...), "H_out", "W_out"]),
            input=TensorType(["N", ("C_in", ...), "H", "W"]),
            kernel_size=Scalar(tuple[int, int]),
            stride=Scalar(tuple[int, int]),
            padding=Scalar(tuple[int, int] | tuple[tuple[int, int], tuple[int, int]]),
            dilation=Scalar(tuple[int, int]),
        )
        self.factory_inputs = {
            "input": input,
            "kernel_size": kernel_size,
            "stride": stride,
            "padding": padding,
            "dilation": dilation,
        }

        self._set_constraint(
            fn=sliding_window_2d_constraints,
            keys=["output", "input", "stride", "padding", "dilation", "kernel_size"],
        )
        self._set_constraint(
            fn=general_tensor_type_constraint, keys=[PrimitiveModel.output_key, "input"]
        )

    def __call__(  # type: ignore[override]
        self,
        input: ConnectionType = NOT_GIVEN,
        kernel_size: ConnectionType = NOT_GIVEN,
        stride: ConnectionType = NOT_GIVEN,
        padding: ConnectionType = NOT_GIVEN,
        dilation: ConnectionType = NOT_GIVEN,
        output: ConnectionType = NOT_GIVEN,
    ) -> ExtendInfo:
        return super().__call__(
            input=input,
            kernel_size=kernel_size,
            stride=stride,
            padding=padding,
            dilation=dilation,
            output=output,
        )


class NormModifier(PrimitiveModel):
    """A helper model that modifes norm input. It is used for mapping
    norm values from (`-inf`, `inf`) to the interval (`1.0`, `5.0`) using a
    periodic triangular function with period 8 as shown on the figure below.
    This helper model guarantees norm values to be in an acceptable and
    meaningful range.

    ```
    5 _ _ _ _ _ _ _ _ _ _
         \\      /\\      /
          \\    /  \\    /
           \\  /    \\  /
    1 _ _ _ \\/_ _ _ \\/_ _
        |   |   |   |
        |   |   |   |
        -3   1   5   9
    ```
    """

    input: Connection
    output: Connection

    def __init__(
        self, name: str | None = None, input: TensorValueType | ToBeDetermined = TBD
    ) -> None:
        # TODO: Input should be zero rank??
        super().__init__(
            formula_key="norm_modifier",
            name=name,
            output=TensorType([]),
            input=TensorType([]),
        )
        self.factory_inputs = {"input": input}

        self._set_constraint(
            fn=general_tensor_type_constraint, keys=[PrimitiveModel.output_key, "input"]
        )

    def __call__(  # type: ignore[override]
        self, input: ConnectionType = NOT_GIVEN, output: ConnectionType = NOT_GIVEN
    ) -> ExtendInfo:
        return super().__call__(input=input, output=output)


class DistanceMatrix(PrimitiveModel):
    left: Connection
    right: Connection
    norm: Connection
    output: Connection

    # TODO: torch.cdist handles batches of matrices, for now we don't.
    def __init__(
        self,
        name: str | None = None,
        left: TensorValueType | ToBeDetermined = TBD,
        right: TensorValueType | ToBeDetermined = TBD,
    ) -> None:
        super().__init__(
            formula_key="distance_matrix",
            name=name,
            output=TensorType(["N", "M"]),
            left=TensorType(["N", "d"]),
            right=TensorType(["M", "d"]),
            norm=TensorType([]),
        )
        self.factory_inputs = {"left": left, "right": right}

        self._set_constraint(
            fn=general_tensor_type_constraint,
            keys=[PrimitiveModel.output_key, "left", "right", "norm"],
        )

    def __call__(  # type: ignore[override]
        self,
        left: ConnectionType = NOT_GIVEN,
        right: ConnectionType = NOT_GIVEN,
        norm: ConnectionType = NOT_GIVEN,
        output: ConnectionType = NOT_GIVEN,
    ) -> ExtendInfo:
        return super().__call__(left=left, right=right, norm=norm, output=output)


class PolynomialFeatures(PrimitiveModel):
    input: Connection
    degree: Connection
    output: Connection

    def __init__(
        self,
        name: str | None = None,
        degree: int | ToBeDetermined = TBD,
        input: TensorValueType | ToBeDetermined = TBD,
    ) -> None:
        self.factory_args = {"degree": degree}
        super().__init__(
            formula_key="polynomial_features",
            name=name,
            output=TensorType(["N", "d_out"]),
            input=TensorType(["N", "d_in"]),
            degree=Scalar(int, degree),
        )
        self.factory_inputs = {"input": input, "degree": degree}

        self._set_constraint(
            fn=polynomial_features_constraints, keys=["output", "input", "degree"]
        )
        self._set_constraint(
            fn=general_tensor_type_constraint, keys=[PrimitiveModel.output_key, "input"]
        )

    def __call__(  # type: ignore[override]
        self,
        input: ConnectionType = NOT_GIVEN,
        degree: ConnectionType = NOT_GIVEN,
        output: ConnectionType = NOT_GIVEN,
    ) -> ExtendInfo:
        return super().__call__(input=input, degree=degree, output=output)


class TsnePJoint(PrimitiveModel):
    squared_distances: Connection
    target_perplexity: Connection
    threshold: Connection
    output: Connection

    disposable = True

    def __init__(
        self,
        name: str | None = None,
        squared_distances: TensorValueType | ToBeDetermined = TBD,
        target_perplexity: float | ToBeDetermined = TBD,
        threshold: ConstantType | ToBeDetermined = TBD,
    ) -> None:
        super().__init__(
            formula_key="tsne_p_joint",
            name=name,
            output=TensorType(["N", "M"], float),
            squared_distances=TensorType(
                ["N", "M"]
            ),  # TODO: Can we say anything about the type of distances?
            target_perplexity=TensorType([], float),
            threshold=TensorType([], ConstantType),
        )
        self.factory_inputs = {
            "squared_distances": squared_distances,
            "target_perplexity": target_perplexity,
            "threshold": threshold,
        }

    def __call__(  # type: ignore[override]
        self,
        squared_distances: ConnectionType = NOT_GIVEN,
        target_perplexity: float | ConnectionType = NOT_GIVEN,
        threshold: ConnectionType = NOT_GIVEN,
        output: ConstantType | ConnectionType = Constant.EPSILON,
    ) -> ExtendInfo:
        return super().__call__(
            squared_distances=squared_distances,
            target_perplexity=target_perplexity,
            threshold=threshold,
            output=output,
        )


class EyeComplement(PrimitiveModel):
    N: Connection
    M: Connection
    output: Connection

    def __init__(
        self,
        name: str | None = None,
        N: int | ToBeDetermined = TBD,
        M: int | ToBeDetermined | None = None,
    ) -> None:
        super().__init__(
            formula_key="ones_with_zero_diag",
            name=name,
            output=TensorType(["N", "M"], float),
            N=Scalar(int, N),
            M=Scalar(int | None, M),
        )
        self.factory_inputs = {"N": N, "M": M}
        self._set_constraint(fn=eye_constraints, keys=["output", "N", "M"])

    def __call__(  # type: ignore[override]
        self,
        N: ConnectionType = NOT_GIVEN,
        M: ConnectionType = NOT_GIVEN,
        output: ConnectionType = NOT_GIVEN,
    ) -> ExtendInfo:
        return super().__call__(N=N, M=M, output=output)


class Eye(PrimitiveModel):
    N: Connection
    M: Connection
    output: Connection

    def __init__(
        self,
        name: str | None = None,
        N: int | ToBeDetermined = TBD,
        M: int | ToBeDetermined | None = None,
    ) -> None:
        super().__init__(
            formula_key="eye",
            name=name,
            output=TensorType(["N", "M"], float),
            N=Scalar(int, N),
            M=Scalar(int | None, M),
        )
        self.factory_inputs = {"N": N, "M": M}

        self._set_constraint(fn=eye_constraints, keys=["output", "N", "M"])

    def __call__(  # type: ignore[override]
        self,
        N: ConnectionType = NOT_GIVEN,
        M: ConnectionType = NOT_GIVEN,
        output: ConnectionType = NOT_GIVEN,
    ) -> ExtendInfo:
        return super().__call__(N=N, M=M, output=output)


class Cholesky(PrimitiveModel):
    input: Connection
    output: Connection

    def __init__(
        self, name: str | None = None, input: TensorValueType | ToBeDetermined = TBD
    ) -> None:
        super().__init__(
            formula_key="cholesky",
            name=name,
            output=TensorType(["N", "N"], float),
            input=TensorType(["N", "N"]),
        )
        self.factory_inputs = {"input": input}

    def __call__(  # type: ignore[override]
        self, input: ConnectionType = NOT_GIVEN, output: ConnectionType = NOT_GIVEN
    ) -> ExtendInfo:
        return super().__call__(input=input, output=output)


class GPRAlpha(PrimitiveModel):
    label_mu_diff: Connection
    L: Connection
    K_term: Connection
    output: Connection

    def __init__(
        self,
        name: str | None = None,
        label_mu_diff: TensorValueType | ToBeDetermined = TBD,
        L: TensorValueType | ToBeDetermined = TBD,
        K_term: TensorValueType | ToBeDetermined = TBD,
    ) -> None:
        super().__init__(
            formula_key="gpr_alpha",
            name=name,
            output=TensorType(["N", 1], float),
            label_mu_diff=TensorType(["N", 1]),
            L=TensorType(["N", "N"]),
            K_term=TensorType(["N", "N"]),
        )
        self.factory_inputs = {"label_mu_diff": label_mu_diff, "L": L, "K_term": K_term}

    def __call__(  # type: ignore[override]
        self,
        label_mu_diff: ConnectionType = NOT_GIVEN,
        L: ConnectionType = NOT_GIVEN,
        K_term: ConnectionType = NOT_GIVEN,
        output: ConnectionType = NOT_GIVEN,
    ) -> ExtendInfo:
        return super().__call__(
            label_mu_diff=label_mu_diff, L=L, K_term=K_term, output=output
        )


class GPRVOuter(PrimitiveModel):
    K: Connection
    K_term: Connection
    L: Connection
    output: Connection

    def __init__(
        self,
        name: str | None = None,
        K: TensorValueType | ToBeDetermined = TBD,
        K_term: TensorValueType | ToBeDetermined = TBD,
        L: TensorValueType | ToBeDetermined = TBD,
    ) -> None:
        super().__init__(
            formula_key="gpr_v_outer",
            name=name,
            output=TensorType(["N", "N"], float),
            K=TensorType(["N", "N"]),
            K_term=TensorType(["N", "N"]),
            L=TensorType(["N", "N"]),
        )
        self.factory_inputs = {"K": K, "K_term": K_term, "L": L}

    def __call__(  # type: ignore[override]
        self,
        K: ConnectionType = NOT_GIVEN,
        K_term: ConnectionType = NOT_GIVEN,
        L: ConnectionType = NOT_GIVEN,
        output: ConnectionType = NOT_GIVEN,
    ) -> ExtendInfo:
        return super().__call__(K=K, K_term=K_term, L=L, output=output)


class TransposedDiagonal(PrimitiveModel):
    input: Connection
    output: Connection

    def __init__(
        self, name: str | None = None, input: TensorValueType | ToBeDetermined = TBD
    ) -> None:
        super().__init__(
            formula_key="transposed_diag",
            name=name,
            output=TensorType(["N", 1]),
            input=TensorType(["N", "N"]),
        )
        self.factory_inputs = {"input": input}

        self._set_constraint(
            fn=general_tensor_type_constraint, keys=[PrimitiveModel.output_key, "input"]
        )

    def __call__(  # type: ignore[override]
        self, input: ConnectionType = NOT_GIVEN, output: ConnectionType = NOT_GIVEN
    ) -> ExtendInfo:
        return super().__call__(input=input, output=output)


class Arange(PrimitiveModel):
    start: Connection
    stop: Connection
    step: Connection
    output: Connection

    def __init__(
        self,
        name: str | None = None,
        start: int | float | ToBeDetermined = 0,
        stop: int | float | ToBeDetermined = TBD,
        step: int | float | ToBeDetermined = 1,
    ) -> None:
        init_kwargs: dict[str, Scalar | TensorType] = {
            "start": Scalar(int | float, start),
            "stop": Scalar(int | float, stop),
            "step": Scalar(int | float, step),
        }
        self.factory_inputs = {"start": start, "stop": stop, "step": step}

        all_defined = False
        if (
            not isinstance(start, ToBeDetermined)
            and not isinstance(stop, ToBeDetermined)
            and not isinstance(step, ToBeDetermined)
        ):
            all_defined = True
            val = (start - stop) / step
            # If val has decimal part take absolute of integer
            # part of it and add 1.
            # Else no decimal part, simply take absolute of val.
            val = abs(val) if int(val) == val else abs(int(val)) + 1
            val = int(val)
            init_kwargs["output"] = TensorType([] if val == 0 else [val])
        else:
            init_kwargs["output"] = TensorType(["N"])

        super().__init__(formula_key="arange", name=name, **init_kwargs)

        self.set_canonical_input("stop")

        if not all_defined:
            self._set_constraint(
                fn=arange_constraints, keys=["output", "start", "stop", "step"]
            )
        self._set_constraint(
            fn=general_tensor_type_constraint,
            keys=[PrimitiveModel.output_key, "start", "stop", "step"],
        )

    def __call__(  # type: ignore[override]
        self,
        start: ConnectionType = NOT_GIVEN,
        stop: ConnectionType = NOT_GIVEN,
        step: ConnectionType = NOT_GIVEN,
        output: ConnectionType = NOT_GIVEN,
    ) -> ExtendInfo:
        return super().__call__(start=start, stop=stop, step=step, output=output)


class BroadcastTo(PrimitiveModel):
    input: Connection
    shape: Connection
    output: Connection

    def __init__(
        self,
        shape: tuple[int, ...] | ToBeDetermined = TBD,
        name: str | None = None,
        input: TensorValueType | ToBeDetermined = TBD,
    ) -> None:
        super().__init__(
            formula_key="broadcast_to",
            name=name,
            output=TensorType([("output", ...)]),
            input=TensorType([("input", ...)]),
            shape=Scalar(tuple[int, ...], shape),
        )
        self.factory_inputs = {"input": input, "shape": shape}

        self.set_constraint(
            fn=broadcast_to_constraints, keys=["output", "shape", "input"]
        )
        self._set_constraint(
            fn=general_tensor_type_constraint, keys=[PrimitiveModel.output_key, "input"]
        )

    def __call__(  # type: ignore[override]
        self,
        input: ConnectionType = NOT_GIVEN,
        shape: ConnectionType = NOT_GIVEN,
        output: ConnectionType = NOT_GIVEN,
    ) -> ExtendInfo:
        return super().__call__(input=input, shape=shape, output=output)


class Eigvalsh(PrimitiveModel):
    K_term: Connection
    L: Connection
    threshold: Connection
    output: Connection

    def __init__(
        self,
        name: str | None = None,
        K_term: TensorValueType | ToBeDetermined = TBD,
        L: TensorValueType | ToBeDetermined = TBD,
        threshold: ConstantType | ToBeDetermined = TBD,
    ) -> None:
        super().__init__(
            formula_key="eigvalsh",
            name=name,
            output=TensorType(["N", 1], float),  # TODO: Is it always float?
            K_term=TensorType(["N", "N"]),
            L=TensorType(["N", "N"]),
            threshold=TensorType([], ConstantType),
        )
        self.factory_inputs = {"K_term": K_term, "L": L, "threshold": threshold}

    def __call__(  # type: ignore[override]
        self,
        K_term: ConnectionType = NOT_GIVEN,
        L: ConnectionType = NOT_GIVEN,
        threshold: ConstantType | ConnectionType = Constant.EPSILON,
        output: ConnectionType = NOT_GIVEN,
    ) -> ExtendInfo:
        return super().__call__(K_term=K_term, L=L, threshold=threshold, output=output)


class Squeeze(PrimitiveModel):
    input: Connection
    output: Connection

    def __init__(
        self, name: str | None = None, input: TensorValueType | ToBeDetermined = TBD
    ) -> None:
        super().__init__(
            formula_key="squeeze",
            name=name,
            output=TensorType([("Var_out", ...)]),
            input=TensorType([("Var", ...)]),
        )
        self.factory_inputs = {"input": input}

        self._set_constraint(fn=squeeze_constraints, keys=["output", "input"])
        self._set_constraint(
            fn=general_tensor_type_constraint, keys=[PrimitiveModel.output_key, "input"]
        )

    def __call__(  # type: ignore[override]
        self, input: ConnectionType = NOT_GIVEN, output: ConnectionType = NOT_GIVEN
    ) -> ExtendInfo:
        return super().__call__(input=input, output=output)


class AUCCore(PrimitiveModel):
    input: Connection
    label: Connection
    output: Connection

    def __init__(
        self,
        name: str | None = None,
        input: TensorValueType | ToBeDetermined = TBD,
        label: TensorValueType | ToBeDetermined = TBD,
    ) -> None:
        super().__init__(
            formula_key="auc_core",
            name=name,
            output=TensorType([2, "M"], float),
            input=TensorType(["N"]),
            label=TensorType(["N"]),
        )
        self.factory_inputs = {"input": input, "label": label}

    def __call__(  # type: ignore[override]
        self,
        input: ConnectionType = NOT_GIVEN,
        label: ConnectionType = NOT_GIVEN,
        output: ConnectionType = NOT_GIVEN,
    ) -> ExtendInfo:
        return super().__call__(input=input, label=label, output=output)


class Embedding(PrimitiveModel):
    input: Connection
    embedding_matrix: Connection
    output: Connection

    def __init__(
        self,
        name: str | None = None,
        num_embeddings: int | None = None,
        dim: int | None = None,
        input: TensorValueType | ToBeDetermined = TBD,
        embedding_matrix: TensorValueType | ToBeDetermined = TBD,
    ) -> None:
        out_dim: int | str = "dim" if dim is None else dim

        super().__init__(
            formula_key="primitive_embedding",
            name=name,
            output=TensorType([("N1", ...), "d1", out_dim]),
            input=TensorType([("N1", ...), "d1"], int),
            embedding_matrix=TensorType([num_embeddings, out_dim]),
        )
        self.factory_inputs = {"input": input, "embedding_matrix": embedding_matrix}

        self._set_constraint(
            fn=general_tensor_type_constraint,
            keys=[PrimitiveModel.output_key, "embedding_matrix"],
        )

    def __call__(  # type: ignore[override]
        self,
        input: ConnectionType = NOT_GIVEN,
        embedding_matrix: ConnectionType = NOT_GIVEN,
        output: ConnectionType = NOT_GIVEN,
    ) -> ExtendInfo:
        return super().__call__(
            input=input, embedding_matrix=embedding_matrix, output=output
        )


class ScaledDotProduct(PrimitiveModel):
    query: Connection
    key: Connection
    value: Connection
    attn_mask: Connection
    dropout_p: Connection
    is_causal: Connection
    scale: Connection
    output: Connection

    def __init__(
        self,
        name: str | None = None,
        is_causal: bool | ToBeDetermined = True,
        scale: None | int | float | ToBeDetermined = None,
        dropout_p: float | ToBeDetermined = 0.0,
        use_attn_mask: bool = False,
        query: TensorValueType | ToBeDetermined = TBD,
        key: TensorValueType | ToBeDetermined = TBD,
        value: TensorValueType | ToBeDetermined = TBD,
        attn_mask: TensorValueType | ToBeDetermined = TBD,
    ) -> None:
        # TODO: Reconsider how to get attn_mask, could it be a scalar?
        assert (
            not isinstance(is_causal, bool) or not is_causal or not use_attn_mask
        ), "Causal attention is not support attn_mask!"
        assert isinstance(use_attn_mask, bool), "use_attn_mask must be a boolean value!"
        self.use_attn_mask = use_attn_mask

        formula_key = "scaled_dot_product_attention"
        kwargs: dict[str, TensorType | Scalar] = {
            "output": TensorType([("Var", ...), "L", "O"], float),
            "query": TensorType([("Var", ...), "L", "E"]),
            "key": TensorType([("Var", ...), "S", "E"]),
            "value": TensorType([("Var", ...), "S", "O"]),
            "dropout_p": Scalar(float, dropout_p),
            "attn_mask": Scalar(NoneType, None),
            "is_causal": Scalar(bool, is_causal),
            "scale": Scalar(NoneType | int | float, scale),
        }

        if use_attn_mask:
            kwargs["attn_mask"] = TensorType(["L", "S"], value=TBD)

        super().__init__(formula_key=formula_key, name=name, **kwargs)
        self.factory_inputs = {
            "query": query,
            "key": key,
            "value": value,
            "dropout_p": dropout_p,
            "is_causal": is_causal,
            "scale": scale,
            "attn_mask": attn_mask,
        }

    def __call__(  # type: ignore[override]
        self,
        query: ConnectionType = NOT_GIVEN,
        key: ConnectionType = NOT_GIVEN,
        value: ConnectionType = NOT_GIVEN,
        dropout_p: ConnectionType = NOT_GIVEN,
        is_causal: ConnectionType = NOT_GIVEN,
        scale: ConnectionType = NOT_GIVEN,
        output: ConnectionType = NOT_GIVEN,
        *,
        attn_mask: ConnectionType = NOT_GIVEN,
    ) -> ExtendInfo:
        if (
            not self.use_attn_mask
            and attn_mask is not NOT_GIVEN
            and not isinstance(attn_mask, str)
            and isinstance(attn_mask, IOKey)
            and attn_mask._value is not None  # TODO: Here will be updated!
        ):
            raise KeyError(
                "Model does not have 'attn_mask' input. Got attn_mask argument!"
            )

        return super().__call__(
            query=query,
            key=key,
            value=value,
            dropout_p=dropout_p,
            is_causal=is_causal,
            scale=scale,
            output=output,
            attn_mask=attn_mask,
        )


class PositionalEncoding(PrimitiveModel):
    input: Connection
    hidden_dim: Connection
    max_len: Connection
    output: Connection

    # TODO: Try to move to Logical composite models.
    def __init__(
        self,
        hidden_dim: int | ToBeDetermined,
        name: str | None = None,
        max_len: int | ToBeDetermined = 5000,
        input: TensorValueType | ToBeDetermined = TBD,
    ) -> None:
        self.factory_args = {"hidden_dim": hidden_dim, "max_len": max_len}

        super().__init__(
            formula_key="positional_encoding",
            name=name,
            output=TensorType([("N1", ...)]),
            input=TensorType([("N1", ...)]),
            hidden_dim=Scalar(int, hidden_dim),
            max_len=Scalar(int, max_len),
        )
        self.factory_inputs = {
            "input": input,
            "hidden_dim": hidden_dim,
            "max_len": max_len,
        }

    def __call__(  # type: ignore[override]
        self,
        input: ConnectionType = NOT_GIVEN,
        hidden_dim: ConnectionType = NOT_GIVEN,
        max_len: ConnectionType = NOT_GIVEN,
        output: ConnectionType = NOT_GIVEN,
    ) -> ExtendInfo:
        return super().__call__(
            input=input, hidden_dim=hidden_dim, max_len=max_len, output=output
        )


class SwapAxes(PrimitiveModel):
    input: Connection
    axis1: Connection
    axis2: Connection
    output: Connection

    def __init__(
        self,
        axis1: int | ToBeDetermined,
        axis2: int | ToBeDetermined,
        name: str | None = None,
        input: TensorValueType | ToBeDetermined = TBD,
    ) -> None:
        self.factory_args = {"axis1": axis1, "axis2": axis2}

        super().__init__(
            formula_key="swapaxes",
            name=name,
            output=TensorType([("Var_out", ...)]),
            input=TensorType([("Var_in", ...)]),
            axis1=Scalar(int, axis1),
            axis2=Scalar(int, axis2),
        )
        self.factory_inputs = {"input": input, "axis1": axis1, "axis2": axis2}

        self._set_constraint(
            fn=swap_axes_constraints, keys=["output", "input", "axis1", "axis2"]
        )
        self._set_constraint(
            fn=general_tensor_type_constraint, keys=[PrimitiveModel.output_key, "input"]
        )

    def __call__(  # type: ignore[override]
        self,
        input: ConnectionType = NOT_GIVEN,
        axis1: ConnectionType = NOT_GIVEN,
        axis2: ConnectionType = NOT_GIVEN,
        output: ConnectionType = NOT_GIVEN,
    ) -> ExtendInfo:
        return super().__call__(input=input, axis1=axis1, axis2=axis2, output=output)


class Where(PrimitiveModel):
    cond: Connection
    input1: Connection
    input2: Connection
    output: Connection

    def __init__(
        self,
        name: str | None = None,
        cond: TensorValueType | ToBeDetermined = TBD,
        input1: TensorValueType | ToBeDetermined = TBD,
        input2: TensorValueType | ToBeDetermined = TBD,
    ) -> None:
        super().__init__(
            formula_key="where",
            name=name,
            output=TensorType([("Var_out", ...)]),
            cond=TensorType([("Var3", ...)], bool, TBD),
            input1=TensorType([("Var1", ...)]),
            input2=TensorType([("Var2", ...)]),
        )
        self.factory_inputs = {"cond": cond, "input1": input1, "input2": input2}

        # TODO: Find a way to handle this with only bcast
        self._set_constraint(
            fn=where_constrains, keys=["output", "cond", "input1", "input2"]
        )
        self._set_constraint(
            fn=general_tensor_type_constraint,
            keys=[PrimitiveModel.output_key, "input1", "input2"],
        )

    def __call__(  # type: ignore[override]
        self,
        cond: ConnectionType = NOT_GIVEN,
        input1: ConnectionType = NOT_GIVEN,
        input2: ConnectionType = NOT_GIVEN,
        output: ConnectionType = NOT_GIVEN,
    ) -> ExtendInfo:
        return super().__call__(cond=cond, input1=input1, input2=input2, output=output)


class IsNan(PrimitiveModel):
    input: Connection
    output: Connection

    def __init__(
        self, name: str | None = None, input: TensorValueType | ToBeDetermined = TBD
    ) -> None:
        super().__init__(
            formula_key="isnan",
            name=name,
            output=TensorType([("Var", ...)], bool),
            input=TensorType([("Var", ...)]),
        )
        self.factory_inputs = {"input": input}

    def __call__(  # type: ignore[override]
        self, input: ConnectionType = NOT_GIVEN, output: ConnectionType = NOT_GIVEN
    ) -> ExtendInfo:
        return super().__call__(input=input, output=output)


class Unique(PrimitiveModel):
    input: Connection
    output: Connection

    def __init__(
        self, name: str | None = None, input: TensorValueType | ToBeDetermined = TBD
    ) -> None:
        super().__init__(
            formula_key="unique",
            name=name,
            input=TensorType([("Var1", ...)]),
            output=TensorType([("Var2", ...)]),
        )
        self.factory_inputs = {"input": input}

    def __call__(  # type: ignore[override]
        self, input: ConnectionType = NOT_GIVEN, output: ConnectionType = NOT_GIVEN
    ) -> ExtendInfo:
        return super().__call__(input=input, output=output)


class Trapezoid(PrimitiveModel):
    y: Connection
    x: Connection
    output: Connection

    def __init__(
        self,
        name: str | None = None,
        x: TensorValueType | ToBeDetermined = TBD,
        y: TensorValueType | ToBeDetermined = TBD,
    ) -> None:
        super().__init__(
            formula_key="trapezoid",
            name=name,
            output=TensorType([]),
            y=TensorType([("Var", ...)]),
            x=TensorType([("Var", ...)]),
        )
        self.factory_inputs = {"y": y, "x": x}

    def __call__(  # type: ignore[override]
        self,
        y: ConnectionType = NOT_GIVEN,
        x: ConnectionType = NOT_GIVEN,
        output: ConnectionType = NOT_GIVEN,
    ) -> ExtendInfo:
        return super().__call__(y=y, x=x, output=output)


class NanToNum(PrimitiveModel):
    input: Connection
    nan: Connection
    posinf: Connection
    neginf: Connection
    output: Connection

    def __init__(
        self,
        name: str | None = None,
        nan: float | ToBeDetermined = 0.0,
        posinf: float | None | ToBeDetermined = None,
        neginf: float | None | ToBeDetermined = None,
        input: TensorValueType | ToBeDetermined = TBD,
    ) -> None:
        super().__init__(
            formula_key="nan_to_num",
            name=name,
            output=TensorType([("Var", ...)]),
            input=TensorType([("Var", ...)]),
            nan=Scalar(float | None, nan),
            posinf=Scalar(float | None, posinf),
            neginf=Scalar(float | None, neginf),
        )
        self.factory_inputs = {
            "input": input,
            "nan": nan,
            "posinf": posinf,
            "neginf": neginf,
        }
        # TODO: Any constraints required?

    def __call__(  # type: ignore[override]
        self,
        input: ConnectionType = NOT_GIVEN,
        nan: ConnectionType = NOT_GIVEN,
        posinf: ConnectionType = NOT_GIVEN,
        neginf: ConnectionType = NOT_GIVEN,
        output: ConnectionType = NOT_GIVEN,
    ) -> ExtendInfo:
        return super().__call__(
            input=input, nan=nan, posinf=posinf, neginf=neginf, output=output
        )


class Pad(PrimitiveModel):
    input: Connection
    pad_width: Connection
    output: Connection

    def __init__(
        self,
        name: str | None = None,
        pad_width: list[tuple[int, int]] | ToBeDetermined = TBD,
        input: TensorValueType | ToBeDetermined = TBD,
    ) -> None:
        super().__init__(
            formula_key="pad",
            name=name,
            output=TensorType([("Var2", ...)]),
            input=TensorType([("Var1", ...)]),
            pad_width=Scalar(tuple[tuple[int, int], ...] | ToBeDetermined, pad_width),
        )
        self.factory_inputs = {"input": input, "pad_width": pad_width}

        # Set constraints.
        self._set_constraint(
            fn=pad_constraints, keys=[PrimitiveModel.output_key, "input", "pad_width"]
        )

    def __call__(  # type: ignore[override]
        self,
        input: ConnectionType = NOT_GIVEN,
        pad_width: ConnectionType = NOT_GIVEN,
        output: ConnectionType = NOT_GIVEN,
    ) -> ExtendInfo:
        return super().__call__(input=input, pad_width=pad_width, output=output)<|MERGE_RESOLUTION|>--- conflicted
+++ resolved
@@ -22,11 +22,8 @@
     TBD,
     Connection,
     ConnectionType,
-<<<<<<< HEAD
+    IOKey,
     TensorValueType,
-=======
-    IOKey,
->>>>>>> 4ebda010
     ToBeDetermined,
 )
 from ..framework.constraints import (
@@ -1162,6 +1159,7 @@
             "end_dim": Scalar(int, end_dim),
         }
         super().__init__(formula_key="flatten", name=name, **key_definitions)
+        # self.factory_inputs = {"input": input}
         self.factory_inputs = {
             "input": input,
             "start_dim": start_dim,
