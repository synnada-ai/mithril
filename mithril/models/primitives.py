--- conflicted
+++ resolved
@@ -1128,17 +1128,12 @@
         super().__init__(
             formula_key="concat",
             name=name,
-<<<<<<< HEAD
-            output=BaseKey(shape=[("Var_out", ...)], type=Tensor),
+            output=BaseKey(type=Tensor[int | float | bool]),
             input=BaseKey(
                 type=list[Tensor[int | float | bool]]
                 | tuple[Tensor[int | float | bool], ...],
                 value=input,
             ),
-=======
-            output=BaseKey(shape=[("Var_out", ...)], type=Tensor[int | float | bool]),
-            input=BaseKey(type=list[Tensor[int | float | bool]], value=input),
->>>>>>> 03dd713b
             axis=BaseKey(type=int | None, value=axis),
         )
 
