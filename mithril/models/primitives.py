--- conflicted
+++ resolved
@@ -640,35 +640,6 @@
         return super().__call__(input=input, cutoff=cutoff, output=output)
 
 
-<<<<<<< HEAD
-=======
-class Sine(SingleInputOperation):
-    def __init__(
-        self, input: Tensor[Any] | ToBeDetermined = TBD, *, name: str | None = None
-    ) -> None:
-        super().__init__(
-            formula_key="sin",
-            name=name,
-            polymorphic_constraint=False,
-            input=input,
-            output=BaseKey(shape=[("Var", ...)], type=Tensor[float]),
-        )
-
-
-class Cosine(SingleInputOperation):
-    def __init__(
-        self, input: Tensor[Any] | ToBeDetermined = TBD, *, name: str | None = None
-    ) -> None:
-        super().__init__(
-            formula_key="cos",
-            name=name,
-            polymorphic_constraint=False,
-            input=input,
-            output=BaseKey(shape=[("Var", ...)], type=Tensor[float]),
-        )
-
-
->>>>>>> 2d152215
 class Sign(SingleInputOperation):
     def __init__(
         self, input: Tensor[Any] | ToBeDetermined = TBD, *, name: str | None = None
