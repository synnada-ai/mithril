--- conflicted
+++ resolved
@@ -21,11 +21,7 @@
 from .. import core
 from ..core import DataType
 from .parallel import Parallel
-<<<<<<< HEAD
-from .utils import StaticScalar
-=======
-from .utils import DtypeBits
->>>>>>> c44e3055
+from .utils import DtypeBits, StaticScalar
 
 __all__ = ["Backend"]
 
