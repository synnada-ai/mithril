# Copyright 2022 Synnada, Inc.
#
# Licensed under the Apache License, Version 2.0 (the "License");
# you may not use this file except in compliance with the License.
# You may obtain a copy of the License at
#
#     http://www.apache.org/licenses/LICENSE-2.0
#
# Unless required by applicable law or agreed to in writing, software
# distributed under the License is distributed on an "AS IS" BASIS,
# WITHOUT WARRANTIES OR CONDITIONS OF ANY KIND, either express or implied.
# See the License for the specific language governing permissions and
# limitations under the License.

import atexit
import contextlib
import os
import pickle
import struct
import time
from collections.abc import ByteString, Callable, Iterable, Sequence
from dataclasses import dataclass
from enum import Enum
from functools import partial
from multiprocessing import shared_memory
from typing import Any, overload

import numpy as np
import torch
import torch.distributed as dist
from torch.distributed._tensor import DeviceMesh

from .... import core
from ....utils.utils import binary_search, find_dominant_type
from ...utils import DtypeSubTypes

AVAILABLE_BACKEND_TYPES = ["cpu", "cuda"]

ArrayType = torch.Tensor
NestedTensorType = int | float | bool | Sequence["NestedTensorType"]
dtype_map: dict[str, torch.dtype] = {
<<<<<<< HEAD
    "int8": torch.int8,
=======
    "uint8": torch.uint8,
>>>>>>> c44e3055
    "int16": torch.int16,
    "int32": torch.int32,
    "int": torch.int32,
    "int64": torch.int64,
    "long": torch.int64,
    "float16": torch.float16,
    "bfloat16": torch.bfloat16,
    "float32": torch.float32,
    "float": torch.float32,
    "float64": torch.float64,
    "double": torch.float64,
    "bool": torch.bool,
}


def tsne_softmax(
    input_tensor: torch.Tensor,
    diag_zero: bool = False,
    zero_index: int | None = None,
) -> torch.Tensor:
    input_tensor = input_tensor - torch.max(input_tensor, dim=1, keepdim=True)[0]
    e = torch.exp(input_tensor)
    if zero_index is None:
        if diag_zero:
            e.fill_diagonal_(0.0)
    else:
        e[:, zero_index] = 0.0
    s = torch.sum(e, dim=1, keepdim=True)
    return e / s


def calc_prob_matrix(
    negative_dist_sq: torch.Tensor,
    sigmas: torch.Tensor,
    zero_index: int | None = None,
) -> torch.Tensor:
    """Convert a distances matrix to a matrix of probabilities.
    Parameters
    ----------
    negative_dist_sq : jax.Array
        Square of distance matrix multiplied by (-1).
    sigmas : jax.Array
        Sigma values according to desired perplexity
        Sigmas calculated using binary search.
    zero_index : int, optional
        The index to be set 0, by default None.
    Returns
    -------
    jax.Array
        Returns conditional probabilities using distance matrix.
    """
    two_sig_sq = 2.0 * torch.square(sigmas.reshape((-1, 1)))
    if two_sig_sq.shape[0] == 1:
        dist_sig = [negative_dist_sq / two_sig_sq, 0][torch.squeeze(two_sig_sq) == 0.0]
        assert isinstance(dist_sig, torch.Tensor)

    else:
        mask = two_sig_sq == 0.0
        dist_sig = torch.zeros_like(negative_dist_sq)
        dist_sig[~mask[:, 0], :] = negative_dist_sq[~mask[:, 0], :] / two_sig_sq[~mask]

    return tsne_softmax(input_tensor=dist_sig, diag_zero=True, zero_index=zero_index)


def perplexity_fn(
    negative_dist_sq: torch.Tensor,
    sigmas: torch.Tensor,
    zero_index: int,
    threshold: torch.Tensor,
) -> torch.Tensor:
    """Wrapper function for quick calculation of
        perplexity over a distance matrix.
    Parameters
    ----------
    negative_dist_sq : np.ndarray
        Square of distance matrix multiplied by (-1).
    sigmas : np.ndarray, optional
        Sigma values according to desired perplexity
        Sigmas calculated using binary search, by default None.
    zero_index : int, optional
        The index to be set 0, by default None.
    Returns
    -------
    float
        Returns current perplexity result.
    """
    prob_matrix = calc_prob_matrix(negative_dist_sq, sigmas, zero_index)
    prob_matrix = torch.clip(prob_matrix, threshold, (1 - threshold))
    entropy = -torch.sum(prob_matrix * torch.log2(prob_matrix), 1)
    perplexity = 2**entropy
    return perplexity


def find_optimal_sigmas(
    negative_dist_sq: torch.Tensor,
    target_perplexity: torch.Tensor,
    threshold: torch.Tensor,
) -> torch.Tensor:
    """For each row of distances matrix, find sigma that results
    in target perplexity for that role.
    Parameters
    ----------
    negative_dist_sq : np.ndarray
        Square of distance matrix multiplied by (-1).
    target_perplexity : torch.Tensor
        Desired perplexity value.
    Returns
    -------
    np.ndarray
        Returns optimal sigma values.
    """
    sigmas: list[float] = []

    # Make fn that returns perplexity of this row given sigma
    def eval_fn(sigma: float, i: int) -> torch.Tensor:
        return perplexity_fn(negative_dist_sq[i, :], torch.tensor(sigma), i, threshold)

    # For each row of the matrix (each point in our dataset)
    for i in range(negative_dist_sq.shape[0]):
        eval_fn_p = partial(eval_fn, i=i)

        # Binary search over sigmas to achieve target perplexity
        # TODO: fix types!
        low, high = binary_search(eval_fn_p, target_perplexity, lower=0.0)
        correct_sigma = (low + high) / 2
        # Append the resulting sigma to our output array
        sigmas.append(correct_sigma)
    return torch.tensor(sigmas)


def get_device(device: str) -> torch.device:
    try:
        return torch.device(device)
    except RuntimeError as err:
        raise RuntimeError(
            f"Specified device: '{device}' is not available! \
            Available devices: {get_available_devices()}"
        ) from err


def get_available_devices() -> list[str]:
    devices = ["cpu:0"]
    if torch.cuda.is_available():
        devices += [f"cuda:{i}" for i in range(torch.cuda.device_count())]
    if torch.backends.mps.is_available() and torch.backends.mps.is_built():
        devices += ["mps:0"]

    return devices


def handle_data_precision(data: torch.Tensor, precision: int) -> torch.Tensor:
    _dtype = data.dtype
    dtype: torch.dtype
    # Do not make any changes to boolean types.
    if _dtype != torch.bool:
        if (
            not torch.is_floating_point(data)
            and not torch.is_complex(data)
            and _dtype != getattr(torch, f"int{precision}")
        ):
            dtype = getattr(torch, f"int{precision}")
            data = data.type(dtype)
        elif torch.is_floating_point(data) and _dtype != getattr(
            torch, f"float{precision}"
        ):
            dtype = getattr(torch, f"float{precision}")
            data = data.type(dtype)
    return data


def handle_data_dtype(data: torch.Tensor, dtype: core.Dtype | int) -> torch.Tensor:
    dtype = core.Dtype(dtype)

    if data.dtype != dtype_map[dtype.name]:
        as_type = dtype_map[dtype.name]
        assert as_type is not None
        return data.type(as_type)
    return data


def get_precision(data: torch.Tensor) -> int:
    return data.dtype.itemsize * 8


def get_subtype(data: torch.Tensor) -> str:
    # TODO: cover uint dtypes
    if not torch.is_floating_point(data) and not torch.is_complex(data):
        return "int"
    elif torch.is_floating_point(data):
        return "float"
    return ""


def calculate_tpr_fpr(
    threshold: torch.Tensor, input: torch.Tensor, label: torch.Tensor
) -> tuple[torch.Tensor, torch.Tensor]:
    input_c = input.clone()

    n_positive = (label == 1).sum()
    n_negative = len(label) - n_positive

    input_c = torch.where(input_c >= threshold, 1, 0)
    true_positives = torch.sum((input_c == 1) & (label == 1))
    false_positives = torch.sum((input_c == 1) & (label == 0))

    fpr = false_positives / n_negative
    tpr = true_positives / n_positive
    return tpr, fpr


def log_sigmoid(
    input: torch.Tensor, log: Callable[..., torch.Tensor], robust: bool
) -> torch.Tensor:
    min = torch.minimum(torch.tensor(0, device=input.device, dtype=input.dtype), input)
    input = torch.exp(-torch.abs(input))
    if not robust:
        return min - torch.log1p(input)
    return min - log(1 + input)


def log_softmax(
    input: torch.Tensor, log: Callable[..., torch.Tensor], robust: bool, axis: int = -1
) -> torch.Tensor:
    if not robust:
        return torch.log_softmax(input, dim=None)
    return input - log(torch.exp(input).sum(dim=axis, keepdim=True))


def calculate_binary_class_weight(labels: torch.Tensor) -> torch.Tensor:
    labels = labels.double()
    return (1 - labels.mean()) / labels.mean()


def calculate_categorical_class_weight(
    labels: torch.Tensor, num_classes: int
) -> torch.Tensor:
    one_hot = torch.eye(num_classes)[labels]
    return calculate_class_weight(one_hot)


def calculate_class_weight(labels: torch.Tensor) -> torch.Tensor:
    return (
        (1 / labels.sum(dim=tuple(i for i in range(labels.ndim) if i != 1)))
        * labels.sum()
        / labels.shape[1]
    )


def calculate_cross_entropy_class_weights(
    input: torch.Tensor,
    labels: torch.Tensor,
    is_categorical: bool,
    weights: bool | list[float],
) -> torch.Tensor:
    _weights = None
    if isinstance(weights, bool):
        if is_categorical:
            _weights = (
                calculate_categorical_class_weight(labels, input.size(1))
                .type(input.dtype)
                .to(input.device)
                if weights
                else torch.ones(input.size(1), dtype=input.dtype, device=input.device)
            )
        else:
            _weights = (
                calculate_class_weight(labels)
                if weights
                else torch.ones(input.size(1), dtype=input.dtype, device=input.device)
            )
    else:
        _weights = (
            torch.tensor(weights, dtype=input.dtype, device=input.device)
            .type(input.dtype)
            .to(input.device)
        )
        if _weights.ndim > 1:
            raise ValueError(f"Provided weights: '{weights}' must be 1D list.")
    if not is_categorical:
        shape = [1 for _ in range(input.ndim)]
        shape[1] = input.shape[1]
        _weights = _weights.reshape(shape)
    return _weights


def jit(*args: Any, device: str, **kwargs: Any) -> Callable[..., torch.Tensor]:
    backend = "inductor"
    if "mps" in device:
        backend = "aot_eager"

    return torch.compile(*args, backend=backend, **kwargs)


def init_dist_group(
    rank: int, world_size: int, device: str = "cpu", port: str = ""
) -> None:
    os.environ["MASTER_ADDR"] = "localhost"
    os.environ["MASTER_PORT"] = port
    os.environ["WORLD_SIZE"] = str(world_size)
    os.environ["RANK"] = str(rank)
    # TODO: device must be cpu or cuda test it
    backend_type = "gloo" if device == "cpu" else "nccl"
    if backend_type == "nccl":
        torch.cuda.set_device(rank)

    assert (
        device in AVAILABLE_BACKEND_TYPES
    ), f"Provided device type {device} is not available. \
        Available device types: {AVAILABLE_BACKEND_TYPES}"

    dist.init_process_group(backend=backend_type, rank=rank, world_size=world_size)


# TODO: Reconsider this overload logic after python supports
# intersection and negation in typing https://github.com/python/typing/issues/213


@overload
def apply_to_all_elems[T1, T2](
    fn: Callable[[T1], T2], data: dict[Any, T1]
) -> dict[Any, T2]: ...


@overload
def apply_to_all_elems[T1, T2](fn: Callable[[T1], T2], data: list[T1]) -> list[T2]: ...


@overload
def apply_to_all_elems[T1, T2](
    fn: Callable[[T1], T2], data: tuple[T1, ...]
) -> tuple[T2, ...]: ...


@overload
def apply_to_all_elems[T1, T2](fn: Callable[[T1], T2], data: T1) -> T2: ...


def apply_to_all_elems[T1, T2](
    fn: Callable[[T1], T2],
    data: T1 | dict[Any, T1] | tuple[T1, ...] | list[T1],
) -> T2 | dict[Any, T2] | tuple[T2, ...] | list[T2]:
    if isinstance(data, dict):
        return {key: apply_to_all_elems(fn, value) for key, value in data.items()}
    elif isinstance(data, tuple):
        return tuple(apply_to_all_elems(fn, value) for value in data)
    elif isinstance(data, list):
        return [apply_to_all_elems(fn, value) for value in data]
    else:
        return fn(data)


class Instructions(Enum):
    SHARD = 0  # Shard tensor across devices
    REPLICATE = 1  # Replicate tensor across devices
    BROADCAST = 2  # Broadcast tensor across devices
    FULL_TENSOR = 3  # Gather the full tensor from shards
    REGISTER_CALLABLE = 4  # Register a new callable function
    RUN_REGISTERED = 5  # Run the registered callable function
    RUN_OP = 6  # Run a aten operation
    DELETE = 7  # Delete a tensor
    EXIT = 8
    PARALELLIZE = 9
    INIT_MESH = 10


@dataclass
class TensorRef:
    id: int


class SharedCyclicQueue:
    """
    A class for a shared cyclic queue implemented using shared memory.
    """

    PAIR_SIZE = 1024
    NUM_ELEMENTS = 256  # Max elements in the queue (index stored in a byte)
    INT_SIZE = struct.calcsize("i")
    IMMEDIATE = b"\x5f\xff\xff\xff\xff\xff\xff\xff"
    TENSOR_REF = b"\x4f\xff\xff\xff\xff\xff\xff\xff"

    # Decided wrt
    MIN_WAIT_TIME = (
        10e-9  # 10 nanoseconds, minimum wait time typical for lower CAS latency
    )
    MAX_WAIT_TIME = 1e-6

    def __init__(self, nprocesses: int):
        self._index = 0
        self._nprocesses = nprocesses

        # Storing all indexes with a byte to able to lock free read/write operations
        # Assumed that all systems word size is at least 8 bits, so we are not going to
        # encounter any corrupted data while reading or writing the index.
        index_size = nprocesses
        self._shm = shared_memory.SharedMemory(
            create=True, size=self.NUM_ELEMENTS * self.PAIR_SIZE + index_size
        )

        atexit.register(self._cleanup)

    def write(
        self,
        opcode1: int,
        opcode2: int,
        args: tuple[Any, ...] | None = None,
        kwargs: dict[str, Any] | None = None,
    ) -> None:
        if args is None:
            args = tuple()
        if kwargs is None:
            kwargs = {}

        if not (0 <= self._index < self.NUM_ELEMENTS):
            raise IndexError("Index out of range.")

        reader_indexes = self._get_reader_indexes()
        if -1 in reader_indexes:
            raise RuntimeError("Reader has died. Cannot write to the queue.")

        wait_time = SharedCyclicQueue.MIN_WAIT_TIME
        # Writer process checks if there is any reader trying to read the next index
        # If any reader is still reading the next index, writer waits.

        # To make sure that the next index is not being read by any reader
        while self._next_index() in self._get_reader_indexes():
            time.sleep(wait_time)
            wait_time = min(wait_time * 2, SharedCyclicQueue.MAX_WAIT_TIME)

        self._write_memory(self._index, opcode1, opcode2, args, kwargs)

        self._index = self._next_index()
        self._shm.buf[0:1] = self._index.to_bytes()  # Write writer index

    def read(self, rank: int) -> tuple[int, int, tuple[Any, ...], dict[str, Any]]:
        if not (0 <= self._index < self.NUM_ELEMENTS):
            raise IndexError("Index out of range.")

        wait_time = SharedCyclicQueue.MIN_WAIT_TIME
        # Reader must check if the next row is valid instruction.
        # In our queue, only 1 writer exists so we should only check its index.

        # To make sure that the next index is not being written by any writer
        while self._index == self._get_writer_index():
            time.sleep(wait_time)
            wait_time = min(wait_time * 2, SharedCyclicQueue.MAX_WAIT_TIME)

        opcode1, opcode2, args, kwargs = self._read_memory(self._index)

        # Update reader index
        self._index = self._next_index()
        self._shm.buf[rank : rank + 1] = self._index.to_bytes()

        return opcode1, opcode2, args, kwargs

    def _write_memory(
        self,
        index: int,
        op_code1: int,
        op_code2: int,
        args: Any,
        kwargs: Any = None,
    ) -> None:
        if kwargs is None:
            kwargs = {}

        # Write op to shared memory
        #   process indexes| NUM ELEMENTS * (opcode1| opcode2| arg_identifier|       args| kwargs?)| # noqa: E501
        # 4 byte * nprocess| NUM ELEMENTS * ( 4 byte|  4 byte|         4 byte|           1012 byte)| # noqa: E501
        #                                   (                       1024 byte                     )  # noqa: E501

        op_code1_bytes = struct.pack("i", op_code1)
        op_code2_bytes = struct.pack("i", op_code2)

        offset = self._nprocesses + index * self.PAIR_SIZE
        self._shm.buf[offset : offset + 8] = op_code1_bytes + op_code2_bytes

        args_identifier, args_bytes, kwargs_bytes = self._encode_args_kwargs(
            args, kwargs
        )
        self._shm.buf[offset + 8 : offset + 12] = args_identifier
        self._shm.buf[offset + 12 : offset + 12 + len(args_bytes)] = args_bytes

        if kwargs_bytes:
            self._shm.buf[
                offset + 12 + len(args_bytes) : offset
                + 12
                + len(args_bytes)
                + len(kwargs_bytes)
            ] = kwargs_bytes

    def _read_memory(
        self, index: int
    ) -> tuple[int, int, tuple[Any, ...], dict[str, Any]]:
        offset = self._nprocesses + index * self.PAIR_SIZE
        opcode1, opcode2 = struct.unpack("2i", self._shm.buf[offset : offset + 8])
        args_identifier = self._shm.buf[offset + 8 : offset + 12]
        args, kwargs = self._decode_args_kwargs(offset + 12, args_identifier)

        return opcode1, opcode2, args, kwargs

    def _encode_args_kwargs(self, args: Any, kwargs: Any) -> tuple[bytes, bytes, bytes]:
        # Args identifer identifies how args byte encoded
        # First bit indicates whether args are pickled or not
        # Second bit indicates whether kwargs are exists or not
        # Next 15 bit is an integer indicates where args ends relatively
        # Next 15 bit is an integer indicates where kwargs ends relatively
        need_pickle = self._args_need_pickle(args)
        args_identifier = f"{int(need_pickle)}{int(bool(kwargs))}".ljust(2, "0")

        if args is None:
            args_bytes = b""
            args_identifier += "0" * 15
        elif need_pickle:
            args_bytes = pickle.dumps(args)
            args_identifier += f"{len(args_bytes):015b}"
        else:
            args_bytes = self._args_to_bytes(args)
            args_identifier += f"{len(args_bytes):015b}"

        if kwargs:
            kwargs_bytes = pickle.dumps(kwargs)
            args_identifier += f"{len(kwargs_bytes) + len(args_bytes):015b}"
        else:
            kwargs_bytes = b""
            args_identifier += "0" * 15

        return (
            int(args_identifier, 2).to_bytes(4, byteorder="little"),
            args_bytes,
            kwargs_bytes,
        )

    def _decode_args_kwargs(
        self, offset: int, args_identifier: bytes
    ) -> tuple[tuple[Any, ...], dict[str, Any]]:
        b_args_identifier = bin(int.from_bytes(args_identifier, "little"))[2:].zfill(32)
        args_length = int(b_args_identifier[2:17], 2)
        kwargs_length = int(b_args_identifier[17:], 2) - args_length

        args = self._decode_args(offset, args_length, b_args_identifier[0] == "1")
        kwargs = (
            self._decode_kwargs(offset, args_length, kwargs_length)
            if kwargs_length > 0
            else {}
        )

        return args, kwargs

    def _decode_args(self, offset: int, args_length: int, pickled: bool) -> Any:
        if args_length == 0:
            return []
        elif pickled:
            # Args are pickeld, unpickle.
            return pickle.loads(self._shm.buf[offset : offset + args_length])
        else:
            # Args are converted to bytes without pickling
            return self._bytes_to_args(
                self._shm.buf[offset : offset + args_length], args_length // 12
            )

    def _decode_kwargs(
        self, offset: int, args_length: int, kwargs_length: int
    ) -> dict[str, Any]:
        return pickle.loads(
            self._shm.buf[offset + args_length : offset + args_length + kwargs_length]
        )

    def _args_to_bytes(self, args: Iterable[int | float | TensorRef]) -> bytes:
        args_bytes = b""
        for elem in args:
            args_bytes += self._value_to_byte(elem)

        return args_bytes

    def _value_to_byte(self, value: int | float | TensorRef) -> bytes:
        res_byte = b""
        if isinstance(value, int):
            # Immediate int
            res_byte += struct.pack("i", value)
            res_byte += self.IMMEDIATE
        elif isinstance(value, float):
            res_byte += b"\x00\x00\x00\x00"
            res_byte += struct.pack("d", value)
        else:
            res_byte += struct.pack("i", value)
            res_byte += self.TENSOR_REF

        return res_byte

    def _bytes_to_args(self, bytes: ByteString, n_args: int) -> list[int | float]:
        return [self._byte_to_value(bytes[i * 12 : i * 12 + 12]) for i in range(n_args)]

    def _byte_to_value(self, byte: ByteString) -> int | float:
        value = None
        int_bytes = byte[:4]
        float_bytes = byte[4:12]

        if float_bytes == self.IMMEDIATE or float_bytes == self.TENSOR_REF:
            value = struct.unpack("i", int_bytes)[0]
        else:
            value = struct.unpack("d", float_bytes)[0]

        return value

    def _args_need_pickle(self, args: Any) -> bool:
        if isinstance(args, Sequence):
            return any(not isinstance(elem, int | float) for elem in args)

        elif isinstance(args, int | float):
            return False

        return True

    def _next_index(self) -> int:
        return (self._index + 1) % self.NUM_ELEMENTS

    def _get_reader_indexes(self) -> list[int]:
        return [idx for idx in self._shm.buf[0 : self._nprocesses]]

    def _get_writer_index(self) -> int:
        return self._shm.buf[0]

    def _cleanup(self, rank: int | None = None) -> None:
        if rank is not None:
            # Set reader index to -1 to inform the writer reader is not reading anymore.
            with contextlib.suppress(Exception):
                self._shm.buf[rank] = -1

        try:
            self._shm.close()
            self._shm.unlink()
        except FileNotFoundError:
            pass


def check_device_mesh(base_mesh: DeviceMesh, device_mesh: tuple[int, ...]) -> None:
    for idx, dim in enumerate(device_mesh):
        if dim < 1:
            raise ValueError(
                f"Provided '{dim}' for device_mesh, but parallel execution requires"
                f"each dim greater or equal to 1."
            )
        if device_mesh[idx] != 1 and base_mesh.shape[idx] != device_mesh[idx]:
            raise ValueError(
                "Device mesh must be compatible with the model device mesh."
            )


def determine_dtype(
    input: Any, dtype: core.Dtype | None, default_dtype: core.Dtype, precision: int
) -> str:
    if isinstance(dtype, core.Dtype):
        return dtype.name

    if isinstance(input, torch.Tensor):
        dtype_name = "".join(
            char for char in input.dtype.__str__().split(".")[1] if not char.isdigit()
        )
    elif isinstance(input, (np.ndarray | np.generic)):
        dtype_name = "".join(char for char in str(input.dtype) if not char.isdigit())
    else:
        dtype_name = find_dominant_type(input).__name__

    if dtype_name == "float":
        dtype_name = DtypeSubTypes[default_dtype.name].value

    return dtype_name + str(precision) if dtype_name != "bool" else "bool"


def get_type(input: NestedTensorType, precision: int) -> torch.dtype:
    type = find_dominant_type(input).__name__
    if type == "bool":
        return torch.bool

    return getattr(torch, type + str(precision))<|MERGE_RESOLUTION|>--- conflicted
+++ resolved
@@ -39,11 +39,8 @@
 ArrayType = torch.Tensor
 NestedTensorType = int | float | bool | Sequence["NestedTensorType"]
 dtype_map: dict[str, torch.dtype] = {
-<<<<<<< HEAD
     "int8": torch.int8,
-=======
     "uint8": torch.uint8,
->>>>>>> c44e3055
     "int16": torch.int16,
     "int32": torch.int32,
     "int": torch.int32,
