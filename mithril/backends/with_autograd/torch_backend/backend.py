--- conflicted
+++ resolved
@@ -26,11 +26,7 @@
 
 from ....core import Dtype
 from ...backend import PadWidthType, ParallelBackend
-<<<<<<< HEAD
-from ...utils import StaticScalar, process_shape
-=======
-from ...utils import DtypeSubTypes, process_shape
->>>>>>> c44e3055
+from ...utils import DtypeSubTypes, StaticScalar, process_shape
 from . import ops, utils
 from .parallel import TorchParallel
 
