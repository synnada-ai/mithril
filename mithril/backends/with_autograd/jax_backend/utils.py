--- conflicted
+++ resolved
@@ -27,10 +27,7 @@
 ArrayType = jax.Array
 
 dtype_map: dict[str, jnp.dtype[Any]] = {
-<<<<<<< HEAD
-=======
     "uint8": jnp.uint8,
->>>>>>> c44e3055
     "int8": jnp.int8,
     "int16": jnp.int16,
     "int32": jnp.int32,
