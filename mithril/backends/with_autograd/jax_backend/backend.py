--- conflicted
+++ resolved
@@ -143,106 +143,7 @@
         """
         return data.block_until_ready()
 
-<<<<<<< HEAD
-    def _creation_fn_wrapper(
-        self, fn: Callable[..., jax.Array]
-    ) -> Callable[..., jax.Array]:
-        """
-        Wrapper for array creation functions.
-
-        Parameters
-        ----------
-        fn: Callable
-            The original array creation function.
-
-        Returns
-        -------
-        Callable
-            A wrapped function that creates arrays with specified dtype and device.
-
-        Notes
-        -----
-        Ensures that arrays are created with the correct dtype and device.
-        """
-
-        array_conversion_fn = partial(
-            utils.creation_fn_wrapper,
-            fn=fn,
-            device=self._device,
-            precision=self.precision,
-        )
-        array_conversion_fn = partial(self._parallelize, fn=array_conversion_fn)
-
-        return array_conversion_fn
-
-    def _conversion_fn_wrapper(
-        self, fn: Callable[..., jax.Array]
-    ) -> Callable[..., jax.Array]:
-        """
-        Wrapper for array conversion functions.
-
-        Parameters
-        ----------
-        fn: Callable
-            The original array conversion function.
-
-        Returns
-        -------
-        Callable
-            A wrapped function that converts arrays with specified dtype and device.
-
-        Notes
-        -----
-        Handles the conversion of arrays between different dtypes and devices.
-
-        If dtype is provided, it uses `utils._handle_dtype` to ensure a valid dtype.
-        If the input data is a JAX Array, it ensures it's on the specified device.
-        If dtype is not provided, uses the default device and handles data precision.
-        """
-        array_conversion_fn = partial(
-            utils.conversion_fn_wrapper,
-            fn=fn,
-            device=self._device,
-            precision=self.precision,
-        )
-        array_conversion_fn = partial(self._parallelize, fn=array_conversion_fn)
-
-        return array_conversion_fn
-
-    def _parallelize(
-        self,
-        *args: Any,
-        fn: Callable[..., jax.Array],
-        device_mesh: tuple[int, ...],
-        **kwargs: Any,
-    ) -> jax.Array:
-        """
-        Parallelizes the function's return tensor across devices.
-
-        Parameters
-        ----------
-        fn : Callable
-            The function whose return tensor will be parallelized.
-
-        device_mesh : tuple[int, ...], optional
-            A tuple specifying the device mesh for parallelization.
-            If not provided, the default device mesh is used.
-
-        Returns
-        -------
-        Callable
-            Return tensor parallelized across the specified device mesh.
-        """
-
-        tensor: jax.Array = fn(*args, **kwargs)
-        if self._parallel_manager is None:
-            return tensor
-        return self._parallel_manager.parallelize(tensor, device_mesh)
-
     def register_callable(
-=======
-    def _register_callable(
->>>>>>> 7293b6e6
         self, fn: Callable[..., Any], fn_name: str, jit: bool = False
     ):
         assert (
