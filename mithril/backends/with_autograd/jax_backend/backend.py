--- conflicted
+++ resolved
@@ -674,13 +674,8 @@
         else:
             raise ValueError(f"Invalid dtype {dtype}")
 
-<<<<<<< HEAD
     def _get_defualt_type(self):
         return getattr(self, self._dtype.name)
 
     def _get_default_subtype(self):
-        return DtypeSubTypes[self._dtype.name].value
-=======
-    def _get_defualt_type(self) -> Dtype:
-        return getattr(self, f"float{self.precision}")
->>>>>>> d65d0134
+        return DtypeSubTypes[self._dtype.name].value