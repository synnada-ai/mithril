--- conflicted
+++ resolved
@@ -21,11 +21,8 @@
 
 from ....core import Dtype
 from ...backend import PadWidthType, ParallelBackend
-<<<<<<< HEAD
 from ...utils import DtypeBits, DtypeSubTypes, process_shape
-=======
 from ...utils import DtypeSubTypes, StaticScalar, process_shape
->>>>>>> 69ebfe79
 from . import ops, utils
 from .parallel import JaxParallel
 
@@ -61,10 +58,6 @@
         self._device = device
         utils.get_device(device)  # Check device is available
         self._dtype = dtype
-<<<<<<< HEAD
-        self._precision = DtypeBits[dtype.name].value
-=======
->>>>>>> 69ebfe79
         self._parallel_manager: JaxParallel | None = None
 
         super().__init__(dtype=dtype, device_mesh=device_mesh)
@@ -182,11 +175,7 @@
         dtype: Dtype | None = None,
         device_mesh: tuple[int, ...] | None = None,
     ) -> jax.Array:
-<<<<<<< HEAD
-        _dtype = utils.determine_dtype(input, dtype, self._dtype, self._precision)
-=======
         _dtype = utils.determine_dtype(input, dtype, self._dtype, self.precision)
->>>>>>> 69ebfe79
 
         with jax.default_device(self.device):
             array = jax.numpy.array(input, dtype=utils.dtype_map[_dtype])
@@ -696,15 +685,8 @@
         else:
             raise ValueError(f"Invalid dtype {dtype}")
 
-<<<<<<< HEAD
-    def _get_defualt_type(self):
-        return getattr(self, self._dtype.name)
-
-    def _get_default_subtype(self):
-=======
     def _get_defualt_type(self) -> jax.numpy.dtype[Any]:
         return getattr(self, self._dtype.name)
 
     def _get_default_subtype(self) -> str:
->>>>>>> 69ebfe79
         return DtypeSubTypes[self._dtype.name].value