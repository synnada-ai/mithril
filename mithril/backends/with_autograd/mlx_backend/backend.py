--- conflicted
+++ resolved
@@ -235,12 +235,8 @@
         dtype: Dtype | None = None,
         key: int | None = None,
     ) -> mx.array:
-<<<<<<< HEAD
         prng_key = self._get_prng_key(key)
-        _dtype = self._process_dtype(dtype, int)
-=======
         _dtype = self._process_dtype(dtype, "int")
->>>>>>> 2d152215
         _shape = process_shape(shape)
         return mx.random.randint(low, high, shape=_shape, dtype=_dtype, key=prng_key)
 
@@ -676,13 +672,11 @@
         else:
             raise ValueError(f"Invalid dtype {dtype}")
 
-<<<<<<< HEAD
     def _get_prng_key(self, key: int | None) -> mx.array:
         if key is None:
             return self.prng_key
         else:
             return mx.random.key(key)
-=======
+
     def _get_default_subtype(self) -> str:
-        return DtypeSubTypes[self._dtype.name].value
->>>>>>> 2d152215
+        return DtypeSubTypes[self._dtype.name].value