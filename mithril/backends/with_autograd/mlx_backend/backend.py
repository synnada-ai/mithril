--- conflicted
+++ resolved
@@ -25,12 +25,7 @@
 from ....types import Dtype
 from ...backend import Backend, PadWidthType
 from ...utils import DtypeSubTypes, StaticScalar, process_shape
-<<<<<<< HEAD
-from . import ops, utils
-from .utils import CODEGEN_CONFIG, dtype_map
-=======
 from . import utils
->>>>>>> 4febf7a5
 
 __all__ = ["MlxBackend"]
 
@@ -56,7 +51,7 @@
         self._device = device
         super().__init__(dtype=dtype)
 
-        self.dtype_map = dtype_map
+        self.dtype_map = core_utils.dtype_map
         self.array_creation_funcs = ops.array_creation_funcs
         self.primitive_function_dict = ops.primitive_func_dict
         self.prng_key = mx.random.key(self.seed)
