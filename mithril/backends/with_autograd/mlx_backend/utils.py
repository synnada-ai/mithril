# Copyright 2022 Synnada, Inc.
#
# Licensed under the Apache License, Version 2.0 (the "License");
# you may not use this file except in compliance with the License.
# You may obtain a copy of the License at
#
#     http://www.apache.org/licenses/LICENSE-2.0
#
# Unless required by applicable law or agreed to in writing, software
# distributed under the License is distributed on an "AS IS" BASIS,
# WITHOUT WARRANTIES OR CONDITIONS OF ANY KIND, either express or implied.
# See the License for the specific language governing permissions and
# limitations under the License.

from __future__ import annotations

from collections.abc import Callable, Sequence
from functools import partial
from typing import Any, TypeGuard

import mlx.core as mx
import mlx.nn as nn
import numpy as np

from .... import core
from ....utils.utils import binary_search, find_dominant_type
from ...utils import DtypeSubTypes

ArrayType = mx.array


dtype_map: dict[str, mx.Dtype] = {
    "uint8": mx.uint8,
    "int8": mx.int8,
    "int16": mx.int16,
    "short": mx.int16,
    "int32": mx.int32,
    "int": mx.int32,
    "int64": mx.int64,
    "long": mx.int64,
    "float16": mx.float16,
    "bfloat16": mx.bfloat16,
    "float32": mx.float32,
    "float": mx.float32,
    "bool": mx.bool_,  # type: ignore
}


def get_available_devices() -> list[str]:
    # For now available devices static
    return ["cpu", "mps"]


<<<<<<< HEAD
def get_device(device: str):
    if device == "mps":
        device = "gpu"
=======
def get_device(device: str) -> mx.Device:
>>>>>>> d65d0134
    return mx.Device(getattr(mx, device), 0)


def handle_data_precision(data: mx.array, precision: int) -> mx.array:
    _dtype = data.dtype
    # Do not make any changes to boolean types.
    if _dtype != mx.bool_:  # type: ignore
        if "int" in str(_dtype) and _dtype != getattr(mx, f"int{precision}"):
            data = data.astype(getattr(mx, f"int{precision}"))
        elif "float" in str(_dtype) and _dtype != getattr(mx, f"float{precision}"):
            data = data.astype(getattr(mx, f"float{precision}"))
    return data


def handle_data_dtype(data: mx.array, dtype: core.Dtype | int) -> mx.array:
    dtype = core.Dtype(dtype)

    if data.dtype != dtype_map[dtype.name]:
        return data.astype(dtype_map[dtype.name])
    return data


def polynomial_features_helper(arr1: mx.array, arr2: mx.array) -> mx.array:
    # TODO: Consider using this function also in robust power.
    broadcasted_shape = np.broadcast_shapes(arr1.shape, arr2.shape)
    arr1 = mx.broadcast_to(arr1, broadcasted_shape)
    arr2 = mx.broadcast_to(arr2, broadcasted_shape)
    cond = mx.stop_gradient(mx.equal(arr1, 0) & mx.equal(arr2, 0))
    return mx.where(cond, mx.array(1.0, dtype=arr1.dtype), arr1**arr2)


def squeeze_padding(
    padding: Sequence[int] | Sequence[Sequence[int]] | int,
) -> tuple[int, int]:
    # TODO: When Mlx support properly (4 edge)padding remove this func.

    def _is_padding_nested(padding: Any) -> TypeGuard[Sequence[Sequence[int]]]:
        return isinstance(padding, Sequence) and isinstance(padding[0], Sequence)

    if _is_padding_nested(padding):
        if padding[0][0] == padding[0][1] and padding[1][0] == padding[1][1]:
            return (padding[0][0], padding[1][0])
        else:
            raise RuntimeError(f"Mlx backend does not support padding: {padding}")
    return padding  # type: ignore


def unary_conditional_run(
    inp: mx.array,
    cond: mx.array,
    true_fun: Callable[[mx.array], mx.array],
    false_fun: Callable[[mx.array], mx.array],
) -> mx.array:
    cond = mx.broadcast_to(cond, inp.shape)
    true_con_flat = mx.flatten(cond)
    false_cond_flat = mx.logical_not(true_con_flat)
    true_cond, false_cond = true_con_flat.tolist(), false_cond_flat.tolist()
    true_array = mx.array([idx for idx, item in enumerate(true_cond) if item])  # type: ignore
    false_array = mx.array([idx for idx, item in enumerate(false_cond) if item])  # type: ignore
    flat_inp = mx.flatten(inp)

    if len(true_array) > 0:
        flat_inp[true_array] = true_fun(flat_inp[true_array])
    if len(false_array) > 0:
        flat_inp[false_array] = false_fun(flat_inp[false_array])
    return flat_inp.reshape(inp.shape)


def tsne_softmax(
    input_tensor: mx.array,
    diag_zero: bool = False,
    zero_index: int | None = None,
) -> mx.array:
    input_tensor = input_tensor - mx.max(input_tensor, axis=1, keepdims=True)
    e = mx.exp(input_tensor)
    if zero_index is None:
        if diag_zero:
            e *= mx.ones_like(e) - mx.eye(len(e))
    else:
        # Since index is scalar, we have to deal with 1D arrays
        # in order to change its "zero_index"ed element. If we don't
        # squeeze, .at changes all the elements in that row for example
        # for 2D arrays.
        modified_ones = mx.ones_like(mx.squeeze(e))
        modified_ones[zero_index] = 0.0
        e *= modified_ones
    s = mx.sum(e, axis=1, keepdims=True)
    return e / s


def calc_prob_matrix(
    negative_dist_sq: mx.array, sigmas: mx.array, zero_index: int | None = None
) -> mx.array:
    """Convert a distances matrix to a matrix of probabilities.
    Parameters
    ----------
    negative_dist_sq : mx.array
        Square of distance matrix multiplied by (-1).
    sigmas : mx.array
        Sigma values according to desired perplexity
        Sigmas calculated using binary search.
    zero_index : int, optional
        The index to be set 0, by default None.
    Returns
    -------
    mx.array
        Returns conditional probabilities using distance matrix.
    """
    two_sig_sq = 2.0 * mx.square(sigmas.reshape((-1, 1)))

    broadcasted_shape = np.broadcast_shapes(negative_dist_sq.shape, two_sig_sq.shape)
    negative_dist_sq = mx.broadcast_to(negative_dist_sq, broadcasted_shape)
    two_sig_sq = mx.broadcast_to(two_sig_sq, broadcasted_shape)
    dist_sig = mx.where(
        two_sig_sq == 0,
        mx.zeros_like(mx.atleast_2d(negative_dist_sq)),
        mx.atleast_2d(negative_dist_sq) / two_sig_sq,
    )
    return tsne_softmax(dist_sig, diag_zero=True, zero_index=zero_index)


def perplexity_fn(
    negative_dist_sq: mx.array,
    sigmas: mx.array,
    zero_index: int | None,
    threshold: mx.array,
) -> mx.array:
    """Wrapper function for quick calculation of
        perplexity over a distance matrix.
    Parameters
    ----------
    negative_dist_sq : mx.array
        Square of distance matrix multiplied by (-1).
    sigmas : mx.array, optional
        Sigma values according to desired perplexity
        Sigmas calculated using binary search, by default None.
    zero_index : int, optional
        The index to be set 0, by default None.
    Returns
    -------
    float
        Returns current perplexity result.
    """
    prob_matrix = calc_prob_matrix(negative_dist_sq, sigmas, zero_index)
    prob_matrix = mx.clip(prob_matrix, threshold, (1 - threshold))
    entropy = -mx.sum(prob_matrix * mx.log2(prob_matrix), 1)
    perplexity = mx.power(2, entropy)
    if mx.isnan(perplexity).any():
        raise Exception(
            "Can not evaluate function (got a NaN value) somewhere"
            " n the given interval!"
        )
    return perplexity


def find_optimal_sigmas(
    negative_dist_sq: mx.array, target_perplexity: mx.array, threshold: mx.array
) -> mx.array:
    """For each row of distances matrix, find sigma that results
    in target perplexity for that role.
    Parameters
    ----------
    negative_dist_sq : mx.array
        Square of distance matrix multiplied by (-1).
    target_perplexity : float
        Desired perplexity value.
    Returns
    -------
    mx.array
        Returns optimal sigma values.
    """
    sigmas: list[float] = []

    # Make fn that returns perplexity of this row given sigma
    def eval_fn(sigma: float, i: int) -> mx.array:
        return perplexity_fn(negative_dist_sq[i, :], mx.array(sigma), i, threshold)

    # For each row of the matrix (each point in our dataset)
    for i in range(negative_dist_sq.shape[0]):
        eval_fn_p = partial(eval_fn, i=i)
        # Binary search over sigmas to achieve target perplexity
        low, high = binary_search(eval_fn_p, target_perplexity, lower=0.0)

        correct_sigma = (low + high) / 2
        # Append the resulting sigma to our output array
        sigmas.append(correct_sigma)
    return mx.array(sigmas, dtype=negative_dist_sq.dtype)


def log_sigmoid(
    input: mx.array, log: Callable[..., mx.array], robust: bool
) -> mx.array:
    min = mx.minimum(0, input)
    input = mx.exp(-mx.abs(input))
    if not robust:
        return min - mx.log1p(input)
    return min - log(1 + input)


def log_softmax(
    input: mx.array, log: Callable[..., mx.array], robust: bool, axis: int = -1
) -> mx.array:
    if not robust:
        return nn.log_softmax(input, axis)
    return input - log(mx.exp(input).sum(axis=axis, keepdims=True))


def calculate_binary_class_weight(labels: mx.array) -> mx.array:
    return (1 - labels.mean()) / labels.mean()


def calculate_categorical_class_weight(labels: mx.array, num_classes: int) -> mx.array:
    one_hot = mx.eye(num_classes)[labels]
    return calculate_class_weight(one_hot)


def calculate_class_weight(labels: mx.array) -> mx.array:
    return (
        (1 / labels.sum(axis=tuple(i for i in range(labels.ndim) if i != 1)))
        * labels.sum()
        / labels.shape[1]
    )


def calculate_cross_entropy_class_weights(
    input: mx.array,
    labels: mx.array,
    is_categorical: bool,
    weights: bool | list[float],
) -> mx.array:
    _weights = None
    if isinstance(weights, bool):
        if is_categorical:
            _weights = (
                calculate_categorical_class_weight(labels, input.shape[1]).astype(
                    input.dtype
                )
                if weights
                else mx.ones(input.shape[1], dtype=input.dtype)
            )
        else:
            _weights = (
                calculate_class_weight(labels).astype(input.dtype)
                if weights
                else mx.ones(input.shape[1], dtype=input.dtype)
            )
    else:
        _weights = mx.array(weights, dtype=input.dtype)
        if _weights.ndim > 1:
            raise ValueError(f"Provided weights: '{weights}' must be 1D list.")
    if not is_categorical:
        shape = [1 for _ in range(input.ndim)]
        shape[1] = input.shape[1]
        _weights = _weights.reshape(shape)
    return _weights


def get_submatrices1d(
    input: mx.array,
    output_size: Sequence[int],
    kernel_width_size: int,
    padding: int | tuple[int, int] = 0,
    stride: int = 1,
) -> mx.array:
    if isinstance(padding, tuple):
        input = mx.pad(input, ((0, 0), (0, 0), (padding[0], padding[1])))

    strides = [1]
    for idx, shape in enumerate(reversed(input.shape)):
        strides.append(strides[idx] * shape)
    strides = list(reversed(strides))[1:]

    out_w = output_size[-1]
    out_b, out_c, *_ = input.shape
    batch_str, channel_str, kern_w_str = strides

    return mx.as_strided(
        input,
        (out_b, out_c, out_w, kernel_width_size),
        (batch_str, channel_str, stride * kern_w_str, kern_w_str),
    )


def get_submatrices2d(
    input: mx.array,
    output_size: Sequence[int],
    kernel_height_size: int,
    kernel_width_size: int,
    padding: int | tuple[tuple[int, int], tuple[int, int]] = 0,
    stride: int = 1,
) -> mx.array:
    if isinstance(padding, tuple):
        input = mx.pad(
            input,
            (
                (0, 0),
                (0, 0),
                (padding[0][0], padding[0][1]),
                (padding[1][0], padding[1][1]),
            ),
        )

    strides = [1]
    for idx, shape in enumerate(reversed(input.shape)):
        strides.append(strides[idx] * shape)
    strides = list(reversed(strides))[1:]

    *_, out_h, out_w = output_size
    out_b, out_c, *_ = input.shape
    batch_str, channel_str, kern_h_str, kern_w_str = strides

    return mx.as_strided(
        input,
        (out_b, out_c, out_h, out_w, kernel_height_size, kernel_width_size),
        (
            batch_str,
            channel_str,
            stride * kern_h_str,
            stride * kern_w_str,
            kern_h_str,
            kern_w_str,
        ),
    )


def determine_dtype(
    input: Any, dtype: core.Dtype | None, default_type: core.Dtype, precision: int
) -> str:
    if isinstance(dtype, core.Dtype):
        return dtype.name

    if isinstance(input, mx.array):
        dtype_name = "".join(
            char for char in input.dtype.__str__().split(".")[-1] if not char.isdigit()
        )
    elif isinstance(input, (np.ndarray | np.generic)):
        dtype_name = "".join(char for char in str(input.dtype) if not char.isdigit())
    else:
        dtype_name = find_dominant_type(input).__name__

    if dtype_name == "float":
        dtype_name = DtypeSubTypes[default_type.name].value

    return dtype_name + str(precision) if dtype_name != "bool" else "bool"


def get_type(input: int | float | bool | Sequence[Any], precision: int) -> mx.Dtype:
    type = find_dominant_type(input).__name__
    if type == "bool":
        return mx.bool_  # type: ignore

    return getattr(mx, type + str(precision))<|MERGE_RESOLUTION|>--- conflicted
+++ resolved
@@ -51,13 +51,7 @@
     return ["cpu", "mps"]
 
 
-<<<<<<< HEAD
-def get_device(device: str):
-    if device == "mps":
-        device = "gpu"
-=======
 def get_device(device: str) -> mx.Device:
->>>>>>> d65d0134
     return mx.Device(getattr(mx, device), 0)
 
 
