--- conflicted
+++ resolved
@@ -892,20 +892,16 @@
     return mx.pad(input, pad_width)
 
 
-<<<<<<< HEAD
 def randn(*args, device: str, precision: int) -> mx.array:
     out = mx.random.normal(*args)
     return utils.handle_data_precision(out, precision)
 
 
-array_creation_funcs = ["arange", "randn", "to_tensor", "eye", "ones_with_zero_diag"]
-=======
 def zeros_like(input: mx.array):
     return mx.zeros_like(input)
 
 
-array_creation_funcs = ["arange", "to_tensor", "eye", "ones_with_zero_diag"]
->>>>>>> 3ab6f214
+array_creation_funcs = ["arange", "randn", "to_tensor", "eye", "ones_with_zero_diag"]
 primitive_func_dict = common_primitive_func_dict = {
     key: fn for key, fn in globals().items() if callable(fn)
 } | common_primitive_func_dict