--- conflicted
+++ resolved
@@ -193,13 +193,8 @@
     return left[:, None, :] - right[None, :, :]
 
 
-<<<<<<< HEAD
-def primitive_embedding(input: DataType, embedding_matrix: DataType) -> DataType:
-    return embedding_matrix[input]  # type: ignore
-=======
-def primitive_embedding(input: DataType, weight: DataType):
+def primitive_embedding(input: DataType, weight: DataType) -> DataType:
     return weight[input]  # type: ignore
->>>>>>> 65335728
 
 
 def scalar_item(
