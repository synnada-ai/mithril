--- conflicted
+++ resolved
@@ -26,10 +26,7 @@
 ArrayType = np.ndarray
 
 dtype_map: dict[str, Any] = {
-<<<<<<< HEAD
-=======
     "uint8": np.uint8,
->>>>>>> c44e3055
     "int8": np.int8,
     "int16": np.int16,
     "int32": np.int32,
