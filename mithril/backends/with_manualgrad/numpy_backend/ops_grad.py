# Copyright 2022 Synnada, Inc.
#
# Licensed under the Apache License, Version 2.0 (the "License");
# you may not use this file except in compliance with the License.
# You may obtain a copy of the License at
#
#     http://www.apache.org/licenses/LICENSE-2.0
#
# Unless required by applicable law or agreed to in writing, software
# distributed under the License is distributed on an "AS IS" BASIS,
# WITHOUT WARRANTIES OR CONDITIONS OF ANY KIND, either express or implied.
# See the License for the specific language governing permissions and
# limitations under the License.

import itertools
from itertools import zip_longest
from typing import Any

import numpy as np
import scipy.linalg as slin  # type: ignore[import-untyped]
from scipy.special import erf  # type: ignore[import-untyped]

from ....utils.type_utils import is_tuple_int
from .ops import hinge_loss, sigmoid, softmax
from .utils import (
    CacheType,
    accumulate_grads,
    calc_input_slices,
    get_submatrices1d,
    get_submatrices2d,
    verify_shapes,
    write_into_cache,
)

__all__ = [
    "accumulate_grads",
    "write_into_cache",
    "matrix_multiplication_grad",
    "multiplication_grad",
    "divide_grad",
    "add_grad",
    "subtract_grad",
    "squared_error_grad",
    "absolute_error_grad",
    "cross_entropy_grad",
    "cross_entropy_with_logits_grad",
    "cross_entropy_with_log_probs_grad",
    "binary_cross_entropy_grad",
    "binary_cross_entropy_with_logits_grad",
    "quantile_loss_grad",
    "hinge_loss_grad",
    "quad_hinge_loss_grad",
    "kl_divergence_grad",
    "power_grad",
    "exp_grad",
    "sqrt_grad",
    "sin_grad",
    "cos_grad",
    "robust_sqrt_grad",
    "robust_log_grad",
    "stable_reciprocal_grad",
    "cartesian_diff_grad",
    "abs_grad",
    "sign_grad",
    "concat_grad",
    "reduce_mean_grad",
    "reduce_sum_grad",
    "reduce_max_grad",
    "reduce_min_grad",
    "reduce_prod_grad",
    "buffer_grad",
    "relu_grad",
    "leaky_relu_grad",
    "tanh_grad",
    "sigmoid_grad",
    "softplus_grad",
    "gelu_grad",
    "stop_gradient_grad",
    "tensor_item_grad",
    "permute_tensor_grad",
    "transpose_grad",
    "square_grad",
    "conv1d_grad",
    "conv1d_bias_grad",
    "conv2d_grad",
    "conv2d_bias_grad",
    "where_grad",
    "nan_to_num_grad",
    "isnan_grad",
    "scaled_dot_product_attention_grad",
    "primitive_embedding_grad",
    "reshape_grad",
    "variance_grad",
    "swapaxes_grad",
    "broadcast_to_grad",
    "squeeze_grad",
    "log_grad",
    "transposed_diag_grad",
    "gpr_v_outer_grad",
    "eigvalsh_grad",
    "gpr_alpha_grad",
    "cholesky_grad",
    "polynomial_features_grad",
    "distance_matrix_grad",
    "norm_modifier_grad",
    "robust_power_grad",
    "softmax_grad",
    "max_pool2d_grad",
    "max_pool1d_grad",
    "flatten_grad",
    "minus_grad",
]


def matrix_multiplication_grad(
    output_gradient: np.ndarray[Any, Any],
    cache: CacheType | None,
    idx: int,
    *inputs: np.ndarray[Any, Any],
) -> np.ndarray[Any, Any]:
    verify_shapes(inputs, idx)
    if idx == 0:
        return output_gradient @ np.swapaxes(inputs[1], -1, -2)
    elif idx == 1:
        return np.swapaxes(inputs[0], -1, -2) @ output_gradient
    else:
        raise ValueError("Invalid index for matrix multiplication gradient.")


def multiplication_grad(
    output_gradient: np.ndarray[Any, Any],
    cache: CacheType,
    idx: int,
    *inputs: np.ndarray[Any, Any],
) -> np.ndarray[Any, Any]:
    verify_shapes(inputs, idx)
    input1, input2 = inputs
    return [input2, input1][idx] * output_gradient


def divide_grad(
    output_gradient: np.ndarray[Any, Any],
    cache: CacheType,
    idx: int,
    *inputs: np.ndarray[Any, Any],
) -> np.ndarray[Any, Any]:
    verify_shapes(inputs, idx)
    input1, input2 = inputs
    if idx == 0:
        return output_gradient / input2
    elif idx == 1:
        return -output_gradient * input1 / (input2**2)
    else:
        raise ValueError("Invalid index for divide gradient.")


def add_grad(
    output_gradient: np.ndarray[Any, Any],
    cache: CacheType,
    idx: int,
    *inputs: np.ndarray[Any, Any],
) -> np.ndarray[Any, Any]:
    verify_shapes(inputs, idx)
    return output_gradient


def subtract_grad(
    output_gradient: np.ndarray[Any, Any],
    cache: CacheType,
    idx: int,
    *inputs: np.ndarray[Any, Any],
) -> np.ndarray[Any, Any]:
    verify_shapes(inputs, idx)
    return [1, -1][idx] * output_gradient


def squared_error_grad(
    output_gradient: np.ndarray[Any, Any],
    cache: CacheType,
    idx: int,
    *inputs: np.ndarray[Any, Any],
) -> np.ndarray[Any, Any]:
    verify_shapes(inputs, idx)
    input, target = inputs
    grad = 2 * (input - target) * output_gradient
    return [1, -1][idx] * grad


def absolute_error_grad(
    output_gradient: np.ndarray[Any, Any],
    cache: CacheType,
    idx: int,
    *inputs: np.ndarray[Any, Any],
) -> np.ndarray[Any, Any]:
    verify_shapes(inputs, idx)
    signs = np.sign(cache["diff"]) * output_gradient
    return [1, -1][idx] * signs


def cross_entropy_grad(
    output_gradient: np.ndarray[Any, Any],
    cache: CacheType,
    idx: int,
    *inputs: np.ndarray[Any, Any],
    categorical: bool = True,
    robust: bool = False,
) -> np.ndarray[Any, Any]:
    verify_shapes(inputs, idx, non_differentiables=[1, 2])
    input, target, _, cutoff = inputs
    if categorical:
        grad = np.zeros_like(input)
        np.put_along_axis(grad, target[:, None], 1, axis=1)
        output_gradient *= cache["weights"][target]
        if robust:
            grad *= robust_log_grad(
                output_gradient,
                cache,
                0,
                np.take_along_axis(input, target[:, None], axis=1)[:, 0, ...],
                cutoff,
            )[:, None, ...]
        else:
            grad *= log_grad(
                output_gradient,
                cache,
                0,
                np.take_along_axis(input, target[:, None], axis=1)[:, 0, ...],
            )[:, None]
        return -grad

    s_grad = reduce_sum_grad(output_gradient, None, 0, input, axis=1, keepdim=False)
    s_grad = s_grad * cache["weights"]
    if not robust:
        l_grad = log_grad(s_grad, None, 0, input) * target
    else:
        l_grad = robust_log_grad(s_grad, None, 0, input, cutoff) * target
    return -l_grad


def cross_entropy_with_logits_grad(
    output_gradient: np.ndarray[Any, Any],
    cache: CacheType,
    idx: int,
    *inputs: np.ndarray[Any, Any],
    categorical: bool = True,
    robust: bool = False,
) -> np.ndarray[Any, Any]:
    verify_shapes(inputs, idx, non_differentiables=[1])
    input, target, _, cutoff = inputs
    grad = softmax(input, axis=1)
    if categorical:
        grad_c = np.zeros_like(grad)
        np.put_along_axis(grad_c, target[:, None], 1, axis=1)
        grad -= grad_c
        return grad * (output_gradient * cache["weights"][target])[:, None]

    # TODO: This grad algorthim inefficient make it better
    s_grad = reduce_sum_grad(output_gradient, None, 0, input, axis=1, keepdim=False)
    s_grad = s_grad * cache["weights"]
    if not robust:
        l_grad = log_grad(s_grad, None, 0, grad) * target
    else:
        l_grad = robust_log_grad(s_grad, None, 0, grad, cutoff) * target

    return -softmax_grad(l_grad, {"output": grad, "axis": 1}, 0, input)


def cross_entropy_with_log_probs_grad(
    output_gradient: np.ndarray[Any, Any],
    cache: CacheType,
    idx: int,
    *inputs: np.ndarray[Any, Any],
    categorical: bool = True,
) -> np.ndarray[Any, Any]:
    input, target, _ = inputs

    if categorical:
        verify_shapes(inputs, idx, non_differentiables=[1, 2])
        grad = np.zeros_like(input)
        np.put_along_axis(grad, target[:, None], 1, axis=1)
        return -grad * (output_gradient * cache["weights"][target])[:, None]

    return (
        -reduce_sum_grad(output_gradient, None, 0, input, axis=1, keepdim=False)
        * target
        * cache["weights"]
    )


def binary_cross_entropy_grad(
    output_gradient: np.ndarray[Any, Any],
    cache: CacheType,
    idx: int,
    *inputs: np.ndarray[Any, Any],
    pos_weight: bool | float = 1.0,
    robust: bool = False,
) -> np.ndarray[Any, Any]:
    verify_shapes(inputs, idx, non_differentiables=[1, 2])
    (
        input,
        target,
        cutoff,
        *_,
    ) = inputs
    pos_weight = cache["pos_weight"]
    if robust:
        grad = -pos_weight * target * robust_log_grad(
            output_gradient, cache, 0, input, cutoff
        ) + (1 - target) * robust_log_grad(output_gradient, cache, 0, 1 - input, cutoff)
    else:
        grad = -pos_weight * target * output_gradient * (1 / input) + (
            1 - target
        ) * output_gradient * (1 / (1 - input))
    return grad


def binary_cross_entropy_with_logits_grad(
    output_gradient: np.ndarray[Any, Any],
    cache: CacheType,
    idx: int,
    *inputs: np.ndarray[Any, Any],
    pos_weight: bool | float = 1.0,
    robust: bool = False,
) -> np.ndarray[Any, Any]:
    verify_shapes(inputs, idx, non_differentiables=[1])
    input, target, *_ = inputs

    if "pos_weight" in cache:
        _pos_weight = cache["pos_weight"]
        _pos_weight *= target

        return (
            (_pos_weight + 1 - target) * sigmoid(input) - _pos_weight
        ) * output_gradient

    else:
        return (sigmoid(input) - target) * output_gradient


def quantile_loss_grad(
    output_gradient: np.ndarray[Any, Any],
    cache: CacheType,
    idx: int,
    *inputs: np.ndarray[Any, Any],
) -> np.ndarray[Any, Any]:
    verify_shapes(inputs, idx, non_differentiables=[2])
    input, target, quantile = inputs
    dloss = np.sign(target - input)
    dloss[dloss == 0] = quantile - 0.5
    dloss[dloss == 1] = quantile
    dloss[dloss == -1] = quantile - 1.0
    # TODO: Discuss
    return [-1, 1][idx] * dloss * output_gradient


def hinge_loss_grad(
    output_gradient: np.ndarray[Any, Any],
    cache: CacheType,
    idx: int,
    *inputs: np.ndarray[Any, Any],
) -> np.ndarray[Any, Any]:
    verify_shapes(inputs, idx, non_differentiables=[1])

    # TODO: Discuss -> Since we may return original output to the user, \
    #  don't modify it in-place.
    out_copy = cache["output"].copy()
    out_copy[out_copy > 0] = 1.0
    out_copy[cache["base_hinge"] == 0.0] = 0.5
    return -np.multiply(out_copy, inputs[1]) * output_gradient


def quad_hinge_loss_grad(
    output_gradient: np.ndarray[Any, Any],
    cache: CacheType,
    idx: int,
    *inputs: np.ndarray[Any, Any],
) -> np.ndarray[Any, Any]:
    verify_shapes(inputs, idx, non_differentiables=[1])
    input, target = inputs
    return (
        -2.0 * np.multiply(hinge_loss(input, target, {}), inputs[1]) * output_gradient
    )


def kl_divergence_grad(
    output_gradient: np.ndarray[Any, Any],
    cache: CacheType,
    idx: int,
    *inputs: np.ndarray[Any, Any],
) -> np.ndarray[Any, Any]:
    verify_shapes(inputs, idx, non_differentiables=[2])
    input, target, cutoff = inputs
    grad = (
        [-1, 1][idx] * target * robust_log_grad(output_gradient, {}, 0, input, cutoff)
    )
    if idx == 1:
        grad += cache["partial_result"]
    return grad


def power_grad(
    output_gradient: np.ndarray[Any, Any],
    cache: CacheType,
    idx: int,
    *inputs: np.ndarray[Any, Any],
) -> np.ndarray[Any, Any]:
    verify_shapes(inputs, idx)
    input, target = inputs
    if idx == 0:
        grad = target * (input ** (target - 1.0)) * output_gradient
    elif idx == 1:
        grad = (input**target) * np.log(input) * output_gradient
        # TODO: Handle the situation when input = 0.0.
        grad *= input != 0.0
        # TODO: Needs to be performed more efficiently.
        #  We're first calculating nan values and correcting after that!
    return grad


def exp_grad(
    output_gradient: np.ndarray[Any, Any],
    cache: CacheType,
    idx: int,
    *inputs: np.ndarray[Any, Any],
) -> np.ndarray[Any, Any]:
    verify_shapes(inputs, idx)
    return cache["output"] * output_gradient


def sqrt_grad(
    output_gradient: np.ndarray[Any, Any],
    cache: CacheType,
    idx: int,
    *inputs: np.ndarray[Any, Any],
) -> np.ndarray[Any, Any]:
    verify_shapes(inputs, idx)
    return (1 / 2) * (1 / cache["output"]) * output_gradient


def sin_grad(
    output_gradient: np.ndarray[Any, Any],
    cache: CacheType,
    idx: int,
    *inputs: np.ndarray[Any, Any],
) -> np.ndarray[Any, Any]:
    verify_shapes(inputs, idx)
    return np.cos(inputs[0]) * output_gradient


def cos_grad(
    output_gradient: np.ndarray[Any, Any],
    cache: CacheType,
    idx: int,
    *inputs: np.ndarray[Any, Any],
) -> np.ndarray[Any, Any]:
    verify_shapes(inputs, idx)
    return -np.sin(inputs[0]) * output_gradient


def robust_sqrt_grad(
    output_gradient: np.ndarray[Any, Any],
    cache: CacheType,
    idx: int,
    *inputs: np.ndarray[Any, Any],
) -> np.ndarray[Any, Any]:
    verify_shapes(inputs, idx, non_differentiables=[1])
    input, cutoff = inputs
    inds = np.abs(input) < cutoff
    grad = np.zeros_like(input)
    grad[~inds] = (1 / 2) * (1 / cache["output"][~inds])
    grad[inds] = np.reciprocal(np.sqrt(cutoff))
    return np.sign(input) * grad * output_gradient


# NOTE: We wrote the stabilized log in order to avoid
# undefined points (log(0) = -inf in this case),
# further testing should be done about performance.
def robust_log_grad(
    output_gradient: np.ndarray[Any, Any],
    cache: CacheType | None,
    idx: int,
    *inputs: np.ndarray[Any, Any],
) -> np.ndarray[Any, Any]:
    verify_shapes(inputs, idx, non_differentiables=[1])
    input, cutoff = inputs
    negative_inds = input < 0.0
    input = np.abs(input)
    inds = input < cutoff
    grad = np.zeros_like(input)
    grad[~inds] = 1 / input[~inds]
    grad[inds] = 1 / cutoff
    grad[negative_inds] = -grad[negative_inds]
    # grad[positive_inds] = grad[positive_inds]
    return grad * output_gradient


# NOTE: We wrote stable reciprocal in order to handle
# undefined points (f(0) = inf in this case),
# futher testing should be done.
def stable_reciprocal_grad(
    output_gradient: np.ndarray[Any, Any],
    cache: CacheType,
    idx: int,
    *inputs: np.ndarray[Any, Any],
) -> np.ndarray[Any, Any]:
    verify_shapes(inputs, idx, non_differentiables=[1])
    input, cutoff = inputs
    inds = np.abs(input) < cutoff
    grad = np.zeros_like(input)
    grad[~inds] = -1 / np.square(input[~inds])
    grad[inds] = -(1 / np.square(cutoff))
    return grad * output_gradient


def cartesian_diff_grad(
    output_gradient: np.ndarray[Any, Any],
    cache: CacheType,
    idx: int,
    *inputs: np.ndarray[Any, Any],
) -> np.ndarray[Any, Any]:
    verify_shapes(inputs, idx)
    return [1, -1][idx] * np.sum(output_gradient, axis=1 - idx)


def abs_grad(
    output_gradient: np.ndarray[Any, Any],
    cache: CacheType,
    idx: int,
    *inputs: np.ndarray[Any, Any],
) -> np.ndarray[Any, Any]:
    verify_shapes(inputs, idx)
    # sign[sign == 0] = 1 # NOTE: JAX returns 1.0 for gradient at this point!!!
    return np.sign(inputs[0]) * output_gradient


def sign_grad(
    output_gradient: np.ndarray[Any, Any],
    cache: CacheType,
    idx: int,
    *inputs: np.ndarray[Any, Any],
) -> np.ndarray[Any, Any]:
    verify_shapes(inputs, idx)
    return np.zeros_like(inputs[0])


def concat_grad(
    output_gradient: np.ndarray[Any, Any],
    cache: CacheType,
    idx: int,
    *inputs: np.ndarray[Any, Any],
    axis: int | None = 0,
) -> np.ndarray[Any, Any]:
    verify_shapes(inputs, idx, non_differentiables=[-1])
    # Since last element of args is axis, exclude it from
    # gradient calculation.
    slices = write_into_cache(
        cache,
        "slices",
        (output_gradient, axis, *inputs),
        constant=True,
        func=calc_input_slices,
    )
    key_slice = slices[f"input{idx + 1}"]  # type: ignore
    if axis is not None:
        return output_gradient[key_slice]
    else:
        return output_gradient[key_slice].reshape(inputs[idx].shape)


def reduce_mean_grad(
    output_gradient: np.ndarray[Any, Any],
    cache: CacheType,
    idx: int,
    *inputs: np.ndarray[Any, Any],
    axis: int | tuple[int, ...] | None = None,
    keepdim: bool = False,
) -> np.ndarray[Any, Any]:
    verify_shapes(inputs, idx, non_differentiables=[1])
    # TODO: Update gradient formula (same as Sum).
    (input,) = inputs
    input_shape = input.shape
    if axis is None:
        size = input.size
        return output_gradient * np.ones(input_shape) / size
    else:
        if isinstance(axis, int):
            size = input_shape[axis]
        else:
            size = 1
            for idx in axis:
                size *= input_shape[idx]
        if not keepdim:
            output_gradient = np.expand_dims(output_gradient, axis=axis)
        return np.broadcast_to(output_gradient, input_shape) / size


def reduce_sum_grad(
    output_gradient: np.ndarray[Any, Any],
    cache: CacheType | None,
    idx: int,
    *inputs: np.ndarray[Any, Any],
    axis: int | tuple[int, ...] | None = None,
    keepdim: bool = False,
) -> np.ndarray[Any, Any]:
    verify_shapes(inputs, idx, non_differentiables=[1])
    input_shape = inputs[0].shape
    if axis is None:
        return output_gradient * np.ones(input_shape)
    else:
        if not keepdim:
            output_gradient = np.expand_dims(output_gradient, axis=axis)
        return np.broadcast_to(output_gradient, input_shape)


def reduce_max_grad(
    output_gradient: np.ndarray[Any, Any],
    cache: CacheType | None,
    idx: int,
    *inputs: np.ndarray[Any, Any],
    axis: int | tuple[int, ...] | None = None,
    keepdim: bool = False,
) -> np.ndarray[Any, Any]:
    verify_shapes(inputs, idx, non_differentiables=[1])
    (input,) = inputs
    input_shape = input.shape
    # Expand dimensions of output gradient to match the input shape
    # Create a mask indicating the maximum values along the specified axis
    if axis is None:
        max_mask = input.max(keepdims=True) == input
        return max_mask * output_gradient / np.sum(max_mask)
    else:
        if not keepdim:
            output_gradient = np.expand_dims(output_gradient, axis=axis)
        output_gradient = np.broadcast_to(output_gradient, input_shape)
        max_mask = input.max(axis=axis, keepdims=True) == input
        return max_mask * output_gradient / np.sum(max_mask, axis=axis, keepdims=True)
    # Calculate the input gradient using the max mask and broadcasting
    # NOTE: Since JAX and Torch distributes output gradient evenly to
    # the all max values, we do so in Numpy too.


def reduce_min_grad(
    output_gradient: np.ndarray[Any, Any],
    cache: CacheType,
    idx: int,
    *inputs: np.ndarray[Any, Any],
    axis: int | tuple[int, ...] | None = None,
    keepdim: bool = False,
) -> np.ndarray[Any, Any]:
    verify_shapes(inputs, idx, non_differentiables=[1])
    (input,) = inputs
    # Expand dimensions of output gradient to match the input shape
    # Create a mask indicating the maximum values along the specified axis
    if axis is None:
        min_mask = input.min(keepdims=True) == input
        return min_mask * output_gradient / np.sum(min_mask)
    else:
        if not keepdim:
            output_gradient = np.expand_dims(output_gradient, axis=axis)
        output_gradient = np.broadcast_to(output_gradient, input.shape)
        min_mask = input.min(axis=axis, keepdims=True) == input
        return min_mask * output_gradient / np.sum(min_mask, axis=axis, keepdims=True)
    # Calculate the input gradient using the max mask and broadcasting
    # NOTE: Since JAX and Torch distributes output gradient evenly to
    # the all max values, we do so in Numpy too.


def reduce_prod_grad(
    output_gradient: np.ndarray[Any, Any],
    cache: CacheType,
    idx: int,
    *inputs: np.ndarray[Any, Any],
    axis: int | tuple[int, ...] | None = None,
    keepdim: bool = False,
) -> np.ndarray[Any, Any]:
    (input,) = inputs

    _axis: tuple[int, ...]
    if axis is None:
        _axis = tuple(idx for idx in range(len(input.shape)))
    elif isinstance(axis, int):
        _axis = (axis,)
    else:
        assert is_tuple_int(axis)
        _axis = axis

    if not keepdim:
        output = np.expand_dims(cache["output"], _axis) / input
    else:
        output = cache["output"] / input

    if np.sum(cache["output"] == 0) > 0.0:
        zero_indexes = np.argwhere(input == 0.0)
        for index in zero_indexes:
            index_tuple = tuple(
                slice(None, None, None) if idx in _axis else num
                for idx, num in enumerate(index)
            )
            prod_array = np.ma.array(input[index_tuple], mask=False)
            prod_idx = tuple(num for idx, num in enumerate(index) if idx in _axis)
            prod_array.mask[prod_idx] = True
            output[tuple(index)] = prod_array.prod()
    if not keepdim:
        return output * np.expand_dims(output_gradient, _axis)
    else:
        return output * output_gradient


def buffer_grad(
    output_gradient: np.ndarray[Any, Any],
    cache: CacheType,
    idx: int,
    *inputs: np.ndarray[Any, Any],
) -> np.ndarray[Any, Any]:
    verify_shapes(inputs, idx)
    return output_gradient


def relu_grad(
    output_gradient: np.ndarray[Any, Any],
    cache: CacheType,
    idx: int,
    *inputs: np.ndarray[Any, Any],
) -> np.ndarray[Any, Any]:
    verify_shapes(inputs, idx)
    (input,) = inputs
    # TODO: Check if copy is necessary.
    inp_copy = np.copy(input)
    inp_copy[inp_copy > 0.0] = 1.0
    inp_copy[inp_copy <= 0.0] = 0.0
    return output_gradient * inp_copy


def leaky_relu_grad(
    output_gradient: np.ndarray[Any, Any],
    cache: CacheType,
    idx: int,
    *inputs: np.ndarray[Any, Any],
) -> np.ndarray[Any, Any]:
    verify_shapes(inputs, idx)
    if idx == 0:
        # TODO: Check if copy is necessary.
        inp_copy = np.copy(inputs[0])
        slope = inputs[1]
        inp_copy[inp_copy > 0.0] = 1.0
        inp_copy[inp_copy <= 0.0] = slope
        return output_gradient * inp_copy
    else:
        return output_gradient * np.minimum(0.0, inputs[0])


def tanh_grad(
    output_gradient: np.ndarray[Any, Any],
    cache: CacheType,
    idx: int,
    *inputs: np.ndarray[Any, Any],
) -> np.ndarray[Any, Any]:
    verify_shapes(inputs, idx)
    return output_gradient * (1.0 - cache["output"] ** 2)


def sigmoid_grad(
    output_gradient: np.ndarray[Any, Any],
    cache: CacheType,
    idx: int,
    *inputs: np.ndarray[Any, Any],
) -> np.ndarray[Any, Any]:
    verify_shapes(inputs, idx)
    sig = cache["output"]
    return output_gradient * (sig * (1 - sig))


def softplus_grad(
    output_gradient: np.ndarray[Any, Any],
    cache: CacheType,
    idx: int,
    *inputs: np.ndarray[Any, Any],
) -> np.ndarray[Any, Any]:
    verify_shapes(inputs, idx)
    sig: np.ndarray[Any, Any] = sigmoid(inputs[0])
    return output_gradient * sig


def gelu_grad(
    output_gradient: np.ndarray[Any, Any],
    cache: CacheType,
    idx: int,
    *inputs: np.ndarray[Any, Any],
) -> np.ndarray[Any, Any]:
    input, approximate, *_ = inputs
    if approximate:
        tanh_term = np.tanh(np.sqrt(2 / np.pi) * (input + 0.044715 * input**3))
        grad = 0.5 * (1 + tanh_term) + 0.5 * input * (1 - tanh_term**2) * (
            np.sqrt(2 / np.pi) * (1 + 0.134145 * input**2)
        )
    else:
        s = input / np.sqrt(2)
        erf_prime = lambda x: (2 / np.sqrt(np.pi)) * np.exp(-(x**2))  # noqa: E731
        grad = 0.5 + 0.5 * erf(s) + ((0.5 * input * erf_prime(s)) / np.sqrt(2))
    return grad * output_gradient


def stop_gradient_grad(
    output_gradient: np.ndarray[Any, Any],
    cache: CacheType,
    idx: int,
    *inputs: np.ndarray[Any, Any],
) -> np.ndarray[Any, Any]:
    return np.zeros_like(output_gradient)


<<<<<<< HEAD
=======
def tensor_slice_grad(
    output_gradient: np.ndarray[Any, Any],
    cache: CacheType,
    idx: int,
    *inputs: np.ndarray[Any, Any],
) -> np.ndarray[Any, Any]:
    verify_shapes(inputs, idx, non_differentiables=[1, 2, 3, 4])
    input, start, stop, step = inputs
    grad = np.zeros_like(input)
    grad[start:stop:step] = output_gradient
    return grad


>>>>>>> fea39af5
def tensor_item_grad(
    output_gradient: np.ndarray[Any, Any],
    cache: CacheType,
    idx: int,
    *inputs: np.ndarray[Any, Any],
) -> np.ndarray[Any, Any]:
    verify_shapes(inputs, idx, non_differentiables=[1])
    input, index = inputs
    grad = np.zeros_like(input)
    grad[index] = output_gradient
    return grad


def permute_tensor_grad(
    output_gradient: np.ndarray[Any, Any],
    cache: CacheType,
    idx: int,
    *inputs: np.ndarray[Any, Any],
) -> np.ndarray[Any, Any]:
    verify_shapes(inputs, idx, non_differentiables=[1])
    indices = inputs[1]
    return output_gradient[np.argsort(indices)]


def transpose_grad(
    output_gradient: np.ndarray[Any, Any],
    cache: CacheType,
    idx: int,
    *inputs: np.ndarray[Any, Any],
) -> np.ndarray[Any, Any]:
    verify_shapes(inputs, idx, non_differentiables=[1])
    axes = inputs[1]
    return (
        output_gradient.transpose(*np.argsort(axes))
        if axes is not None
        else output_gradient.T
    )


def square_grad(
    output_gradient: np.ndarray[Any, Any],
    cache: CacheType,
    idx: int,
    *inputs: np.ndarray[Any, Any],
) -> np.ndarray[Any, Any]:
    verify_shapes(inputs, idx)
    return output_gradient * 2 * inputs[0]


def conv1d_grad(
    output_gradient: np.ndarray[Any, Any],
    cache: CacheType,
    idx: int,
    *inputs: np.ndarray[Any, Any],
    stride: int = 1,
    padding: tuple[int, int] = (1, 1),
    dilation: int = 1,
) -> np.ndarray[Any, Any]:
    verify_shapes(inputs, idx, non_differentiables=[2, 3, 4])
    input1, input2 = inputs
    n, c, w = input1.shape
    _, _, w_k = input2.shape
    out_w = (w - w_k + sum(padding)) // stride + 1
    if idx == 0:
        _output_gradient: np.ndarray[Any, Any] = np.zeros(
            (
                output_gradient.shape[0],
                output_gradient.shape[1],
                (output_gradient.shape[2] - 1) * stride + 1,
            ),
            dtype=output_gradient.dtype,
        )
        _output_gradient[:, :, ::stride] = output_gradient
        _output_gradient = np.pad(
            _output_gradient,
            pad_width=((0,), (0,), (w_k - 1,)),
            mode="constant",
            constant_values=(0.0,),
        )
        submatrices_in1 = get_submatrices1d(
            _output_gradient,
            (n, c, _output_gradient.shape[2] - (w_k // 2) * 2),
            w_k,
            (0, 0),
            1,
        )
        rot_kernel = np.flip(input2, 2)
        grad = np.einsum("nowl,oil->niw", submatrices_in1, rot_kernel)
        input_grad = np.zeros_like(input1)
        grad = grad[:, :, padding[0] : padding[0] + w]
        input_grad[:, :, : grad.shape[2]] = grad
        return input_grad
    elif idx == 1:
        submatrices_in2 = get_submatrices1d(input1, (n, c, out_w), w_k, padding, stride)
        return np.einsum("niwl,now->oil", submatrices_in2, output_gradient)

    else:
        raise ValueError("Invalid index for conv1d gradient.")


def conv1d_bias_grad(
    output_gradient: np.ndarray[Any, Any],
    cache: CacheType,
    idx: int,
    *inputs: np.ndarray[Any, Any],
    stride: int = 1,
    padding: tuple[int, int] = (1, 1),
    dilation: int = 1,
) -> np.ndarray[Any, Any]:
    verify_shapes(inputs, idx, non_differentiables=[3, 4, 5])
    if idx < 2:
        return conv1d_grad(
            output_gradient,
            cache,
            idx,
            *inputs[:2],
            stride=stride,
            padding=padding,
            dilation=dilation,
        )
    elif idx == 2:
        return output_gradient.sum((0,), keepdims=True)
    else:
        raise ValueError("Invalid index for conv1d bias gradient.")


def conv2d_grad(
    output_gradient: np.ndarray[Any, Any],
    cache: CacheType,
    idx: int,
    *inputs: np.ndarray[Any, Any],
    stride: tuple[int, int] = (1, 1),
    padding: tuple[int, int] | tuple[tuple[int, int], tuple[int, int]] = (1, 1),
    dilation: tuple[int, int] = (1, 1),
) -> np.ndarray[Any, Any]:
    verify_shapes(inputs, idx, non_differentiables=[2, 3, 4])
    input1, input2 = inputs

    _padding: tuple[tuple[int, int], tuple[int, int]]
    if is_tuple_int(padding):
        _padding = ((padding[0], padding[0]), (padding[1], padding[1]))
    else:
        _padding = padding  # type: ignore

    n, c, h, w = input1.shape
    _, _, h_k, w_k = input2.shape
    out_h = (h - h_k + sum(_padding[0])) // stride[0] + 1
    out_w = (w - w_k + sum(_padding[1])) // stride[1] + 1

    if idx == 0:
        _output_gradient = np.zeros(
            (
                output_gradient.shape[0],
                output_gradient.shape[1],
                (output_gradient.shape[2] - 1) * stride[0] + 1,
                (output_gradient.shape[3] - 1) * stride[1] + 1,
            ),
            dtype=output_gradient.dtype,
        )
        _output_gradient[:, :, :: stride[0], :: stride[1]] = output_gradient
        _output_gradient = np.pad(
            _output_gradient,
            pad_width=((0,), (0,), (h_k - 1,), (w_k - 1,)),
            mode="constant",
            constant_values=(0.0,),
        )
        submatrices_in1 = get_submatrices2d(
            _output_gradient,
            (
                n,
                c,
                _output_gradient.shape[2] - (h_k // 2) * 2,
                _output_gradient.shape[3] - (w_k // 2) * 2,
            ),
            h_k,
            w_k,
            ((0, 0), (0, 0)),
            1,
        )
        rot_kernel = np.rot90(input2, 2, axes=(2, 3))
        grad = np.einsum("nohwkl,oikl->nihw", submatrices_in1, rot_kernel)
        input_grad = np.zeros_like(input1)
        grad = grad[
            :,
            :,
            _padding[0][0] : _padding[0][0] + h,
            _padding[1][0] : _padding[1][0] + w,
        ]
        input_grad[:, :, : grad.shape[2], : grad.shape[3]] = grad
        return input_grad
    elif idx == 1:
        submatrices_in2 = get_submatrices2d(
            input1, (n, c, out_h, out_w), h_k, w_k, _padding, stride[0]
        )
        return np.einsum("nihwkl,nohw->oikl", submatrices_in2, output_gradient)

    else:
        raise ValueError("Invalid index for conv2d gradient.")


def conv2d_bias_grad(
    output_gradient: np.ndarray[Any, Any],
    cache: CacheType,
    idx: int,
    *inputs: np.ndarray[Any, Any],
    stride: tuple[int, int] = (1, 1),
    padding: tuple[int, int] | tuple[tuple[int, int], tuple[int, int]] = (1, 1),
    dilation: tuple[int, int] = (1, 1),
) -> np.ndarray[Any, Any]:
    verify_shapes(inputs, idx, non_differentiables=[3, 4, 5])
    if idx < 2:
        return conv2d_grad(
            output_gradient,
            cache,
            idx,
            *inputs[:2],
            stride=stride,
            padding=padding,
            dilation=dilation,
        )
    elif idx == 2:
        return output_gradient.sum((0,), keepdims=True)
    else:
        raise ValueError("Invalid index for conv2d bias gradient.")


def flatten_grad(
    output_gradient: np.ndarray[Any, Any],
    cache: CacheType,
    idx: int,
    *inputs: np.ndarray[Any, Any],
    start_dim: int = 0,
    end_dim: int = -1,
) -> np.ndarray[Any, Any]:
    verify_shapes(inputs, idx, non_differentiables=[1, 2])
    return output_gradient.reshape(*inputs[0].shape)


def max_pool1d_grad(
    output_gradient: np.ndarray[Any, Any],
    cache: CacheType,
    idx: int,
    *inputs: np.ndarray[Any, Any],
    kernel_size: int,
    stride: int,
    padding: tuple[int, int] = (0, 0),
    dilation: int = 1,
) -> np.ndarray[Any, Any]:
    if idx == 0:
        (input,) = inputs
        *_, w = input.shape
        out_w = (w - kernel_size + sum(padding)) // stride + 1
        padded_input = np.pad(
            input,
            pad_width=((0, 0), (0, 0), (padding[0], padding[1])),
            mode="constant",
            constant_values=(0.0,),
        )
        padded_shape = padded_input.shape
        dx = np.zeros_like(padded_input).astype(float)
        for j in range(out_w):
            start_w, end_w = j * stride, j * stride + kernel_size
            selected_window = padded_input[:, :, start_w:end_w]
            val = np.max(selected_window, axis=2)
            mask = val[:, :, None] == selected_window
            dx[:, :, start_w:end_w] += mask * (output_gradient[:, :, j])[:, :, None]

        return dx[..., padding[0] : padded_shape[-1] - padding[1]]

    else:
        raise ValueError("Invalid index for max_pool1d gradient.")


def max_pool2d_grad(
    output_gradient: np.ndarray[Any, Any],
    cache: CacheType,
    idx: int,
    *inputs: np.ndarray[Any, Any],
    kernel_size: tuple[int, int],
    stride: tuple[int, int],
    padding: tuple[int, int] | tuple[tuple[int, int], tuple[int, int]] = (0, 0),
    dilation: tuple[int, int] = (1, 1),
) -> np.ndarray[Any, Any]:
    if idx == 0:
        (input,) = inputs

        normalized_padding: tuple[tuple[int, int], tuple[int, int]]
        if is_tuple_int(padding):
            normalized_padding = ((padding[0], padding[0]), (padding[1], padding[1]))
        else:
            normalized_padding = padding  # type: ignore

        if isinstance(stride, int):
            stride = (stride, stride)

        *_, h, w = input.shape
        h_k, w_k = kernel_size
        out_h = (h - kernel_size[0] + sum(normalized_padding[0])) // stride[0] + 1
        out_w = (w - kernel_size[1] + sum(normalized_padding[1])) // stride[1] + 1
        padded_input = np.pad(
            input,
            pad_width=(
                (0, 0),
                (0, 0),
                (normalized_padding[0][0], normalized_padding[0][1]),
                (normalized_padding[1][0], normalized_padding[1][1]),
            ),
            mode="constant",
            constant_values=(0.0,),
        )
        padded_shape = padded_input.shape
        dx = np.zeros_like(padded_input).astype(float)
        for i, j in itertools.product(range(out_h), range(out_w)):
            start_h, end_h = i * stride[0], i * stride[0] + h_k
            start_w, end_w = j * stride[1], j * stride[1] + w_k
            selected_window = padded_input[:, :, start_h:end_h, start_w:end_w]
            val = np.max(selected_window, axis=(2, 3))
            mask = val[:, :, None, None] == selected_window
            dx[:, :, start_h:end_h, start_w:end_w] += (
                mask * (output_gradient[:, :, i, j])[:, :, None, None]
            )
        return dx[
            ...,
            normalized_padding[0][0] : padded_shape[-2] - normalized_padding[0][1],
            normalized_padding[1][0] : padded_shape[-1] - normalized_padding[1][1],
        ]

    else:
        raise ValueError("Invalid index for max_pool2d gradient.")


def softmax_grad(
    output_gradient: np.ndarray[Any, Any],
    cache: CacheType,
    idx: int,
    *inputs: np.ndarray[Any, Any],
    axis: int = -1,
) -> np.ndarray[Any, Any]:
    verify_shapes(inputs, idx)
    output = cache["output"]
    axis = cache["axis"]
    return output * (
        output_gradient - (output * output_gradient).sum(axis, keepdims=True)
    )


def robust_power_grad(
    output_gradient: np.ndarray[Any, Any],
    cache: CacheType,
    idx: int,
    *inputs: np.ndarray[Any, Any],
) -> np.ndarray[Any, Any]:
    verify_shapes(inputs, idx, non_differentiables=[2])
    input1, input2, threshold = inputs
    result_shape = np.broadcast_shapes(input1.shape, input2.shape)
    input1 = np.broadcast_to(input1, result_shape)
    input1_sign = np.array(np.sign(input1))
    input1 = np.array(np.abs(input1))
    input2 = np.broadcast_to(input2, result_shape)
    threshold = np.broadcast_to(threshold, result_shape)
    if idx == 0:
        cond = cache["cond"]
        grad = cache.setdefault("in1_grad", np.zeros_like(cond, dtype=input1.dtype))
        if np.any(cond):
            grad[cond] = input1_sign[cond] * (
                (1 / threshold[cond]) * output_gradient[cond]
            )
        grad[~cond] = (
            input1_sign[~cond]
            * (input2[~cond] * (input1[~cond] ** (input2[~cond] - 1.0)))
            * output_gradient[~cond]
        )
    elif idx == 1:
        cond = cache["cond"]
        grad = cache.setdefault("in2_grad", np.zeros_like(cond, dtype=input1.dtype))
        if np.any(cond):
            grad[cond] = 0.0
        # Handle the situation when input1 == 0.0 where ln(input1) = -inf.

        grad[~cond] = (
            (input1[~cond] ** input2[~cond]) * np.log(input1[~cond])
        ) * output_gradient[~cond]
        grad[input1 == 0.0] = 0.0
    return grad


def norm_modifier_grad(
    output_gradient: np.ndarray[Any, Any],
    cache: CacheType,
    idx: int,
    *inputs: np.ndarray[Any, Any],
) -> np.ndarray[Any, Any]:
    verify_shapes(inputs, idx)
    inner_term = cache["inner_term"]
    inner_term_item = inner_term if isinstance(inner_term, float) else inner_term.item()
    # TODO: Note that we don't have zero grad at minimum points
    # of triangular waveform while having at maximum points.
    # Should it be fixed??
    if inner_term != 0.0:
        if inner_term_item > 0.0:
            return -output_gradient
        return output_gradient
    return np.zeros_like(output_gradient)


def distance_matrix_grad(
    output_gradient: np.ndarray[Any, Any],
    cache: CacheType,
    idx: int,
    *inputs: np.ndarray[Any, Any],
) -> np.ndarray[Any, Any]:
    verify_shapes(inputs, idx)
    norm = inputs[2]
    abs_diffs = cache["abs_diffs"]
    diffs_signs = np.sign(cache["diffs"])
    difference_grad = norm * (abs_diffs ** (norm - 1)) * diffs_signs
    if idx == 0:
        return np.einsum("ij, ijk -> ik", output_gradient, difference_grad)
    elif idx == 1:
        return np.einsum("ij, ijk -> jk", output_gradient, -difference_grad)
    elif idx == 2:
        powered_abs_diffs = cache["powered_abs_diffs"]
        # Handle "nan" terms resulting from log operation where
        # abs_diffs includes 0.0 terms.
        logs = np.nan_to_num(np.log(abs_diffs), posinf=0.0, neginf=0.0)
        terms = np.einsum("ijk -> ij", powered_abs_diffs * logs)
        return np.sum(output_gradient * terms).reshape(norm.shape)

    else:
        raise ValueError("Invalid index for distance_matrix gradient.")


def polynomial_features_grad(
    output_gradient: np.ndarray[Any, Any],
    cache: CacheType,
    idx: int,
    *inputs: np.ndarray[Any, Any],
    degree: int = 2,
) -> np.ndarray[Any, Any]:
    verify_shapes(inputs, idx, non_differentiables=[1])
    samples, dims = inputs[0].shape
    powers = cache["powers"]
    data = cache["data"]
    zero_vec = np.zeros((samples, 1))  # TODO: Could this be cached?
    return np.einsum(
        "kij, ik->ij",
        np.array(
            [
                np.hstack(
                    [
                        p[d]
                        * (data ** [p_i - (i == d) for i, p_i in enumerate(p)]).prod(1)[
                            :, np.newaxis
                        ]
                        if p[d] > 0
                        else zero_vec
                        for d in range(1, dims + 1)
                    ]
                )
                for p in powers
            ]
        ),
        output_gradient,
    )


def cholesky_grad(
    output_gradient: np.ndarray[Any, Any],
    cache: CacheType,
    idx: int,
    *inputs: np.ndarray[Any, Any],
) -> np.ndarray[Any, Any]:
    verify_shapes(inputs, idx)
    # TODO: Implement cholesky gradient!
    raise NotImplementedError("Implement gradient of Cholesky Factorization!")


def gpr_alpha_grad(
    output_gradient: np.ndarray[Any, Any],
    cache: CacheType,
    idx: int,
    *inputs: np.ndarray[Any, Any],
) -> np.ndarray[Any, Any]:
    verify_shapes(inputs, idx)
    label_mu_diff, L, K_term = inputs
    raise NotImplementedError()


def eigvalsh_grad(
    output_gradient: np.ndarray[Any, Any],
    cache: CacheType,
    idx: int,
    *inputs: np.ndarray[Any, Any],
) -> np.ndarray[Any, Any]:
    verify_shapes(inputs, idx, non_differentiables=[2])
    k_term, l_, threshold = inputs
    if idx == 0:
        if l_ is not None:
            return np.array(0.0, dtype=output_gradient.dtype)
        output = cache["output"]
        v = np.linalg.eig(k_term)[1]  # eigenvectors
        v_inv = np.linalg.inv(v)
        grad = np.zeros_like(k_term)
        for i in range(k_term.shape[0]):
            if output[i] > threshold:
                vi = v_inv[:, i]
                grad += np.outer(vi, vi) * output_gradient[i]
        return grad
    elif idx == 1:
        if l_ is not None:
            return np.eye(len(l_))
        return np.array(0.0, dtype=output_gradient.dtype)

    else:
        raise ValueError("Invalid index for eigvalsh gradient.")


def gpr_v_outer_grad(
    output_gradient: np.ndarray[Any, Any],
    cache: CacheType,
    idx: int,
    *inputs: np.ndarray[Any, Any],
) -> np.ndarray[Any, Any]:
    verify_shapes(inputs, idx)
    k_, _, l_ = inputs
    if idx == 0:
        if l_ is not None:
            # TODO: Put v into a cache
            v = slin.solve_triangular(l_, k_, lower=True)
            v_grad = (output_gradient @ v.T).T + v @ output_gradient
            l_inv = np.linalg.inv(l_)
            # K_grad = (np.kron(l_inv.T, np.eye(2))
            # @ v_grad.reshape(-1,1)).reshape(2,2)
            k_grad = l_inv.T @ v_grad
            return k_grad
        else:
            # TODO: IMPLEMENT HERE
            raise NotImplementedError()
    elif idx == 1:
        if l_ is not None:
            return np.array(0.0, dtype=output_gradient.dtype)
        else:
            # TODO: IMPLEMENT HERE
            raise NotImplementedError()
    elif idx == 2:
        if l_ is not None:
            l_inv = np.linalg.inv(l_)
            # L_grad = (np.kron(l_inv.T,
            # (l_inv @ k_)) @ v_grad.reshape(-1,1)).reshape(2,2)
            l_grad = np.tril(-l_inv.T @ (output_gradient @ k_.T) @ l_inv.T)
            return l_grad
        else:
            # IMPLEMENT HERE
            raise NotImplementedError()

    else:
        raise ValueError("Invalid index for gpr_v_outer gradient.")


def transposed_diag_grad(
    output_gradient: np.ndarray[Any, Any],
    cache: CacheType,
    idx: int,
    *inputs: np.ndarray[Any, Any],
) -> np.ndarray[Any, Any]:
    verify_shapes(inputs, idx)
    (input,) = inputs
    eye_mat = np.eye(input.shape[0])
    return output_gradient * eye_mat


def log_grad(
    output_gradient: np.ndarray[Any, Any],
    cache: CacheType | None,
    idx: int,
    *inputs: np.ndarray[Any, Any],
) -> np.ndarray[Any, Any]:
    verify_shapes(inputs, idx)
    return output_gradient * (1 / inputs[0])


def squeeze_grad(
    output_gradient: np.ndarray[Any, Any],
    cache: CacheType,
    idx: int,
    *inputs: np.ndarray[Any, Any],
) -> np.ndarray[Any, Any]:
    verify_shapes(inputs, idx)
    return output_gradient.reshape(inputs[0].shape)


def broadcast_to_grad(
    output_gradient: np.ndarray[Any, Any],
    cache: CacheType,
    idx: int,
    *inputs: np.ndarray[Any, Any],
) -> np.ndarray[Any, Any]:
    input, shape = inputs[0], inputs[1]
    input_shape = input.shape
    bcast_indexes = []
    for idx, (in_s, out_s) in enumerate(zip_longest(input_shape[::-1], shape[::-1])):
        cur_axis = -idx - 1
        if in_s is None:
            bcast_indexes.append(cur_axis)
        else:
            if in_s != out_s:
                bcast_indexes.append(cur_axis)
    if bcast_indexes:
        in_grad = np.sum(output_gradient, axis=tuple(bcast_indexes))
    else:
        in_grad = output_gradient

    return in_grad.reshape(input_shape)


def swapaxes_grad(
    output_gradient: np.ndarray[Any, Any],
    cache: CacheType,
    idx: int,
    *inputs: np.ndarray[Any, Any],
) -> np.ndarray[Any, Any]:
    *_, axis1, axis2 = inputs
    return output_gradient.swapaxes(axis1, axis2)


def variance_grad(
    output_gradient: np.ndarray[Any, Any],
    cache: CacheType,
    idx: int,
    *inputs: np.ndarray[Any, Any],
    axis: int | tuple[int, ...] | None = None,
    keepdim: bool = False,
    correction: float = 0.0,
) -> np.ndarray[Any, Any]:
    verify_shapes(inputs, idx, non_differentiables=[1, 2])
    (input,) = inputs
    shape = input.shape
    if axis is None:
        n = np.prod(shape)
        return (
            (2 / (n - correction))
            * (input - np.mean(input, axis=axis, keepdims=True))
            * output_gradient
        )
    else:
        n = np.prod(np.array(shape)[np.array(axis)])
        if not keepdim:
            output_gradient = np.expand_dims(output_gradient, axis=axis)
        return (
            (2 / (n - correction))
            * (input - np.mean(input, axis=axis, keepdims=True))
            * output_gradient
        )


def reshape_grad(
    output_gradient: np.ndarray[Any, Any],
    cache: CacheType,
    idx: int,
    *inputs: np.ndarray[Any, Any],
) -> np.ndarray[Any, Any]:
    verify_shapes(inputs, idx, non_differentiables=[1])
    input, _ = inputs
    return output_gradient.reshape(input.shape)


def where_grad(
    output_gradient: np.ndarray[Any, Any],
    cache: CacheType,
    idx: int,
    *inputs: np.ndarray[Any, Any],
) -> np.ndarray[Any, Any]:
    cond, *_ = inputs

    if idx == 1:
        return output_gradient * cond
    elif idx == 2:
        return output_gradient * ~cond

    raise RuntimeError("Numpy Where primitive grad operation. Something went wrong!")


def primitive_embedding_grad(
    output_gradient: np.ndarray[Any, Any],
    cache: CacheType,
    idx: int,
    *inputs: np.ndarray[Any, Any],
) -> np.ndarray[Any, Any]:
    # TODO: Check this function, if it works properly add tests.
    verify_shapes(inputs, idx, non_differentiables=[0])
    if idx == 1:
        w_grad = np.zeros_like(inputs[1])
        np.add.at(w_grad, inputs[0], output_gradient)
        return w_grad
    else:
        raise RuntimeError("Something went wrong!")


def scaled_dot_product_attention_grad(
    output_gradient: np.ndarray[Any, Any],
    cache: CacheType,
    idx: int,
    *inputs: np.ndarray[Any, Any],
    dropout_p: float = 0.0,
    is_causal: bool = False,
    scale: float | int | None = None,
):
    verify_shapes(inputs, idx, non_differentiables=[3, 4, 5, 6])
    if idx == 2:
        return matrix_multiplication_grad(
            output_gradient, None, 1, cache["attn_weight_soft_out"], inputs[2]
        )
    elif idx == 1:
        query, key, value, *_ = inputs
        attn_grad_1 = matrix_multiplication_grad(
            output_gradient, None, 0, cache["attn_weight_soft_out"], value
        )
        attn_grad_soft = softmax_grad(
            attn_grad_1,
            {"output": cache["attn_weight_soft_out"], "axis": -1},
            0,
            cache["attn_weight_soft_out"],
        )
        key_grad = matrix_multiplication_grad(
            attn_grad_soft, None, 1, query, np.swapaxes(key, -2, -1)
        )
        key_grad = np.swapaxes(key_grad, -2, -1) * cache["scale_factor"]
        return key_grad
    elif idx == 0:
        query, key, value, *_ = inputs
        attn_grad_1 = matrix_multiplication_grad(
            output_gradient, None, 0, cache["attn_weight_soft_out"], value
        )
        attn_grad_soft = softmax_grad(
            attn_grad_1,
            {"output": cache["attn_weight_soft_out"], "axis": -1},
            0,
            cache["attn_weight_soft_out"],
        )
        query_grad = matrix_multiplication_grad(
            attn_grad_soft,
            None,
            0,
            query,
            (np.swapaxes(key, -2, -1) * cache["scale_factor"]),
        )
        return query_grad
    else:
        raise RuntimeError("Something went wrong!")


def isnan_grad(
    output_gradient: np.ndarray[Any, Any],
    cache: CacheType,
    idx: int,
    *inputs: np.ndarray[Any, Any],
) -> np.ndarray[Any, Any]:
    verify_shapes(inputs, idx)
    return output_gradient


def nan_to_num_grad(
    output_gradient: np.ndarray[Any, Any],
    cache: CacheType,
    idx: int,
    *inputs: np.ndarray[Any, Any],
) -> np.ndarray[Any, Any]:
    verify_shapes(inputs, idx)
    if idx == 0:
        return ~(np.isnan(inputs[0]) | np.isinf(inputs[0])) * output_gradient
    raise RuntimeError(
        "Numpy nan_to_num primitive grad operation. Something went wrong!"
    )


def split_grad(
    output_gradient: list[np.ndarray[Any, Any]],
    cache: CacheType,
    idx: int,
    *inputs: np.ndarray[Any, Any],
):
    input, split_size, axis = inputs
    input_shape = input.shape
    grad_input = np.zeros(input_shape, dtype=output_gradient[0].dtype)

    # Calculate the split indices if `split_size` is an integer
    if isinstance(split_size, int):
        split_indices = [input_shape[axis] // split_size] * split_size
        if input_shape[axis] % split_size != 0:
            split_indices.append(input_shape[axis] % split_size)
    else:
        # Otherwise, use the list directly
        split_indices = split_size

    current_index = 0
    if axis < 0:
        axis = len(input_shape) + axis

    for grad, size in zip(output_gradient, split_indices, strict=False):
        slices = tuple(
            slice(current_index, current_index + size) if ax == axis else slice(None)
            for ax in range(len(input_shape))
        )
        grad_input[slices] = grad
        current_index += size

    return grad_input


def pad_grad(
    output_gradient: np.ndarray[Any, Any],
    cache: CacheType,
    idx: int,
    *inputs: np.ndarray[Any, Any],
) -> np.ndarray[Any, Any]:
    input, padding = inputs

    slices = tuple(
        slice(p[0], p[0] + s) for p, s in zip(padding, input.shape, strict=False)
    )

    return output_gradient[slices]


def minus_grad(
    output_gradient: np.ndarray[Any, Any],
    cache: CacheType,
    idx: int,
    *inputs: np.ndarray[Any, Any],
) -> np.ndarray[Any, Any]:
    verify_shapes(inputs, idx)

    return -output_gradient


def zeros_like_grad(
    output_gradient: np.ndarray,
    cache: CacheType,
    idx: int,
    *inputs: np.ndarray,
) -> np.ndarray:
    return np.zeros_like(output_gradient)


primitive_grad_func_dict = {key: fn for key, fn in globals().items() if callable(fn)}<|MERGE_RESOLUTION|>--- conflicted
+++ resolved
@@ -809,22 +809,6 @@
     return np.zeros_like(output_gradient)
 
 
-<<<<<<< HEAD
-=======
-def tensor_slice_grad(
-    output_gradient: np.ndarray[Any, Any],
-    cache: CacheType,
-    idx: int,
-    *inputs: np.ndarray[Any, Any],
-) -> np.ndarray[Any, Any]:
-    verify_shapes(inputs, idx, non_differentiables=[1, 2, 3, 4])
-    input, start, stop, step = inputs
-    grad = np.zeros_like(input)
-    grad[start:stop:step] = output_gradient
-    return grad
-
-
->>>>>>> fea39af5
 def tensor_item_grad(
     output_gradient: np.ndarray[Any, Any],
     cache: CacheType,
