# Copyright 2022 Synnada, Inc.
#
# Licensed under the Apache License, Version 2.0 (the "License");
# you may not use this file except in compliance with the License.
# You may obtain a copy of the License at
#
#     http://www.apache.org/licenses/LICENSE-2.0
#
# Unless required by applicable law or agreed to in writing, software
# distributed under the License is distributed on an "AS IS" BASIS,
# WITHOUT WARRANTIES OR CONDITIONS OF ANY KIND, either express or implied.
# See the License for the specific language governing permissions and
# limitations under the License.
import copy
import logging
import math
from collections.abc import Callable, Iterator, Sequence
from functools import partial
from itertools import combinations_with_replacement
from typing import Any

import numpy as np
import scipy.linalg as slin  # type: ignore[import-untyped]
from scipy.special import erf  # type: ignore[import-untyped]

from .... import core
from ....utils.type_utils import is_tuple_int
from ...utils import NestedFloatOrIntOrBoolList
from ..common_primitives import (
    add,
    buffer,
    cartesian_diff,
    common_primitive_func_dict,
    divide,
    equal,
    floor_divide,
    greater,
    greater_equal,
    item,
    length,
    less,
    less_equal,
    logical_and,
    logical_not,
    logical_or,
    matrix_multiplication,
    minus,
    multiplication,
    not_equal,
    padding_converter_1d,
    padding_converter_2d,
    permute_tensor,
    power,
    reshape,
    scalar_item,
    sequence_slice,
    shift_left,
    shift_right,
    square,
    squared_error,
    stride_converter,
    subtract,
    swapaxes,
    tensor_item,
    tensor_slice,
    to_list,
    to_tuple,
    transpose,
    tuple_converter,
    union,
)
from .utils import (
    CacheType,
    calc_prob_matrix,
    calculate_binary_class_weight,
    calculate_cross_entropy_class_weights,
    find_optimal_sigmas,
    get_submatrices1d,
    get_submatrices2d,
    get_type,
    handle_data_dtype,
    handle_data_precision,
    log_sigmoid,
    log_softmax,
    make_array,
    write_into_cache,
)

AxisType = None | int | Sequence[int]

__all__ = [
    "partial",
    "exp",
    "sqrt",
    "sin",
    "cos",
    "abs",
    "sign",
    "log",
    "robust_power",
    "robust_sqrt",
    "robust_log",
    "stable_reciprocal",
    "relu",
    "leaky_relu",
    "tanh",
    "sigmoid",
    "softplus",
    "gelu",
    "softmax",
    "reduce_mean",
    "reduce_sum",
    "reduce_max",
    "reduce_min",
    "reduce_prod",
    "variance",
    "conv1d",
    "conv1d_bias",
    "conv2d",
    "conv2d_bias",
    "max_pool1d",
    "max_pool2d",
    "scaled_dot_product_attention",
    "cross_entropy",
    "cross_entropy_with_logits",
    "cross_entropy_with_log_probs",
    "binary_cross_entropy",
    "binary_cross_entropy_with_logits",
    "quantile_loss",
    "hinge_loss",
    "quad_hinge_loss",
    "kl_divergence",
    "absolute_error",
    "primitive_accuracy",
    "auc_core",
    "transposed_diag",
    "broadcast_to",
    "ones_with_zero_diag",
    "eye",
    "squeeze",
    "to_tensor",
    "tensor_to_list",
    "primitive_embedding",
    "where",
    "concat",
    "arange",
    "flatten",
    "stop_gradient",
    "shape",
    "size",
    "norm_modifier",
    "distance_matrix",
    "polynomial_features",
    "tsne_p_joint",
    "cholesky",
    "gpr_alpha",
    "eigvalsh",
    "gpr_v_outer",
    "isnan",
    "nan_to_num",
    "greater",
    "greater_equal",
    "less",
    "less_equal",
    "equal",
    "not_equal",
    "logical_not",
    "logical_or",
    "logical_and",
    "logical_xor",
    "matrix_multiplication",
    "multiplication",
    "divide",
    "floor_divide",
    "shift_left",
    "shift_right",
    "minus",
    "add",
    "subtract",
    "power",
    "squared_error",
    "transpose",
    "square",
    "tensor_slice",
    "buffer",
    "permute_tensor",
    "reshape",
    "item",
    "scalar_item",
    "tensor_item",
    "swapaxes",
    "sequence_slice",
    "union",
    "length",
    "cartesian_diff",
    "to_tuple",
    "to_list",
    "padding_converter_1d",
    "padding_converter_2d",
    "stride_converter",
    "tuple_converter",
    "make_array",
    "common_primitive_func_dict",
    "reduce_argmin",
    "reduce_argmax",
    "unique",
    "trapezoid",
    "pad",
    "split",
    "randn",
]


# TODO: Type annotations of numpy functions are written as np.ndarray[Any, Any] for now,
# However, it can be annotated more precisely in some functions
# (example: np.ndarray[tuple[int, int, *tuple[int, ...]], np.dtype[np.float32]]).
# Above example annotates given arg will have at least two dimensions and
# it has np.float32 dtype. This kind of annotations can be added in the future.


# Ops
def exp(
    input: np.ndarray[Any, Any], cache: CacheType | None = None
) -> np.ndarray[Any, Any]:
    output = np.exp(input)
    return output


def sqrt(
    input: np.ndarray[Any, Any], cache: CacheType | None = None
) -> np.ndarray[Any, Any]:
    output = np.sqrt(input)
    return output


def sin(
    input: np.ndarray[Any, Any], cache: CacheType | None = None
) -> np.ndarray[Any, Any]:
    output = np.sin(input)
    return output


def cos(
    input: np.ndarray[Any, Any], cache: CacheType | None = None
) -> np.ndarray[Any, Any]:
    output = np.cos(input)
    return output


def abs(
    input: np.ndarray[Any, Any], cache: CacheType | None = None
) -> np.ndarray[Any, Any]:
    return np.abs(input)


def sign(
    input: np.ndarray[Any, Any], cache: CacheType | None = None
) -> np.ndarray[Any, Any]:
    return np.sign(input)


def log(
    input: np.ndarray[Any, Any], cache: CacheType | None = None
) -> np.ndarray[Any, Any]:
    return np.log(input)


def unique(
    input: np.ndarray[Any, Any], cache: CacheType | None = None
) -> np.ndarray[Any, Any]:
    return np.unique(input)


def trapezoid(
    y: np.ndarray[Any, Any], x: np.ndarray[Any, Any] | None = None
) -> np.float64 | np.ndarray[Any, Any]:
    return np.trapezoid(y, x)


def robust_power(
    base: np.ndarray[Any, Any],
    exponent: np.ndarray[Any, Any],
    threshold: np.ndarray[tuple[()], Any],
    cache: CacheType | None = None,
) -> np.ndarray[Any, Any]:
    # Broadcasting threshold for shape calculations
    threshold = np.resize(threshold, exponent.shape)
    # cond = (base < threshold) & (exponent < 1.0)
    cond = (exponent < (1 - np.log(threshold) / np.log(np.abs(base)))) & (
        np.abs(base) < threshold
    )
    if cache is not None:
        cache["cond"] = cond
    dummy_result = np.zeros_like(cond, dtype=base.dtype)
    if np.any(cond):
        dummy_result[cond] = ((1 / threshold) * np.abs(base))[cond]
    dummy_result[~cond] = (np.abs(base) ** exponent)[~cond]
    return dummy_result


# NOTE: We wrote the stabilized log in order to avoid
# undefined points (log(0) = -inf in this case),
# further testing should be done about performance
def robust_sqrt(
    input: np.ndarray[Any, Any],
    cutoff: np.ndarray[tuple[()], Any],
    cache: CacheType | None = None,
) -> np.ndarray[Any, Any]:
    input = np.abs(input)
    inds = input < cutoff
    output = np.zeros_like(input)
    output[~inds] = np.sqrt(input[~inds])
    output[inds] = input[inds] * np.reciprocal(np.sqrt(cutoff))
    return output


def robust_log(
    input: np.ndarray[Any, Any],
    cutoff: np.ndarray[tuple[()], Any],
    cache: CacheType | None = None,
) -> np.ndarray[Any, Any]:
    input = np.abs(input)
    inds = input < cutoff
    y_c = np.log(cutoff)
    output = np.zeros_like(input)
    output[~inds] = np.log(input[~inds])
    # Handle the values smaller than cutoff.
    output[inds] = y_c + (input[inds] / cutoff) - 1.0
    return output


# NOTE: We wrote stable reciprocal in order to handle
# undefined points (f(0) = inf in this case),
# futher testing should be done.
def stable_reciprocal(
    input: np.ndarray[Any, Any],
    cutoff: np.ndarray[tuple[()], Any],
    cache: CacheType | None = None,
) -> np.ndarray[Any, Any]:
    inds = np.abs(input) < cutoff
    y_c = np.reciprocal(cutoff)
    output = np.zeros_like(input)
    output[~inds] = np.reciprocal(input[~inds])
    # Handle the values smaller than cutoff.
    output[inds] = (
        np.sign(input[inds]) + (1 - np.sign(np.abs(input[inds])))
    ) * 2 * y_c + (-input[inds] / np.square(cutoff))
    return output


# Non linearity funcs
def relu(
    input: np.ndarray[Any, Any], cache: CacheType | None = None
) -> np.ndarray[Any, Any]:
    return np.maximum(np.array(0.0, dtype=input.dtype), input)


def leaky_relu(
    input: np.ndarray[Any, Any],
    slope: float | np.ndarray[Any, Any],
    cache: CacheType | None = None,
):
    return np.maximum(np.array(0.0, dtype=input.dtype), input) + slope * np.minimum(
        np.array(0.0, dtype=input.dtype), input
    )


def tanh(
    input: np.ndarray[Any, Any], cache: CacheType | None = None
) -> np.ndarray[Any, Any]:
    return np.tanh(input)


def sigmoid(
    input: np.ndarray[Any, Any], cache: CacheType | None = None
) -> np.ndarray[Any, Any]:
    # For numerical stability implement sigmoid with respect to the
    # sign of input.
    mask = input >= 0
    sig = np.zeros_like(input)
    sig[mask] = 1.0 / (1.0 + np.exp(-input[mask]))
    sig[~mask] = np.exp(input[~mask]) / (1.0 + np.exp(input[~mask]))
    return sig


def softplus(
    input: np.ndarray[Any, Any], cache: CacheType | None = None
) -> np.ndarray[Any, Any]:
    # See: https://stackoverflow.com/questions/44230635/avoid-overflow-with-softplus-function-in-python
    return np.log1p(np.exp(-np.abs(input))) + np.maximum(input, 0.0)


def gelu(
    input: np.ndarray[Any, Any], approximate: bool, cache: CacheType | None = None
) -> np.ndarray[Any, Any]:
    if approximate:
        return (
            0.5
            * input
            * (1 + np.tanh(math.sqrt(2 / math.pi) * (input + 0.044715 * input**3)))
        )
    else:
        return input * (1 + erf(input / np.sqrt(2))) / 2


def softmax(
    input: np.ndarray[Any, Any], *, axis: int = -1, cache: CacheType | None = None
) -> np.ndarray[Any, Any]:
    write_into_cache(cache, "axis", axis)
    input_tensor = input - np.max(input, axis=axis, keepdims=True)
    e = np.exp(input_tensor)
    s = np.sum(e, axis=axis, keepdims=True)
    return e / s


# Reduction ops
def reduce_mean(
    input: np.ndarray[Any, Any],
    *,
    axis: int | tuple[int, ...] | None = None,
    keepdim: bool = False,
    cache: CacheType | None = None,
) -> np.ndarray[Any, Any]:
    return np.mean(input, axis=axis, keepdims=keepdim)


def reduce_sum(
    input: np.ndarray[Any, Any],
    *,
    axis: int | tuple[int, ...] | None = None,
    keepdim: bool = False,
    cache: CacheType | None = None,
) -> np.ndarray[Any, Any]:
    return np.sum(input, axis=axis, keepdims=keepdim)


def reduce_max(
    input: np.ndarray[Any, Any],
    *,
    axis: int | tuple[int, ...] | None = None,
    keepdim: bool = False,
    cache: CacheType | None = None,
) -> np.ndarray[Any, Any]:
    return np.max(input, axis=axis, keepdims=keepdim)


def reduce_argmax(
    input: np.ndarray[Any, Any],
    *,
    axis: int | None = None,
    keepdim: bool = False,
    cache: CacheType | None = None,
) -> np.ndarray[Any, Any]:
    return np.argmax(input, axis=axis, keepdims=keepdim)


def reduce_min(
    input: np.ndarray[Any, Any],
    *,
    axis: int | tuple[int, ...] | None = None,
    keepdim: bool = False,
    cache: CacheType | None = None,
) -> np.ndarray[Any, Any]:
    return np.min(input, axis=axis, keepdims=keepdim)


def reduce_argmin(
    input: np.ndarray[Any, Any],
    *,
    axis: int | None = None,
    keepdim: bool = False,
    cache: CacheType | None = None,
) -> np.ndarray[Any, Any]:
    return np.argmin(input, axis=axis, keepdims=keepdim)


def reduce_prod(
    input: np.ndarray[Any, Any],
    *,
    axis: int | tuple[int, ...] | None = None,
    keepdim: bool = False,
    cache: CacheType | None = None,
) -> np.ndarray[Any, Any]:
    return np.prod(input, axis=axis, keepdims=keepdim)


def variance(
    input: np.ndarray[Any, Any],
    *,
    axis: int | tuple[int, ...] | None = None,
    keepdim: bool = False,
    correction: float = 0.0,
    cache: CacheType | None = None,
) -> np.ndarray[Any, Any]:
    return np.var(input, axis=axis, ddof=correction, keepdims=keepdim)


# NN ops
def conv1d(
    input: np.ndarray[Any, Any],
    weight: np.ndarray[Any, Any],
    *,
    stride: int = 1,
    padding: tuple[int, int] = (1, 1),
    dilation: int = 1,
    cache: CacheType | None = None,
) -> np.ndarray[Any, Any]:
    if dilation != 1:
        raise NotImplementedError(
            f"Dilation of {dilation} is not supported. "
            f"Currently, the Numpy backend for conv2d only supports a dilation of 1."
        )
    n, c, w = input.shape
    *_, w_k = weight.shape
    out_w = (w - w_k + sum(padding)) // stride + 1
    submatrices = get_submatrices1d(input, (n, c, out_w), w_k, padding, stride)
    return np.einsum("niwl,oil->now", submatrices, weight)


def conv1d_bias(
    input: np.ndarray[Any, Any],
    weight: np.ndarray[Any, Any],
    bias: np.ndarray[Any, Any],
    *,
    stride: int = 1,
    padding: tuple[int, int] = (1, 1),
    dilation: int = 1,
    cache: CacheType | None = None,
) -> np.ndarray[Any, Any]:
    return (
        conv1d(
            input=input,
            weight=weight,
            stride=stride,
            padding=padding,
            dilation=dilation,
            cache=cache,
        )
        + bias
    )


def conv2d(
    input: np.ndarray[Any, Any],
    weight: np.ndarray[Any, Any],
    *,
    stride: tuple[int, int] = (1, 1),
    padding: tuple[int, int] | tuple[tuple[int, int], tuple[int, int]] = (1, 1),
    dilation: tuple[int, int] = (1, 1),
    cache: CacheType | None = None,
) -> np.ndarray[Any, Any]:
    if dilation != (1, 1):
        raise NotImplementedError(
            f"Dilation of {dilation} is not supported. "
            f"Numpy backend for conv2d only supports a dilation of (1, 1)."
        )

    _padding: tuple[tuple[int, int], tuple[int, int]]
    if is_tuple_int(padding):
        _padding = ((padding[0], padding[0]), (padding[1], padding[1]))
    else:
        _padding = padding  # type: ignore

    n, c, h, w = input.shape
    _, _, h_k, w_k = weight.shape
    out_h = (h - h_k + sum(_padding[0])) // stride[0] + 1
    out_w = (w - w_k + sum(_padding[1])) // stride[1] + 1
    submatrices = get_submatrices2d(
        input, (n, c, out_h, out_w), h_k, w_k, _padding, stride[0]
    )
    return np.einsum("nihwkl,oikl->nohw", submatrices, weight)


def conv2d_bias(
    input: np.ndarray[Any, Any],
    weight: np.ndarray[Any, Any],
    bias: np.ndarray[Any, Any],
    *,
    stride: tuple[int, int] = (1, 1),
    padding: tuple[int, int] | tuple[tuple[int, int], tuple[int, int]] = (1, 1),
    dilation: tuple[int, int] = (1, 1),
    cache: CacheType | None = None,
) -> np.ndarray[Any, Any]:
    return (
        conv2d(
            input=input,
            weight=weight,
            stride=stride,
            padding=padding,
            dilation=dilation,
            cache=cache,
        )
        + bias
    )


def max_pool1d(
    input: np.ndarray[Any, Any],
    kernel_size: int,
    stride: int,
    *,
    padding: tuple[int, int] = (0, 0),
    dilation: int = 1,
    cache: CacheType | None = None,
) -> np.ndarray[Any, Any]:
    if dilation != 1:
        raise NotImplementedError(
            f"Dilation of {dilation} is not supported. "
            f"Currently, the Numpy backend for Maxpool1d only supports a dilation of 1."
        )

    n, c, w = input.shape
    out_w = (w - kernel_size + sum(padding)) // stride + 1
    submatrices = get_submatrices1d(input, (n, c, out_w), kernel_size, padding, stride)
    return np.nanmax(submatrices, axis=3)


def max_pool2d(
    input: np.ndarray[Any, Any],
    kernel_size: tuple[int, int],
    stride: tuple[int, int],
    *,
    padding: tuple[int, int] | tuple[tuple[int, int], tuple[int, int]] = (0, 0),
    dilation: tuple[int, int] = (1, 1),
    cache: CacheType | None = None,
) -> np.ndarray[Any, Any]:
    """Implements torch.nn.functional.max_pool2d in Numpy"""

    if dilation != (1, 1):
        raise NotImplementedError(
            f"Dilation of {dilation} is not supported. "
            "Numpy backend for Maxpool2d only supports a dilation of (1, 1)."
        )

    normalized_padding: tuple[tuple[int, int], tuple[int, int]]
    if is_tuple_int(padding):
        normalized_padding = ((padding[0], padding[0]), (padding[1], padding[1]))
    else:
        normalized_padding = padding  # type: ignore

    n, c, h, w = input.shape
    out_h = (h - kernel_size[0] + sum(normalized_padding[0])) // stride[0] + 1
    out_w = (w - kernel_size[1] + sum(normalized_padding[1])) // stride[1] + 1
    submatrices = get_submatrices2d(
        input,
        (n, c, out_h, out_w),
        kernel_size[0],
        kernel_size[1],
        normalized_padding,
        stride[0],
    )
    return np.nanmax(submatrices, axis=(4, 5))


def scaled_dot_product_attention(
    query: np.ndarray[Any, Any],
    key: np.ndarray[Any, Any],
    value: np.ndarray[Any, Any],
    attn_mask: np.ndarray[Any, Any] | None = None,
    *,
    dropout_p: float = 0.0,
    is_causal: bool = False,
    scale: bool | None = None,
    cache: CacheType | None = None,
):
    if dropout_p != 0.0:
        raise RuntimeError(
            "Currently Numpy scaled_dot_product_attention only support dropout_p 0"
        )

    L, S = query.shape[-2], key.shape[-2]
    scale_factor = 1 / np.sqrt(query.shape[-1]) if scale is None else scale
    write_into_cache(cache, "scale_factor", scale_factor)
    attn_bias = np.zeros((L, S), dtype=query.dtype)
    if is_causal:
        assert attn_mask is None
        temp_mask = np.tril(np.ones((L, S), dtype=bool))
        attn_bias = np.where(temp_mask, attn_bias, float("-inf"))
        attn_bias.astype(query.dtype)

    if attn_mask is not None:
        if attn_mask.dtype == bool:
            attn_bias = np.where(attn_mask, attn_bias, float("-inf"))
        else:
            attn_bias += attn_mask
    attn_weight = query @ np.swapaxes(key, -2, -1) * scale_factor
    write_into_cache(cache, "attn_weight_soft_out", attn_weight)
    attn_weight += attn_bias
    attn_weight = softmax(attn_weight, axis=-1)
    write_into_cache(cache, "attn_weight_soft_out", attn_weight)
    return attn_weight @ value


# Loss funcs
def cross_entropy(
    input: np.ndarray[Any, Any],
    target: np.ndarray[Any, Any],
    weights: list[float] | bool,
    cutoff: np.ndarray[Any, Any],
    *,
    categorical: bool = True,
    robust: bool = False,
    cache: CacheType | None = None,
) -> np.ndarray[Any, Any]:
    _weights = calculate_cross_entropy_class_weights(
        input, target, categorical, weights
    )
    write_into_cache(cache, "weights", _weights)
    log: partial[np.ndarray[Any, Any]] | Callable[..., np.ndarray[Any, Any]] = (
        partial(robust_log, cutoff=cutoff, cache=None) if robust else np.log
    )
    if categorical:
        if not np.issubdtype(target.dtype, np.integer):
            raise ValueError(
                f"Cross entropy got unexpected type for target '{target.dtype}'."
            )

        return (
            -log(np.take_along_axis(input, target[:, None], axis=1)[:, 0])
            * _weights[target]
        )
    return -np.sum(target * log(input) * _weights, axis=1)


def cross_entropy_with_logits(
    input: np.ndarray[Any, Any],
    target: np.ndarray[Any, Any],
    weights: list[float] | bool,
    cutoff: np.ndarray[Any, Any],
    *,
    categorical: bool = True,
    robust: bool = False,
    cache: CacheType | None = None,
) -> np.ndarray[Any, Any]:
    log: partial[np.ndarray[Any, Any]] | Callable[..., np.ndarray[Any, Any]] = (
        partial(robust_log, cutoff=cutoff, cache=None) if robust else np.log
    )
    _weights = calculate_cross_entropy_class_weights(
        input, target, categorical, weights
    )
    write_into_cache(cache, "weights", _weights)
    if categorical:
        if not np.issubdtype(target.dtype, np.integer):
            raise ValueError(
                f"Cross entropy got unexpected type for target '{target.dtype}'."
            )

        logits_max = np.max(input, axis=1, keepdims=True)
        input_norm = input - logits_max
        label_logits = np.take_along_axis(input_norm, target[:, None], axis=1)[:, 0]
        log_normalizers = log(np.sum(np.exp(input_norm), axis=1))
        return (log_normalizers - label_logits) * _weights[target]

    return -np.sum(target * log_softmax(input, log, robust, axis=1) * _weights, axis=1)


def cross_entropy_with_log_probs(
    input: np.ndarray[Any, Any],
    target: np.ndarray[Any, Any],
    weights: list[float] | bool,
    *,
    categorical: bool = True,
    cache: CacheType | None = None,
) -> np.ndarray[Any, Any]:
    _weights = calculate_cross_entropy_class_weights(
        input, target, categorical, weights
    )
    write_into_cache(cache, "weights", _weights)
    if categorical:
        if not np.issubdtype(target.dtype, np.integer):
            raise ValueError(
                f"Crossentropy got unexpected type for target '{target.dtype}'"
            )

        return (
            -np.take_along_axis(input, target[:, None], axis=1)[:, 0] * _weights[target]
        )
    return -np.sum(target * input * _weights, axis=1)


def binary_cross_entropy(
    input: np.ndarray[Any, Any],
    target: np.ndarray[Any, Any],
    cutoff: np.ndarray[Any, Any],
    *,
    pos_weight: bool | float = 1.0,
    robust: bool = False,
    cache: CacheType | None = None,
) -> np.ndarray[Any, Any]:
    log: partial[np.ndarray[Any, Any]] | Callable[..., np.ndarray[Any, Any]] = (
        partial(robust_log, cutoff=cutoff, cache=None) if robust else np.log
    )
    if isinstance(pos_weight, bool) and pos_weight:
        pos_weight = float(calculate_binary_class_weight(target))
    write_into_cache(cache, "pos_weight", pos_weight)
    return -pos_weight * target * log(input) - (1 - target) * log(1 - input)


def binary_cross_entropy_with_logits(
    input: np.ndarray[Any, Any],
    target: np.ndarray[Any, Any],
    cutoff: np.ndarray[Any, Any],
    *,
    pos_weight: bool | float = 1.0,
    robust: bool = False,
    cache: CacheType | None = None,
) -> np.ndarray[Any, Any]:
    log: partial[np.ndarray[Any, Any]] | Callable[..., np.ndarray[Any, Any]] = (
        partial(robust_log, cutoff=cutoff, cache=None) if robust else np.log
    )

    if isinstance(pos_weight, bool):
        _pos_weight = (
            calculate_binary_class_weight(sigmoid(target)) if pos_weight else 1.0
        )
    else:
        _pos_weight = pos_weight

    if _pos_weight != 1.0:
        write_into_cache(cache, "pos_weight", _pos_weight)
        log_weight = (_pos_weight - 1) * (target) + 1
        loss = (1 - target) * input - (log_weight * log_sigmoid(input, log, robust))
    else:
        loss = (1 - target) * input - log_sigmoid(input, log, robust)

    return loss


def quantile_loss(
    input: np.ndarray[Any, Any],
    target: np.ndarray[Any, Any],
    quantile: np.ndarray[Any, Any],
    cache: CacheType | None = None,
) -> np.ndarray[Any, Any]:
    error = target - input
    return np.maximum(quantile * error, (quantile - 1) * error)


def hinge_loss(
    input: np.ndarray[Any, Any],
    target: np.ndarray[Any, Any],
    cache: CacheType | None = None,
) -> np.ndarray[Any, Any]:
    base_hinge = 1.0 - target * input
    write_into_cache(cache, "base_hinge", base_hinge)
    return np.maximum(0.0, base_hinge)


def quad_hinge_loss(
    input: np.ndarray[Any, Any],
    target: np.ndarray[Any, Any],
    cache: CacheType | None = None,
) -> np.ndarray[Any, Any]:
    return hinge_loss(input, target) ** 2


def kl_divergence(
    input: np.ndarray[Any, Any],
    target: np.ndarray[Any, Any],
    cutoff: np.ndarray[Any, Any],
    cache: CacheType | None = None,
) -> np.ndarray[Any, Any]:
    log_input1 = robust_log(input, cutoff)
    log_input2 = robust_log(target, cutoff)
    partial_result = log_input2 - log_input1
    write_into_cache(cache, "partial_result", partial_result)
    return target * partial_result


def absolute_error(
    input: np.ndarray[Any, Any],
    target: np.ndarray[Any, Any],
    cache: CacheType | None = None,
) -> np.ndarray[Any, Any]:
    diff = input - target
    write_into_cache(cache, "diff", diff)
    return np.abs(diff)


def primitive_accuracy(
    input1: np.ndarray[Any, Any],
    input2: np.ndarray[Any, Any],
    *,
    cache: CacheType | None = None,
) -> np.ndarray[Any, Any]:
    prediction = np.argmax(input1, axis=1).reshape(input1.shape[0], 1)
    return np.mean(prediction == input2)


def auc_core(
    input: np.ndarray[Any, Any],
    label: np.ndarray[Any, Any],
    *,
    cache: CacheType | None = None,
) -> np.ndarray[Any, Any]:
    if input.ndim > 1:
        raise ValueError(f"Input should be 1D array, but given '{input.ndim}D'")
    if label.ndim > 1:
        raise ValueError(f"Label should be 1D array, but given '{label.ndim}D'")

    n_positive = (label == 1).sum()
    n_negative = len(label) - n_positive
    sorted_input = np.sort(input)
    tprs = []
    fprs = []

    # TODO: This is very inefficient, improve it.
    for threshold in np.flip(np.unique(sorted_input)):
        input_c = input.copy()
        input_c[input_c >= threshold] = 1
        input_c[input_c < threshold] = 0

        true_positives = np.sum((input_c == 1) & (label == 1))
        false_positives = np.sum((input_c == 1) & (label == 0))

        fprs.append(false_positives / n_negative)
        tprs.append(true_positives / n_positive)

    tprs = np.stack(tprs)
    fprs = np.stack(fprs)

    return np.stack([tprs, fprs])


def transposed_diag(
    input: np.ndarray[Any, Any], *, cache: CacheType | None = None
) -> np.ndarray[Any, Any]:
    return np.diag(input)[:, np.newaxis]


def broadcast_to(
    input: np.ndarray[Any, Any], shape: tuple[int, ...], cache: CacheType | None = None
) -> np.ndarray[Any, Any]:
    return np.broadcast_to(input, shape)


def ones_with_zero_diag(
    *args: Any, precision: int, cache: CacheType | None = None
) -> np.ndarray[Any, Any]:
    n, m = args
    output = np.ones((n, m)) - np.eye(n, m) if m is not None else np.ones(n) - np.eye(n)

    return handle_data_precision(output, precision=precision)


def eye(*args, precision: int, cache: CacheType | None = None) -> np.ndarray[Any, Any]:
    return handle_data_precision(np.eye(*args), precision=precision)


def squeeze(
    input: np.ndarray[Any, Any], *, cache: CacheType | None = None
) -> np.ndarray[Any, Any]:
    return np.squeeze(input)


def to_tensor(
    *input: NestedFloatOrIntOrBoolList, precision: int, cache: CacheType | None = None
) -> np.ndarray[Any, Any]:
    return np.array(input[0], dtype=get_type(input[0], precision=precision))


def tensor_to_list(input: np.ndarray[Any, Any], cache: CacheType | None = None):
    return input.tolist()


def primitive_embedding(
    input: np.ndarray[Any, Any],
    weight: np.ndarray[Any, Any],
    *,
    cache: CacheType | None = None,
) -> np.ndarray[Any, Any]:
    return weight[input]


def where(
    cond: np.ndarray[Any, Any],
    input1: np.ndarray[Any, Any],
    input2: np.ndarray[Any, Any],
    *,
    cache: CacheType | None = None,
) -> np.ndarray[Any, Any]:
    return np.where(cond, input1, input2)


def concat(
    *inputs: np.ndarray[Any, Any], axis: int | None = 0, cache: CacheType | None = None
) -> np.ndarray[Any, Any]:
    return np.concatenate([np.array(v) for v in inputs], axis=axis)


def arange(
    *args: int | float, precision: int, cache: CacheType | None = None
) -> np.ndarray[Any, Any]:
    return handle_data_precision(np.arange(*args), precision)


def flatten(
    input: np.ndarray[Any, Any],
    *,
    start_dim: int = 0,
    end_dim: int = -1,
    cache: CacheType | None = None,
) -> np.ndarray[Any, Any]:
    """Flattens a Numpy array akin to torch.flatten"""
    if end_dim == -1 or end_dim == len(input.shape):
        end_dim = len(input.shape) + 1
    end_dim = (
        int(end_dim == -1 or end_dim == len(input.shape)) * (len(input.shape) + 1)
        + int(end_dim != -1 and end_dim != len(input.shape)) * end_dim
    )
    prod = np.prod(input.shape[start_dim : end_dim + 1]).astype(int)
    shape = input.shape[:start_dim] + (prod,) + input.shape[end_dim + 1 :]
    return np.reshape(input, shape)


def stop_gradient(
    input: np.ndarray[Any, Any], cache: CacheType | None = None
) -> np.ndarray[Any, Any]:
    return input


def shape(
    input: np.ndarray[Any, Any], cache: CacheType | None = None
) -> tuple[int, ...]:
    return input.shape


def size(
    input: np.ndarray[Any, Any],
    dim: int | tuple[int, ...] | None,
    cache: CacheType | None = None,
) -> int | tuple[int]:
    if dim is None:
        return input.size
    if isinstance(dim, int):
        return input.shape[dim]
    else:
        return tuple(input.shape[idx] for idx in dim)


def norm_modifier(
    input: np.ndarray[Any, Any], cache: CacheType | None = None
) -> np.ndarray[Any, Any]:
    inner_term = ((input - 1.0) % 8) / 8 - 0.5
    write_into_cache(cache, "inner_term", inner_term)
    return 4.0 * (1.0 - 2.0 * np.abs(inner_term)) + 1.0


def distance_matrix(
    left: np.ndarray[Any, Any],
    right: np.ndarray[Any, Any],
    norm: np.ndarray[Any, Any],
    cache: CacheType | None = None,
) -> np.ndarray[Any, Any]:
    diffs = left[:, None, :] - right[None, :, :]
    write_into_cache(cache, "diffs", diffs)
    abs_diffs = np.abs(diffs)
    write_into_cache(cache, "abs_diffs", abs_diffs)
    powered_abs_diffs = abs_diffs**norm
    write_into_cache(cache, "powered_abs_diffs", powered_abs_diffs)
    return np.sum(powered_abs_diffs, axis=2)


def polynomial_features(
    input: np.ndarray[tuple[int, int], Any],
    *,
    degree: int = 2,
    cache: CacheType | None = None,
) -> np.ndarray[Any, Any]:
    samples, dims = input.shape
    identity = np.eye(dims + 1, dims + 1, dtype=int)
    data = np.hstack((np.ones((samples, 1), dtype=input.dtype), input))
    write_into_cache(cache, "data", data)
    powers: Iterator[int] = map(sum, combinations_with_replacement(identity, degree))
    # Skip first element of powers. This is the bias term.
    next(powers)
    write_into_cache(
        cache,
        "powers",
        copy.deepcopy(powers),  # type: ignore
    )  # Copy iterator before it is iterated.
    return np.hstack([(data**p).prod(1)[:, np.newaxis] for p in powers])


def tsne_p_joint(
    squared_distances: np.ndarray[Any, Any],
    target_perplexity: np.ndarray[Any, Any],
    threshold: np.ndarray[Any, Any],
    *,
    cache: CacheType | None = None,
) -> np.ndarray[Any, Any]:
    """Given a data matrix X, gives joint probabilities matrix.
    Parameters
    ----------
    squared_distances : np.ndarray[Any, Any]
        Square of distance matrix of Input data.
    target_perplexity : float
        Desired perplexity value.
    Returns
    -------
    np.ndarray
        Matrix with entries p_ij: joint probabilities.
    """
    # NOTE: There is no gradient function for this primitive model because this
    # function is performed only once throughout training!!!

    # Get the negative euclidian distances matrix for our data
    negative_dist_sq = (-1) * squared_distances
    # Find optimal sigma for each row of this distances matrix
    # TODO: fix types
    sigmas = find_optimal_sigmas(negative_dist_sq, target_perplexity, threshold)  # type: ignore
    # Calculate the probabilities based on these optimal sigmas
    p_conditional = calc_prob_matrix(negative_dist_sq, sigmas)
    # Go from conditional to joint probabilities matrix in a symmetrical manner.
    return (p_conditional + p_conditional.T) / (2.0 * p_conditional.shape[0])


def cholesky(
    input1: np.ndarray[Any, Any], *, cache: CacheType | None = None
) -> np.ndarray[Any, Any] | None:
    try:
        return np.linalg.cholesky(input1)
    except np.linalg.LinAlgError as e:
        logging.info(str(e))
    return None


def gpr_alpha(
    label_mu_diff: np.ndarray[Any, Any],
    L: np.ndarray[Any, Any],
    K_term: np.ndarray[Any, Any],
    *,
    cache: CacheType | None = None,
) -> np.ndarray[Any, Any]:
    if L is not None:
        alpha = slin.solve_triangular(
            L.T,
            slin.solve_triangular(L, label_mu_diff, lower=True),
            lower=False,
        )
    else:
        alpha = np.linalg.solve(K_term, label_mu_diff)
    return alpha


def eigvalsh(
    K_term: np.ndarray[Any, Any],
    L: np.ndarray[Any, Any],
    threshold: float,
    *,
    cache: CacheType | None = None,
) -> np.ndarray[Any, Any]:
    if L is not None:
        return np.diag(L)
    else:
        return np.clip(np.linalg.eigvalsh(K_term), threshold, None)


def gpr_v_outer(
    K: np.ndarray[Any, Any],
    K_term: np.ndarray[Any, Any],
    L: np.ndarray[Any, Any],
    *,
    cache: CacheType | None = None,
) -> np.ndarray[Any, Any]:
    if L is not None:
        v = slin.solve_triangular(L, K, lower=True)
        v_outer = v.T @ v
    else:
        v_outer = K.T @ np.linalg.lstsq(K_term, K)[0]
    return v_outer


def isnan(input: np.ndarray[Any, Any], *, cache: CacheType | None = None):
    return np.isnan(input)


def nan_to_num(
    input: np.ndarray[Any, Any],
    nan: float,
    posinf: float | None,
    neginf: float | None,
    *,
    cache: CacheType | None = None,
):
    return np.nan_to_num(input, nan=nan, posinf=posinf, neginf=neginf)


def astype(
    input: np.ndarray[Any, Any], dtype: core.Dtype | int
) -> np.ndarray[Any, Any]:
    return handle_data_dtype(input, dtype)


def dtype(input: np.ndarray[Any, Any]) -> core.Dtype:
    return getattr(core, str(input.dtype))


def logical_xor(
    left: np.ndarray[Any, Any],
    right: np.ndarray[Any, Any],
    cache: CacheType | None = None,
) -> np.ndarray[Any, Any]:
    return np.logical_xor(left, right)


def split(
    input: np.ndarray[Any, Any],
    split_size: int | list[int],
    axis: int = 0,
    cache: CacheType | None = None,
):
    return np.stack(np.split(input, split_size, axis=axis))


def pad(
    input: np.ndarray[Any, Any],
    pad_width: tuple[tuple[int, int], ...],
    cache: CacheType | None = None,
):
    return np.pad(input, pad_width)


<<<<<<< HEAD
def randn(*args, precision: int, cache: CacheType | None = None) -> np.ndarray:
    return handle_data_precision(np.random.randn(*args[0]), precision)
=======
def zeros_like(input: np.ndarray, cache: CacheType | None = None) -> np.ndarray:
    return np.zeros_like(input)
>>>>>>> 3ab6f214


array_creation_funcs = [
    "arange",
    "randn",
    "to_tensor",
    "make_array",
    "eye",
    "ones_with_zero_diag",
]
primitive_func_dict = {
    key: fn for key, fn in globals().items() if callable(fn)
} | common_primitive_func_dict<|MERGE_RESOLUTION|>--- conflicted
+++ resolved
@@ -1221,13 +1221,12 @@
     return np.pad(input, pad_width)
 
 
-<<<<<<< HEAD
 def randn(*args, precision: int, cache: CacheType | None = None) -> np.ndarray:
     return handle_data_precision(np.random.randn(*args[0]), precision)
-=======
+
+
 def zeros_like(input: np.ndarray, cache: CacheType | None = None) -> np.ndarray:
     return np.zeros_like(input)
->>>>>>> 3ab6f214
 
 
 array_creation_funcs = [
