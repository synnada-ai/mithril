--- conflicted
+++ resolved
@@ -458,11 +458,5 @@
             raise ValueError(f"Invalid dtype {dtype}")
 
     def _set_seed(self, seed: int | None) -> None:
-<<<<<<< HEAD
-        if seed is None:
-            seed = self._seed_generator.integers(0, 2**14)  # type: ignore
-        np.random.seed(seed)
-=======
         _seed = self._seed_generator.integers(0, 2**14) if seed is None else seed
-        np.random.seed(_seed)
->>>>>>> 080afa8d
+        np.random.seed(_seed)