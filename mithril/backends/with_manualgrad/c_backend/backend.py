--- conflicted
+++ resolved
@@ -20,13 +20,9 @@
 
 from .... import types
 from ....cores.c.array import PyArray
-<<<<<<< HEAD
-from ....cores.c.raw_c import array
+from ....cores.c.raw_c import array, ops
 from ....cores.c.raw_c.definitons import Array
-=======
-from ....cores.c.raw_c import array, ops
 from ....cores.c.raw_c.utils import dtype_map
->>>>>>> 195094bb
 from ...backend import Backend
 from ...utils import process_shape
 from . import utils
